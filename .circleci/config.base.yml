--- conflicted
+++ resolved
@@ -51,11 +51,7 @@
     startLocalRegistry "$(pwd)/.circleci/verdaccio.yaml"
     setNpmRegistryUrlToLocal
     changeNpmGlobalPath
-<<<<<<< HEAD
-    npm install -g @aws-amplify/cli-internal@^11.0.0-beta.8
-=======
     npm install -g @aws-amplify/cli-internal@^11.0.0-zzz-beta.0
->>>>>>> 936bf05d
     echo "using Amplify CLI version: "$(amplify --version)
     unsetNpmRegistryUrl
 
