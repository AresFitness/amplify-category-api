--- conflicted
+++ resolved
@@ -136,61 +136,43 @@
           CLI_REGION: us-east-1
       depend-on:
         - publish_to_local_registry
-<<<<<<< HEAD
-    - identifier: api_3_base_cdk_custom_logic_relationships
-=======
-    - identifier: api_1_resolvers_sync_query_datastore_api_6
->>>>>>> 1e2d9be5
-      buildspec: codebuild_specs/run_e2e_tests.yml
-      env:
-        compute-type: BUILD_GENERAL1_MEDIUM
-        variables:
-          TEST_SUITE: >-
-<<<<<<< HEAD
-            src/__tests__/api_3.test.ts|src/__tests__/cdk/base-cdk.test.ts|src/__tests__/cdk/custom-logic.test.ts|src/__tests__/cdk/relationships.test.ts
+    - identifier: api_3_rds_import_vpc_rds_model_v2_rds_refers_to_fields
+      buildspec: codebuild_specs/run_e2e_tests.yml
+      env:
+        compute-type: BUILD_GENERAL1_MEDIUM
+        variables:
+          TEST_SUITE: >-
+            src/__tests__/api_3.test.ts|src/__tests__/rds-import-vpc.test.ts|src/__tests__/rds-model-v2.test.ts|src/__tests__/rds-refers-to-fields.test.ts
           CLI_REGION: ap-northeast-1
       depend-on:
         - publish_to_local_registry
-    - identifier: rds_import_vpc_rds_model_v2_rds_refers_to_fields_rds_refers_to
-=======
-            src/__tests__/api_1.test.ts|src/__tests__/resolvers.test.ts|src/__tests__/graphql-v2/sync_query_datastore.test.ts|src/__tests__/api_6.test.ts
-          CLI_REGION: ap-northeast-1
-      depend-on:
-        - publish_to_local_registry
-    - identifier: api_lambda_auth_api_9
->>>>>>> 1e2d9be5
-      buildspec: codebuild_specs/run_e2e_tests.yml
-      env:
-        compute-type: BUILD_GENERAL1_MEDIUM
-        variables:
-          TEST_SUITE: >-
-<<<<<<< HEAD
-            src/__tests__/rds-import-vpc.test.ts|src/__tests__/rds-model-v2.test.ts|src/__tests__/rds-refers-to-fields.test.ts|src/__tests__/rds-refers-to.test.ts
-          CLI_REGION: us-east-1
-      depend-on:
-        - publish_to_local_registry
-    - identifier: rds_relational_directives_rds_v2_generate_schema_api_1_resolvers
-      buildspec: codebuild_specs/run_e2e_tests.yml
-      env:
-        compute-type: BUILD_GENERAL1_MEDIUM
-        variables:
-          TEST_SUITE: >-
-            src/__tests__/rds-relational-directives.test.ts|src/__tests__/rds-v2-generate-schema.test.ts|src/__tests__/api_1.test.ts|src/__tests__/resolvers.test.ts
-          CLI_REGION: us-east-2
-      depend-on:
-        - publish_to_local_registry
-    - identifier: sync_query_datastore_api_6_api_lambda_auth_api_9
-      buildspec: codebuild_specs/run_e2e_tests.yml
-      env:
-        compute-type: BUILD_GENERAL1_MEDIUM
-        variables:
-          TEST_SUITE: >-
-            src/__tests__/graphql-v2/sync_query_datastore.test.ts|src/__tests__/api_6.test.ts|src/__tests__/graphql-v2/api_lambda_auth.test.ts|src/__tests__/api_9.test.ts
-          CLI_REGION: us-east-1
-=======
-            src/__tests__/graphql-v2/api_lambda_auth.test.ts|src/__tests__/api_9.test.ts
-          CLI_REGION: us-west-2
->>>>>>> 1e2d9be5
+    - identifier: rds_refers_to_rds_relational_directives_rds_v2_generate_schema_api_1
+      buildspec: codebuild_specs/run_e2e_tests.yml
+      env:
+        compute-type: BUILD_GENERAL1_MEDIUM
+        variables:
+          TEST_SUITE: >-
+            src/__tests__/rds-refers-to.test.ts|src/__tests__/rds-relational-directives.test.ts|src/__tests__/rds-v2-generate-schema.test.ts|src/__tests__/api_1.test.ts
+          CLI_REGION: us-east-1
+      depend-on:
+        - publish_to_local_registry
+    - identifier: resolvers_sync_query_datastore_api_6_api_lambda_auth
+      buildspec: codebuild_specs/run_e2e_tests.yml
+      env:
+        compute-type: BUILD_GENERAL1_MEDIUM
+        variables:
+          TEST_SUITE: >-
+            src/__tests__/resolvers.test.ts|src/__tests__/graphql-v2/sync_query_datastore.test.ts|src/__tests__/api_6.test.ts|src/__tests__/graphql-v2/api_lambda_auth.test.ts
+          CLI_REGION: ap-southeast-2
+      depend-on:
+        - publish_to_local_registry
+    - identifier: api_9
+      buildspec: codebuild_specs/run_e2e_tests.yml
+      env:
+        compute-type: BUILD_GENERAL1_MEDIUM
+        variables:
+          TEST_SUITE: src/__tests__/api_9.test.ts
+          CLI_REGION: us-east-1
       depend-on:
         - publish_to_local_registry
     - identifier: function_migration
@@ -410,7 +392,7 @@
         compute-type: BUILD_GENERAL1_SMALL
         variables:
           TEST_SUITE: src/__tests__/schema-model.test.ts
-          CLI_REGION: us-west-2
+          CLI_REGION: us-east-2
       depend-on:
         - publish_to_local_registry
     - identifier: apigw
@@ -419,148 +401,128 @@
         compute-type: BUILD_GENERAL1_SMALL
         variables:
           TEST_SUITE: src/__tests__/apigw.test.ts
+          CLI_REGION: us-west-2
+      depend-on:
+        - publish_to_local_registry
+    - identifier: containers_api_2
+      buildspec: codebuild_specs/run_e2e_tests.yml
+      env:
+        compute-type: BUILD_GENERAL1_SMALL
+        variables:
+          TEST_SUITE: src/__tests__/containers-api-2.test.ts
+          CLI_REGION: us-east-1
+      depend-on:
+        - publish_to_local_registry
+    - identifier: schema_auth_14
+      buildspec: codebuild_specs/run_e2e_tests.yml
+      env:
+        compute-type: BUILD_GENERAL1_SMALL
+        variables:
+          TEST_SUITE: src/__tests__/schema-auth-14.test.ts
+          CLI_REGION: eu-central-1
+      depend-on:
+        - publish_to_local_registry
+    - identifier: schema_auth_7
+      buildspec: codebuild_specs/run_e2e_tests.yml
+      env:
+        compute-type: BUILD_GENERAL1_SMALL
+        variables:
+          TEST_SUITE: src/__tests__/schema-auth-7.test.ts
+          CLI_REGION: ap-northeast-1
+      depend-on:
+        - publish_to_local_registry
+    - identifier: schema_auth_9
+      buildspec: codebuild_specs/run_e2e_tests.yml
+      env:
+        compute-type: BUILD_GENERAL1_SMALL
+        variables:
+          TEST_SUITE: src/__tests__/schema-auth-9.test.ts
+          CLI_REGION: ap-southeast-1
+      depend-on:
+        - publish_to_local_registry
+    - identifier: schema_auth_5
+      buildspec: codebuild_specs/run_e2e_tests.yml
+      env:
+        compute-type: BUILD_GENERAL1_SMALL
+        variables:
+          TEST_SUITE: src/__tests__/schema-auth-5.test.ts
+          CLI_REGION: us-east-1
+      depend-on:
+        - publish_to_local_registry
+    - identifier: searchable_datastore
+      buildspec: codebuild_specs/run_e2e_tests.yml
+      env:
+        compute-type: BUILD_GENERAL1_SMALL
+        variables:
+          TEST_SUITE: src/__tests__/graphql-v2/searchable-datastore.test.ts
+          CLI_REGION: us-east-2
+          USE_PARENT_ACCOUNT: 1
+      depend-on:
+        - publish_to_local_registry
+    - identifier: schema_iterative_update_4
+      buildspec: codebuild_specs/run_e2e_tests.yml
+      env:
+        compute-type: BUILD_GENERAL1_SMALL
+        variables:
+          TEST_SUITE: src/__tests__/schema-iterative-update-4.test.ts
+          CLI_REGION: us-west-2
+      depend-on:
+        - publish_to_local_registry
+    - identifier: schema_searchable
+      buildspec: codebuild_specs/run_e2e_tests.yml
+      env:
+        compute-type: BUILD_GENERAL1_SMALL
+        variables:
+          TEST_SUITE: src/__tests__/schema-searchable.test.ts
           CLI_REGION: eu-west-2
-      depend-on:
-        - publish_to_local_registry
-    - identifier: containers_api_2
-      buildspec: codebuild_specs/run_e2e_tests.yml
-      env:
-        compute-type: BUILD_GENERAL1_SMALL
-        variables:
-          TEST_SUITE: src/__tests__/containers-api-2.test.ts
-          CLI_REGION: us-east-1
-      depend-on:
-        - publish_to_local_registry
-    - identifier: schema_auth_14
-      buildspec: codebuild_specs/run_e2e_tests.yml
-      env:
-        compute-type: BUILD_GENERAL1_SMALL
-        variables:
-          TEST_SUITE: src/__tests__/schema-auth-14.test.ts
+          USE_PARENT_ACCOUNT: 1
+      depend-on:
+        - publish_to_local_registry
+    - identifier: schema_auth_6
+      buildspec: codebuild_specs/run_e2e_tests.yml
+      env:
+        compute-type: BUILD_GENERAL1_SMALL
+        variables:
+          TEST_SUITE: src/__tests__/schema-auth-6.test.ts
+          CLI_REGION: eu-central-1
+      depend-on:
+        - publish_to_local_registry
+    - identifier: schema_connection
+      buildspec: codebuild_specs/run_e2e_tests.yml
+      env:
+        compute-type: BUILD_GENERAL1_SMALL
+        variables:
+          TEST_SUITE: src/__tests__/schema-connection.test.ts
           CLI_REGION: ap-northeast-1
       depend-on:
         - publish_to_local_registry
-    - identifier: schema_auth_7
-      buildspec: codebuild_specs/run_e2e_tests.yml
-      env:
-        compute-type: BUILD_GENERAL1_SMALL
-        variables:
-          TEST_SUITE: src/__tests__/schema-auth-7.test.ts
+    - identifier: searchable_previous_deployment_had_node_to_node
+      buildspec: codebuild_specs/run_e2e_tests.yml
+      env:
+        compute-type: BUILD_GENERAL1_SMALL
+        variables:
+          TEST_SUITE: >-
+            src/__tests__/graphql-v2/searchable-node-to-node-encryption/searchable-previous-deployment-had-node-to-node.test.ts
           CLI_REGION: ap-southeast-1
       depend-on:
         - publish_to_local_registry
-    - identifier: schema_auth_9
-      buildspec: codebuild_specs/run_e2e_tests.yml
-      env:
-        compute-type: BUILD_GENERAL1_SMALL
-        variables:
-          TEST_SUITE: src/__tests__/schema-auth-9.test.ts
+    - identifier: searchable_previous_deployment_no_node_to_node
+      buildspec: codebuild_specs/run_e2e_tests.yml
+      env:
+        compute-type: BUILD_GENERAL1_SMALL
+        variables:
+          TEST_SUITE: >-
+            src/__tests__/graphql-v2/searchable-node-to-node-encryption/searchable-previous-deployment-no-node-to-node.test.ts
           CLI_REGION: ap-southeast-2
       depend-on:
         - publish_to_local_registry
-    - identifier: schema_auth_5
-      buildspec: codebuild_specs/run_e2e_tests.yml
-      env:
-        compute-type: BUILD_GENERAL1_SMALL
-        variables:
-          TEST_SUITE: src/__tests__/schema-auth-5.test.ts
-<<<<<<< HEAD
-          CLI_REGION: us-east-2
-=======
-          CLI_REGION: ap-southeast-1
->>>>>>> 1e2d9be5
-      depend-on:
-        - publish_to_local_registry
-    - identifier: searchable_datastore
-      buildspec: codebuild_specs/run_e2e_tests.yml
-      env:
-        compute-type: BUILD_GENERAL1_SMALL
-        variables:
-          TEST_SUITE: src/__tests__/graphql-v2/searchable-datastore.test.ts
-<<<<<<< HEAD
-          CLI_REGION: us-west-2
-=======
-          CLI_REGION: ap-southeast-2
->>>>>>> 1e2d9be5
-          USE_PARENT_ACCOUNT: 1
-      depend-on:
-        - publish_to_local_registry
-    - identifier: schema_iterative_update_4
-      buildspec: codebuild_specs/run_e2e_tests.yml
-      env:
-        compute-type: BUILD_GENERAL1_SMALL
-        variables:
-          TEST_SUITE: src/__tests__/schema-iterative-update-4.test.ts
-<<<<<<< HEAD
-          CLI_REGION: eu-west-2
-=======
-          CLI_REGION: us-east-1
->>>>>>> 1e2d9be5
-      depend-on:
-        - publish_to_local_registry
-    - identifier: schema_searchable
-      buildspec: codebuild_specs/run_e2e_tests.yml
-      env:
-        compute-type: BUILD_GENERAL1_SMALL
-        variables:
-          TEST_SUITE: src/__tests__/schema-searchable.test.ts
-<<<<<<< HEAD
-          CLI_REGION: eu-central-1
-=======
-          CLI_REGION: us-east-2
->>>>>>> 1e2d9be5
-          USE_PARENT_ACCOUNT: 1
-      depend-on:
-        - publish_to_local_registry
-    - identifier: schema_auth_6
-      buildspec: codebuild_specs/run_e2e_tests.yml
-      env:
-        compute-type: BUILD_GENERAL1_SMALL
-        variables:
-          TEST_SUITE: src/__tests__/schema-auth-6.test.ts
-          CLI_REGION: ap-northeast-1
-      depend-on:
-        - publish_to_local_registry
-    - identifier: schema_connection
-      buildspec: codebuild_specs/run_e2e_tests.yml
-      env:
-        compute-type: BUILD_GENERAL1_SMALL
-        variables:
-          TEST_SUITE: src/__tests__/schema-connection.test.ts
-          CLI_REGION: ap-southeast-1
-      depend-on:
-        - publish_to_local_registry
-    - identifier: searchable_previous_deployment_had_node_to_node
-      buildspec: codebuild_specs/run_e2e_tests.yml
-      env:
-        compute-type: BUILD_GENERAL1_SMALL
-        variables:
-          TEST_SUITE: >-
-            src/__tests__/graphql-v2/searchable-node-to-node-encryption/searchable-previous-deployment-had-node-to-node.test.ts
-          CLI_REGION: ap-southeast-2
-      depend-on:
-        - publish_to_local_registry
-    - identifier: searchable_previous_deployment_no_node_to_node
-      buildspec: codebuild_specs/run_e2e_tests.yml
-      env:
-        compute-type: BUILD_GENERAL1_SMALL
-        variables:
-          TEST_SUITE: >-
-            src/__tests__/graphql-v2/searchable-node-to-node-encryption/searchable-previous-deployment-no-node-to-node.test.ts
-          CLI_REGION: us-east-1
-      depend-on:
-        - publish_to_local_registry
     - identifier: api_2
       buildspec: codebuild_specs/run_e2e_tests.yml
       env:
         compute-type: BUILD_GENERAL1_SMALL
         variables:
           TEST_SUITE: src/__tests__/api_2.test.ts
-<<<<<<< HEAD
-          CLI_REGION: us-west-2
-=======
-          CLI_REGION: ap-southeast-2
->>>>>>> 1e2d9be5
+          CLI_REGION: us-east-2
       depend-on:
         - publish_to_local_registry
     - identifier: searchable_migration
@@ -569,11 +531,7 @@
         compute-type: BUILD_GENERAL1_SMALL
         variables:
           TEST_SUITE: src/__tests__/transformer-migrations/searchable-migration.test.ts
-<<<<<<< HEAD
-          CLI_REGION: eu-west-2
-=======
-          CLI_REGION: us-east-1
->>>>>>> 1e2d9be5
+          CLI_REGION: us-west-2
           USE_PARENT_ACCOUNT: 1
       depend-on:
         - publish_to_local_registry
