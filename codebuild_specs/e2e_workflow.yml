# auto generated file. DO NOT EDIT manually
version: 0.2
env:
  shell: bash
  compute-type: BUILD_GENERAL1_MEDIUM
batch:
  fast-fail: false
  build-graph:
    - identifier: build_linux
      buildspec: codebuild_specs/build_linux.yml
      env:
        compute-type: BUILD_GENERAL1_LARGE
    - identifier: build_windows
      buildspec: codebuild_specs/build_windows.yml
      env:
        type: WINDOWS_SERVER_2019_CONTAINER
        compute-type: BUILD_GENERAL1_LARGE
        image: $WINDOWS_IMAGE_2019
      depend-on:
        - build_linux
    - identifier: test
      buildspec: codebuild_specs/test.yml
      env:
        compute-type: BUILD_GENERAL1_LARGE
      depend-on:
        - build_linux
    - identifier: mock_e2e_tests
      buildspec: codebuild_specs/mock_e2e_tests.yml
      env:
        compute-type: BUILD_GENERAL1_MEDIUM
      depend-on:
        - build_linux
    - identifier: verify_cdk_version
      buildspec: codebuild_specs/verify_cdk_version.yml
      env:
        compute-type: BUILD_GENERAL1_MEDIUM
      depend-on:
        - build_linux
    - identifier: verify_api_extract
      buildspec: codebuild_specs/verify_api_extract.yml
      env:
        compute-type: BUILD_GENERAL1_MEDIUM
      depend-on:
        - build_linux
    - identifier: verify_yarn_lock
      buildspec: codebuild_specs/verify_yarn_lock.yml
      env:
        compute-type: BUILD_GENERAL1_MEDIUM
      depend-on:
        - build_linux
    - identifier: verify_dependency_licenses_extract
      buildspec: codebuild_specs/verify_dependency_licenses_extract.yml
      env:
        compute-type: BUILD_GENERAL1_MEDIUM
      depend-on:
        - build_linux
    - identifier: publish_to_local_registry
      buildspec: codebuild_specs/publish_to_local_registry.yml
      env:
        compute-type: BUILD_GENERAL1_MEDIUM
      depend-on:
        - build_linux
    - identifier: auth_2_datastore_modelgen_mock_api_amplify_app
      buildspec: codebuild_specs/run_e2e_tests.yml
      env:
        compute-type: BUILD_GENERAL1_MEDIUM
        variables:
          TEST_SUITE: >-
            src/__tests__/auth_2.test.ts|src/__tests__/datastore-modelgen.test.ts|src/__tests__/mock-api.test.ts|src/__tests__/amplify-app.test.ts
          CLI_REGION: ap-east-1
      depend-on:
        - publish_to_local_registry
    - identifier: >-
        custom_transformers_schema_versioned_invalid_input_arguments_schema_data_access_patterns
      buildspec: codebuild_specs/run_e2e_tests.yml
      env:
        compute-type: BUILD_GENERAL1_MEDIUM
        variables:
          TEST_SUITE: >-
            src/__tests__/graphql-v2/custom-transformers.test.ts|src/__tests__/schema-versioned.test.ts|src/__tests__/graphql-v2/invalid-input-arguments.test.ts|src/__tests__/schema-data-access-patterns.test.ts
          CLI_REGION: ap-northeast-1
      depend-on:
        - publish_to_local_registry
    - identifier: predictions_migration_schema_predictions_function_10_api_7
      buildspec: codebuild_specs/run_e2e_tests.yml
      env:
        compute-type: BUILD_GENERAL1_MEDIUM
        variables:
          TEST_SUITE: >-
            src/__tests__/transformer-migrations/predictions-migration.test.ts|src/__tests__/schema-predictions.test.ts|src/__tests__/function_10.test.ts|src/__tests__/api_7.test.ts
          CLI_REGION: ap-northeast-2
      depend-on:
        - publish_to_local_registry
    - identifier: http_migration_schema_function_2_global_sandbox_api_connection_migration
      buildspec: codebuild_specs/run_e2e_tests.yml
      env:
        compute-type: BUILD_GENERAL1_MEDIUM
        variables:
          TEST_SUITE: >-
            src/__tests__/transformer-migrations/http-migration.test.ts|src/__tests__/schema-function-2.test.ts|src/__tests__/global_sandbox.test.ts|src/__tests__/migration/api.connection.migration.test.ts
          CLI_REGION: ap-southeast-2
      depend-on:
        - publish_to_local_registry
    - identifier: >-
        schema_iterative_update_3_api_8_auth_migration_schema_iterative_update_locking
      buildspec: codebuild_specs/run_e2e_tests.yml
      env:
        compute-type: BUILD_GENERAL1_MEDIUM
        variables:
          TEST_SUITE: >-
            src/__tests__/schema-iterative-update-3.test.ts|src/__tests__/api_8.test.ts|src/__tests__/transformer-migrations/auth-migration.test.ts|src/__tests__/schema-iterative-update-locking.test.ts
          CLI_REGION: eu-west-2
      depend-on:
        - publish_to_local_registry
    - identifier: >-
        schema_iterative_update_1_lambda_conflict_handler_index_with_stack_mappings_schema_iterative_update_2
      buildspec: codebuild_specs/run_e2e_tests.yml
      env:
        compute-type: BUILD_GENERAL1_MEDIUM
        variables:
          TEST_SUITE: >-
            src/__tests__/schema-iterative-update-1.test.ts|src/__tests__/graphql-v2/lambda-conflict-handler.test.ts|src/__tests__/graphql-v2/index-with-stack-mappings.test.ts|src/__tests__/schema-iterative-update-2.test.ts
          CLI_REGION: us-east-1
      depend-on:
        - publish_to_local_registry
    - identifier: >-
        custom_policies_container_api_4_api_connection_migration2_containers_api_secrets
      buildspec: codebuild_specs/run_e2e_tests.yml
      env:
        compute-type: BUILD_GENERAL1_MEDIUM
        variables:
          TEST_SUITE: >-
            src/__tests__/custom_policies_container.test.ts|src/__tests__/api_4.test.ts|src/__tests__/migration/api.connection.migration2.test.ts|src/__tests__/containers-api-secrets.test.ts
          CLI_REGION: us-east-1
      depend-on:
        - publish_to_local_registry
    - identifier: api_5_schema_function_1_api_3_sql_generate_unauth
      buildspec: codebuild_specs/run_e2e_tests.yml
      env:
        compute-type: BUILD_GENERAL1_MEDIUM
        variables:
          TEST_SUITE: >-
            src/__tests__/api_5.test.ts|src/__tests__/schema-function-1.test.ts|src/__tests__/api_3.test.ts|src/__tests__/sql-generate-unauth.test.ts
          CLI_REGION: ca-central-1
      depend-on:
        - publish_to_local_registry
    - identifier: generate_ts_data_schema_resolvers_sync_query_datastore_api_6
      buildspec: codebuild_specs/run_e2e_tests.yml
      env:
        compute-type: BUILD_GENERAL1_MEDIUM
        variables:
          TEST_SUITE: >-
            src/__tests__/generate_ts_data_schema.test.ts|src/__tests__/resolvers.test.ts|src/__tests__/graphql-v2/sync_query_datastore.test.ts|src/__tests__/api_6.test.ts
          CLI_REGION: me-south-1
      depend-on:
        - publish_to_local_registry
    - identifier: api_lambda_auth_api_9
      buildspec: codebuild_specs/run_e2e_tests.yml
      env:
        compute-type: BUILD_GENERAL1_MEDIUM
        variables:
          TEST_SUITE: >-
            src/__tests__/graphql-v2/api_lambda_auth.test.ts|src/__tests__/api_9.test.ts
          CLI_REGION: eu-west-2
      depend-on:
        - publish_to_local_registry
    - identifier: rds_v2
      buildspec: codebuild_specs/run_e2e_tests.yml
      env:
        compute-type: BUILD_GENERAL1_SMALL
        variables:
          TEST_SUITE: src/__tests__/rds-v2.test.ts
          CLI_REGION: ap-south-1
      depend-on:
        - publish_to_local_registry
    - identifier: api_10
      buildspec: codebuild_specs/run_e2e_tests.yml
      env:
        compute-type: BUILD_GENERAL1_SMALL
        variables:
          TEST_SUITE: src/__tests__/api_10.test.ts
          CLI_REGION: ap-southeast-1
      depend-on:
        - publish_to_local_registry
    - identifier: function_migration
      buildspec: codebuild_specs/run_e2e_tests.yml
      env:
        compute-type: BUILD_GENERAL1_SMALL
        variables:
          TEST_SUITE: src/__tests__/transformer-migrations/function-migration.test.ts
          CLI_REGION: ca-central-1
      depend-on:
        - publish_to_local_registry
    - identifier: api_key_migration3
      buildspec: codebuild_specs/run_e2e_tests.yml
      env:
        compute-type: BUILD_GENERAL1_SMALL
        variables:
          TEST_SUITE: src/__tests__/migration/api.key.migration3.test.ts
          CLI_REGION: eu-central-1
          USE_PARENT_ACCOUNT: 1
      depend-on:
        - publish_to_local_registry
    - identifier: schema_iterative_update_5
      buildspec: codebuild_specs/run_e2e_tests.yml
      env:
        compute-type: BUILD_GENERAL1_SMALL
        variables:
          TEST_SUITE: src/__tests__/schema-iterative-update-5.test.ts
          CLI_REGION: eu-north-1
      depend-on:
        - publish_to_local_registry
    - identifier: api_key_migration5
      buildspec: codebuild_specs/run_e2e_tests.yml
      env:
        compute-type: BUILD_GENERAL1_SMALL
        variables:
          TEST_SUITE: src/__tests__/migration/api.key.migration5.test.ts
          CLI_REGION: eu-west-3
          USE_PARENT_ACCOUNT: 1
      depend-on:
        - publish_to_local_registry
    - identifier: model_migration
      buildspec: codebuild_specs/run_e2e_tests.yml
      env:
        compute-type: BUILD_GENERAL1_SMALL
        variables:
          TEST_SUITE: src/__tests__/transformer-migrations/model-migration.test.ts
          CLI_REGION: eu-west-1
      depend-on:
        - publish_to_local_registry
    - identifier: schema_auth_2
      buildspec: codebuild_specs/run_e2e_tests.yml
      env:
        compute-type: BUILD_GENERAL1_SMALL
        variables:
          TEST_SUITE: src/__tests__/schema-auth-2.test.ts
          CLI_REGION: eu-west-3
      depend-on:
        - publish_to_local_registry
    - identifier: schema_auth_10
      buildspec: codebuild_specs/run_e2e_tests.yml
      env:
        compute-type: BUILD_GENERAL1_SMALL
        variables:
          TEST_SUITE: src/__tests__/schema-auth-10.test.ts
          CLI_REGION: me-south-1
      depend-on:
        - publish_to_local_registry
    - identifier: schema_auth_1
      buildspec: codebuild_specs/run_e2e_tests.yml
      env:
        compute-type: BUILD_GENERAL1_SMALL
        variables:
          TEST_SUITE: src/__tests__/schema-auth-1.test.ts
          CLI_REGION: sa-east-1
      depend-on:
        - publish_to_local_registry
    - identifier: schema_auth_13
      buildspec: codebuild_specs/run_e2e_tests.yml
      env:
        compute-type: BUILD_GENERAL1_SMALL
        variables:
          TEST_SUITE: src/__tests__/schema-auth-13.test.ts
          CLI_REGION: us-east-2
      depend-on:
        - publish_to_local_registry
    - identifier: schema_auth_12
      buildspec: codebuild_specs/run_e2e_tests.yml
      env:
        compute-type: BUILD_GENERAL1_SMALL
        variables:
          TEST_SUITE: src/__tests__/schema-auth-12.test.ts
          CLI_REGION: us-west-1
      depend-on:
        - publish_to_local_registry
    - identifier: schema_auth_3
      buildspec: codebuild_specs/run_e2e_tests.yml
      env:
        compute-type: BUILD_GENERAL1_SMALL
        variables:
          TEST_SUITE: src/__tests__/schema-auth-3.test.ts
          CLI_REGION: us-west-2
      depend-on:
        - publish_to_local_registry
    - identifier: schema_auth_15
      buildspec: codebuild_specs/run_e2e_tests.yml
      env:
        compute-type: BUILD_GENERAL1_SMALL
        variables:
          TEST_SUITE: src/__tests__/schema-auth-15.test.ts
          CLI_REGION: ap-east-1
      depend-on:
        - publish_to_local_registry
    - identifier: schema_iterative_rollback_1
      buildspec: codebuild_specs/run_e2e_tests.yml
      env:
        compute-type: BUILD_GENERAL1_SMALL
        variables:
          TEST_SUITE: src/__tests__/schema-iterative-rollback-1.test.ts
          CLI_REGION: ap-northeast-2
      depend-on:
        - publish_to_local_registry
    - identifier: api_key_migration4
      buildspec: codebuild_specs/run_e2e_tests.yml
      env:
        compute-type: BUILD_GENERAL1_SMALL
        variables:
          TEST_SUITE: src/__tests__/migration/api.key.migration4.test.ts
          CLI_REGION: ap-south-1
          USE_PARENT_ACCOUNT: 1
      depend-on:
        - publish_to_local_registry
    - identifier: schema_key
      buildspec: codebuild_specs/run_e2e_tests.yml
      env:
        compute-type: BUILD_GENERAL1_SMALL
        variables:
          TEST_SUITE: src/__tests__/schema-key.test.ts
          CLI_REGION: ap-southeast-1
      depend-on:
        - publish_to_local_registry
    - identifier: schema_iterative_rollback_2
      buildspec: codebuild_specs/run_e2e_tests.yml
      env:
        compute-type: BUILD_GENERAL1_SMALL
        variables:
          TEST_SUITE: src/__tests__/schema-iterative-rollback-2.test.ts
          CLI_REGION: ap-southeast-2
      depend-on:
        - publish_to_local_registry
    - identifier: schema_auth_8
      buildspec: codebuild_specs/run_e2e_tests.yml
      env:
        compute-type: BUILD_GENERAL1_SMALL
        variables:
          TEST_SUITE: src/__tests__/schema-auth-8.test.ts
          CLI_REGION: eu-central-1
      depend-on:
        - publish_to_local_registry
    - identifier: schema_auth_4
      buildspec: codebuild_specs/run_e2e_tests.yml
      env:
        compute-type: BUILD_GENERAL1_SMALL
        variables:
          TEST_SUITE: src/__tests__/schema-auth-4.test.ts
          CLI_REGION: eu-north-1
      depend-on:
        - publish_to_local_registry
    - identifier: containers_api_1
      buildspec: codebuild_specs/run_e2e_tests.yml
      env:
        compute-type: BUILD_GENERAL1_SMALL
        variables:
          TEST_SUITE: src/__tests__/containers-api-1.test.ts
          CLI_REGION: us-east-1
      depend-on:
        - publish_to_local_registry
    - identifier: schema_auth_11
      buildspec: codebuild_specs/run_e2e_tests.yml
      env:
        compute-type: BUILD_GENERAL1_SMALL
        variables:
          TEST_SUITE: src/__tests__/schema-auth-11.test.ts
          CLI_REGION: eu-west-1
      depend-on:
        - publish_to_local_registry
    - identifier: api_key_migration2
      buildspec: codebuild_specs/run_e2e_tests.yml
      env:
        compute-type: BUILD_GENERAL1_SMALL
        variables:
          TEST_SUITE: src/__tests__/migration/api.key.migration2.test.ts
          CLI_REGION: eu-west-2
          USE_PARENT_ACCOUNT: 1
      depend-on:
        - publish_to_local_registry
    - identifier: api_key_migration1
      buildspec: codebuild_specs/run_e2e_tests.yml
      env:
        compute-type: BUILD_GENERAL1_SMALL
        variables:
          TEST_SUITE: src/__tests__/migration/api.key.migration1.test.ts
          CLI_REGION: eu-west-3
      depend-on:
        - publish_to_local_registry
    - identifier: schema_model
      buildspec: codebuild_specs/run_e2e_tests.yml
      env:
        compute-type: BUILD_GENERAL1_SMALL
        variables:
          TEST_SUITE: src/__tests__/schema-model.test.ts
          CLI_REGION: sa-east-1
      depend-on:
        - publish_to_local_registry
    - identifier: rds_v2_test_utils
      buildspec: codebuild_specs/run_e2e_tests.yml
      env:
        compute-type: BUILD_GENERAL1_SMALL
        variables:
          TEST_SUITE: src/__tests__/rds-v2-test-utils.test.ts
          CLI_REGION: us-east-1
      depend-on:
        - publish_to_local_registry
    - identifier: rds_relational_directives
      buildspec: codebuild_specs/run_e2e_tests.yml
      env:
        compute-type: BUILD_GENERAL1_SMALL
        variables:
          TEST_SUITE: src/__tests__/rds-relational-directives.test.ts
          CLI_REGION: us-east-2
      depend-on:
        - publish_to_local_registry
    - identifier: rds_pg_v2_generate_schema
      buildspec: codebuild_specs/run_e2e_tests.yml
      env:
        compute-type: BUILD_GENERAL1_SMALL
        variables:
          TEST_SUITE: src/__tests__/rds-pg-v2-generate-schema.test.ts
          CLI_REGION: us-west-1
      depend-on:
        - publish_to_local_registry
    - identifier: rds_pg_userpool_auth
      buildspec: codebuild_specs/run_e2e_tests.yml
      env:
        compute-type: BUILD_GENERAL1_SMALL
        variables:
          TEST_SUITE: src/__tests__/rds-pg-userpool-auth.test.ts
          CLI_REGION: us-west-2
      depend-on:
        - publish_to_local_registry
    - identifier: rds_pg_userpool_auth_fields
      buildspec: codebuild_specs/run_e2e_tests.yml
      env:
        compute-type: BUILD_GENERAL1_SMALL
        variables:
          TEST_SUITE: src/__tests__/rds-pg-userpool-auth-fields.test.ts
          CLI_REGION: eu-north-1
      depend-on:
        - publish_to_local_registry
    - identifier: rds_pg_relational_directives
      buildspec: codebuild_specs/run_e2e_tests.yml
      env:
        compute-type: BUILD_GENERAL1_SMALL
        variables:
          TEST_SUITE: src/__tests__/rds-pg-relational-directives.test.ts
          CLI_REGION: ap-northeast-1
      depend-on:
        - publish_to_local_registry
    - identifier: rds_pg_refers_to
      buildspec: codebuild_specs/run_e2e_tests.yml
      env:
        compute-type: BUILD_GENERAL1_SMALL
        variables:
          TEST_SUITE: src/__tests__/rds-pg-refers-to.test.ts
          CLI_REGION: ap-northeast-2
      depend-on:
        - publish_to_local_registry
    - identifier: rds_pg_refers_to_fields
      buildspec: codebuild_specs/run_e2e_tests.yml
      env:
        compute-type: BUILD_GENERAL1_SMALL
        variables:
          TEST_SUITE: src/__tests__/rds-pg-refers-to-fields.test.ts
          CLI_REGION: ap-south-1
      depend-on:
        - publish_to_local_registry
    - identifier: rds_pg_oidc_auth
      buildspec: codebuild_specs/run_e2e_tests.yml
      env:
        compute-type: BUILD_GENERAL1_SMALL
        variables:
          TEST_SUITE: src/__tests__/rds-pg-oidc-auth.test.ts
          CLI_REGION: ap-southeast-1
      depend-on:
        - publish_to_local_registry
    - identifier: rds_pg_oidc_auth_fields
      buildspec: codebuild_specs/run_e2e_tests.yml
      env:
        compute-type: BUILD_GENERAL1_SMALL
        variables:
          TEST_SUITE: src/__tests__/rds-pg-oidc-auth-fields.test.ts
          CLI_REGION: ap-southeast-2
      depend-on:
        - publish_to_local_registry
    - identifier: rds_pg_model_v2
      buildspec: codebuild_specs/run_e2e_tests.yml
      env:
        compute-type: BUILD_GENERAL1_SMALL
        variables:
          TEST_SUITE: src/__tests__/rds-pg-model-v2.test.ts
          CLI_REGION: ca-central-1
      depend-on:
        - publish_to_local_registry
    - identifier: rds_pg_import
      buildspec: codebuild_specs/run_e2e_tests.yml
      env:
        compute-type: BUILD_GENERAL1_SMALL
        variables:
          TEST_SUITE: src/__tests__/rds-pg-import.test.ts
          CLI_REGION: eu-central-1
      depend-on:
        - publish_to_local_registry
    - identifier: rds_pg_field_auth_userpool_static_dynamic
      buildspec: codebuild_specs/run_e2e_tests.yml
      env:
        compute-type: BUILD_GENERAL1_SMALL
        variables:
          TEST_SUITE: src/__tests__/rds-pg-field-auth-userpool-static-dynamic.test.ts
          CLI_REGION: eu-north-1
      depend-on:
        - publish_to_local_registry
    - identifier: rds_pg_field_auth_userpool_iam
      buildspec: codebuild_specs/run_e2e_tests.yml
      env:
        compute-type: BUILD_GENERAL1_SMALL
        variables:
          TEST_SUITE: src/__tests__/rds-pg-field-auth-userpool-iam.test.ts
          CLI_REGION: ap-northeast-1
      depend-on:
        - publish_to_local_registry
    - identifier: rds_pg_field_auth_lambda
      buildspec: codebuild_specs/run_e2e_tests.yml
      env:
        compute-type: BUILD_GENERAL1_SMALL
        variables:
          TEST_SUITE: src/__tests__/rds-pg-field-auth-lambda.test.ts
          CLI_REGION: eu-west-1
      depend-on:
        - publish_to_local_registry
    - identifier: rds_pg_field_auth_iam
      buildspec: codebuild_specs/run_e2e_tests.yml
      env:
        compute-type: BUILD_GENERAL1_SMALL
        variables:
          TEST_SUITE: src/__tests__/rds-pg-field-auth-iam.test.ts
          CLI_REGION: eu-west-2
      depend-on:
        - publish_to_local_registry
    - identifier: rds_pg_field_auth_apikey
      buildspec: codebuild_specs/run_e2e_tests.yml
      env:
        compute-type: BUILD_GENERAL1_SMALL
        variables:
          TEST_SUITE: src/__tests__/rds-pg-field-auth-apikey.test.ts
          CLI_REGION: eu-west-3
      depend-on:
        - publish_to_local_registry
    - identifier: rds_pg_custom_claims_refersto_auth
      buildspec: codebuild_specs/run_e2e_tests.yml
      env:
        compute-type: BUILD_GENERAL1_SMALL
        variables:
          TEST_SUITE: src/__tests__/rds-pg-custom-claims-refersto-auth.test.ts
          CLI_REGION: ap-southeast-2
      depend-on:
        - publish_to_local_registry
    - identifier: rds_pg_auth_iam
      buildspec: codebuild_specs/run_e2e_tests.yml
      env:
        compute-type: BUILD_GENERAL1_SMALL
        variables:
          TEST_SUITE: src/__tests__/rds-pg-auth-iam.test.ts
          CLI_REGION: sa-east-1
      depend-on:
        - publish_to_local_registry
    - identifier: rds_pg_auth_iam_apikey_lambda_subscription
      buildspec: codebuild_specs/run_e2e_tests.yml
      env:
        compute-type: BUILD_GENERAL1_SMALL
        variables:
          TEST_SUITE: src/__tests__/rds-pg-auth-iam-apikey-lambda-subscription.test.ts
          CLI_REGION: us-east-1
      depend-on:
        - publish_to_local_registry
    - identifier: rds_pg_auth_apikey_lambda
      buildspec: codebuild_specs/run_e2e_tests.yml
      env:
        compute-type: BUILD_GENERAL1_SMALL
        variables:
          TEST_SUITE: src/__tests__/rds-pg-auth-apikey-lambda.test.ts
          CLI_REGION: us-east-2
      depend-on:
        - publish_to_local_registry
    - identifier: rds_pg_array_objects
      buildspec: codebuild_specs/run_e2e_tests.yml
      env:
        compute-type: BUILD_GENERAL1_SMALL
        variables:
          TEST_SUITE: src/__tests__/rds-pg-array-objects.test.ts
          CLI_REGION: us-west-1
      depend-on:
        - publish_to_local_registry
    - identifier: rds_mysql_v2_generate_schema
      buildspec: codebuild_specs/run_e2e_tests.yml
      env:
        compute-type: BUILD_GENERAL1_SMALL
        variables:
          TEST_SUITE: src/__tests__/rds-mysql-v2-generate-schema.test.ts
          CLI_REGION: us-west-2
      depend-on:
        - publish_to_local_registry
    - identifier: rds_mysql_userpool_auth
      buildspec: codebuild_specs/run_e2e_tests.yml
      env:
        compute-type: BUILD_GENERAL1_SMALL
        variables:
          TEST_SUITE: src/__tests__/rds-mysql-userpool-auth.test.ts
          CLI_REGION: eu-west-3
      depend-on:
        - publish_to_local_registry
    - identifier: rds_mysql_userpool_auth_fields
      buildspec: codebuild_specs/run_e2e_tests.yml
      env:
        compute-type: BUILD_GENERAL1_SMALL
        variables:
          TEST_SUITE: src/__tests__/rds-mysql-userpool-auth-fields.test.ts
          CLI_REGION: ap-northeast-1
      depend-on:
        - publish_to_local_registry
<<<<<<< HEAD
    - identifier: rds_mysql_field_auth_identityPool
      buildspec: codebuild_specs/run_e2e_tests.yml
      env:
        compute-type: BUILD_GENERAL1_SMALL
        variables:
          TEST_SUITE: src/__tests__/rds-mysql-field-auth-identityPool.test.ts
          CLI_REGION: ap-northeast-2
      depend-on:
        - publish_to_local_registry
    - identifier: rds_mysql_field_auth_lambda
=======
    - identifier: rds_mysql_refers_to
>>>>>>> fd7f6fbc
      buildspec: codebuild_specs/run_e2e_tests.yml
      env:
        compute-type: BUILD_GENERAL1_SMALL
        variables:
<<<<<<< HEAD
          TEST_SUITE: src/__tests__/rds-mysql-field-auth-lambda.test.ts
          CLI_REGION: ap-south-1
=======
          TEST_SUITE: src/__tests__/rds-mysql-refers-to.test.ts
          CLI_REGION: ap-northeast-2
>>>>>>> fd7f6fbc
      depend-on:
        - publish_to_local_registry
    - identifier: rds_mysql_refers_to_fields
      buildspec: codebuild_specs/run_e2e_tests.yml
      env:
        compute-type: BUILD_GENERAL1_SMALL
        variables:
<<<<<<< HEAD
          TEST_SUITE: src/__tests__/rds-mysql-field-auth-userpool-iam.test.ts
          CLI_REGION: ap-southeast-1
=======
          TEST_SUITE: src/__tests__/rds-mysql-refers-to-fields.test.ts
          CLI_REGION: ap-south-1
>>>>>>> fd7f6fbc
      depend-on:
        - publish_to_local_registry
    - identifier: rds_mysql_oidc_auth
      buildspec: codebuild_specs/run_e2e_tests.yml
      env:
        compute-type: BUILD_GENERAL1_SMALL
        variables:
<<<<<<< HEAD
          TEST_SUITE: src/__tests__/rds-mysql-field-auth-userpool-static-dynamic.test.ts
          CLI_REGION: ap-southeast-2
=======
          TEST_SUITE: src/__tests__/rds-mysql-oidc-auth.test.ts
          CLI_REGION: ap-southeast-1
>>>>>>> fd7f6fbc
      depend-on:
        - publish_to_local_registry
    - identifier: rds_mysql_oidc_auth_fields
      buildspec: codebuild_specs/run_e2e_tests.yml
      env:
        compute-type: BUILD_GENERAL1_SMALL
        variables:
<<<<<<< HEAD
          TEST_SUITE: src/__tests__/rds-mysql-model-v2.test.ts
          CLI_REGION: ca-central-1
=======
          TEST_SUITE: src/__tests__/rds-mysql-oidc-auth-fields.test.ts
          CLI_REGION: ap-southeast-2
>>>>>>> fd7f6fbc
      depend-on:
        - publish_to_local_registry
    - identifier: rds_mysql_multi_auth_1
      buildspec: codebuild_specs/run_e2e_tests.yml
      env:
        compute-type: BUILD_GENERAL1_SMALL
        variables:
          TEST_SUITE: src/__tests__/rds-mysql-multi-auth-1.test.ts
          CLI_REGION: eu-central-1
      depend-on:
        - publish_to_local_registry
    - identifier: rds_mysql_model_v2
      buildspec: codebuild_specs/run_e2e_tests.yml
      env:
        compute-type: BUILD_GENERAL1_SMALL
        variables:
          TEST_SUITE: src/__tests__/rds-mysql-model-v2.test.ts
          CLI_REGION: eu-central-1
      depend-on:
        - publish_to_local_registry
    - identifier: rds_mysql_field_auth_userpool_static_dynamic
      buildspec: codebuild_specs/run_e2e_tests.yml
      env:
        compute-type: BUILD_GENERAL1_SMALL
        variables:
<<<<<<< HEAD
          TEST_SUITE: src/__tests__/rds-mysql-oidc-auth.test.ts
          CLI_REGION: ap-southeast-1
=======
          TEST_SUITE: src/__tests__/rds-mysql-field-auth-userpool-static-dynamic.test.ts
          CLI_REGION: eu-north-1
>>>>>>> fd7f6fbc
      depend-on:
        - publish_to_local_registry
    - identifier: rds_mysql_field_auth_userpool_iam
      buildspec: codebuild_specs/run_e2e_tests.yml
      env:
        compute-type: BUILD_GENERAL1_SMALL
        variables:
<<<<<<< HEAD
          TEST_SUITE: src/__tests__/rds-mysql-refers-to-fields.test.ts
          CLI_REGION: eu-west-1
=======
          TEST_SUITE: src/__tests__/rds-mysql-field-auth-userpool-iam.test.ts
          CLI_REGION: ap-southeast-1
>>>>>>> fd7f6fbc
      depend-on:
        - publish_to_local_registry
    - identifier: rds_mysql_field_auth_lambda
      buildspec: codebuild_specs/run_e2e_tests.yml
      env:
        compute-type: BUILD_GENERAL1_SMALL
        variables:
<<<<<<< HEAD
          TEST_SUITE: src/__tests__/rds-mysql-refers-to.test.ts
          CLI_REGION: eu-west-2
=======
          TEST_SUITE: src/__tests__/rds-mysql-field-auth-lambda.test.ts
          CLI_REGION: eu-west-1
>>>>>>> fd7f6fbc
      depend-on:
        - publish_to_local_registry
    - identifier: rds_mysql_field_auth_iam
      buildspec: codebuild_specs/run_e2e_tests.yml
      env:
        compute-type: BUILD_GENERAL1_SMALL
        variables:
          TEST_SUITE: src/__tests__/rds-mysql-field-auth-iam.test.ts
          CLI_REGION: eu-west-2
      depend-on:
        - publish_to_local_registry
    - identifier: rds_mysql_field_auth_apikey
      buildspec: codebuild_specs/run_e2e_tests.yml
      env:
        compute-type: BUILD_GENERAL1_SMALL
        variables:
<<<<<<< HEAD
          TEST_SUITE: src/__tests__/rds-mysql-userpool-auth.test.ts
          CLI_REGION: eu-north-1
=======
          TEST_SUITE: src/__tests__/rds-mysql-field-auth-apikey.test.ts
          CLI_REGION: eu-west-3
>>>>>>> fd7f6fbc
      depend-on:
        - publish_to_local_registry
    - identifier: rds_mysql_custom_claims_refersto_auth
      buildspec: codebuild_specs/run_e2e_tests.yml
      env:
        compute-type: BUILD_GENERAL1_SMALL
        variables:
<<<<<<< HEAD
          TEST_SUITE: src/__tests__/rds-mysql-v2-generate-schema.test.ts
          CLI_REGION: sa-east-1
=======
          TEST_SUITE: src/__tests__/rds-mysql-custom-claims-refersto-auth.test.ts
          CLI_REGION: eu-north-1
>>>>>>> fd7f6fbc
      depend-on:
        - publish_to_local_registry
    - identifier: rds_mysql_auth_iam
      buildspec: codebuild_specs/run_e2e_tests.yml
      env:
        compute-type: BUILD_GENERAL1_SMALL
        variables:
<<<<<<< HEAD
          TEST_SUITE: src/__tests__/rds-pg-array-objects.test.ts
          CLI_REGION: us-east-1
=======
          TEST_SUITE: src/__tests__/rds-mysql-auth-iam.test.ts
          CLI_REGION: sa-east-1
>>>>>>> fd7f6fbc
      depend-on:
        - publish_to_local_registry
    - identifier: rds_mysql_auth_iam_apikey_lambda_subscription
      buildspec: codebuild_specs/run_e2e_tests.yml
      env:
        compute-type: BUILD_GENERAL1_SMALL
        variables:
<<<<<<< HEAD
          TEST_SUITE: src/__tests__/rds-pg-auth-apikey-lambda.test.ts
          CLI_REGION: us-east-2
=======
          TEST_SUITE: src/__tests__/rds-mysql-auth-iam-apikey-lambda-subscription.test.ts
          CLI_REGION: us-east-1
>>>>>>> fd7f6fbc
      depend-on:
        - publish_to_local_registry
    - identifier: rds_mysql_auth_apikey_lambda
      buildspec: codebuild_specs/run_e2e_tests.yml
      env:
        compute-type: BUILD_GENERAL1_SMALL
        variables:
<<<<<<< HEAD
          TEST_SUITE: src/__tests__/rds-pg-auth-iam-apikey-lambda-subscription.test.ts
          CLI_REGION: us-west-1
      depend-on:
        - publish_to_local_registry
    - identifier: rds_pg_auth_iam
      buildspec: codebuild_specs/run_e2e_tests.yml
      env:
        compute-type: BUILD_GENERAL1_SMALL
        variables:
          TEST_SUITE: src/__tests__/rds-pg-auth-iam.test.ts
          CLI_REGION: us-west-2
      depend-on:
        - publish_to_local_registry
    - identifier: rds_pg_custom_claims_refersto_auth
      buildspec: codebuild_specs/run_e2e_tests.yml
      env:
        compute-type: BUILD_GENERAL1_SMALL
        variables:
          TEST_SUITE: src/__tests__/rds-pg-custom-claims-refersto-auth.test.ts
          CLI_REGION: us-east-2
      depend-on:
        - publish_to_local_registry
    - identifier: rds_pg_field_auth_apikey
=======
          TEST_SUITE: src/__tests__/rds-mysql-auth-apikey-lambda.test.ts
          CLI_REGION: us-east-2
      depend-on:
        - publish_to_local_registry
    - identifier: api_canary_ap_east_1
>>>>>>> fd7f6fbc
      buildspec: codebuild_specs/run_e2e_tests.yml
      env:
        compute-type: BUILD_GENERAL1_SMALL
        variables:
<<<<<<< HEAD
          TEST_SUITE: src/__tests__/rds-pg-field-auth-apikey.test.ts
          CLI_REGION: ap-northeast-1
=======
          TEST_SUITE: src/__tests__/api_canary.test.ts
          CLI_REGION: ap-east-1
>>>>>>> fd7f6fbc
      depend-on:
        - publish_to_local_registry
    - identifier: api_canary_ap_northeast_1
      buildspec: codebuild_specs/run_e2e_tests.yml
      env:
        compute-type: BUILD_GENERAL1_SMALL
        variables:
<<<<<<< HEAD
          TEST_SUITE: src/__tests__/rds-pg-field-auth-iam.test.ts
          CLI_REGION: ap-northeast-2
      depend-on:
        - publish_to_local_registry
    - identifier: rds_pg_field_auth_identityPool
      buildspec: codebuild_specs/run_e2e_tests.yml
      env:
        compute-type: BUILD_GENERAL1_SMALL
        variables:
          TEST_SUITE: src/__tests__/rds-pg-field-auth-identityPool.test.ts
          CLI_REGION: ap-south-1
=======
          TEST_SUITE: src/__tests__/api_canary.test.ts
          CLI_REGION: ap-northeast-1
>>>>>>> fd7f6fbc
      depend-on:
        - publish_to_local_registry
    - identifier: api_canary_ap_northeast_2
      buildspec: codebuild_specs/run_e2e_tests.yml
      env:
        compute-type: BUILD_GENERAL1_SMALL
        variables:
<<<<<<< HEAD
          TEST_SUITE: src/__tests__/rds-pg-field-auth-lambda.test.ts
          CLI_REGION: ap-southeast-1
=======
          TEST_SUITE: src/__tests__/api_canary.test.ts
          CLI_REGION: ap-northeast-2
>>>>>>> fd7f6fbc
      depend-on:
        - publish_to_local_registry
    - identifier: api_canary_ap_south_1
      buildspec: codebuild_specs/run_e2e_tests.yml
      env:
        compute-type: BUILD_GENERAL1_SMALL
        variables:
<<<<<<< HEAD
          TEST_SUITE: src/__tests__/rds-pg-field-auth-userpool-iam.test.ts
          CLI_REGION: ap-southeast-2
=======
          TEST_SUITE: src/__tests__/api_canary.test.ts
          CLI_REGION: ap-south-1
>>>>>>> fd7f6fbc
      depend-on:
        - publish_to_local_registry
    - identifier: api_canary_ap_southeast_1
      buildspec: codebuild_specs/run_e2e_tests.yml
      env:
        compute-type: BUILD_GENERAL1_SMALL
        variables:
<<<<<<< HEAD
          TEST_SUITE: src/__tests__/rds-pg-field-auth-userpool-static-dynamic.test.ts
          CLI_REGION: ca-central-1
=======
          TEST_SUITE: src/__tests__/api_canary.test.ts
          CLI_REGION: ap-southeast-1
>>>>>>> fd7f6fbc
      depend-on:
        - publish_to_local_registry
    - identifier: api_canary_ap_southeast_2
      buildspec: codebuild_specs/run_e2e_tests.yml
      env:
        compute-type: BUILD_GENERAL1_SMALL
        variables:
<<<<<<< HEAD
          TEST_SUITE: src/__tests__/rds-pg-import.test.ts
          CLI_REGION: eu-central-1
=======
          TEST_SUITE: src/__tests__/api_canary.test.ts
          CLI_REGION: ap-southeast-2
>>>>>>> fd7f6fbc
      depend-on:
        - publish_to_local_registry
    - identifier: api_canary_ca_central_1
      buildspec: codebuild_specs/run_e2e_tests.yml
      env:
        compute-type: BUILD_GENERAL1_SMALL
        variables:
<<<<<<< HEAD
          TEST_SUITE: src/__tests__/rds-pg-model-v2.test.ts
          CLI_REGION: eu-north-1
=======
          TEST_SUITE: src/__tests__/api_canary.test.ts
          CLI_REGION: ca-central-1
>>>>>>> fd7f6fbc
      depend-on:
        - publish_to_local_registry
    - identifier: api_canary_eu_central_1
      buildspec: codebuild_specs/run_e2e_tests.yml
      env:
        compute-type: BUILD_GENERAL1_SMALL
        variables:
          TEST_SUITE: src/__tests__/api_canary.test.ts
          CLI_REGION: eu-central-1
      depend-on:
        - publish_to_local_registry
    - identifier: api_canary_eu_north_1
      buildspec: codebuild_specs/run_e2e_tests.yml
      env:
        compute-type: BUILD_GENERAL1_SMALL
        variables:
<<<<<<< HEAD
          TEST_SUITE: src/__tests__/rds-pg-oidc-auth.test.ts
          CLI_REGION: eu-west-1
=======
          TEST_SUITE: src/__tests__/api_canary.test.ts
          CLI_REGION: eu-north-1
>>>>>>> fd7f6fbc
      depend-on:
        - publish_to_local_registry
    - identifier: api_canary_eu_south_1
      buildspec: codebuild_specs/run_e2e_tests.yml
      env:
        compute-type: BUILD_GENERAL1_SMALL
        variables:
<<<<<<< HEAD
          TEST_SUITE: src/__tests__/rds-pg-refers-to-fields.test.ts
          CLI_REGION: eu-west-2
=======
          TEST_SUITE: src/__tests__/api_canary.test.ts
          CLI_REGION: eu-south-1
>>>>>>> fd7f6fbc
      depend-on:
        - publish_to_local_registry
    - identifier: api_canary_eu_west_1
      buildspec: codebuild_specs/run_e2e_tests.yml
      env:
        compute-type: BUILD_GENERAL1_SMALL
        variables:
<<<<<<< HEAD
          TEST_SUITE: src/__tests__/rds-pg-refers-to.test.ts
          CLI_REGION: eu-west-3
=======
          TEST_SUITE: src/__tests__/api_canary.test.ts
          CLI_REGION: eu-west-1
>>>>>>> fd7f6fbc
      depend-on:
        - publish_to_local_registry
    - identifier: api_canary_eu_west_2
      buildspec: codebuild_specs/run_e2e_tests.yml
      env:
        compute-type: BUILD_GENERAL1_SMALL
        variables:
<<<<<<< HEAD
          TEST_SUITE: src/__tests__/rds-pg-relational-directives.test.ts
          CLI_REGION: eu-west-3
=======
          TEST_SUITE: src/__tests__/api_canary.test.ts
          CLI_REGION: eu-west-2
>>>>>>> fd7f6fbc
      depend-on:
        - publish_to_local_registry
    - identifier: api_canary_eu_west_3
      buildspec: codebuild_specs/run_e2e_tests.yml
      env:
        compute-type: BUILD_GENERAL1_SMALL
        variables:
          TEST_SUITE: src/__tests__/api_canary.test.ts
          CLI_REGION: eu-west-3
      depend-on:
        - publish_to_local_registry
    - identifier: api_canary_me_south_1
      buildspec: codebuild_specs/run_e2e_tests.yml
      env:
        compute-type: BUILD_GENERAL1_SMALL
        variables:
<<<<<<< HEAD
          TEST_SUITE: src/__tests__/rds-pg-userpool-auth.test.ts
          CLI_REGION: us-east-1
=======
          TEST_SUITE: src/__tests__/api_canary.test.ts
          CLI_REGION: me-south-1
>>>>>>> fd7f6fbc
      depend-on:
        - publish_to_local_registry
    - identifier: api_canary_sa_east_1
      buildspec: codebuild_specs/run_e2e_tests.yml
      env:
        compute-type: BUILD_GENERAL1_SMALL
        variables:
<<<<<<< HEAD
          TEST_SUITE: src/__tests__/rds-pg-v2-generate-schema.test.ts
          CLI_REGION: us-east-2
=======
          TEST_SUITE: src/__tests__/api_canary.test.ts
          CLI_REGION: sa-east-1
>>>>>>> fd7f6fbc
      depend-on:
        - publish_to_local_registry
    - identifier: api_canary_us_east_1
      buildspec: codebuild_specs/run_e2e_tests.yml
      env:
        compute-type: BUILD_GENERAL1_SMALL
        variables:
<<<<<<< HEAD
          TEST_SUITE: src/__tests__/rds-relational-directives.test.ts
          CLI_REGION: us-west-1
=======
          TEST_SUITE: src/__tests__/api_canary.test.ts
          CLI_REGION: us-east-1
>>>>>>> fd7f6fbc
      depend-on:
        - publish_to_local_registry
    - identifier: api_canary_us_east_2
      buildspec: codebuild_specs/run_e2e_tests.yml
      env:
        compute-type: BUILD_GENERAL1_SMALL
        variables:
<<<<<<< HEAD
          TEST_SUITE: src/__tests__/rds-v2-test-utils.test.ts
          CLI_REGION: us-west-2
=======
          TEST_SUITE: src/__tests__/api_canary.test.ts
          CLI_REGION: us-east-2
>>>>>>> fd7f6fbc
      depend-on:
        - publish_to_local_registry
    - identifier: api_canary_us_west_1
      buildspec: codebuild_specs/run_e2e_tests.yml
      env:
        compute-type: BUILD_GENERAL1_SMALL
        variables:
<<<<<<< HEAD
          TEST_SUITE: src/__tests__/schema-model.test.ts
          CLI_REGION: ap-east-1
=======
          TEST_SUITE: src/__tests__/api_canary.test.ts
          CLI_REGION: us-west-1
      depend-on:
        - publish_to_local_registry
    - identifier: api_canary_us_west_2
      buildspec: codebuild_specs/run_e2e_tests.yml
      env:
        compute-type: BUILD_GENERAL1_SMALL
        variables:
          TEST_SUITE: src/__tests__/api_canary.test.ts
          CLI_REGION: us-west-2
      depend-on:
        - publish_to_local_registry
    - identifier: api_11
      buildspec: codebuild_specs/run_e2e_tests.yml
      env:
        compute-type: BUILD_GENERAL1_SMALL
        variables:
          TEST_SUITE: src/__tests__/api_11.test.ts
          CLI_REGION: us-west-1
>>>>>>> fd7f6fbc
      depend-on:
        - publish_to_local_registry
    - identifier: apigw
      buildspec: codebuild_specs/run_e2e_tests.yml
      env:
        compute-type: BUILD_GENERAL1_SMALL
        variables:
          TEST_SUITE: src/__tests__/apigw.test.ts
          CLI_REGION: ap-northeast-1
      depend-on:
        - publish_to_local_registry
    - identifier: schema_auth_9
      buildspec: codebuild_specs/run_e2e_tests.yml
      env:
        compute-type: BUILD_GENERAL1_SMALL
        variables:
          TEST_SUITE: src/__tests__/schema-auth-9.test.ts
          CLI_REGION: ap-east-1
      depend-on:
        - publish_to_local_registry
    - identifier: schema_auth_7
      buildspec: codebuild_specs/run_e2e_tests.yml
      env:
        compute-type: BUILD_GENERAL1_SMALL
        variables:
<<<<<<< HEAD
          TEST_SUITE: src/__tests__/schema-auth-14.test.ts
          CLI_REGION: ap-south-1
=======
          TEST_SUITE: src/__tests__/schema-auth-7.test.ts
          CLI_REGION: ap-northeast-1
>>>>>>> fd7f6fbc
      depend-on:
        - publish_to_local_registry
    - identifier: schema_auth_14
      buildspec: codebuild_specs/run_e2e_tests.yml
      env:
        compute-type: BUILD_GENERAL1_SMALL
        variables:
<<<<<<< HEAD
          TEST_SUITE: src/__tests__/schema-auth-7.test.ts
          CLI_REGION: ap-southeast-1
=======
          TEST_SUITE: src/__tests__/schema-auth-14.test.ts
          CLI_REGION: ap-northeast-2
>>>>>>> fd7f6fbc
      depend-on:
        - publish_to_local_registry
    - identifier: containers_api_2
      buildspec: codebuild_specs/run_e2e_tests.yml
      env:
        compute-type: BUILD_GENERAL1_SMALL
        variables:
<<<<<<< HEAD
          TEST_SUITE: src/__tests__/schema-auth-9.test.ts
          CLI_REGION: ap-southeast-2
=======
          TEST_SUITE: src/__tests__/containers-api-2.test.ts
          CLI_REGION: us-east-1
>>>>>>> fd7f6fbc
      depend-on:
        - publish_to_local_registry
    - identifier: api_1
      buildspec: codebuild_specs/run_e2e_tests.yml
      env:
        compute-type: BUILD_GENERAL1_SMALL
        variables:
          TEST_SUITE: src/__tests__/api_1.test.ts
          CLI_REGION: ca-central-1
      depend-on:
        - publish_to_local_registry
    - identifier: schema_auth_5
      buildspec: codebuild_specs/run_e2e_tests.yml
      env:
        compute-type: BUILD_GENERAL1_SMALL
        variables:
          TEST_SUITE: src/__tests__/schema-auth-5.test.ts
          CLI_REGION: eu-central-1
      depend-on:
        - publish_to_local_registry
    - identifier: schema_searchable
      buildspec: codebuild_specs/run_e2e_tests.yml
      env:
        compute-type: BUILD_GENERAL1_SMALL
        variables:
<<<<<<< HEAD
          TEST_SUITE: src/__tests__/graphql-v2/searchable-datastore.test.ts
          CLI_REGION: eu-north-1
=======
          TEST_SUITE: src/__tests__/schema-searchable.test.ts
          CLI_REGION: eu-central-1
>>>>>>> fd7f6fbc
          USE_PARENT_ACCOUNT: 1
      depend-on:
        - publish_to_local_registry
    - identifier: schema_iterative_update_4
      buildspec: codebuild_specs/run_e2e_tests.yml
      env:
        compute-type: BUILD_GENERAL1_SMALL
        variables:
          TEST_SUITE: src/__tests__/schema-iterative-update-4.test.ts
          CLI_REGION: eu-south-1
      depend-on:
        - publish_to_local_registry
    - identifier: searchable_datastore
      buildspec: codebuild_specs/run_e2e_tests.yml
      env:
        compute-type: BUILD_GENERAL1_SMALL
        variables:
<<<<<<< HEAD
          TEST_SUITE: src/__tests__/schema-searchable.test.ts
          CLI_REGION: us-east-2
=======
          TEST_SUITE: src/__tests__/graphql-v2/searchable-datastore.test.ts
          CLI_REGION: eu-north-1
>>>>>>> fd7f6fbc
          USE_PARENT_ACCOUNT: 1
      depend-on:
        - publish_to_local_registry
    - identifier: schema_connection
      buildspec: codebuild_specs/run_e2e_tests.yml
      env:
        compute-type: BUILD_GENERAL1_SMALL
        variables:
<<<<<<< HEAD
          TEST_SUITE: src/__tests__/schema-auth-6.test.ts
          CLI_REGION: eu-west-3
=======
          TEST_SUITE: src/__tests__/schema-connection.test.ts
          CLI_REGION: eu-south-1
>>>>>>> fd7f6fbc
      depend-on:
        - publish_to_local_registry
    - identifier: schema_auth_6
      buildspec: codebuild_specs/run_e2e_tests.yml
      env:
        compute-type: BUILD_GENERAL1_SMALL
        variables:
<<<<<<< HEAD
          TEST_SUITE: src/__tests__/schema-connection.test.ts
          CLI_REGION: me-south-1
=======
          TEST_SUITE: src/__tests__/schema-auth-6.test.ts
          CLI_REGION: eu-west-1
>>>>>>> fd7f6fbc
      depend-on:
        - publish_to_local_registry
    - identifier: searchable_previous_deployment_had_node_to_node
      buildspec: codebuild_specs/run_e2e_tests.yml
      env:
        compute-type: BUILD_GENERAL1_SMALL
        variables:
          TEST_SUITE: >-
            src/__tests__/graphql-v2/searchable-node-to-node-encryption/searchable-previous-deployment-had-node-to-node.test.ts
          CLI_REGION: sa-east-1
      depend-on:
        - publish_to_local_registry
    - identifier: searchable_previous_deployment_no_node_to_node
      buildspec: codebuild_specs/run_e2e_tests.yml
      env:
        compute-type: BUILD_GENERAL1_SMALL
        variables:
          TEST_SUITE: >-
            src/__tests__/graphql-v2/searchable-node-to-node-encryption/searchable-previous-deployment-no-node-to-node.test.ts
          CLI_REGION: us-east-1
      depend-on:
        - publish_to_local_registry
    - identifier: api_2
      buildspec: codebuild_specs/run_e2e_tests.yml
      env:
        compute-type: BUILD_GENERAL1_SMALL
        variables:
          TEST_SUITE: src/__tests__/api_2.test.ts
          CLI_REGION: us-east-2
      depend-on:
        - publish_to_local_registry
    - identifier: searchable_migration
      buildspec: codebuild_specs/run_e2e_tests.yml
      env:
        compute-type: BUILD_GENERAL1_SMALL
        variables:
          TEST_SUITE: src/__tests__/transformer-migrations/searchable-migration.test.ts
          CLI_REGION: us-west-1
          USE_PARENT_ACCOUNT: 1
      depend-on:
        - publish_to_local_registry
<<<<<<< HEAD
    - identifier: add_resources_custom_logic_data_construct_ddb_iam_access
=======
    - identifier: >-
        sql_pg_models_restricted_field_auth_sql_only_restricted_field_auth_ddb_only_relationships
>>>>>>> fd7f6fbc
      buildspec: codebuild_specs/run_cdk_tests.yml
      env:
        compute-type: BUILD_GENERAL1_MEDIUM
        variables:
          TEST_SUITE: >-
<<<<<<< HEAD
            src/__tests__/add-resources.test.ts|src/__tests__/custom-logic.test.ts|src/__tests__/data-construct.test.ts|src/__tests__/ddb-iam-access.test.ts
          CLI_REGION: eu-west-2
      depend-on:
        - publish_to_local_registry
    - identifier: >-
        3_gsis_10k_records_3_gsis_1k_records_3_gsis_empty_table_3_gsis_single_record
=======
            src/__tests__/sql-pg-models.test.ts|src/__tests__/restricted-field-auth-sql-only.test.ts|src/__tests__/restricted-field-auth-ddb-only.test.ts|src/__tests__/relationships.test.ts
          CLI_REGION: ap-northeast-2
      depend-on:
        - publish_to_local_registry
    - identifier: data_construct_custom_logic_add_resources_single_gsi_single_record
>>>>>>> fd7f6fbc
      buildspec: codebuild_specs/run_cdk_tests.yml
      env:
        compute-type: BUILD_GENERAL1_MEDIUM
        variables:
          TEST_SUITE: >-
<<<<<<< HEAD
            src/__tests__/deploy-velocity-temporarily-disabled/3-gsis-10k-records.test.ts|src/__tests__/deploy-velocity-temporarily-disabled/3-gsis-1k-records.test.ts|src/__tests__/deploy-velocity-temporarily-disabled/3-gsis-empty-table.test.ts|src/__tests__/deploy-velocity-temporarily-disabled/3-gsis-single-record.test.ts
          CLI_REGION: ca-central-1
      depend-on:
        - publish_to_local_registry
    - identifier: >-
        replace_2_gsis_10k_records_replace_2_gsis_1k_records_replace_2_gsis_empty_table_replace_2_gsis_single_record
=======
            src/__tests__/data-construct.test.ts|src/__tests__/custom-logic.test.ts|src/__tests__/add-resources.test.ts|src/__tests__/deploy-velocity-temporarily-disabled/single-gsi-single-record.test.ts
          CLI_REGION: ap-south-1
      depend-on:
        - publish_to_local_registry
    - identifier: >-
        single_gsi_empty_table_single_gsi_1k_records_single_gsi_10k_records_replace_2_gsis_update_attr_single_record
>>>>>>> fd7f6fbc
      buildspec: codebuild_specs/run_cdk_tests.yml
      env:
        compute-type: BUILD_GENERAL1_MEDIUM
        variables:
          TEST_SUITE: >-
<<<<<<< HEAD
            src/__tests__/deploy-velocity-temporarily-disabled/replace-2-gsis-10k-records.test.ts|src/__tests__/deploy-velocity-temporarily-disabled/replace-2-gsis-1k-records.test.ts|src/__tests__/deploy-velocity-temporarily-disabled/replace-2-gsis-empty-table.test.ts|src/__tests__/deploy-velocity-temporarily-disabled/replace-2-gsis-single-record.test.ts
          CLI_REGION: eu-central-1
      depend-on:
        - publish_to_local_registry
    - identifier: >-
        replace_2_gsis_update_attr_10k_records_replace_2_gsis_update_attr_1k_records_replace_2_gsis_update_attr_empty_table_replace_2_g
=======
            src/__tests__/deploy-velocity-temporarily-disabled/single-gsi-empty-table.test.ts|src/__tests__/deploy-velocity-temporarily-disabled/single-gsi-1k-records.test.ts|src/__tests__/deploy-velocity-temporarily-disabled/single-gsi-10k-records.test.ts|src/__tests__/deploy-velocity-temporarily-disabled/replace-2-gsis-update-attr-single-record.test.ts
          CLI_REGION: eu-south-1
      depend-on:
        - publish_to_local_registry
    - identifier: >-
        replace_2_gsis_update_attr_empty_table_replace_2_gsis_update_attr_1k_records_replace_2_gsis_update_attr_10k_records_replace_2_g
>>>>>>> fd7f6fbc
      buildspec: codebuild_specs/run_cdk_tests.yml
      env:
        compute-type: BUILD_GENERAL1_MEDIUM
        variables:
          TEST_SUITE: >-
<<<<<<< HEAD
            src/__tests__/deploy-velocity-temporarily-disabled/replace-2-gsis-update-attr-10k-records.test.ts|src/__tests__/deploy-velocity-temporarily-disabled/replace-2-gsis-update-attr-1k-records.test.ts|src/__tests__/deploy-velocity-temporarily-disabled/replace-2-gsis-update-attr-empty-table.test.ts|src/__tests__/deploy-velocity-temporarily-disabled/replace-2-gsis-update-attr-single-record.test.ts
          CLI_REGION: eu-north-1
      depend-on:
        - publish_to_local_registry
    - identifier: >-
        single_gsi_10k_records_single_gsi_1k_records_single_gsi_empty_table_single_gsi_single_record
=======
            src/__tests__/deploy-velocity-temporarily-disabled/replace-2-gsis-update-attr-empty-table.test.ts|src/__tests__/deploy-velocity-temporarily-disabled/replace-2-gsis-update-attr-1k-records.test.ts|src/__tests__/deploy-velocity-temporarily-disabled/replace-2-gsis-update-attr-10k-records.test.ts|src/__tests__/deploy-velocity-temporarily-disabled/replace-2-gsis-single-record.test.ts
          CLI_REGION: eu-west-1
      depend-on:
        - publish_to_local_registry
    - identifier: >-
        replace_2_gsis_empty_table_replace_2_gsis_1k_records_replace_2_gsis_10k_records_3_gsis_single_record
>>>>>>> fd7f6fbc
      buildspec: codebuild_specs/run_cdk_tests.yml
      env:
        compute-type: BUILD_GENERAL1_MEDIUM
        variables:
          TEST_SUITE: >-
<<<<<<< HEAD
            src/__tests__/deploy-velocity-temporarily-disabled/single-gsi-10k-records.test.ts|src/__tests__/deploy-velocity-temporarily-disabled/single-gsi-1k-records.test.ts|src/__tests__/deploy-velocity-temporarily-disabled/single-gsi-empty-table.test.ts|src/__tests__/deploy-velocity-temporarily-disabled/single-gsi-single-record.test.ts
          CLI_REGION: eu-south-1
      depend-on:
        - publish_to_local_registry
    - identifier: relationships_sql_iam_access
=======
            src/__tests__/deploy-velocity-temporarily-disabled/replace-2-gsis-empty-table.test.ts|src/__tests__/deploy-velocity-temporarily-disabled/replace-2-gsis-1k-records.test.ts|src/__tests__/deploy-velocity-temporarily-disabled/replace-2-gsis-10k-records.test.ts|src/__tests__/deploy-velocity-temporarily-disabled/3-gsis-single-record.test.ts
          CLI_REGION: eu-west-2
      depend-on:
        - publish_to_local_registry
    - identifier: 3_gsis_empty_table_3_gsis_1k_records_3_gsis_10k_records
>>>>>>> fd7f6fbc
      buildspec: codebuild_specs/run_cdk_tests.yml
      env:
        compute-type: BUILD_GENERAL1_MEDIUM
        variables:
          TEST_SUITE: >-
<<<<<<< HEAD
            src/__tests__/relationships.test.ts|src/__tests__/sql-iam-access.test.ts
          CLI_REGION: eu-west-1
=======
            src/__tests__/deploy-velocity-temporarily-disabled/3-gsis-empty-table.test.ts|src/__tests__/deploy-velocity-temporarily-disabled/3-gsis-1k-records.test.ts|src/__tests__/deploy-velocity-temporarily-disabled/3-gsis-10k-records.test.ts
          CLI_REGION: eu-west-3
>>>>>>> fd7f6fbc
      depend-on:
        - publish_to_local_registry
    - identifier: sql_models_2
      buildspec: codebuild_specs/run_cdk_tests.yml
      env:
        compute-type: BUILD_GENERAL1_SMALL
        variables:
          TEST_SUITE: src/__tests__/sql-models-2.test.ts
          CLI_REGION: ap-northeast-1
      depend-on:
        - publish_to_local_registry
    - identifier: sql_models_1
      buildspec: codebuild_specs/run_cdk_tests.yml
      env:
        compute-type: BUILD_GENERAL1_SMALL
        variables:
          TEST_SUITE: src/__tests__/sql-models-1.test.ts
          CLI_REGION: ap-northeast-2
      depend-on:
        - publish_to_local_registry
    - identifier: base_cdk_ap_east_1
      buildspec: codebuild_specs/run_cdk_tests.yml
      env:
        compute-type: BUILD_GENERAL1_SMALL
        variables:
          TEST_SUITE: src/__tests__/base-cdk.test.ts
          CLI_REGION: ap-east-1
      depend-on:
        - publish_to_local_registry
    - identifier: base_cdk_ap_northeast_1
      buildspec: codebuild_specs/run_cdk_tests.yml
      env:
        compute-type: BUILD_GENERAL1_SMALL
        variables:
          TEST_SUITE: src/__tests__/base-cdk.test.ts
          CLI_REGION: ap-northeast-1
      depend-on:
        - publish_to_local_registry
    - identifier: base_cdk_ap_northeast_2
      buildspec: codebuild_specs/run_cdk_tests.yml
      env:
        compute-type: BUILD_GENERAL1_SMALL
        variables:
          TEST_SUITE: src/__tests__/base-cdk.test.ts
          CLI_REGION: ap-northeast-2
      depend-on:
        - publish_to_local_registry
    - identifier: base_cdk_ap_south_1
      buildspec: codebuild_specs/run_cdk_tests.yml
      env:
        compute-type: BUILD_GENERAL1_SMALL
        variables:
          TEST_SUITE: src/__tests__/base-cdk.test.ts
          CLI_REGION: ap-south-1
      depend-on:
        - publish_to_local_registry
    - identifier: base_cdk_ap_southeast_1
      buildspec: codebuild_specs/run_cdk_tests.yml
      env:
        compute-type: BUILD_GENERAL1_SMALL
        variables:
          TEST_SUITE: src/__tests__/base-cdk.test.ts
          CLI_REGION: ap-southeast-1
      depend-on:
        - publish_to_local_registry
    - identifier: base_cdk_ap_southeast_2
      buildspec: codebuild_specs/run_cdk_tests.yml
      env:
        compute-type: BUILD_GENERAL1_SMALL
        variables:
          TEST_SUITE: src/__tests__/base-cdk.test.ts
          CLI_REGION: ap-southeast-2
      depend-on:
        - publish_to_local_registry
    - identifier: base_cdk_ca_central_1
      buildspec: codebuild_specs/run_cdk_tests.yml
      env:
        compute-type: BUILD_GENERAL1_SMALL
        variables:
          TEST_SUITE: src/__tests__/base-cdk.test.ts
          CLI_REGION: ca-central-1
      depend-on:
        - publish_to_local_registry
    - identifier: base_cdk_eu_central_1
      buildspec: codebuild_specs/run_cdk_tests.yml
      env:
        compute-type: BUILD_GENERAL1_SMALL
        variables:
          TEST_SUITE: src/__tests__/base-cdk.test.ts
          CLI_REGION: eu-central-1
      depend-on:
        - publish_to_local_registry
    - identifier: base_cdk_eu_north_1
      buildspec: codebuild_specs/run_cdk_tests.yml
      env:
        compute-type: BUILD_GENERAL1_SMALL
        variables:
          TEST_SUITE: src/__tests__/base-cdk.test.ts
          CLI_REGION: eu-north-1
      depend-on:
        - publish_to_local_registry
    - identifier: base_cdk_eu_south_1
      buildspec: codebuild_specs/run_cdk_tests.yml
      env:
        compute-type: BUILD_GENERAL1_SMALL
        variables:
          TEST_SUITE: src/__tests__/base-cdk.test.ts
          CLI_REGION: eu-south-1
      depend-on:
        - publish_to_local_registry
    - identifier: base_cdk_eu_west_1
      buildspec: codebuild_specs/run_cdk_tests.yml
      env:
        compute-type: BUILD_GENERAL1_SMALL
        variables:
          TEST_SUITE: src/__tests__/base-cdk.test.ts
          CLI_REGION: eu-west-1
      depend-on:
        - publish_to_local_registry
    - identifier: base_cdk_eu_west_2
      buildspec: codebuild_specs/run_cdk_tests.yml
      env:
        compute-type: BUILD_GENERAL1_SMALL
        variables:
          TEST_SUITE: src/__tests__/base-cdk.test.ts
          CLI_REGION: eu-west-2
      depend-on:
        - publish_to_local_registry
    - identifier: base_cdk_eu_west_3
      buildspec: codebuild_specs/run_cdk_tests.yml
      env:
        compute-type: BUILD_GENERAL1_SMALL
        variables:
          TEST_SUITE: src/__tests__/base-cdk.test.ts
          CLI_REGION: eu-west-3
      depend-on:
        - publish_to_local_registry
    - identifier: base_cdk_me_south_1
      buildspec: codebuild_specs/run_cdk_tests.yml
      env:
        compute-type: BUILD_GENERAL1_SMALL
        variables:
          TEST_SUITE: src/__tests__/base-cdk.test.ts
          CLI_REGION: me-south-1
      depend-on:
        - publish_to_local_registry
    - identifier: base_cdk_sa_east_1
      buildspec: codebuild_specs/run_cdk_tests.yml
      env:
        compute-type: BUILD_GENERAL1_SMALL
        variables:
          TEST_SUITE: src/__tests__/base-cdk.test.ts
          CLI_REGION: sa-east-1
      depend-on:
        - publish_to_local_registry
    - identifier: base_cdk_us_east_1
      buildspec: codebuild_specs/run_cdk_tests.yml
      env:
        compute-type: BUILD_GENERAL1_SMALL
        variables:
          TEST_SUITE: src/__tests__/base-cdk.test.ts
          CLI_REGION: us-east-1
      depend-on:
        - publish_to_local_registry
    - identifier: base_cdk_us_east_2
      buildspec: codebuild_specs/run_cdk_tests.yml
      env:
        compute-type: BUILD_GENERAL1_SMALL
        variables:
          TEST_SUITE: src/__tests__/base-cdk.test.ts
          CLI_REGION: us-east-2
      depend-on:
        - publish_to_local_registry
    - identifier: base_cdk_us_west_1
      buildspec: codebuild_specs/run_cdk_tests.yml
      env:
        compute-type: BUILD_GENERAL1_SMALL
        variables:
          TEST_SUITE: src/__tests__/base-cdk.test.ts
          CLI_REGION: us-west-1
      depend-on:
        - publish_to_local_registry
    - identifier: base_cdk_us_west_2
      buildspec: codebuild_specs/run_cdk_tests.yml
      env:
        compute-type: BUILD_GENERAL1_SMALL
        variables:
          TEST_SUITE: src/__tests__/base-cdk.test.ts
          CLI_REGION: us-west-2
      depend-on:
        - publish_to_local_registry
    - identifier: amplify_table_3
      buildspec: codebuild_specs/run_cdk_tests.yml
      env:
        compute-type: BUILD_GENERAL1_SMALL
        variables:
<<<<<<< HEAD
          TEST_SUITE: src/__tests__/deploy-velocity/3-gsis-100k-records.test.ts
          CLI_REGION: eu-west-2
=======
          TEST_SUITE: src/__tests__/amplify-table-3.test.ts
          CLI_REGION: ap-southeast-1
>>>>>>> fd7f6fbc
      depend-on:
        - publish_to_local_registry
    - identifier: amplify_table_2
      buildspec: codebuild_specs/run_cdk_tests.yml
      env:
        compute-type: BUILD_GENERAL1_SMALL
        variables:
<<<<<<< HEAD
          TEST_SUITE: src/__tests__/deploy-velocity/replace-2-gsis-100k-records.test.ts
          CLI_REGION: eu-west-3
=======
          TEST_SUITE: src/__tests__/amplify-table-2.test.ts
          CLI_REGION: ap-southeast-2
>>>>>>> fd7f6fbc
      depend-on:
        - publish_to_local_registry
    - identifier: amplify_table_1
      buildspec: codebuild_specs/run_cdk_tests.yml
      env:
        compute-type: BUILD_GENERAL1_SMALL
        variables:
<<<<<<< HEAD
          TEST_SUITE: >-
            src/__tests__/deploy-velocity/replace-2-gsis-update-attr-100k-records.test.ts
          CLI_REGION: me-south-1
=======
          TEST_SUITE: src/__tests__/amplify-table-1.test.ts
          CLI_REGION: ca-central-1
      depend-on:
        - publish_to_local_registry
    - identifier: all_auth_modes
      buildspec: codebuild_specs/run_cdk_tests.yml
      env:
        compute-type: BUILD_GENERAL1_SMALL
        variables:
          TEST_SUITE: src/__tests__/all-auth-modes.test.ts
          CLI_REGION: eu-central-1
      depend-on:
        - publish_to_local_registry
    - identifier: admin_role
      buildspec: codebuild_specs/run_cdk_tests.yml
      env:
        compute-type: BUILD_GENERAL1_SMALL
        variables:
          TEST_SUITE: src/__tests__/admin-role.test.ts
          CLI_REGION: eu-north-1
>>>>>>> fd7f6fbc
      depend-on:
        - publish_to_local_registry
    - identifier: single_gsi_100k_records
      buildspec: codebuild_specs/run_cdk_tests.yml
      env:
        compute-type: BUILD_GENERAL1_SMALL
        variables:
          TEST_SUITE: src/__tests__/deploy-velocity/single-gsi-100k-records.test.ts
          CLI_REGION: sa-east-1
      depend-on:
        - publish_to_local_registry
    - identifier: replace_2_gsis_update_attr_100k_records
      buildspec: codebuild_specs/run_cdk_tests.yml
      env:
        compute-type: BUILD_GENERAL1_SMALL
        variables:
          TEST_SUITE: >-
            src/__tests__/deploy-velocity/replace-2-gsis-update-attr-100k-records.test.ts
          CLI_REGION: sa-east-1
      depend-on:
        - publish_to_local_registry
    - identifier: replace_2_gsis_100k_records
      buildspec: codebuild_specs/run_cdk_tests.yml
      env:
        compute-type: BUILD_GENERAL1_SMALL
        variables:
          TEST_SUITE: src/__tests__/deploy-velocity/replace-2-gsis-100k-records.test.ts
          CLI_REGION: us-east-1
      depend-on:
        - publish_to_local_registry
    - identifier: 3_gsis_100k_records
      buildspec: codebuild_specs/run_cdk_tests.yml
      env:
        compute-type: BUILD_GENERAL1_SMALL
        variables:
          TEST_SUITE: src/__tests__/deploy-velocity/3-gsis-100k-records.test.ts
          CLI_REGION: us-east-2
      depend-on:
        - publish_to_local_registry
    - identifier: sql_pg_models
      buildspec: codebuild_specs/run_cdk_tests.yml
      env:
        compute-type: BUILD_GENERAL1_SMALL
        variables:
          TEST_SUITE: src/__tests__/sql-pg-models.test.ts
          CLI_REGION: us-west-1
      depend-on:
        - publish_to_local_registry
    - identifier: >-
        TestComplexStackMappingsLocal_NestedStacksTest_KeyTransformerLocal_CustomRoots
      buildspec: codebuild_specs/graphql_e2e_tests.yml
      env:
        compute-type: BUILD_GENERAL1_MEDIUM
        variables:
          TEST_SUITE: >-
            src/__tests__/TestComplexStackMappingsLocal.e2e.test.ts|src/__tests__/NestedStacksTest.e2e.test.ts|src/__tests__/KeyTransformerLocal.e2e.test.ts|src/__tests__/CustomRoots.e2e.test.ts
          CLI_REGION: ap-east-1
      depend-on:
        - publish_to_local_registry
    - identifier: >-
        NonModelAuthV2Function_VersionedModelTransformer_TransformerOptionsV2_PredictionsTransformerV2Tests
      buildspec: codebuild_specs/graphql_e2e_tests.yml
      env:
        compute-type: BUILD_GENERAL1_MEDIUM
        variables:
          TEST_SUITE: >-
            src/__tests__/NonModelAuthV2Function.e2e.test.ts|src/__tests__/VersionedModelTransformer.e2e.test.ts|src/__tests__/TransformerOptionsV2.e2e.test.ts|src/__tests__/PredictionsTransformerV2Tests.e2e.test.ts
          CLI_REGION: ap-northeast-1
      depend-on:
        - publish_to_local_registry
    - identifier: >-
        PredictionsTransformerTests_PerFieldAuthTests_NoneEnvFunctionTransformer_NonModelAuthFunction
      buildspec: codebuild_specs/graphql_e2e_tests.yml
      env:
        compute-type: BUILD_GENERAL1_MEDIUM
        variables:
          TEST_SUITE: >-
            src/__tests__/PredictionsTransformerTests.e2e.test.ts|src/__tests__/PerFieldAuthTests.e2e.test.ts|src/__tests__/NoneEnvFunctionTransformer.e2e.test.ts|src/__tests__/NonModelAuthFunction.e2e.test.ts
          CLI_REGION: ap-northeast-2
      depend-on:
        - publish_to_local_registry
    - identifier: >-
        MutationCondition_KeyWithAuth_FunctionTransformerTests_DynamoDBModelTransformer
      buildspec: codebuild_specs/graphql_e2e_tests.yml
      env:
        compute-type: BUILD_GENERAL1_MEDIUM
        variables:
          TEST_SUITE: >-
            src/__tests__/MutationCondition.e2e.test.ts|src/__tests__/KeyWithAuth.e2e.test.ts|src/__tests__/FunctionTransformerTests.e2e.test.ts|src/__tests__/DynamoDBModelTransformer.e2e.test.ts
          CLI_REGION: ap-south-1
      depend-on:
        - publish_to_local_registry
    - identifier: >-
        DefaultValueTransformer_ConnectionsWithAuthTests_RelationalWithOwnerFieldAsKeySchemaAuth_NewConnectionWithAuth
      buildspec: codebuild_specs/graphql_e2e_tests.yml
      env:
        compute-type: BUILD_GENERAL1_MEDIUM
        variables:
          TEST_SUITE: >-
            src/__tests__/DefaultValueTransformer.e2e.test.ts|src/__tests__/ConnectionsWithAuthTests.e2e.test.ts|src/__tests__/RelationalWithOwnerFieldAsKeySchemaAuth.e2e.test.ts|src/__tests__/NewConnectionWithAuth.e2e.test.ts
          CLI_REGION: ap-southeast-2
      depend-on:
        - publish_to_local_registry
    - identifier: >-
        NewConnectionTransformer_ModelConnectionTransformer_SubscriptionsWithAuthTest_PerFieldAuthV2TransformerWithFF
      buildspec: codebuild_specs/graphql_e2e_tests.yml
      env:
        compute-type: BUILD_GENERAL1_MEDIUM
        variables:
          TEST_SUITE: >-
            src/__tests__/NewConnectionTransformer.e2e.test.ts|src/__tests__/ModelConnectionTransformer.e2e.test.ts|src/__tests__/SubscriptionsWithAuthTest.e2e.test.ts|src/__tests__/PerFieldAuthV2TransformerWithFF.e2e.test.ts
          CLI_REGION: ca-central-1
      depend-on:
        - publish_to_local_registry
    - identifier: >-
        PerFieldAuthV2Transformer_ModelAuthTransformer_KeyTransformer_BelongsToTransformerV2
      buildspec: codebuild_specs/graphql_e2e_tests.yml
      env:
        compute-type: BUILD_GENERAL1_MEDIUM
        variables:
          TEST_SUITE: >-
            src/__tests__/PerFieldAuthV2Transformer.e2e.test.ts|src/__tests__/ModelAuthTransformer.e2e.test.ts|src/__tests__/KeyTransformer.e2e.test.ts|src/__tests__/BelongsToTransformerV2.e2e.test.ts
          CLI_REGION: eu-south-1
      depend-on:
        - publish_to_local_registry
    - identifier: >-
        RelationalWithAuthV2WithFF_ModelConnectionWithKeyTransformer_IndexWithAuthV2_MultiAuthModelAuthTransformer
      buildspec: codebuild_specs/graphql_e2e_tests.yml
      env:
        compute-type: BUILD_GENERAL1_MEDIUM
        variables:
          TEST_SUITE: >-
            src/__tests__/RelationalWithAuthV2WithFF.e2e.test.ts|src/__tests__/ModelConnectionWithKeyTransformer.e2e.test.ts|src/__tests__/IndexWithAuthV2.e2e.test.ts|src/__tests__/MultiAuthModelAuthTransformer.e2e.test.ts
          CLI_REGION: eu-west-1
      depend-on:
        - publish_to_local_registry
    - identifier: >-
        IndexWithAuthV2WithFF_SubscriptionsWithAuthV2WithFF_MultiAuthV2Transformer_ModelTransformer
      buildspec: codebuild_specs/graphql_e2e_tests.yml
      env:
        compute-type: BUILD_GENERAL1_MEDIUM
        variables:
          TEST_SUITE: >-
            src/__tests__/IndexWithAuthV2WithFF.e2e.test.ts|src/__tests__/SubscriptionsWithAuthV2WithFF.e2e.test.ts|src/__tests__/MultiAuthV2Transformer.e2e.test.ts|src/__tests__/ModelTransformer.e2e.test.ts
          CLI_REGION: eu-west-2
      depend-on:
        - publish_to_local_registry
    - identifier: >-
        IndexWithClaimFieldAsSortKeyAuth_SubscriptionsWithAuthV2_RelationalWithAuthV2_MapsToTransformer
      buildspec: codebuild_specs/graphql_e2e_tests.yml
      env:
        compute-type: BUILD_GENERAL1_MEDIUM
        variables:
          TEST_SUITE: >-
            src/__tests__/IndexWithClaimFieldAsSortKeyAuth.e2e.test.ts|src/__tests__/SubscriptionsWithAuthV2.e2e.test.ts|src/__tests__/RelationalWithAuthV2.e2e.test.ts|src/__tests__/MapsToTransformer.e2e.test.ts
          CLI_REGION: eu-west-3
      depend-on:
        - publish_to_local_registry
    - identifier: >-
        MultiAuthV2TransformerWithFF_IndexTransformer_AuthV2Transformer_AuthV2ExhaustiveT1B
      buildspec: codebuild_specs/graphql_e2e_tests.yml
      env:
        compute-type: BUILD_GENERAL1_MEDIUM
        variables:
          TEST_SUITE: >-
            src/__tests__/MultiAuthV2TransformerWithFF.e2e.test.ts|src/__tests__/IndexTransformer.e2e.test.ts|src/__tests__/AuthV2Transformer.e2e.test.ts|src/__tests__/AuthV2ExhaustiveT1B.test.ts
          CLI_REGION: me-south-1
      depend-on:
        - publish_to_local_registry
    - identifier: >-
        AuthV2ExhaustiveT1A_IndexWithAutoQueryField_AuthV2TransformerWithFF_SubscriptionsRuntimeFiltering
      buildspec: codebuild_specs/graphql_e2e_tests.yml
      env:
        compute-type: BUILD_GENERAL1_MEDIUM
        variables:
          TEST_SUITE: >-
            src/__tests__/AuthV2ExhaustiveT1A.test.ts|src/__tests__/IndexWithAutoQueryField.e2e.test.ts|src/__tests__/AuthV2TransformerWithFF.e2e.test.ts|src/__tests__/SubscriptionsRuntimeFiltering.e2e.test.ts
          CLI_REGION: sa-east-1
      depend-on:
        - publish_to_local_registry
    - identifier: >-
        RelationalTransformers_AuthV2ExhaustiveT2A_AuthV2ExhaustiveT1C_AuthV2ExhaustiveT1D
      buildspec: codebuild_specs/graphql_e2e_tests.yml
      env:
        compute-type: BUILD_GENERAL1_MEDIUM
        variables:
          TEST_SUITE: >-
            src/__tests__/RelationalTransformers.e2e.test.ts|src/__tests__/AuthV2ExhaustiveT2A.test.ts|src/__tests__/AuthV2ExhaustiveT1C.test.ts|src/__tests__/AuthV2ExhaustiveT1D.test.ts
          CLI_REGION: us-east-1
      depend-on:
        - publish_to_local_registry
    - identifier: >-
        AuthV2ExhaustiveT2B_AuthV2ExhaustiveT2D_AuthV2ExhaustiveT2C_AuthV2ExhaustiveT3A
      buildspec: codebuild_specs/graphql_e2e_tests.yml
      env:
        compute-type: BUILD_GENERAL1_MEDIUM
        variables:
          TEST_SUITE: >-
            src/__tests__/AuthV2ExhaustiveT2B.test.ts|src/__tests__/AuthV2ExhaustiveT2D.test.ts|src/__tests__/AuthV2ExhaustiveT2C.test.ts|src/__tests__/AuthV2ExhaustiveT3A.test.ts
          CLI_REGION: us-east-2
      depend-on:
        - publish_to_local_registry
    - identifier: >-
<<<<<<< HEAD
        AuthV2ExhaustiveT3B_AuthV2ExhaustiveT3C_AuthV2ExhaustiveT3D_AuthV2TransformerIAM
=======
        SearchableWithAuthTests_SearchableModelTransformer_SearchableWithAuthV2WithFF_SearchableWithAuthV2
>>>>>>> fd7f6fbc
      buildspec: codebuild_specs/graphql_e2e_tests.yml
      env:
        compute-type: BUILD_GENERAL1_MEDIUM
        variables:
          TEST_SUITE: >-
<<<<<<< HEAD
            src/__tests__/AuthV2ExhaustiveT3B.test.ts|src/__tests__/AuthV2ExhaustiveT3C.test.ts|src/__tests__/AuthV2ExhaustiveT3D.test.ts|src/__tests__/AuthV2TransformerIAM.test.ts
=======
            src/__tests__/SearchableWithAuthTests.e2e.test.ts|src/__tests__/SearchableModelTransformer.e2e.test.ts|src/__tests__/SearchableWithAuthV2WithFF.e2e.test.ts|src/__tests__/SearchableWithAuthV2.e2e.test.ts
>>>>>>> fd7f6fbc
          CLI_REGION: us-west-1
      depend-on:
        - publish_to_local_registry
    - identifier: >-
        SearchableModelTransformerV2_SearchableWithAuthTests_SearchableModelTransformer_SearchableWithAuthV2
      buildspec: codebuild_specs/graphql_e2e_tests.yml
      env:
        compute-type: BUILD_GENERAL1_MEDIUM
        variables:
          TEST_SUITE: >-
            src/__tests__/SearchableModelTransformerV2.e2e.test.ts|src/__tests__/SearchableWithAuthTests.e2e.test.ts|src/__tests__/SearchableModelTransformer.e2e.test.ts|src/__tests__/SearchableWithAuthV2.e2e.test.ts
          CLI_REGION: us-west-2
      depend-on:
        - publish_to_local_registry
    - identifier: SearchableWithAuthV2WithFF
      buildspec: codebuild_specs/graphql_e2e_tests.yml
      env:
        compute-type: BUILD_GENERAL1_MEDIUM
        variables:
          TEST_SUITE: src/__tests__/SearchableWithAuthV2WithFF.e2e.test.ts
          CLI_REGION: ap-southeast-2
      depend-on:
        - publish_to_local_registry
    - identifier: FunctionTransformerTestsV2
      buildspec: codebuild_specs/graphql_e2e_tests.yml
      env:
        compute-type: BUILD_GENERAL1_SMALL
        variables:
          TEST_SUITE: src/__tests__/FunctionTransformerTestsV2.e2e.test.ts
          CLI_REGION: ap-southeast-1
          USE_PARENT_ACCOUNT: 1
      depend-on:
        - publish_to_local_registry
    - identifier: HttpTransformerV2
      buildspec: codebuild_specs/graphql_e2e_tests.yml
      env:
        compute-type: BUILD_GENERAL1_SMALL
        variables:
          TEST_SUITE: src/__tests__/HttpTransformerV2.e2e.test.ts
          CLI_REGION: eu-central-1
      depend-on:
        - publish_to_local_registry
    - identifier: HttpTransformer
      buildspec: codebuild_specs/graphql_e2e_tests.yml
      env:
        compute-type: BUILD_GENERAL1_SMALL
        variables:
          TEST_SUITE: src/__tests__/HttpTransformer.e2e.test.ts
          CLI_REGION: eu-north-1
      depend-on:
        - publish_to_local_registry
    - identifier: cleanup_e2e_resources
      buildspec: codebuild_specs/cleanup_e2e_resources.yml
      env:
        compute-type: BUILD_GENERAL1_SMALL
      depend-on:
        - auth_2_datastore_modelgen_mock_api_amplify_app<|MERGE_RESOLUTION|>--- conflicted
+++ resolved
@@ -161,7 +161,7 @@
         variables:
           TEST_SUITE: >-
             src/__tests__/graphql-v2/api_lambda_auth.test.ts|src/__tests__/api_9.test.ts
-          CLI_REGION: eu-west-2
+          CLI_REGION: me-south-1
       depend-on:
         - publish_to_local_registry
     - identifier: rds_v2
@@ -528,13 +528,22 @@
           CLI_REGION: eu-west-1
       depend-on:
         - publish_to_local_registry
+    - identifier: rds_pg_field_auth_identityPool
+      buildspec: codebuild_specs/run_e2e_tests.yml
+      env:
+        compute-type: BUILD_GENERAL1_SMALL
+        variables:
+          TEST_SUITE: src/__tests__/rds-pg-field-auth-identityPool.test.ts
+          CLI_REGION: eu-west-2
+      depend-on:
+        - publish_to_local_registry
     - identifier: rds_pg_field_auth_iam
       buildspec: codebuild_specs/run_e2e_tests.yml
       env:
         compute-type: BUILD_GENERAL1_SMALL
         variables:
           TEST_SUITE: src/__tests__/rds-pg-field-auth-iam.test.ts
-          CLI_REGION: eu-west-2
+          CLI_REGION: eu-west-3
       depend-on:
         - publish_to_local_registry
     - identifier: rds_pg_field_auth_apikey
@@ -543,148 +552,115 @@
         compute-type: BUILD_GENERAL1_SMALL
         variables:
           TEST_SUITE: src/__tests__/rds-pg-field-auth-apikey.test.ts
+          CLI_REGION: ap-southeast-2
+      depend-on:
+        - publish_to_local_registry
+    - identifier: rds_pg_custom_claims_refersto_auth
+      buildspec: codebuild_specs/run_e2e_tests.yml
+      env:
+        compute-type: BUILD_GENERAL1_SMALL
+        variables:
+          TEST_SUITE: src/__tests__/rds-pg-custom-claims-refersto-auth.test.ts
+          CLI_REGION: sa-east-1
+      depend-on:
+        - publish_to_local_registry
+    - identifier: rds_pg_auth_iam
+      buildspec: codebuild_specs/run_e2e_tests.yml
+      env:
+        compute-type: BUILD_GENERAL1_SMALL
+        variables:
+          TEST_SUITE: src/__tests__/rds-pg-auth-iam.test.ts
+          CLI_REGION: us-east-1
+      depend-on:
+        - publish_to_local_registry
+    - identifier: rds_pg_auth_iam_apikey_lambda_subscription
+      buildspec: codebuild_specs/run_e2e_tests.yml
+      env:
+        compute-type: BUILD_GENERAL1_SMALL
+        variables:
+          TEST_SUITE: src/__tests__/rds-pg-auth-iam-apikey-lambda-subscription.test.ts
+          CLI_REGION: us-east-2
+      depend-on:
+        - publish_to_local_registry
+    - identifier: rds_pg_auth_apikey_lambda
+      buildspec: codebuild_specs/run_e2e_tests.yml
+      env:
+        compute-type: BUILD_GENERAL1_SMALL
+        variables:
+          TEST_SUITE: src/__tests__/rds-pg-auth-apikey-lambda.test.ts
+          CLI_REGION: us-west-1
+      depend-on:
+        - publish_to_local_registry
+    - identifier: rds_pg_array_objects
+      buildspec: codebuild_specs/run_e2e_tests.yml
+      env:
+        compute-type: BUILD_GENERAL1_SMALL
+        variables:
+          TEST_SUITE: src/__tests__/rds-pg-array-objects.test.ts
+          CLI_REGION: us-west-2
+      depend-on:
+        - publish_to_local_registry
+    - identifier: rds_mysql_v2_generate_schema
+      buildspec: codebuild_specs/run_e2e_tests.yml
+      env:
+        compute-type: BUILD_GENERAL1_SMALL
+        variables:
+          TEST_SUITE: src/__tests__/rds-mysql-v2-generate-schema.test.ts
           CLI_REGION: eu-west-3
       depend-on:
         - publish_to_local_registry
-    - identifier: rds_pg_custom_claims_refersto_auth
-      buildspec: codebuild_specs/run_e2e_tests.yml
-      env:
-        compute-type: BUILD_GENERAL1_SMALL
-        variables:
-          TEST_SUITE: src/__tests__/rds-pg-custom-claims-refersto-auth.test.ts
+    - identifier: rds_mysql_userpool_auth
+      buildspec: codebuild_specs/run_e2e_tests.yml
+      env:
+        compute-type: BUILD_GENERAL1_SMALL
+        variables:
+          TEST_SUITE: src/__tests__/rds-mysql-userpool-auth.test.ts
+          CLI_REGION: ap-northeast-1
+      depend-on:
+        - publish_to_local_registry
+    - identifier: rds_mysql_userpool_auth_fields
+      buildspec: codebuild_specs/run_e2e_tests.yml
+      env:
+        compute-type: BUILD_GENERAL1_SMALL
+        variables:
+          TEST_SUITE: src/__tests__/rds-mysql-userpool-auth-fields.test.ts
+          CLI_REGION: ap-northeast-2
+      depend-on:
+        - publish_to_local_registry
+    - identifier: rds_mysql_refers_to
+      buildspec: codebuild_specs/run_e2e_tests.yml
+      env:
+        compute-type: BUILD_GENERAL1_SMALL
+        variables:
+          TEST_SUITE: src/__tests__/rds-mysql-refers-to.test.ts
+          CLI_REGION: ap-south-1
+      depend-on:
+        - publish_to_local_registry
+    - identifier: rds_mysql_refers_to_fields
+      buildspec: codebuild_specs/run_e2e_tests.yml
+      env:
+        compute-type: BUILD_GENERAL1_SMALL
+        variables:
+          TEST_SUITE: src/__tests__/rds-mysql-refers-to-fields.test.ts
+          CLI_REGION: ap-southeast-1
+      depend-on:
+        - publish_to_local_registry
+    - identifier: rds_mysql_oidc_auth
+      buildspec: codebuild_specs/run_e2e_tests.yml
+      env:
+        compute-type: BUILD_GENERAL1_SMALL
+        variables:
+          TEST_SUITE: src/__tests__/rds-mysql-oidc-auth.test.ts
           CLI_REGION: ap-southeast-2
       depend-on:
         - publish_to_local_registry
-    - identifier: rds_pg_auth_iam
-      buildspec: codebuild_specs/run_e2e_tests.yml
-      env:
-        compute-type: BUILD_GENERAL1_SMALL
-        variables:
-          TEST_SUITE: src/__tests__/rds-pg-auth-iam.test.ts
-          CLI_REGION: sa-east-1
-      depend-on:
-        - publish_to_local_registry
-    - identifier: rds_pg_auth_iam_apikey_lambda_subscription
-      buildspec: codebuild_specs/run_e2e_tests.yml
-      env:
-        compute-type: BUILD_GENERAL1_SMALL
-        variables:
-          TEST_SUITE: src/__tests__/rds-pg-auth-iam-apikey-lambda-subscription.test.ts
-          CLI_REGION: us-east-1
-      depend-on:
-        - publish_to_local_registry
-    - identifier: rds_pg_auth_apikey_lambda
-      buildspec: codebuild_specs/run_e2e_tests.yml
-      env:
-        compute-type: BUILD_GENERAL1_SMALL
-        variables:
-          TEST_SUITE: src/__tests__/rds-pg-auth-apikey-lambda.test.ts
-          CLI_REGION: us-east-2
-      depend-on:
-        - publish_to_local_registry
-    - identifier: rds_pg_array_objects
-      buildspec: codebuild_specs/run_e2e_tests.yml
-      env:
-        compute-type: BUILD_GENERAL1_SMALL
-        variables:
-          TEST_SUITE: src/__tests__/rds-pg-array-objects.test.ts
-          CLI_REGION: us-west-1
-      depend-on:
-        - publish_to_local_registry
-    - identifier: rds_mysql_v2_generate_schema
-      buildspec: codebuild_specs/run_e2e_tests.yml
-      env:
-        compute-type: BUILD_GENERAL1_SMALL
-        variables:
-          TEST_SUITE: src/__tests__/rds-mysql-v2-generate-schema.test.ts
-          CLI_REGION: us-west-2
-      depend-on:
-        - publish_to_local_registry
-    - identifier: rds_mysql_userpool_auth
-      buildspec: codebuild_specs/run_e2e_tests.yml
-      env:
-        compute-type: BUILD_GENERAL1_SMALL
-        variables:
-          TEST_SUITE: src/__tests__/rds-mysql-userpool-auth.test.ts
-          CLI_REGION: eu-west-3
-      depend-on:
-        - publish_to_local_registry
-    - identifier: rds_mysql_userpool_auth_fields
-      buildspec: codebuild_specs/run_e2e_tests.yml
-      env:
-        compute-type: BUILD_GENERAL1_SMALL
-        variables:
-          TEST_SUITE: src/__tests__/rds-mysql-userpool-auth-fields.test.ts
-          CLI_REGION: ap-northeast-1
-      depend-on:
-        - publish_to_local_registry
-<<<<<<< HEAD
-    - identifier: rds_mysql_field_auth_identityPool
-      buildspec: codebuild_specs/run_e2e_tests.yml
-      env:
-        compute-type: BUILD_GENERAL1_SMALL
-        variables:
-          TEST_SUITE: src/__tests__/rds-mysql-field-auth-identityPool.test.ts
-          CLI_REGION: ap-northeast-2
-      depend-on:
-        - publish_to_local_registry
-    - identifier: rds_mysql_field_auth_lambda
-=======
-    - identifier: rds_mysql_refers_to
->>>>>>> fd7f6fbc
-      buildspec: codebuild_specs/run_e2e_tests.yml
-      env:
-        compute-type: BUILD_GENERAL1_SMALL
-        variables:
-<<<<<<< HEAD
-          TEST_SUITE: src/__tests__/rds-mysql-field-auth-lambda.test.ts
-          CLI_REGION: ap-south-1
-=======
-          TEST_SUITE: src/__tests__/rds-mysql-refers-to.test.ts
-          CLI_REGION: ap-northeast-2
->>>>>>> fd7f6fbc
-      depend-on:
-        - publish_to_local_registry
-    - identifier: rds_mysql_refers_to_fields
-      buildspec: codebuild_specs/run_e2e_tests.yml
-      env:
-        compute-type: BUILD_GENERAL1_SMALL
-        variables:
-<<<<<<< HEAD
-          TEST_SUITE: src/__tests__/rds-mysql-field-auth-userpool-iam.test.ts
-          CLI_REGION: ap-southeast-1
-=======
-          TEST_SUITE: src/__tests__/rds-mysql-refers-to-fields.test.ts
-          CLI_REGION: ap-south-1
->>>>>>> fd7f6fbc
-      depend-on:
-        - publish_to_local_registry
-    - identifier: rds_mysql_oidc_auth
-      buildspec: codebuild_specs/run_e2e_tests.yml
-      env:
-        compute-type: BUILD_GENERAL1_SMALL
-        variables:
-<<<<<<< HEAD
-          TEST_SUITE: src/__tests__/rds-mysql-field-auth-userpool-static-dynamic.test.ts
-          CLI_REGION: ap-southeast-2
-=======
-          TEST_SUITE: src/__tests__/rds-mysql-oidc-auth.test.ts
-          CLI_REGION: ap-southeast-1
->>>>>>> fd7f6fbc
-      depend-on:
-        - publish_to_local_registry
     - identifier: rds_mysql_oidc_auth_fields
       buildspec: codebuild_specs/run_e2e_tests.yml
       env:
         compute-type: BUILD_GENERAL1_SMALL
         variables:
-<<<<<<< HEAD
-          TEST_SUITE: src/__tests__/rds-mysql-model-v2.test.ts
+          TEST_SUITE: src/__tests__/rds-mysql-oidc-auth-fields.test.ts
           CLI_REGION: ca-central-1
-=======
-          TEST_SUITE: src/__tests__/rds-mysql-oidc-auth-fields.test.ts
-          CLI_REGION: ap-southeast-2
->>>>>>> fd7f6fbc
       depend-on:
         - publish_to_local_registry
     - identifier: rds_mysql_multi_auth_1
@@ -702,418 +678,277 @@
         compute-type: BUILD_GENERAL1_SMALL
         variables:
           TEST_SUITE: src/__tests__/rds-mysql-model-v2.test.ts
+          CLI_REGION: eu-north-1
+      depend-on:
+        - publish_to_local_registry
+    - identifier: rds_mysql_field_auth_userpool_static_dynamic
+      buildspec: codebuild_specs/run_e2e_tests.yml
+      env:
+        compute-type: BUILD_GENERAL1_SMALL
+        variables:
+          TEST_SUITE: src/__tests__/rds-mysql-field-auth-userpool-static-dynamic.test.ts
+          CLI_REGION: ap-southeast-1
+      depend-on:
+        - publish_to_local_registry
+    - identifier: rds_mysql_field_auth_userpool_iam
+      buildspec: codebuild_specs/run_e2e_tests.yml
+      env:
+        compute-type: BUILD_GENERAL1_SMALL
+        variables:
+          TEST_SUITE: src/__tests__/rds-mysql-field-auth-userpool-iam.test.ts
+          CLI_REGION: eu-west-1
+      depend-on:
+        - publish_to_local_registry
+    - identifier: rds_mysql_field_auth_lambda
+      buildspec: codebuild_specs/run_e2e_tests.yml
+      env:
+        compute-type: BUILD_GENERAL1_SMALL
+        variables:
+          TEST_SUITE: src/__tests__/rds-mysql-field-auth-lambda.test.ts
+          CLI_REGION: eu-west-2
+      depend-on:
+        - publish_to_local_registry
+    - identifier: rds_mysql_field_auth_identityPool
+      buildspec: codebuild_specs/run_e2e_tests.yml
+      env:
+        compute-type: BUILD_GENERAL1_SMALL
+        variables:
+          TEST_SUITE: src/__tests__/rds-mysql-field-auth-identityPool.test.ts
+          CLI_REGION: eu-west-3
+      depend-on:
+        - publish_to_local_registry
+    - identifier: rds_mysql_field_auth_iam
+      buildspec: codebuild_specs/run_e2e_tests.yml
+      env:
+        compute-type: BUILD_GENERAL1_SMALL
+        variables:
+          TEST_SUITE: src/__tests__/rds-mysql-field-auth-iam.test.ts
+          CLI_REGION: eu-north-1
+      depend-on:
+        - publish_to_local_registry
+    - identifier: rds_mysql_field_auth_apikey
+      buildspec: codebuild_specs/run_e2e_tests.yml
+      env:
+        compute-type: BUILD_GENERAL1_SMALL
+        variables:
+          TEST_SUITE: src/__tests__/rds-mysql-field-auth-apikey.test.ts
+          CLI_REGION: sa-east-1
+      depend-on:
+        - publish_to_local_registry
+    - identifier: rds_mysql_custom_claims_refersto_auth
+      buildspec: codebuild_specs/run_e2e_tests.yml
+      env:
+        compute-type: BUILD_GENERAL1_SMALL
+        variables:
+          TEST_SUITE: src/__tests__/rds-mysql-custom-claims-refersto-auth.test.ts
+          CLI_REGION: us-east-1
+      depend-on:
+        - publish_to_local_registry
+    - identifier: rds_mysql_auth_iam
+      buildspec: codebuild_specs/run_e2e_tests.yml
+      env:
+        compute-type: BUILD_GENERAL1_SMALL
+        variables:
+          TEST_SUITE: src/__tests__/rds-mysql-auth-iam.test.ts
+          CLI_REGION: us-east-2
+      depend-on:
+        - publish_to_local_registry
+    - identifier: rds_mysql_auth_iam_apikey_lambda_subscription
+      buildspec: codebuild_specs/run_e2e_tests.yml
+      env:
+        compute-type: BUILD_GENERAL1_SMALL
+        variables:
+          TEST_SUITE: src/__tests__/rds-mysql-auth-iam-apikey-lambda-subscription.test.ts
+          CLI_REGION: us-west-1
+      depend-on:
+        - publish_to_local_registry
+    - identifier: rds_mysql_auth_apikey_lambda
+      buildspec: codebuild_specs/run_e2e_tests.yml
+      env:
+        compute-type: BUILD_GENERAL1_SMALL
+        variables:
+          TEST_SUITE: src/__tests__/rds-mysql-auth-apikey-lambda.test.ts
+          CLI_REGION: us-west-2
+      depend-on:
+        - publish_to_local_registry
+    - identifier: api_canary_ap_east_1
+      buildspec: codebuild_specs/run_e2e_tests.yml
+      env:
+        compute-type: BUILD_GENERAL1_SMALL
+        variables:
+          TEST_SUITE: src/__tests__/api_canary.test.ts
+          CLI_REGION: ap-east-1
+      depend-on:
+        - publish_to_local_registry
+    - identifier: api_canary_ap_northeast_1
+      buildspec: codebuild_specs/run_e2e_tests.yml
+      env:
+        compute-type: BUILD_GENERAL1_SMALL
+        variables:
+          TEST_SUITE: src/__tests__/api_canary.test.ts
+          CLI_REGION: ap-northeast-1
+      depend-on:
+        - publish_to_local_registry
+    - identifier: api_canary_ap_northeast_2
+      buildspec: codebuild_specs/run_e2e_tests.yml
+      env:
+        compute-type: BUILD_GENERAL1_SMALL
+        variables:
+          TEST_SUITE: src/__tests__/api_canary.test.ts
+          CLI_REGION: ap-northeast-2
+      depend-on:
+        - publish_to_local_registry
+    - identifier: api_canary_ap_south_1
+      buildspec: codebuild_specs/run_e2e_tests.yml
+      env:
+        compute-type: BUILD_GENERAL1_SMALL
+        variables:
+          TEST_SUITE: src/__tests__/api_canary.test.ts
+          CLI_REGION: ap-south-1
+      depend-on:
+        - publish_to_local_registry
+    - identifier: api_canary_ap_southeast_1
+      buildspec: codebuild_specs/run_e2e_tests.yml
+      env:
+        compute-type: BUILD_GENERAL1_SMALL
+        variables:
+          TEST_SUITE: src/__tests__/api_canary.test.ts
+          CLI_REGION: ap-southeast-1
+      depend-on:
+        - publish_to_local_registry
+    - identifier: api_canary_ap_southeast_2
+      buildspec: codebuild_specs/run_e2e_tests.yml
+      env:
+        compute-type: BUILD_GENERAL1_SMALL
+        variables:
+          TEST_SUITE: src/__tests__/api_canary.test.ts
+          CLI_REGION: ap-southeast-2
+      depend-on:
+        - publish_to_local_registry
+    - identifier: api_canary_ca_central_1
+      buildspec: codebuild_specs/run_e2e_tests.yml
+      env:
+        compute-type: BUILD_GENERAL1_SMALL
+        variables:
+          TEST_SUITE: src/__tests__/api_canary.test.ts
+          CLI_REGION: ca-central-1
+      depend-on:
+        - publish_to_local_registry
+    - identifier: api_canary_eu_central_1
+      buildspec: codebuild_specs/run_e2e_tests.yml
+      env:
+        compute-type: BUILD_GENERAL1_SMALL
+        variables:
+          TEST_SUITE: src/__tests__/api_canary.test.ts
           CLI_REGION: eu-central-1
       depend-on:
         - publish_to_local_registry
-    - identifier: rds_mysql_field_auth_userpool_static_dynamic
-      buildspec: codebuild_specs/run_e2e_tests.yml
-      env:
-        compute-type: BUILD_GENERAL1_SMALL
-        variables:
-<<<<<<< HEAD
-          TEST_SUITE: src/__tests__/rds-mysql-oidc-auth.test.ts
-          CLI_REGION: ap-southeast-1
-=======
-          TEST_SUITE: src/__tests__/rds-mysql-field-auth-userpool-static-dynamic.test.ts
+    - identifier: api_canary_eu_north_1
+      buildspec: codebuild_specs/run_e2e_tests.yml
+      env:
+        compute-type: BUILD_GENERAL1_SMALL
+        variables:
+          TEST_SUITE: src/__tests__/api_canary.test.ts
           CLI_REGION: eu-north-1
->>>>>>> fd7f6fbc
-      depend-on:
-        - publish_to_local_registry
-    - identifier: rds_mysql_field_auth_userpool_iam
-      buildspec: codebuild_specs/run_e2e_tests.yml
-      env:
-        compute-type: BUILD_GENERAL1_SMALL
-        variables:
-<<<<<<< HEAD
-          TEST_SUITE: src/__tests__/rds-mysql-refers-to-fields.test.ts
+      depend-on:
+        - publish_to_local_registry
+    - identifier: api_canary_eu_south_1
+      buildspec: codebuild_specs/run_e2e_tests.yml
+      env:
+        compute-type: BUILD_GENERAL1_SMALL
+        variables:
+          TEST_SUITE: src/__tests__/api_canary.test.ts
+          CLI_REGION: eu-south-1
+      depend-on:
+        - publish_to_local_registry
+    - identifier: api_canary_eu_west_1
+      buildspec: codebuild_specs/run_e2e_tests.yml
+      env:
+        compute-type: BUILD_GENERAL1_SMALL
+        variables:
+          TEST_SUITE: src/__tests__/api_canary.test.ts
           CLI_REGION: eu-west-1
-=======
-          TEST_SUITE: src/__tests__/rds-mysql-field-auth-userpool-iam.test.ts
-          CLI_REGION: ap-southeast-1
->>>>>>> fd7f6fbc
-      depend-on:
-        - publish_to_local_registry
-    - identifier: rds_mysql_field_auth_lambda
-      buildspec: codebuild_specs/run_e2e_tests.yml
-      env:
-        compute-type: BUILD_GENERAL1_SMALL
-        variables:
-<<<<<<< HEAD
-          TEST_SUITE: src/__tests__/rds-mysql-refers-to.test.ts
+      depend-on:
+        - publish_to_local_registry
+    - identifier: api_canary_eu_west_2
+      buildspec: codebuild_specs/run_e2e_tests.yml
+      env:
+        compute-type: BUILD_GENERAL1_SMALL
+        variables:
+          TEST_SUITE: src/__tests__/api_canary.test.ts
           CLI_REGION: eu-west-2
-=======
-          TEST_SUITE: src/__tests__/rds-mysql-field-auth-lambda.test.ts
-          CLI_REGION: eu-west-1
->>>>>>> fd7f6fbc
-      depend-on:
-        - publish_to_local_registry
-    - identifier: rds_mysql_field_auth_iam
-      buildspec: codebuild_specs/run_e2e_tests.yml
-      env:
-        compute-type: BUILD_GENERAL1_SMALL
-        variables:
-          TEST_SUITE: src/__tests__/rds-mysql-field-auth-iam.test.ts
-          CLI_REGION: eu-west-2
-      depend-on:
-        - publish_to_local_registry
-    - identifier: rds_mysql_field_auth_apikey
-      buildspec: codebuild_specs/run_e2e_tests.yml
-      env:
-        compute-type: BUILD_GENERAL1_SMALL
-        variables:
-<<<<<<< HEAD
-          TEST_SUITE: src/__tests__/rds-mysql-userpool-auth.test.ts
-          CLI_REGION: eu-north-1
-=======
-          TEST_SUITE: src/__tests__/rds-mysql-field-auth-apikey.test.ts
+      depend-on:
+        - publish_to_local_registry
+    - identifier: api_canary_eu_west_3
+      buildspec: codebuild_specs/run_e2e_tests.yml
+      env:
+        compute-type: BUILD_GENERAL1_SMALL
+        variables:
+          TEST_SUITE: src/__tests__/api_canary.test.ts
           CLI_REGION: eu-west-3
->>>>>>> fd7f6fbc
-      depend-on:
-        - publish_to_local_registry
-    - identifier: rds_mysql_custom_claims_refersto_auth
-      buildspec: codebuild_specs/run_e2e_tests.yml
-      env:
-        compute-type: BUILD_GENERAL1_SMALL
-        variables:
-<<<<<<< HEAD
-          TEST_SUITE: src/__tests__/rds-mysql-v2-generate-schema.test.ts
+      depend-on:
+        - publish_to_local_registry
+    - identifier: api_canary_me_south_1
+      buildspec: codebuild_specs/run_e2e_tests.yml
+      env:
+        compute-type: BUILD_GENERAL1_SMALL
+        variables:
+          TEST_SUITE: src/__tests__/api_canary.test.ts
+          CLI_REGION: me-south-1
+      depend-on:
+        - publish_to_local_registry
+    - identifier: api_canary_sa_east_1
+      buildspec: codebuild_specs/run_e2e_tests.yml
+      env:
+        compute-type: BUILD_GENERAL1_SMALL
+        variables:
+          TEST_SUITE: src/__tests__/api_canary.test.ts
           CLI_REGION: sa-east-1
-=======
-          TEST_SUITE: src/__tests__/rds-mysql-custom-claims-refersto-auth.test.ts
-          CLI_REGION: eu-north-1
->>>>>>> fd7f6fbc
-      depend-on:
-        - publish_to_local_registry
-    - identifier: rds_mysql_auth_iam
-      buildspec: codebuild_specs/run_e2e_tests.yml
-      env:
-        compute-type: BUILD_GENERAL1_SMALL
-        variables:
-<<<<<<< HEAD
-          TEST_SUITE: src/__tests__/rds-pg-array-objects.test.ts
+      depend-on:
+        - publish_to_local_registry
+    - identifier: api_canary_us_east_1
+      buildspec: codebuild_specs/run_e2e_tests.yml
+      env:
+        compute-type: BUILD_GENERAL1_SMALL
+        variables:
+          TEST_SUITE: src/__tests__/api_canary.test.ts
           CLI_REGION: us-east-1
-=======
-          TEST_SUITE: src/__tests__/rds-mysql-auth-iam.test.ts
-          CLI_REGION: sa-east-1
->>>>>>> fd7f6fbc
-      depend-on:
-        - publish_to_local_registry
-    - identifier: rds_mysql_auth_iam_apikey_lambda_subscription
-      buildspec: codebuild_specs/run_e2e_tests.yml
-      env:
-        compute-type: BUILD_GENERAL1_SMALL
-        variables:
-<<<<<<< HEAD
-          TEST_SUITE: src/__tests__/rds-pg-auth-apikey-lambda.test.ts
+      depend-on:
+        - publish_to_local_registry
+    - identifier: api_canary_us_east_2
+      buildspec: codebuild_specs/run_e2e_tests.yml
+      env:
+        compute-type: BUILD_GENERAL1_SMALL
+        variables:
+          TEST_SUITE: src/__tests__/api_canary.test.ts
           CLI_REGION: us-east-2
-=======
-          TEST_SUITE: src/__tests__/rds-mysql-auth-iam-apikey-lambda-subscription.test.ts
-          CLI_REGION: us-east-1
->>>>>>> fd7f6fbc
-      depend-on:
-        - publish_to_local_registry
-    - identifier: rds_mysql_auth_apikey_lambda
-      buildspec: codebuild_specs/run_e2e_tests.yml
-      env:
-        compute-type: BUILD_GENERAL1_SMALL
-        variables:
-<<<<<<< HEAD
-          TEST_SUITE: src/__tests__/rds-pg-auth-iam-apikey-lambda-subscription.test.ts
+      depend-on:
+        - publish_to_local_registry
+    - identifier: api_canary_us_west_1
+      buildspec: codebuild_specs/run_e2e_tests.yml
+      env:
+        compute-type: BUILD_GENERAL1_SMALL
+        variables:
+          TEST_SUITE: src/__tests__/api_canary.test.ts
           CLI_REGION: us-west-1
       depend-on:
         - publish_to_local_registry
-    - identifier: rds_pg_auth_iam
-      buildspec: codebuild_specs/run_e2e_tests.yml
-      env:
-        compute-type: BUILD_GENERAL1_SMALL
-        variables:
-          TEST_SUITE: src/__tests__/rds-pg-auth-iam.test.ts
+    - identifier: api_canary_us_west_2
+      buildspec: codebuild_specs/run_e2e_tests.yml
+      env:
+        compute-type: BUILD_GENERAL1_SMALL
+        variables:
+          TEST_SUITE: src/__tests__/api_canary.test.ts
           CLI_REGION: us-west-2
       depend-on:
         - publish_to_local_registry
-    - identifier: rds_pg_custom_claims_refersto_auth
-      buildspec: codebuild_specs/run_e2e_tests.yml
-      env:
-        compute-type: BUILD_GENERAL1_SMALL
-        variables:
-          TEST_SUITE: src/__tests__/rds-pg-custom-claims-refersto-auth.test.ts
-          CLI_REGION: us-east-2
-      depend-on:
-        - publish_to_local_registry
-    - identifier: rds_pg_field_auth_apikey
-=======
-          TEST_SUITE: src/__tests__/rds-mysql-auth-apikey-lambda.test.ts
-          CLI_REGION: us-east-2
-      depend-on:
-        - publish_to_local_registry
-    - identifier: api_canary_ap_east_1
->>>>>>> fd7f6fbc
-      buildspec: codebuild_specs/run_e2e_tests.yml
-      env:
-        compute-type: BUILD_GENERAL1_SMALL
-        variables:
-<<<<<<< HEAD
-          TEST_SUITE: src/__tests__/rds-pg-field-auth-apikey.test.ts
-          CLI_REGION: ap-northeast-1
-=======
-          TEST_SUITE: src/__tests__/api_canary.test.ts
+    - identifier: api_11
+      buildspec: codebuild_specs/run_e2e_tests.yml
+      env:
+        compute-type: BUILD_GENERAL1_SMALL
+        variables:
+          TEST_SUITE: src/__tests__/api_11.test.ts
           CLI_REGION: ap-east-1
->>>>>>> fd7f6fbc
-      depend-on:
-        - publish_to_local_registry
-    - identifier: api_canary_ap_northeast_1
-      buildspec: codebuild_specs/run_e2e_tests.yml
-      env:
-        compute-type: BUILD_GENERAL1_SMALL
-        variables:
-<<<<<<< HEAD
-          TEST_SUITE: src/__tests__/rds-pg-field-auth-iam.test.ts
-          CLI_REGION: ap-northeast-2
-      depend-on:
-        - publish_to_local_registry
-    - identifier: rds_pg_field_auth_identityPool
-      buildspec: codebuild_specs/run_e2e_tests.yml
-      env:
-        compute-type: BUILD_GENERAL1_SMALL
-        variables:
-          TEST_SUITE: src/__tests__/rds-pg-field-auth-identityPool.test.ts
-          CLI_REGION: ap-south-1
-=======
-          TEST_SUITE: src/__tests__/api_canary.test.ts
-          CLI_REGION: ap-northeast-1
->>>>>>> fd7f6fbc
-      depend-on:
-        - publish_to_local_registry
-    - identifier: api_canary_ap_northeast_2
-      buildspec: codebuild_specs/run_e2e_tests.yml
-      env:
-        compute-type: BUILD_GENERAL1_SMALL
-        variables:
-<<<<<<< HEAD
-          TEST_SUITE: src/__tests__/rds-pg-field-auth-lambda.test.ts
-          CLI_REGION: ap-southeast-1
-=======
-          TEST_SUITE: src/__tests__/api_canary.test.ts
-          CLI_REGION: ap-northeast-2
->>>>>>> fd7f6fbc
-      depend-on:
-        - publish_to_local_registry
-    - identifier: api_canary_ap_south_1
-      buildspec: codebuild_specs/run_e2e_tests.yml
-      env:
-        compute-type: BUILD_GENERAL1_SMALL
-        variables:
-<<<<<<< HEAD
-          TEST_SUITE: src/__tests__/rds-pg-field-auth-userpool-iam.test.ts
-          CLI_REGION: ap-southeast-2
-=======
-          TEST_SUITE: src/__tests__/api_canary.test.ts
-          CLI_REGION: ap-south-1
->>>>>>> fd7f6fbc
-      depend-on:
-        - publish_to_local_registry
-    - identifier: api_canary_ap_southeast_1
-      buildspec: codebuild_specs/run_e2e_tests.yml
-      env:
-        compute-type: BUILD_GENERAL1_SMALL
-        variables:
-<<<<<<< HEAD
-          TEST_SUITE: src/__tests__/rds-pg-field-auth-userpool-static-dynamic.test.ts
-          CLI_REGION: ca-central-1
-=======
-          TEST_SUITE: src/__tests__/api_canary.test.ts
-          CLI_REGION: ap-southeast-1
->>>>>>> fd7f6fbc
-      depend-on:
-        - publish_to_local_registry
-    - identifier: api_canary_ap_southeast_2
-      buildspec: codebuild_specs/run_e2e_tests.yml
-      env:
-        compute-type: BUILD_GENERAL1_SMALL
-        variables:
-<<<<<<< HEAD
-          TEST_SUITE: src/__tests__/rds-pg-import.test.ts
-          CLI_REGION: eu-central-1
-=======
-          TEST_SUITE: src/__tests__/api_canary.test.ts
-          CLI_REGION: ap-southeast-2
->>>>>>> fd7f6fbc
-      depend-on:
-        - publish_to_local_registry
-    - identifier: api_canary_ca_central_1
-      buildspec: codebuild_specs/run_e2e_tests.yml
-      env:
-        compute-type: BUILD_GENERAL1_SMALL
-        variables:
-<<<<<<< HEAD
-          TEST_SUITE: src/__tests__/rds-pg-model-v2.test.ts
-          CLI_REGION: eu-north-1
-=======
-          TEST_SUITE: src/__tests__/api_canary.test.ts
-          CLI_REGION: ca-central-1
->>>>>>> fd7f6fbc
-      depend-on:
-        - publish_to_local_registry
-    - identifier: api_canary_eu_central_1
-      buildspec: codebuild_specs/run_e2e_tests.yml
-      env:
-        compute-type: BUILD_GENERAL1_SMALL
-        variables:
-          TEST_SUITE: src/__tests__/api_canary.test.ts
-          CLI_REGION: eu-central-1
-      depend-on:
-        - publish_to_local_registry
-    - identifier: api_canary_eu_north_1
-      buildspec: codebuild_specs/run_e2e_tests.yml
-      env:
-        compute-type: BUILD_GENERAL1_SMALL
-        variables:
-<<<<<<< HEAD
-          TEST_SUITE: src/__tests__/rds-pg-oidc-auth.test.ts
-          CLI_REGION: eu-west-1
-=======
-          TEST_SUITE: src/__tests__/api_canary.test.ts
-          CLI_REGION: eu-north-1
->>>>>>> fd7f6fbc
-      depend-on:
-        - publish_to_local_registry
-    - identifier: api_canary_eu_south_1
-      buildspec: codebuild_specs/run_e2e_tests.yml
-      env:
-        compute-type: BUILD_GENERAL1_SMALL
-        variables:
-<<<<<<< HEAD
-          TEST_SUITE: src/__tests__/rds-pg-refers-to-fields.test.ts
-          CLI_REGION: eu-west-2
-=======
-          TEST_SUITE: src/__tests__/api_canary.test.ts
-          CLI_REGION: eu-south-1
->>>>>>> fd7f6fbc
-      depend-on:
-        - publish_to_local_registry
-    - identifier: api_canary_eu_west_1
-      buildspec: codebuild_specs/run_e2e_tests.yml
-      env:
-        compute-type: BUILD_GENERAL1_SMALL
-        variables:
-<<<<<<< HEAD
-          TEST_SUITE: src/__tests__/rds-pg-refers-to.test.ts
-          CLI_REGION: eu-west-3
-=======
-          TEST_SUITE: src/__tests__/api_canary.test.ts
-          CLI_REGION: eu-west-1
->>>>>>> fd7f6fbc
-      depend-on:
-        - publish_to_local_registry
-    - identifier: api_canary_eu_west_2
-      buildspec: codebuild_specs/run_e2e_tests.yml
-      env:
-        compute-type: BUILD_GENERAL1_SMALL
-        variables:
-<<<<<<< HEAD
-          TEST_SUITE: src/__tests__/rds-pg-relational-directives.test.ts
-          CLI_REGION: eu-west-3
-=======
-          TEST_SUITE: src/__tests__/api_canary.test.ts
-          CLI_REGION: eu-west-2
->>>>>>> fd7f6fbc
-      depend-on:
-        - publish_to_local_registry
-    - identifier: api_canary_eu_west_3
-      buildspec: codebuild_specs/run_e2e_tests.yml
-      env:
-        compute-type: BUILD_GENERAL1_SMALL
-        variables:
-          TEST_SUITE: src/__tests__/api_canary.test.ts
-          CLI_REGION: eu-west-3
-      depend-on:
-        - publish_to_local_registry
-    - identifier: api_canary_me_south_1
-      buildspec: codebuild_specs/run_e2e_tests.yml
-      env:
-        compute-type: BUILD_GENERAL1_SMALL
-        variables:
-<<<<<<< HEAD
-          TEST_SUITE: src/__tests__/rds-pg-userpool-auth.test.ts
-          CLI_REGION: us-east-1
-=======
-          TEST_SUITE: src/__tests__/api_canary.test.ts
-          CLI_REGION: me-south-1
->>>>>>> fd7f6fbc
-      depend-on:
-        - publish_to_local_registry
-    - identifier: api_canary_sa_east_1
-      buildspec: codebuild_specs/run_e2e_tests.yml
-      env:
-        compute-type: BUILD_GENERAL1_SMALL
-        variables:
-<<<<<<< HEAD
-          TEST_SUITE: src/__tests__/rds-pg-v2-generate-schema.test.ts
-          CLI_REGION: us-east-2
-=======
-          TEST_SUITE: src/__tests__/api_canary.test.ts
-          CLI_REGION: sa-east-1
->>>>>>> fd7f6fbc
-      depend-on:
-        - publish_to_local_registry
-    - identifier: api_canary_us_east_1
-      buildspec: codebuild_specs/run_e2e_tests.yml
-      env:
-        compute-type: BUILD_GENERAL1_SMALL
-        variables:
-<<<<<<< HEAD
-          TEST_SUITE: src/__tests__/rds-relational-directives.test.ts
-          CLI_REGION: us-west-1
-=======
-          TEST_SUITE: src/__tests__/api_canary.test.ts
-          CLI_REGION: us-east-1
->>>>>>> fd7f6fbc
-      depend-on:
-        - publish_to_local_registry
-    - identifier: api_canary_us_east_2
-      buildspec: codebuild_specs/run_e2e_tests.yml
-      env:
-        compute-type: BUILD_GENERAL1_SMALL
-        variables:
-<<<<<<< HEAD
-          TEST_SUITE: src/__tests__/rds-v2-test-utils.test.ts
-          CLI_REGION: us-west-2
-=======
-          TEST_SUITE: src/__tests__/api_canary.test.ts
-          CLI_REGION: us-east-2
->>>>>>> fd7f6fbc
-      depend-on:
-        - publish_to_local_registry
-    - identifier: api_canary_us_west_1
-      buildspec: codebuild_specs/run_e2e_tests.yml
-      env:
-        compute-type: BUILD_GENERAL1_SMALL
-        variables:
-<<<<<<< HEAD
-          TEST_SUITE: src/__tests__/schema-model.test.ts
-          CLI_REGION: ap-east-1
-=======
-          TEST_SUITE: src/__tests__/api_canary.test.ts
-          CLI_REGION: us-west-1
-      depend-on:
-        - publish_to_local_registry
-    - identifier: api_canary_us_west_2
-      buildspec: codebuild_specs/run_e2e_tests.yml
-      env:
-        compute-type: BUILD_GENERAL1_SMALL
-        variables:
-          TEST_SUITE: src/__tests__/api_canary.test.ts
-          CLI_REGION: us-west-2
-      depend-on:
-        - publish_to_local_registry
-    - identifier: api_11
-      buildspec: codebuild_specs/run_e2e_tests.yml
-      env:
-        compute-type: BUILD_GENERAL1_SMALL
-        variables:
-          TEST_SUITE: src/__tests__/api_11.test.ts
-          CLI_REGION: us-west-1
->>>>>>> fd7f6fbc
       depend-on:
         - publish_to_local_registry
     - identifier: apigw
@@ -1131,7 +966,7 @@
         compute-type: BUILD_GENERAL1_SMALL
         variables:
           TEST_SUITE: src/__tests__/schema-auth-9.test.ts
-          CLI_REGION: ap-east-1
+          CLI_REGION: ap-northeast-2
       depend-on:
         - publish_to_local_registry
     - identifier: schema_auth_7
@@ -1139,27 +974,17 @@
       env:
         compute-type: BUILD_GENERAL1_SMALL
         variables:
-<<<<<<< HEAD
+          TEST_SUITE: src/__tests__/schema-auth-7.test.ts
+          CLI_REGION: ap-south-1
+      depend-on:
+        - publish_to_local_registry
+    - identifier: schema_auth_14
+      buildspec: codebuild_specs/run_e2e_tests.yml
+      env:
+        compute-type: BUILD_GENERAL1_SMALL
+        variables:
           TEST_SUITE: src/__tests__/schema-auth-14.test.ts
-          CLI_REGION: ap-south-1
-=======
-          TEST_SUITE: src/__tests__/schema-auth-7.test.ts
-          CLI_REGION: ap-northeast-1
->>>>>>> fd7f6fbc
-      depend-on:
-        - publish_to_local_registry
-    - identifier: schema_auth_14
-      buildspec: codebuild_specs/run_e2e_tests.yml
-      env:
-        compute-type: BUILD_GENERAL1_SMALL
-        variables:
-<<<<<<< HEAD
-          TEST_SUITE: src/__tests__/schema-auth-7.test.ts
           CLI_REGION: ap-southeast-1
-=======
-          TEST_SUITE: src/__tests__/schema-auth-14.test.ts
-          CLI_REGION: ap-northeast-2
->>>>>>> fd7f6fbc
       depend-on:
         - publish_to_local_registry
     - identifier: containers_api_2
@@ -1167,13 +992,8 @@
       env:
         compute-type: BUILD_GENERAL1_SMALL
         variables:
-<<<<<<< HEAD
-          TEST_SUITE: src/__tests__/schema-auth-9.test.ts
-          CLI_REGION: ap-southeast-2
-=======
           TEST_SUITE: src/__tests__/containers-api-2.test.ts
           CLI_REGION: us-east-1
->>>>>>> fd7f6fbc
       depend-on:
         - publish_to_local_registry
     - identifier: api_1
@@ -1199,13 +1019,8 @@
       env:
         compute-type: BUILD_GENERAL1_SMALL
         variables:
-<<<<<<< HEAD
-          TEST_SUITE: src/__tests__/graphql-v2/searchable-datastore.test.ts
-          CLI_REGION: eu-north-1
-=======
           TEST_SUITE: src/__tests__/schema-searchable.test.ts
-          CLI_REGION: eu-central-1
->>>>>>> fd7f6fbc
+          CLI_REGION: eu-west-2
           USE_PARENT_ACCOUNT: 1
       depend-on:
         - publish_to_local_registry
@@ -1223,13 +1038,8 @@
       env:
         compute-type: BUILD_GENERAL1_SMALL
         variables:
-<<<<<<< HEAD
-          TEST_SUITE: src/__tests__/schema-searchable.test.ts
-          CLI_REGION: us-east-2
-=======
           TEST_SUITE: src/__tests__/graphql-v2/searchable-datastore.test.ts
-          CLI_REGION: eu-north-1
->>>>>>> fd7f6fbc
+          CLI_REGION: eu-west-1
           USE_PARENT_ACCOUNT: 1
       depend-on:
         - publish_to_local_registry
@@ -1238,27 +1048,17 @@
       env:
         compute-type: BUILD_GENERAL1_SMALL
         variables:
-<<<<<<< HEAD
+          TEST_SUITE: src/__tests__/schema-connection.test.ts
+          CLI_REGION: eu-west-2
+      depend-on:
+        - publish_to_local_registry
+    - identifier: schema_auth_6
+      buildspec: codebuild_specs/run_e2e_tests.yml
+      env:
+        compute-type: BUILD_GENERAL1_SMALL
+        variables:
           TEST_SUITE: src/__tests__/schema-auth-6.test.ts
           CLI_REGION: eu-west-3
-=======
-          TEST_SUITE: src/__tests__/schema-connection.test.ts
-          CLI_REGION: eu-south-1
->>>>>>> fd7f6fbc
-      depend-on:
-        - publish_to_local_registry
-    - identifier: schema_auth_6
-      buildspec: codebuild_specs/run_e2e_tests.yml
-      env:
-        compute-type: BUILD_GENERAL1_SMALL
-        variables:
-<<<<<<< HEAD
-          TEST_SUITE: src/__tests__/schema-connection.test.ts
-          CLI_REGION: me-south-1
-=======
-          TEST_SUITE: src/__tests__/schema-auth-6.test.ts
-          CLI_REGION: eu-west-1
->>>>>>> fd7f6fbc
       depend-on:
         - publish_to_local_registry
     - identifier: searchable_previous_deployment_had_node_to_node
@@ -1300,417 +1100,349 @@
           USE_PARENT_ACCOUNT: 1
       depend-on:
         - publish_to_local_registry
-<<<<<<< HEAD
-    - identifier: add_resources_custom_logic_data_construct_ddb_iam_access
-=======
-    - identifier: >-
-        sql_pg_models_restricted_field_auth_sql_only_restricted_field_auth_ddb_only_relationships
->>>>>>> fd7f6fbc
-      buildspec: codebuild_specs/run_cdk_tests.yml
-      env:
-        compute-type: BUILD_GENERAL1_MEDIUM
-        variables:
-          TEST_SUITE: >-
-<<<<<<< HEAD
-            src/__tests__/add-resources.test.ts|src/__tests__/custom-logic.test.ts|src/__tests__/data-construct.test.ts|src/__tests__/ddb-iam-access.test.ts
+    - identifier: >-
+        sql_iam_access_restricted_field_auth_sql_only_restricted_field_auth_ddb_only_relationships
+      buildspec: codebuild_specs/run_cdk_tests.yml
+      env:
+        compute-type: BUILD_GENERAL1_MEDIUM
+        variables:
+          TEST_SUITE: >-
+            src/__tests__/sql-iam-access.test.ts|src/__tests__/restricted-field-auth-sql-only.test.ts|src/__tests__/restricted-field-auth-ddb-only.test.ts|src/__tests__/relationships.test.ts
+          CLI_REGION: ap-southeast-2
+      depend-on:
+        - publish_to_local_registry
+    - identifier: ddb_iam_access_data_construct_custom_logic_add_resources
+      buildspec: codebuild_specs/run_cdk_tests.yml
+      env:
+        compute-type: BUILD_GENERAL1_MEDIUM
+        variables:
+          TEST_SUITE: >-
+            src/__tests__/ddb-iam-access.test.ts|src/__tests__/data-construct.test.ts|src/__tests__/custom-logic.test.ts|src/__tests__/add-resources.test.ts
+          CLI_REGION: ap-southeast-1
+      depend-on:
+        - publish_to_local_registry
+    - identifier: >-
+        single_gsi_single_record_single_gsi_empty_table_single_gsi_1k_records_single_gsi_10k_records
+      buildspec: codebuild_specs/run_cdk_tests.yml
+      env:
+        compute-type: BUILD_GENERAL1_MEDIUM
+        variables:
+          TEST_SUITE: >-
+            src/__tests__/deploy-velocity-temporarily-disabled/single-gsi-single-record.test.ts|src/__tests__/deploy-velocity-temporarily-disabled/single-gsi-empty-table.test.ts|src/__tests__/deploy-velocity-temporarily-disabled/single-gsi-1k-records.test.ts|src/__tests__/deploy-velocity-temporarily-disabled/single-gsi-10k-records.test.ts
+          CLI_REGION: eu-west-1
+      depend-on:
+        - publish_to_local_registry
+    - identifier: >-
+        replace_2_gsis_update_attr_single_record_replace_2_gsis_update_attr_empty_table_replace_2_gsis_update_attr_1k_records_replace_2
+      buildspec: codebuild_specs/run_cdk_tests.yml
+      env:
+        compute-type: BUILD_GENERAL1_MEDIUM
+        variables:
+          TEST_SUITE: >-
+            src/__tests__/deploy-velocity-temporarily-disabled/replace-2-gsis-update-attr-single-record.test.ts|src/__tests__/deploy-velocity-temporarily-disabled/replace-2-gsis-update-attr-empty-table.test.ts|src/__tests__/deploy-velocity-temporarily-disabled/replace-2-gsis-update-attr-1k-records.test.ts|src/__tests__/deploy-velocity-temporarily-disabled/replace-2-gsis-update-attr-10k-records.test.ts
           CLI_REGION: eu-west-2
       depend-on:
         - publish_to_local_registry
     - identifier: >-
-        3_gsis_10k_records_3_gsis_1k_records_3_gsis_empty_table_3_gsis_single_record
-=======
-            src/__tests__/sql-pg-models.test.ts|src/__tests__/restricted-field-auth-sql-only.test.ts|src/__tests__/restricted-field-auth-ddb-only.test.ts|src/__tests__/relationships.test.ts
+        replace_2_gsis_single_record_replace_2_gsis_empty_table_replace_2_gsis_1k_records_replace_2_gsis_10k_records
+      buildspec: codebuild_specs/run_cdk_tests.yml
+      env:
+        compute-type: BUILD_GENERAL1_MEDIUM
+        variables:
+          TEST_SUITE: >-
+            src/__tests__/deploy-velocity-temporarily-disabled/replace-2-gsis-single-record.test.ts|src/__tests__/deploy-velocity-temporarily-disabled/replace-2-gsis-empty-table.test.ts|src/__tests__/deploy-velocity-temporarily-disabled/replace-2-gsis-1k-records.test.ts|src/__tests__/deploy-velocity-temporarily-disabled/replace-2-gsis-10k-records.test.ts
+          CLI_REGION: eu-west-3
+      depend-on:
+        - publish_to_local_registry
+    - identifier: >-
+        3_gsis_single_record_3_gsis_empty_table_3_gsis_1k_records_3_gsis_10k_records
+      buildspec: codebuild_specs/run_cdk_tests.yml
+      env:
+        compute-type: BUILD_GENERAL1_MEDIUM
+        variables:
+          TEST_SUITE: >-
+            src/__tests__/deploy-velocity-temporarily-disabled/3-gsis-single-record.test.ts|src/__tests__/deploy-velocity-temporarily-disabled/3-gsis-empty-table.test.ts|src/__tests__/deploy-velocity-temporarily-disabled/3-gsis-1k-records.test.ts|src/__tests__/deploy-velocity-temporarily-disabled/3-gsis-10k-records.test.ts
+          CLI_REGION: me-south-1
+      depend-on:
+        - publish_to_local_registry
+    - identifier: sql_pg_models
+      buildspec: codebuild_specs/run_cdk_tests.yml
+      env:
+        compute-type: BUILD_GENERAL1_SMALL
+        variables:
+          TEST_SUITE: src/__tests__/sql-pg-models.test.ts
+          CLI_REGION: ap-northeast-1
+      depend-on:
+        - publish_to_local_registry
+    - identifier: sql_models_2
+      buildspec: codebuild_specs/run_cdk_tests.yml
+      env:
+        compute-type: BUILD_GENERAL1_SMALL
+        variables:
+          TEST_SUITE: src/__tests__/sql-models-2.test.ts
           CLI_REGION: ap-northeast-2
       depend-on:
         - publish_to_local_registry
-    - identifier: data_construct_custom_logic_add_resources_single_gsi_single_record
->>>>>>> fd7f6fbc
-      buildspec: codebuild_specs/run_cdk_tests.yml
-      env:
-        compute-type: BUILD_GENERAL1_MEDIUM
-        variables:
-          TEST_SUITE: >-
-<<<<<<< HEAD
-            src/__tests__/deploy-velocity-temporarily-disabled/3-gsis-10k-records.test.ts|src/__tests__/deploy-velocity-temporarily-disabled/3-gsis-1k-records.test.ts|src/__tests__/deploy-velocity-temporarily-disabled/3-gsis-empty-table.test.ts|src/__tests__/deploy-velocity-temporarily-disabled/3-gsis-single-record.test.ts
+    - identifier: sql_models_1
+      buildspec: codebuild_specs/run_cdk_tests.yml
+      env:
+        compute-type: BUILD_GENERAL1_SMALL
+        variables:
+          TEST_SUITE: src/__tests__/sql-models-1.test.ts
+          CLI_REGION: ap-south-1
+      depend-on:
+        - publish_to_local_registry
+    - identifier: base_cdk_ap_east_1
+      buildspec: codebuild_specs/run_cdk_tests.yml
+      env:
+        compute-type: BUILD_GENERAL1_SMALL
+        variables:
+          TEST_SUITE: src/__tests__/base-cdk.test.ts
+          CLI_REGION: ap-east-1
+      depend-on:
+        - publish_to_local_registry
+    - identifier: base_cdk_ap_northeast_1
+      buildspec: codebuild_specs/run_cdk_tests.yml
+      env:
+        compute-type: BUILD_GENERAL1_SMALL
+        variables:
+          TEST_SUITE: src/__tests__/base-cdk.test.ts
+          CLI_REGION: ap-northeast-1
+      depend-on:
+        - publish_to_local_registry
+    - identifier: base_cdk_ap_northeast_2
+      buildspec: codebuild_specs/run_cdk_tests.yml
+      env:
+        compute-type: BUILD_GENERAL1_SMALL
+        variables:
+          TEST_SUITE: src/__tests__/base-cdk.test.ts
+          CLI_REGION: ap-northeast-2
+      depend-on:
+        - publish_to_local_registry
+    - identifier: base_cdk_ap_south_1
+      buildspec: codebuild_specs/run_cdk_tests.yml
+      env:
+        compute-type: BUILD_GENERAL1_SMALL
+        variables:
+          TEST_SUITE: src/__tests__/base-cdk.test.ts
+          CLI_REGION: ap-south-1
+      depend-on:
+        - publish_to_local_registry
+    - identifier: base_cdk_ap_southeast_1
+      buildspec: codebuild_specs/run_cdk_tests.yml
+      env:
+        compute-type: BUILD_GENERAL1_SMALL
+        variables:
+          TEST_SUITE: src/__tests__/base-cdk.test.ts
+          CLI_REGION: ap-southeast-1
+      depend-on:
+        - publish_to_local_registry
+    - identifier: base_cdk_ap_southeast_2
+      buildspec: codebuild_specs/run_cdk_tests.yml
+      env:
+        compute-type: BUILD_GENERAL1_SMALL
+        variables:
+          TEST_SUITE: src/__tests__/base-cdk.test.ts
+          CLI_REGION: ap-southeast-2
+      depend-on:
+        - publish_to_local_registry
+    - identifier: base_cdk_ca_central_1
+      buildspec: codebuild_specs/run_cdk_tests.yml
+      env:
+        compute-type: BUILD_GENERAL1_SMALL
+        variables:
+          TEST_SUITE: src/__tests__/base-cdk.test.ts
           CLI_REGION: ca-central-1
       depend-on:
         - publish_to_local_registry
-    - identifier: >-
-        replace_2_gsis_10k_records_replace_2_gsis_1k_records_replace_2_gsis_empty_table_replace_2_gsis_single_record
-=======
-            src/__tests__/data-construct.test.ts|src/__tests__/custom-logic.test.ts|src/__tests__/add-resources.test.ts|src/__tests__/deploy-velocity-temporarily-disabled/single-gsi-single-record.test.ts
-          CLI_REGION: ap-south-1
-      depend-on:
-        - publish_to_local_registry
-    - identifier: >-
-        single_gsi_empty_table_single_gsi_1k_records_single_gsi_10k_records_replace_2_gsis_update_attr_single_record
->>>>>>> fd7f6fbc
-      buildspec: codebuild_specs/run_cdk_tests.yml
-      env:
-        compute-type: BUILD_GENERAL1_MEDIUM
-        variables:
-          TEST_SUITE: >-
-<<<<<<< HEAD
-            src/__tests__/deploy-velocity-temporarily-disabled/replace-2-gsis-10k-records.test.ts|src/__tests__/deploy-velocity-temporarily-disabled/replace-2-gsis-1k-records.test.ts|src/__tests__/deploy-velocity-temporarily-disabled/replace-2-gsis-empty-table.test.ts|src/__tests__/deploy-velocity-temporarily-disabled/replace-2-gsis-single-record.test.ts
+    - identifier: base_cdk_eu_central_1
+      buildspec: codebuild_specs/run_cdk_tests.yml
+      env:
+        compute-type: BUILD_GENERAL1_SMALL
+        variables:
+          TEST_SUITE: src/__tests__/base-cdk.test.ts
           CLI_REGION: eu-central-1
       depend-on:
         - publish_to_local_registry
-    - identifier: >-
-        replace_2_gsis_update_attr_10k_records_replace_2_gsis_update_attr_1k_records_replace_2_gsis_update_attr_empty_table_replace_2_g
-=======
-            src/__tests__/deploy-velocity-temporarily-disabled/single-gsi-empty-table.test.ts|src/__tests__/deploy-velocity-temporarily-disabled/single-gsi-1k-records.test.ts|src/__tests__/deploy-velocity-temporarily-disabled/single-gsi-10k-records.test.ts|src/__tests__/deploy-velocity-temporarily-disabled/replace-2-gsis-update-attr-single-record.test.ts
+    - identifier: base_cdk_eu_north_1
+      buildspec: codebuild_specs/run_cdk_tests.yml
+      env:
+        compute-type: BUILD_GENERAL1_SMALL
+        variables:
+          TEST_SUITE: src/__tests__/base-cdk.test.ts
+          CLI_REGION: eu-north-1
+      depend-on:
+        - publish_to_local_registry
+    - identifier: base_cdk_eu_south_1
+      buildspec: codebuild_specs/run_cdk_tests.yml
+      env:
+        compute-type: BUILD_GENERAL1_SMALL
+        variables:
+          TEST_SUITE: src/__tests__/base-cdk.test.ts
           CLI_REGION: eu-south-1
       depend-on:
         - publish_to_local_registry
-    - identifier: >-
-        replace_2_gsis_update_attr_empty_table_replace_2_gsis_update_attr_1k_records_replace_2_gsis_update_attr_10k_records_replace_2_g
->>>>>>> fd7f6fbc
-      buildspec: codebuild_specs/run_cdk_tests.yml
-      env:
-        compute-type: BUILD_GENERAL1_MEDIUM
-        variables:
-          TEST_SUITE: >-
-<<<<<<< HEAD
-            src/__tests__/deploy-velocity-temporarily-disabled/replace-2-gsis-update-attr-10k-records.test.ts|src/__tests__/deploy-velocity-temporarily-disabled/replace-2-gsis-update-attr-1k-records.test.ts|src/__tests__/deploy-velocity-temporarily-disabled/replace-2-gsis-update-attr-empty-table.test.ts|src/__tests__/deploy-velocity-temporarily-disabled/replace-2-gsis-update-attr-single-record.test.ts
+    - identifier: base_cdk_eu_west_1
+      buildspec: codebuild_specs/run_cdk_tests.yml
+      env:
+        compute-type: BUILD_GENERAL1_SMALL
+        variables:
+          TEST_SUITE: src/__tests__/base-cdk.test.ts
+          CLI_REGION: eu-west-1
+      depend-on:
+        - publish_to_local_registry
+    - identifier: base_cdk_eu_west_2
+      buildspec: codebuild_specs/run_cdk_tests.yml
+      env:
+        compute-type: BUILD_GENERAL1_SMALL
+        variables:
+          TEST_SUITE: src/__tests__/base-cdk.test.ts
+          CLI_REGION: eu-west-2
+      depend-on:
+        - publish_to_local_registry
+    - identifier: base_cdk_eu_west_3
+      buildspec: codebuild_specs/run_cdk_tests.yml
+      env:
+        compute-type: BUILD_GENERAL1_SMALL
+        variables:
+          TEST_SUITE: src/__tests__/base-cdk.test.ts
+          CLI_REGION: eu-west-3
+      depend-on:
+        - publish_to_local_registry
+    - identifier: base_cdk_me_south_1
+      buildspec: codebuild_specs/run_cdk_tests.yml
+      env:
+        compute-type: BUILD_GENERAL1_SMALL
+        variables:
+          TEST_SUITE: src/__tests__/base-cdk.test.ts
+          CLI_REGION: me-south-1
+      depend-on:
+        - publish_to_local_registry
+    - identifier: base_cdk_sa_east_1
+      buildspec: codebuild_specs/run_cdk_tests.yml
+      env:
+        compute-type: BUILD_GENERAL1_SMALL
+        variables:
+          TEST_SUITE: src/__tests__/base-cdk.test.ts
+          CLI_REGION: sa-east-1
+      depend-on:
+        - publish_to_local_registry
+    - identifier: base_cdk_us_east_1
+      buildspec: codebuild_specs/run_cdk_tests.yml
+      env:
+        compute-type: BUILD_GENERAL1_SMALL
+        variables:
+          TEST_SUITE: src/__tests__/base-cdk.test.ts
+          CLI_REGION: us-east-1
+      depend-on:
+        - publish_to_local_registry
+    - identifier: base_cdk_us_east_2
+      buildspec: codebuild_specs/run_cdk_tests.yml
+      env:
+        compute-type: BUILD_GENERAL1_SMALL
+        variables:
+          TEST_SUITE: src/__tests__/base-cdk.test.ts
+          CLI_REGION: us-east-2
+      depend-on:
+        - publish_to_local_registry
+    - identifier: base_cdk_us_west_1
+      buildspec: codebuild_specs/run_cdk_tests.yml
+      env:
+        compute-type: BUILD_GENERAL1_SMALL
+        variables:
+          TEST_SUITE: src/__tests__/base-cdk.test.ts
+          CLI_REGION: us-west-1
+      depend-on:
+        - publish_to_local_registry
+    - identifier: base_cdk_us_west_2
+      buildspec: codebuild_specs/run_cdk_tests.yml
+      env:
+        compute-type: BUILD_GENERAL1_SMALL
+        variables:
+          TEST_SUITE: src/__tests__/base-cdk.test.ts
+          CLI_REGION: us-west-2
+      depend-on:
+        - publish_to_local_registry
+    - identifier: amplify_table_3
+      buildspec: codebuild_specs/run_cdk_tests.yml
+      env:
+        compute-type: BUILD_GENERAL1_SMALL
+        variables:
+          TEST_SUITE: src/__tests__/amplify-table-3.test.ts
+          CLI_REGION: ap-southeast-2
+      depend-on:
+        - publish_to_local_registry
+    - identifier: amplify_table_2
+      buildspec: codebuild_specs/run_cdk_tests.yml
+      env:
+        compute-type: BUILD_GENERAL1_SMALL
+        variables:
+          TEST_SUITE: src/__tests__/amplify-table-2.test.ts
+          CLI_REGION: ca-central-1
+      depend-on:
+        - publish_to_local_registry
+    - identifier: amplify_table_1
+      buildspec: codebuild_specs/run_cdk_tests.yml
+      env:
+        compute-type: BUILD_GENERAL1_SMALL
+        variables:
+          TEST_SUITE: src/__tests__/amplify-table-1.test.ts
+          CLI_REGION: eu-central-1
+      depend-on:
+        - publish_to_local_registry
+    - identifier: all_auth_modes
+      buildspec: codebuild_specs/run_cdk_tests.yml
+      env:
+        compute-type: BUILD_GENERAL1_SMALL
+        variables:
+          TEST_SUITE: src/__tests__/all-auth-modes.test.ts
           CLI_REGION: eu-north-1
       depend-on:
         - publish_to_local_registry
-    - identifier: >-
-        single_gsi_10k_records_single_gsi_1k_records_single_gsi_empty_table_single_gsi_single_record
-=======
-            src/__tests__/deploy-velocity-temporarily-disabled/replace-2-gsis-update-attr-empty-table.test.ts|src/__tests__/deploy-velocity-temporarily-disabled/replace-2-gsis-update-attr-1k-records.test.ts|src/__tests__/deploy-velocity-temporarily-disabled/replace-2-gsis-update-attr-10k-records.test.ts|src/__tests__/deploy-velocity-temporarily-disabled/replace-2-gsis-single-record.test.ts
-          CLI_REGION: eu-west-1
-      depend-on:
-        - publish_to_local_registry
-    - identifier: >-
-        replace_2_gsis_empty_table_replace_2_gsis_1k_records_replace_2_gsis_10k_records_3_gsis_single_record
->>>>>>> fd7f6fbc
-      buildspec: codebuild_specs/run_cdk_tests.yml
-      env:
-        compute-type: BUILD_GENERAL1_MEDIUM
-        variables:
-          TEST_SUITE: >-
-<<<<<<< HEAD
-            src/__tests__/deploy-velocity-temporarily-disabled/single-gsi-10k-records.test.ts|src/__tests__/deploy-velocity-temporarily-disabled/single-gsi-1k-records.test.ts|src/__tests__/deploy-velocity-temporarily-disabled/single-gsi-empty-table.test.ts|src/__tests__/deploy-velocity-temporarily-disabled/single-gsi-single-record.test.ts
+    - identifier: admin_role
+      buildspec: codebuild_specs/run_cdk_tests.yml
+      env:
+        compute-type: BUILD_GENERAL1_SMALL
+        variables:
+          TEST_SUITE: src/__tests__/admin-role.test.ts
           CLI_REGION: eu-south-1
       depend-on:
         - publish_to_local_registry
-    - identifier: relationships_sql_iam_access
-=======
-            src/__tests__/deploy-velocity-temporarily-disabled/replace-2-gsis-empty-table.test.ts|src/__tests__/deploy-velocity-temporarily-disabled/replace-2-gsis-1k-records.test.ts|src/__tests__/deploy-velocity-temporarily-disabled/replace-2-gsis-10k-records.test.ts|src/__tests__/deploy-velocity-temporarily-disabled/3-gsis-single-record.test.ts
-          CLI_REGION: eu-west-2
-      depend-on:
-        - publish_to_local_registry
-    - identifier: 3_gsis_empty_table_3_gsis_1k_records_3_gsis_10k_records
->>>>>>> fd7f6fbc
-      buildspec: codebuild_specs/run_cdk_tests.yml
-      env:
-        compute-type: BUILD_GENERAL1_MEDIUM
-        variables:
-          TEST_SUITE: >-
-<<<<<<< HEAD
-            src/__tests__/relationships.test.ts|src/__tests__/sql-iam-access.test.ts
-          CLI_REGION: eu-west-1
-=======
-            src/__tests__/deploy-velocity-temporarily-disabled/3-gsis-empty-table.test.ts|src/__tests__/deploy-velocity-temporarily-disabled/3-gsis-1k-records.test.ts|src/__tests__/deploy-velocity-temporarily-disabled/3-gsis-10k-records.test.ts
-          CLI_REGION: eu-west-3
->>>>>>> fd7f6fbc
-      depend-on:
-        - publish_to_local_registry
-    - identifier: sql_models_2
-      buildspec: codebuild_specs/run_cdk_tests.yml
-      env:
-        compute-type: BUILD_GENERAL1_SMALL
-        variables:
-          TEST_SUITE: src/__tests__/sql-models-2.test.ts
-          CLI_REGION: ap-northeast-1
-      depend-on:
-        - publish_to_local_registry
-    - identifier: sql_models_1
-      buildspec: codebuild_specs/run_cdk_tests.yml
-      env:
-        compute-type: BUILD_GENERAL1_SMALL
-        variables:
-          TEST_SUITE: src/__tests__/sql-models-1.test.ts
-          CLI_REGION: ap-northeast-2
-      depend-on:
-        - publish_to_local_registry
-    - identifier: base_cdk_ap_east_1
-      buildspec: codebuild_specs/run_cdk_tests.yml
-      env:
-        compute-type: BUILD_GENERAL1_SMALL
-        variables:
-          TEST_SUITE: src/__tests__/base-cdk.test.ts
-          CLI_REGION: ap-east-1
-      depend-on:
-        - publish_to_local_registry
-    - identifier: base_cdk_ap_northeast_1
-      buildspec: codebuild_specs/run_cdk_tests.yml
-      env:
-        compute-type: BUILD_GENERAL1_SMALL
-        variables:
-          TEST_SUITE: src/__tests__/base-cdk.test.ts
-          CLI_REGION: ap-northeast-1
-      depend-on:
-        - publish_to_local_registry
-    - identifier: base_cdk_ap_northeast_2
-      buildspec: codebuild_specs/run_cdk_tests.yml
-      env:
-        compute-type: BUILD_GENERAL1_SMALL
-        variables:
-          TEST_SUITE: src/__tests__/base-cdk.test.ts
-          CLI_REGION: ap-northeast-2
-      depend-on:
-        - publish_to_local_registry
-    - identifier: base_cdk_ap_south_1
-      buildspec: codebuild_specs/run_cdk_tests.yml
-      env:
-        compute-type: BUILD_GENERAL1_SMALL
-        variables:
-          TEST_SUITE: src/__tests__/base-cdk.test.ts
-          CLI_REGION: ap-south-1
-      depend-on:
-        - publish_to_local_registry
-    - identifier: base_cdk_ap_southeast_1
-      buildspec: codebuild_specs/run_cdk_tests.yml
-      env:
-        compute-type: BUILD_GENERAL1_SMALL
-        variables:
-          TEST_SUITE: src/__tests__/base-cdk.test.ts
-          CLI_REGION: ap-southeast-1
-      depend-on:
-        - publish_to_local_registry
-    - identifier: base_cdk_ap_southeast_2
-      buildspec: codebuild_specs/run_cdk_tests.yml
-      env:
-        compute-type: BUILD_GENERAL1_SMALL
-        variables:
-          TEST_SUITE: src/__tests__/base-cdk.test.ts
-          CLI_REGION: ap-southeast-2
-      depend-on:
-        - publish_to_local_registry
-    - identifier: base_cdk_ca_central_1
-      buildspec: codebuild_specs/run_cdk_tests.yml
-      env:
-        compute-type: BUILD_GENERAL1_SMALL
-        variables:
-          TEST_SUITE: src/__tests__/base-cdk.test.ts
-          CLI_REGION: ca-central-1
-      depend-on:
-        - publish_to_local_registry
-    - identifier: base_cdk_eu_central_1
-      buildspec: codebuild_specs/run_cdk_tests.yml
-      env:
-        compute-type: BUILD_GENERAL1_SMALL
-        variables:
-          TEST_SUITE: src/__tests__/base-cdk.test.ts
-          CLI_REGION: eu-central-1
-      depend-on:
-        - publish_to_local_registry
-    - identifier: base_cdk_eu_north_1
-      buildspec: codebuild_specs/run_cdk_tests.yml
-      env:
-        compute-type: BUILD_GENERAL1_SMALL
-        variables:
-          TEST_SUITE: src/__tests__/base-cdk.test.ts
-          CLI_REGION: eu-north-1
-      depend-on:
-        - publish_to_local_registry
-    - identifier: base_cdk_eu_south_1
-      buildspec: codebuild_specs/run_cdk_tests.yml
-      env:
-        compute-type: BUILD_GENERAL1_SMALL
-        variables:
-          TEST_SUITE: src/__tests__/base-cdk.test.ts
-          CLI_REGION: eu-south-1
-      depend-on:
-        - publish_to_local_registry
-    - identifier: base_cdk_eu_west_1
-      buildspec: codebuild_specs/run_cdk_tests.yml
-      env:
-        compute-type: BUILD_GENERAL1_SMALL
-        variables:
-          TEST_SUITE: src/__tests__/base-cdk.test.ts
-          CLI_REGION: eu-west-1
-      depend-on:
-        - publish_to_local_registry
-    - identifier: base_cdk_eu_west_2
-      buildspec: codebuild_specs/run_cdk_tests.yml
-      env:
-        compute-type: BUILD_GENERAL1_SMALL
-        variables:
-          TEST_SUITE: src/__tests__/base-cdk.test.ts
-          CLI_REGION: eu-west-2
-      depend-on:
-        - publish_to_local_registry
-    - identifier: base_cdk_eu_west_3
-      buildspec: codebuild_specs/run_cdk_tests.yml
-      env:
-        compute-type: BUILD_GENERAL1_SMALL
-        variables:
-          TEST_SUITE: src/__tests__/base-cdk.test.ts
-          CLI_REGION: eu-west-3
-      depend-on:
-        - publish_to_local_registry
-    - identifier: base_cdk_me_south_1
-      buildspec: codebuild_specs/run_cdk_tests.yml
-      env:
-        compute-type: BUILD_GENERAL1_SMALL
-        variables:
-          TEST_SUITE: src/__tests__/base-cdk.test.ts
-          CLI_REGION: me-south-1
-      depend-on:
-        - publish_to_local_registry
-    - identifier: base_cdk_sa_east_1
-      buildspec: codebuild_specs/run_cdk_tests.yml
-      env:
-        compute-type: BUILD_GENERAL1_SMALL
-        variables:
-          TEST_SUITE: src/__tests__/base-cdk.test.ts
-          CLI_REGION: sa-east-1
-      depend-on:
-        - publish_to_local_registry
-    - identifier: base_cdk_us_east_1
-      buildspec: codebuild_specs/run_cdk_tests.yml
-      env:
-        compute-type: BUILD_GENERAL1_SMALL
-        variables:
-          TEST_SUITE: src/__tests__/base-cdk.test.ts
+    - identifier: single_gsi_100k_records
+      buildspec: codebuild_specs/run_cdk_tests.yml
+      env:
+        compute-type: BUILD_GENERAL1_SMALL
+        variables:
+          TEST_SUITE: src/__tests__/deploy-velocity/single-gsi-100k-records.test.ts
           CLI_REGION: us-east-1
       depend-on:
         - publish_to_local_registry
-    - identifier: base_cdk_us_east_2
-      buildspec: codebuild_specs/run_cdk_tests.yml
-      env:
-        compute-type: BUILD_GENERAL1_SMALL
-        variables:
-          TEST_SUITE: src/__tests__/base-cdk.test.ts
+    - identifier: replace_2_gsis_update_attr_100k_records
+      buildspec: codebuild_specs/run_cdk_tests.yml
+      env:
+        compute-type: BUILD_GENERAL1_SMALL
+        variables:
+          TEST_SUITE: >-
+            src/__tests__/deploy-velocity/replace-2-gsis-update-attr-100k-records.test.ts
           CLI_REGION: us-east-2
       depend-on:
         - publish_to_local_registry
-    - identifier: base_cdk_us_west_1
-      buildspec: codebuild_specs/run_cdk_tests.yml
-      env:
-        compute-type: BUILD_GENERAL1_SMALL
-        variables:
-          TEST_SUITE: src/__tests__/base-cdk.test.ts
+    - identifier: replace_2_gsis_100k_records
+      buildspec: codebuild_specs/run_cdk_tests.yml
+      env:
+        compute-type: BUILD_GENERAL1_SMALL
+        variables:
+          TEST_SUITE: src/__tests__/deploy-velocity/replace-2-gsis-100k-records.test.ts
           CLI_REGION: us-west-1
       depend-on:
         - publish_to_local_registry
-    - identifier: base_cdk_us_west_2
-      buildspec: codebuild_specs/run_cdk_tests.yml
-      env:
-        compute-type: BUILD_GENERAL1_SMALL
-        variables:
-          TEST_SUITE: src/__tests__/base-cdk.test.ts
+    - identifier: 3_gsis_100k_records
+      buildspec: codebuild_specs/run_cdk_tests.yml
+      env:
+        compute-type: BUILD_GENERAL1_SMALL
+        variables:
+          TEST_SUITE: src/__tests__/deploy-velocity/3-gsis-100k-records.test.ts
           CLI_REGION: us-west-2
-      depend-on:
-        - publish_to_local_registry
-    - identifier: amplify_table_3
-      buildspec: codebuild_specs/run_cdk_tests.yml
-      env:
-        compute-type: BUILD_GENERAL1_SMALL
-        variables:
-<<<<<<< HEAD
-          TEST_SUITE: src/__tests__/deploy-velocity/3-gsis-100k-records.test.ts
-          CLI_REGION: eu-west-2
-=======
-          TEST_SUITE: src/__tests__/amplify-table-3.test.ts
-          CLI_REGION: ap-southeast-1
->>>>>>> fd7f6fbc
-      depend-on:
-        - publish_to_local_registry
-    - identifier: amplify_table_2
-      buildspec: codebuild_specs/run_cdk_tests.yml
-      env:
-        compute-type: BUILD_GENERAL1_SMALL
-        variables:
-<<<<<<< HEAD
-          TEST_SUITE: src/__tests__/deploy-velocity/replace-2-gsis-100k-records.test.ts
-          CLI_REGION: eu-west-3
-=======
-          TEST_SUITE: src/__tests__/amplify-table-2.test.ts
-          CLI_REGION: ap-southeast-2
->>>>>>> fd7f6fbc
-      depend-on:
-        - publish_to_local_registry
-    - identifier: amplify_table_1
-      buildspec: codebuild_specs/run_cdk_tests.yml
-      env:
-        compute-type: BUILD_GENERAL1_SMALL
-        variables:
-<<<<<<< HEAD
-          TEST_SUITE: >-
-            src/__tests__/deploy-velocity/replace-2-gsis-update-attr-100k-records.test.ts
-          CLI_REGION: me-south-1
-=======
-          TEST_SUITE: src/__tests__/amplify-table-1.test.ts
-          CLI_REGION: ca-central-1
-      depend-on:
-        - publish_to_local_registry
-    - identifier: all_auth_modes
-      buildspec: codebuild_specs/run_cdk_tests.yml
-      env:
-        compute-type: BUILD_GENERAL1_SMALL
-        variables:
-          TEST_SUITE: src/__tests__/all-auth-modes.test.ts
-          CLI_REGION: eu-central-1
-      depend-on:
-        - publish_to_local_registry
-    - identifier: admin_role
-      buildspec: codebuild_specs/run_cdk_tests.yml
-      env:
-        compute-type: BUILD_GENERAL1_SMALL
-        variables:
-          TEST_SUITE: src/__tests__/admin-role.test.ts
-          CLI_REGION: eu-north-1
->>>>>>> fd7f6fbc
-      depend-on:
-        - publish_to_local_registry
-    - identifier: single_gsi_100k_records
-      buildspec: codebuild_specs/run_cdk_tests.yml
-      env:
-        compute-type: BUILD_GENERAL1_SMALL
-        variables:
-          TEST_SUITE: src/__tests__/deploy-velocity/single-gsi-100k-records.test.ts
-          CLI_REGION: sa-east-1
-      depend-on:
-        - publish_to_local_registry
-    - identifier: replace_2_gsis_update_attr_100k_records
-      buildspec: codebuild_specs/run_cdk_tests.yml
-      env:
-        compute-type: BUILD_GENERAL1_SMALL
-        variables:
-          TEST_SUITE: >-
-            src/__tests__/deploy-velocity/replace-2-gsis-update-attr-100k-records.test.ts
-          CLI_REGION: sa-east-1
-      depend-on:
-        - publish_to_local_registry
-    - identifier: replace_2_gsis_100k_records
-      buildspec: codebuild_specs/run_cdk_tests.yml
-      env:
-        compute-type: BUILD_GENERAL1_SMALL
-        variables:
-          TEST_SUITE: src/__tests__/deploy-velocity/replace-2-gsis-100k-records.test.ts
-          CLI_REGION: us-east-1
-      depend-on:
-        - publish_to_local_registry
-    - identifier: 3_gsis_100k_records
-      buildspec: codebuild_specs/run_cdk_tests.yml
-      env:
-        compute-type: BUILD_GENERAL1_SMALL
-        variables:
-          TEST_SUITE: src/__tests__/deploy-velocity/3-gsis-100k-records.test.ts
-          CLI_REGION: us-east-2
-      depend-on:
-        - publish_to_local_registry
-    - identifier: sql_pg_models
-      buildspec: codebuild_specs/run_cdk_tests.yml
-      env:
-        compute-type: BUILD_GENERAL1_SMALL
-        variables:
-          TEST_SUITE: src/__tests__/sql-pg-models.test.ts
-          CLI_REGION: us-west-1
       depend-on:
         - publish_to_local_registry
     - identifier: >-
@@ -1857,52 +1589,44 @@
       depend-on:
         - publish_to_local_registry
     - identifier: >-
-        AuthV2ExhaustiveT2B_AuthV2ExhaustiveT2D_AuthV2ExhaustiveT2C_AuthV2ExhaustiveT3A
-      buildspec: codebuild_specs/graphql_e2e_tests.yml
-      env:
-        compute-type: BUILD_GENERAL1_MEDIUM
-        variables:
-          TEST_SUITE: >-
-            src/__tests__/AuthV2ExhaustiveT2B.test.ts|src/__tests__/AuthV2ExhaustiveT2D.test.ts|src/__tests__/AuthV2ExhaustiveT2C.test.ts|src/__tests__/AuthV2ExhaustiveT3A.test.ts
+        AuthV2ExhaustiveT2B_AuthV2ExhaustiveT2D_AuthV2ExhaustiveT2C_AuthV2TransformerIAM
+      buildspec: codebuild_specs/graphql_e2e_tests.yml
+      env:
+        compute-type: BUILD_GENERAL1_MEDIUM
+        variables:
+          TEST_SUITE: >-
+            src/__tests__/AuthV2ExhaustiveT2B.test.ts|src/__tests__/AuthV2ExhaustiveT2D.test.ts|src/__tests__/AuthV2ExhaustiveT2C.test.ts|src/__tests__/AuthV2TransformerIAM.test.ts
           CLI_REGION: us-east-2
       depend-on:
         - publish_to_local_registry
     - identifier: >-
-<<<<<<< HEAD
-        AuthV2ExhaustiveT3B_AuthV2ExhaustiveT3C_AuthV2ExhaustiveT3D_AuthV2TransformerIAM
-=======
-        SearchableWithAuthTests_SearchableModelTransformer_SearchableWithAuthV2WithFF_SearchableWithAuthV2
->>>>>>> fd7f6fbc
-      buildspec: codebuild_specs/graphql_e2e_tests.yml
-      env:
-        compute-type: BUILD_GENERAL1_MEDIUM
-        variables:
-          TEST_SUITE: >-
-<<<<<<< HEAD
-            src/__tests__/AuthV2ExhaustiveT3B.test.ts|src/__tests__/AuthV2ExhaustiveT3C.test.ts|src/__tests__/AuthV2ExhaustiveT3D.test.ts|src/__tests__/AuthV2TransformerIAM.test.ts
-=======
-            src/__tests__/SearchableWithAuthTests.e2e.test.ts|src/__tests__/SearchableModelTransformer.e2e.test.ts|src/__tests__/SearchableWithAuthV2WithFF.e2e.test.ts|src/__tests__/SearchableWithAuthV2.e2e.test.ts
->>>>>>> fd7f6fbc
+        AuthV2ExhaustiveT3D_AuthV2ExhaustiveT3C_AuthV2ExhaustiveT3B_AuthV2ExhaustiveT3A
+      buildspec: codebuild_specs/graphql_e2e_tests.yml
+      env:
+        compute-type: BUILD_GENERAL1_MEDIUM
+        variables:
+          TEST_SUITE: >-
+            src/__tests__/AuthV2ExhaustiveT3D.test.ts|src/__tests__/AuthV2ExhaustiveT3C.test.ts|src/__tests__/AuthV2ExhaustiveT3B.test.ts|src/__tests__/AuthV2ExhaustiveT3A.test.ts
           CLI_REGION: us-west-1
       depend-on:
         - publish_to_local_registry
     - identifier: >-
-        SearchableModelTransformerV2_SearchableWithAuthTests_SearchableModelTransformer_SearchableWithAuthV2
-      buildspec: codebuild_specs/graphql_e2e_tests.yml
-      env:
-        compute-type: BUILD_GENERAL1_MEDIUM
-        variables:
-          TEST_SUITE: >-
-            src/__tests__/SearchableModelTransformerV2.e2e.test.ts|src/__tests__/SearchableWithAuthTests.e2e.test.ts|src/__tests__/SearchableModelTransformer.e2e.test.ts|src/__tests__/SearchableWithAuthV2.e2e.test.ts
+        SearchableModelTransformerV2_SearchableWithAuthTests_SearchableModelTransformer_SearchableWithAuthV2WithFF
+      buildspec: codebuild_specs/graphql_e2e_tests.yml
+      env:
+        compute-type: BUILD_GENERAL1_MEDIUM
+        variables:
+          TEST_SUITE: >-
+            src/__tests__/SearchableModelTransformerV2.e2e.test.ts|src/__tests__/SearchableWithAuthTests.e2e.test.ts|src/__tests__/SearchableModelTransformer.e2e.test.ts|src/__tests__/SearchableWithAuthV2WithFF.e2e.test.ts
           CLI_REGION: us-west-2
       depend-on:
         - publish_to_local_registry
-    - identifier: SearchableWithAuthV2WithFF
-      buildspec: codebuild_specs/graphql_e2e_tests.yml
-      env:
-        compute-type: BUILD_GENERAL1_MEDIUM
-        variables:
-          TEST_SUITE: src/__tests__/SearchableWithAuthV2WithFF.e2e.test.ts
+    - identifier: SearchableWithAuthV2
+      buildspec: codebuild_specs/graphql_e2e_tests.yml
+      env:
+        compute-type: BUILD_GENERAL1_MEDIUM
+        variables:
+          TEST_SUITE: src/__tests__/SearchableWithAuthV2.e2e.test.ts
           CLI_REGION: ap-southeast-2
       depend-on:
         - publish_to_local_registry
