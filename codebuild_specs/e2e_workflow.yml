--- conflicted
+++ resolved
@@ -744,33 +744,13 @@
           CLI_REGION: ap-southeast-2
       depend-on:
         - publish_to_local_registry
-<<<<<<< HEAD
-    - identifier: amplify_table_5_add_resources_references_migration_migration_validation
-      buildspec: codebuild_specs/run_cdk_tests.yml
-      env:
-        compute-type: BUILD_GENERAL1_MEDIUM
-        variables:
-          TEST_SUITE: >-
-            src/__tests__/amplify-table-5.test.ts|src/__tests__/add-resources.test.ts|src/__tests__/migration/references-migration.test.ts|src/__tests__/migration/migration-validation.test.ts
-          CLI_REGION: ap-south-1
-      depend-on:
-        - publish_to_local_registry
-    - identifier: >-
-        many_to_many_migration_base_migration_single_gsi_single_record_single_gsi_empty_table
-      buildspec: codebuild_specs/run_cdk_tests.yml
-=======
     - identifier: searchable_previous_deployment_no_node_to_node
       buildspec: codebuild_specs/run_e2e_tests.yml
->>>>>>> 67290516
-      env:
-        compute-type: BUILD_GENERAL1_MEDIUM
-        variables:
-          NODE_OPTIONS: '--max-old-space-size=6656'
-          TEST_SUITE: >-
-<<<<<<< HEAD
-            src/__tests__/migration/many-to-many-migration.test.ts|src/__tests__/migration/base-migration.test.ts|src/__tests__/deploy-velocity-temporarily-disabled/single-gsi-single-record.test.ts|src/__tests__/deploy-velocity-temporarily-disabled/single-gsi-empty-table.test.ts
-          CLI_REGION: ap-northeast-1
-=======
+      env:
+        compute-type: BUILD_GENERAL1_MEDIUM
+        variables:
+          NODE_OPTIONS: '--max-old-space-size=6656'
+          TEST_SUITE: >-
             src/__tests__/graphql-v2/searchable-node-to-node-encryption/searchable-previous-deployment-no-node-to-node.test.ts
           CLI_REGION: ca-central-1
       depend-on:
@@ -784,68 +764,64 @@
           TEST_SUITE: >-
             src/__tests__/utils.test.ts|src/__tests__/ddb-iam-access.test.ts|src/__tests__/data-construct.test.ts|src/__tests__/custom-logic.test.ts|src/__tests__/amplify-table-5.test.ts
           CLI_REGION: eu-north-1
->>>>>>> 67290516
       depend-on:
         - publish_to_local_registry
     - identifier: >-
-        add_resources_single_gsi_single_record_single_gsi_empty_table_single_gsi_1k_records_single_gsi_10k_records
+        add_resources_references_migration_migration_validation_many_to_many_migration_base_migration
       buildspec: codebuild_specs/run_cdk_tests.yml
       env:
         compute-type: BUILD_GENERAL1_LARGE
         variables:
           NODE_OPTIONS: '--max-old-space-size=14848'
           TEST_SUITE: >-
-<<<<<<< HEAD
-            src/__tests__/deploy-velocity-temporarily-disabled/single-gsi-1k-records.test.ts|src/__tests__/deploy-velocity-temporarily-disabled/single-gsi-10k-records.test.ts|src/__tests__/deploy-velocity-temporarily-disabled/replace-2-gsis-update-attr-single-record.test.ts|src/__tests__/deploy-velocity-temporarily-disabled/replace-2-gsis-update-attr-empty-table.test.ts
+            src/__tests__/add-resources.test.ts|src/__tests__/migration/references-migration.test.ts|src/__tests__/migration/migration-validation.test.ts|src/__tests__/migration/many-to-many-migration.test.ts|src/__tests__/migration/base-migration.test.ts
+          CLI_REGION: ap-south-1
+      depend-on:
+        - publish_to_local_registry
+    - identifier: >-
+        single_gsi_single_record_single_gsi_empty_table_single_gsi_1k_records_single_gsi_10k_records_replace_2_gsis_update_attr_single_
+      buildspec: codebuild_specs/run_cdk_tests.yml
+      env:
+        compute-type: BUILD_GENERAL1_LARGE
+        variables:
+          NODE_OPTIONS: '--max-old-space-size=14848'
+          TEST_SUITE: >-
+            src/__tests__/deploy-velocity-temporarily-disabled/single-gsi-single-record.test.ts|src/__tests__/deploy-velocity-temporarily-disabled/single-gsi-empty-table.test.ts|src/__tests__/deploy-velocity-temporarily-disabled/single-gsi-1k-records.test.ts|src/__tests__/deploy-velocity-temporarily-disabled/single-gsi-10k-records.test.ts|src/__tests__/deploy-velocity-temporarily-disabled/replace-2-gsis-update-attr-single-record.test.ts
           CLI_REGION: ap-northeast-2
-=======
-            src/__tests__/add-resources.test.ts|src/__tests__/deploy-velocity-temporarily-disabled/single-gsi-single-record.test.ts|src/__tests__/deploy-velocity-temporarily-disabled/single-gsi-empty-table.test.ts|src/__tests__/deploy-velocity-temporarily-disabled/single-gsi-1k-records.test.ts|src/__tests__/deploy-velocity-temporarily-disabled/single-gsi-10k-records.test.ts
-          CLI_REGION: ap-northeast-1
->>>>>>> 67290516
       depend-on:
         - publish_to_local_registry
     - identifier: >-
-        replace_2_gsis_update_attr_single_record_replace_2_gsis_update_attr_empty_table_replace_2_gsis_update_attr_1k_records_replace_2
+        replace_2_gsis_update_attr_empty_table_replace_2_gsis_update_attr_1k_records_replace_2_gsis_update_attr_10k_records_replace_2_g
       buildspec: codebuild_specs/run_cdk_tests.yml
       env:
         compute-type: BUILD_GENERAL1_LARGE
         variables:
           NODE_OPTIONS: '--max-old-space-size=14848'
           TEST_SUITE: >-
-<<<<<<< HEAD
-            src/__tests__/deploy-velocity-temporarily-disabled/replace-2-gsis-update-attr-1k-records.test.ts|src/__tests__/deploy-velocity-temporarily-disabled/replace-2-gsis-update-attr-10k-records.test.ts|src/__tests__/deploy-velocity-temporarily-disabled/replace-2-gsis-single-record.test.ts|src/__tests__/deploy-velocity-temporarily-disabled/replace-2-gsis-empty-table.test.ts
+            src/__tests__/deploy-velocity-temporarily-disabled/replace-2-gsis-update-attr-empty-table.test.ts|src/__tests__/deploy-velocity-temporarily-disabled/replace-2-gsis-update-attr-1k-records.test.ts|src/__tests__/deploy-velocity-temporarily-disabled/replace-2-gsis-update-attr-10k-records.test.ts|src/__tests__/deploy-velocity-temporarily-disabled/replace-2-gsis-single-record.test.ts|src/__tests__/deploy-velocity-temporarily-disabled/replace-2-gsis-empty-table.test.ts
           CLI_REGION: ap-south-1
-=======
-            src/__tests__/deploy-velocity-temporarily-disabled/replace-2-gsis-update-attr-single-record.test.ts|src/__tests__/deploy-velocity-temporarily-disabled/replace-2-gsis-update-attr-empty-table.test.ts|src/__tests__/deploy-velocity-temporarily-disabled/replace-2-gsis-update-attr-1k-records.test.ts|src/__tests__/deploy-velocity-temporarily-disabled/replace-2-gsis-update-attr-10k-records.test.ts|src/__tests__/deploy-velocity-temporarily-disabled/replace-2-gsis-single-record.test.ts
-          CLI_REGION: ap-northeast-2
->>>>>>> 67290516
       depend-on:
         - publish_to_local_registry
     - identifier: >-
-        replace_2_gsis_empty_table_replace_2_gsis_1k_records_replace_2_gsis_10k_records_3_gsis_single_record_3_gsis_empty_table
+        replace_2_gsis_1k_records_replace_2_gsis_10k_records_3_gsis_single_record_3_gsis_empty_table_3_gsis_1k_records
       buildspec: codebuild_specs/run_cdk_tests.yml
       env:
         compute-type: BUILD_GENERAL1_LARGE
         variables:
           NODE_OPTIONS: '--max-old-space-size=14848'
           TEST_SUITE: >-
-<<<<<<< HEAD
-            src/__tests__/deploy-velocity-temporarily-disabled/replace-2-gsis-1k-records.test.ts|src/__tests__/deploy-velocity-temporarily-disabled/replace-2-gsis-10k-records.test.ts|src/__tests__/deploy-velocity-temporarily-disabled/3-gsis-single-record.test.ts|src/__tests__/deploy-velocity-temporarily-disabled/3-gsis-empty-table.test.ts
+            src/__tests__/deploy-velocity-temporarily-disabled/replace-2-gsis-1k-records.test.ts|src/__tests__/deploy-velocity-temporarily-disabled/replace-2-gsis-10k-records.test.ts|src/__tests__/deploy-velocity-temporarily-disabled/3-gsis-single-record.test.ts|src/__tests__/deploy-velocity-temporarily-disabled/3-gsis-empty-table.test.ts|src/__tests__/deploy-velocity-temporarily-disabled/3-gsis-1k-records.test.ts
           CLI_REGION: ap-southeast-1
-=======
-            src/__tests__/deploy-velocity-temporarily-disabled/replace-2-gsis-empty-table.test.ts|src/__tests__/deploy-velocity-temporarily-disabled/replace-2-gsis-1k-records.test.ts|src/__tests__/deploy-velocity-temporarily-disabled/replace-2-gsis-10k-records.test.ts|src/__tests__/deploy-velocity-temporarily-disabled/3-gsis-single-record.test.ts|src/__tests__/deploy-velocity-temporarily-disabled/3-gsis-empty-table.test.ts
-          CLI_REGION: ap-south-1
->>>>>>> 67290516
-      depend-on:
-        - publish_to_local_registry
-    - identifier: 3_gsis_1k_records_3_gsis_10k_records
+      depend-on:
+        - publish_to_local_registry
+    - identifier: 3_gsis_10k_records
       buildspec: codebuild_specs/run_cdk_tests.yml
       env:
         compute-type: BUILD_GENERAL1_LARGE
         variables:
           NODE_OPTIONS: '--max-old-space-size=14848'
           TEST_SUITE: >-
-            src/__tests__/deploy-velocity-temporarily-disabled/3-gsis-1k-records.test.ts|src/__tests__/deploy-velocity-temporarily-disabled/3-gsis-10k-records.test.ts
+            src/__tests__/deploy-velocity-temporarily-disabled/3-gsis-10k-records.test.ts
           CLI_REGION: ap-southeast-2
       depend-on:
         - publish_to_local_registry
