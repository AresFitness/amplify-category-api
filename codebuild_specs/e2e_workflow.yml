--- conflicted
+++ resolved
@@ -622,21 +622,13 @@
           CLI_REGION: us-east-1
       depend-on:
         - publish_to_local_registry
-<<<<<<< HEAD
-    - identifier: custom_logic_relationships_sql_models
-=======
-    - identifier: base_cdk_custom_logic_relationships
->>>>>>> 96a0d94f
-      buildspec: codebuild_specs/run_cdk_tests.yml
-      env:
-        compute-type: BUILD_GENERAL1_MEDIUM
-        variables:
-          TEST_SUITE: >-
-<<<<<<< HEAD
-            src/__tests__/custom-logic.test.ts|src/__tests__/relationships.test.ts|src/__tests__/sql-models.test.ts
-=======
-            src/__tests__/base-cdk.test.ts|src/__tests__/custom-logic.test.ts|src/__tests__/relationships.test.ts
->>>>>>> 96a0d94f
+    - identifier: base_cdk_custom_logic_relationships_sql_models
+      buildspec: codebuild_specs/run_cdk_tests.yml
+      env:
+        compute-type: BUILD_GENERAL1_MEDIUM
+        variables:
+          TEST_SUITE: >-
+            src/__tests__/base-cdk.test.ts|src/__tests__/custom-logic.test.ts|src/__tests__/relationships.test.ts|src/__tests__/sql-models.test.ts
           CLI_REGION: us-east-2
       depend-on:
         - publish_to_local_registry
