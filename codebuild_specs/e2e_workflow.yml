# auto generated file. DO NOT EDIT manually
version: 0.2
env:
  shell: bash
  compute-type: BUILD_GENERAL1_MEDIUM
batch:
  fast-fail: false
  build-graph:
    - identifier: build_linux
      buildspec: codebuild_specs/build_linux.yml
      env:
        compute-type: BUILD_GENERAL1_LARGE
    - identifier: build_windows
      buildspec: codebuild_specs/build_windows.yml
      env:
        type: WINDOWS_SERVER_2019_CONTAINER
        compute-type: BUILD_GENERAL1_LARGE
        image: $WINDOWS_IMAGE_2019
    - identifier: test
      buildspec: codebuild_specs/test.yml
      env:
        compute-type: BUILD_GENERAL1_LARGE
      depend-on:
        - build_linux
    - identifier: mock_e2e_tests
      buildspec: codebuild_specs/mock_e2e_tests.yml
      env:
        compute-type: BUILD_GENERAL1_MEDIUM
      depend-on:
        - build_linux
    - identifier: verify_cdk_version
      buildspec: codebuild_specs/verify_cdk_version.yml
      env:
        compute-type: BUILD_GENERAL1_MEDIUM
      depend-on:
        - build_linux
    - identifier: verify_api_extract
      buildspec: codebuild_specs/verify_api_extract.yml
      env:
        compute-type: BUILD_GENERAL1_MEDIUM
      depend-on:
        - build_linux
    - identifier: verify_yarn_lock
      buildspec: codebuild_specs/verify_yarn_lock.yml
      env:
        compute-type: BUILD_GENERAL1_MEDIUM
      depend-on:
        - build_linux
    - identifier: verify_dependency_licenses_extract
      buildspec: codebuild_specs/verify_dependency_licenses_extract.yml
      env:
        compute-type: BUILD_GENERAL1_MEDIUM
      depend-on:
        - build_linux
    - identifier: publish_to_local_registry
      buildspec: codebuild_specs/publish_to_local_registry.yml
      env:
        compute-type: BUILD_GENERAL1_MEDIUM
      depend-on:
        - build_linux
    - identifier: auth_2_datastore_modelgen_amplify_app_custom_transformers
      buildspec: codebuild_specs/run_e2e_tests.yml
      env:
        compute-type: BUILD_GENERAL1_MEDIUM
        variables:
          TEST_SUITE: >-
            src/__tests__/auth_2.test.ts|src/__tests__/datastore-modelgen.test.ts|src/__tests__/amplify-app.test.ts|src/__tests__/graphql-v2/custom-transformers.test.ts
          CLI_REGION: us-east-1
      depend-on:
        - publish_to_local_registry
    - identifier: >-
        mock_api_invalid_input_arguments_schema_versioned_schema_data_access_patterns
      buildspec: codebuild_specs/run_e2e_tests.yml
      env:
        compute-type: BUILD_GENERAL1_MEDIUM
        variables:
          TEST_SUITE: >-
            src/__tests__/mock-api.test.ts|src/__tests__/graphql-v2/invalid-input-arguments.test.ts|src/__tests__/schema-versioned.test.ts|src/__tests__/schema-data-access-patterns.test.ts
          CLI_REGION: us-east-2
      depend-on:
        - publish_to_local_registry
    - identifier: predictions_migration_api_10_function_10_rds_v2
      buildspec: codebuild_specs/run_e2e_tests.yml
      env:
        compute-type: BUILD_GENERAL1_MEDIUM
        variables:
          TEST_SUITE: >-
            src/__tests__/transformer-migrations/predictions-migration.test.ts|src/__tests__/api_10.test.ts|src/__tests__/function_10.test.ts|src/__tests__/rds-v2.test.ts
          CLI_REGION: ap-northeast-2
      depend-on:
        - publish_to_local_registry
    - identifier: schema_predictions_api_7_http_migration_global_sandbox
      buildspec: codebuild_specs/run_e2e_tests.yml
      env:
        compute-type: BUILD_GENERAL1_MEDIUM
        variables:
          TEST_SUITE: >-
            src/__tests__/schema-predictions.test.ts|src/__tests__/api_7.test.ts|src/__tests__/transformer-migrations/http-migration.test.ts|src/__tests__/global_sandbox.test.ts
          CLI_REGION: eu-west-2
      depend-on:
        - publish_to_local_registry
    - identifier: >-
        schema_function_2_api_connection_migration_api_8_schema_iterative_update_3
      buildspec: codebuild_specs/run_e2e_tests.yml
      env:
        compute-type: BUILD_GENERAL1_MEDIUM
        variables:
          TEST_SUITE: >-
            src/__tests__/schema-function-2.test.ts|src/__tests__/migration/api.connection.migration.test.ts|src/__tests__/api_8.test.ts|src/__tests__/schema-iterative-update-3.test.ts
          CLI_REGION: ap-southeast-1
      depend-on:
        - publish_to_local_registry
    - identifier: >-
        auth_migration_lambda_conflict_handler_schema_iterative_update_1_schema_iterative_update_locking
      buildspec: codebuild_specs/run_e2e_tests.yml
      env:
        compute-type: BUILD_GENERAL1_MEDIUM
        variables:
          TEST_SUITE: >-
            src/__tests__/transformer-migrations/auth-migration.test.ts|src/__tests__/graphql-v2/lambda-conflict-handler.test.ts|src/__tests__/schema-iterative-update-1.test.ts|src/__tests__/schema-iterative-update-locking.test.ts
          CLI_REGION: us-west-2
      depend-on:
        - publish_to_local_registry
    - identifier: >-
        index_with_stack_mappings_api_4_custom_policies_container_schema_iterative_update_2
      buildspec: codebuild_specs/run_e2e_tests.yml
      env:
        compute-type: BUILD_GENERAL1_MEDIUM
        variables:
          TEST_SUITE: >-
            src/__tests__/graphql-v2/index-with-stack-mappings.test.ts|src/__tests__/api_4.test.ts|src/__tests__/custom_policies_container.test.ts|src/__tests__/schema-iterative-update-2.test.ts
          CLI_REGION: ap-southeast-1
      depend-on:
        - publish_to_local_registry
    - identifier: api_connection_migration2_api_5_containers_api_secrets_schema_function_1
      buildspec: codebuild_specs/run_e2e_tests.yml
      env:
        compute-type: BUILD_GENERAL1_MEDIUM
        variables:
          TEST_SUITE: >-
            src/__tests__/migration/api.connection.migration2.test.ts|src/__tests__/api_5.test.ts|src/__tests__/containers-api-secrets.test.ts|src/__tests__/schema-function-1.test.ts
          CLI_REGION: us-east-1
      depend-on:
        - publish_to_local_registry
    - identifier: api_3_rds_import_vpc_rds_mysql_model_v2_rds_mysql_refers_to_fields
      buildspec: codebuild_specs/run_e2e_tests.yml
      env:
        compute-type: BUILD_GENERAL1_MEDIUM
        variables:
          TEST_SUITE: >-
            src/__tests__/api_3.test.ts|src/__tests__/rds-import-vpc.test.ts|src/__tests__/rds-mysql-model-v2.test.ts|src/__tests__/rds-mysql-refers-to-fields.test.ts
          CLI_REGION: ap-northeast-2
      depend-on:
        - publish_to_local_registry
    - identifier: >-
        rds_mysql_refers_to_rds_mysql_v2_generate_schema_rds_pg_array_objects_rds_pg_import
      buildspec: codebuild_specs/run_e2e_tests.yml
      env:
        compute-type: BUILD_GENERAL1_MEDIUM
        variables:
          TEST_SUITE: >-
            src/__tests__/rds-mysql-refers-to.test.ts|src/__tests__/rds-mysql-v2-generate-schema.test.ts|src/__tests__/rds-pg-array-objects.test.ts|src/__tests__/rds-pg-import.test.ts
          CLI_REGION: ap-northeast-2
      depend-on:
        - publish_to_local_registry
    - identifier: >-
        rds_pg_model_v2_rds_pg_refers_to_fields_rds_pg_refers_to_rds_pg_relational_directives
      buildspec: codebuild_specs/run_e2e_tests.yml
      env:
        compute-type: BUILD_GENERAL1_MEDIUM
        variables:
          TEST_SUITE: >-
            src/__tests__/rds-pg-model-v2.test.ts|src/__tests__/rds-pg-refers-to-fields.test.ts|src/__tests__/rds-pg-refers-to.test.ts|src/__tests__/rds-pg-relational-directives.test.ts
          CLI_REGION: ap-northeast-2
      depend-on:
        - publish_to_local_registry
    - identifier: >-
        rds_pg_v2_generate_schema_rds_relational_directives_rds_v2_test_utils_api_1
      buildspec: codebuild_specs/run_e2e_tests.yml
      env:
        compute-type: BUILD_GENERAL1_MEDIUM
        variables:
          TEST_SUITE: >-
            src/__tests__/rds-pg-v2-generate-schema.test.ts|src/__tests__/rds-relational-directives.test.ts|src/__tests__/rds-v2-test-utils.test.ts|src/__tests__/api_1.test.ts
          CLI_REGION: ap-northeast-2
      depend-on:
        - publish_to_local_registry
    - identifier: resolvers_sync_query_datastore_api_6_api_lambda_auth
      buildspec: codebuild_specs/run_e2e_tests.yml
      env:
        compute-type: BUILD_GENERAL1_MEDIUM
        variables:
          TEST_SUITE: >-
            src/__tests__/resolvers.test.ts|src/__tests__/graphql-v2/sync_query_datastore.test.ts|src/__tests__/api_6.test.ts|src/__tests__/graphql-v2/api_lambda_auth.test.ts
          CLI_REGION: eu-west-2
      depend-on:
        - publish_to_local_registry
    - identifier: api_9
      buildspec: codebuild_specs/run_e2e_tests.yml
      env:
        compute-type: BUILD_GENERAL1_MEDIUM
        variables:
          TEST_SUITE: src/__tests__/api_9.test.ts
          CLI_REGION: eu-central-1
      depend-on:
        - publish_to_local_registry
    - identifier: function_migration
      buildspec: codebuild_specs/run_e2e_tests.yml
      env:
        compute-type: BUILD_GENERAL1_SMALL
        variables:
          TEST_SUITE: src/__tests__/transformer-migrations/function-migration.test.ts
          CLI_REGION: eu-central-1
      depend-on:
        - publish_to_local_registry
    - identifier: api_key_migration3
      buildspec: codebuild_specs/run_e2e_tests.yml
      env:
        compute-type: BUILD_GENERAL1_SMALL
        variables:
          TEST_SUITE: src/__tests__/migration/api.key.migration3.test.ts
          CLI_REGION: ap-northeast-1
          USE_PARENT_ACCOUNT: 1
      depend-on:
        - publish_to_local_registry
    - identifier: api_key_migration5
      buildspec: codebuild_specs/run_e2e_tests.yml
      env:
        compute-type: BUILD_GENERAL1_SMALL
        variables:
          TEST_SUITE: src/__tests__/migration/api.key.migration5.test.ts
          CLI_REGION: ap-southeast-2
          USE_PARENT_ACCOUNT: 1
      depend-on:
        - publish_to_local_registry
    - identifier: schema_iterative_update_5
      buildspec: codebuild_specs/run_e2e_tests.yml
      env:
        compute-type: BUILD_GENERAL1_SMALL
        variables:
          TEST_SUITE: src/__tests__/schema-iterative-update-5.test.ts
          CLI_REGION: us-east-1
      depend-on:
        - publish_to_local_registry
    - identifier: model_migration
      buildspec: codebuild_specs/run_e2e_tests.yml
      env:
        compute-type: BUILD_GENERAL1_SMALL
        variables:
          TEST_SUITE: src/__tests__/transformer-migrations/model-migration.test.ts
          CLI_REGION: us-east-2
      depend-on:
        - publish_to_local_registry
    - identifier: schema_auth_10
      buildspec: codebuild_specs/run_e2e_tests.yml
      env:
        compute-type: BUILD_GENERAL1_SMALL
        variables:
          TEST_SUITE: src/__tests__/schema-auth-10.test.ts
          CLI_REGION: eu-west-2
      depend-on:
        - publish_to_local_registry
    - identifier: schema_auth_2
      buildspec: codebuild_specs/run_e2e_tests.yml
      env:
        compute-type: BUILD_GENERAL1_SMALL
        variables:
          TEST_SUITE: src/__tests__/schema-auth-2.test.ts
          CLI_REGION: eu-central-1
      depend-on:
        - publish_to_local_registry
    - identifier: schema_auth_1
      buildspec: codebuild_specs/run_e2e_tests.yml
      env:
        compute-type: BUILD_GENERAL1_SMALL
        variables:
          TEST_SUITE: src/__tests__/schema-auth-1.test.ts
          CLI_REGION: ap-northeast-1
      depend-on:
        - publish_to_local_registry
    - identifier: schema_auth_12
      buildspec: codebuild_specs/run_e2e_tests.yml
      env:
        compute-type: BUILD_GENERAL1_SMALL
        variables:
          TEST_SUITE: src/__tests__/schema-auth-12.test.ts
          CLI_REGION: ap-southeast-2
      depend-on:
        - publish_to_local_registry
    - identifier: schema_auth_13
      buildspec: codebuild_specs/run_e2e_tests.yml
      env:
        compute-type: BUILD_GENERAL1_SMALL
        variables:
          TEST_SUITE: src/__tests__/schema-auth-13.test.ts
          CLI_REGION: us-east-1
      depend-on:
        - publish_to_local_registry
    - identifier: schema_auth_15
      buildspec: codebuild_specs/run_e2e_tests.yml
      env:
        compute-type: BUILD_GENERAL1_SMALL
        variables:
          TEST_SUITE: src/__tests__/schema-auth-15.test.ts
          CLI_REGION: us-east-2
      depend-on:
        - publish_to_local_registry
    - identifier: schema_auth_3
      buildspec: codebuild_specs/run_e2e_tests.yml
      env:
        compute-type: BUILD_GENERAL1_SMALL
        variables:
          TEST_SUITE: src/__tests__/schema-auth-3.test.ts
          CLI_REGION: us-west-2
      depend-on:
        - publish_to_local_registry
    - identifier: api_key_migration4
      buildspec: codebuild_specs/run_e2e_tests.yml
      env:
        compute-type: BUILD_GENERAL1_SMALL
        variables:
          TEST_SUITE: src/__tests__/migration/api.key.migration4.test.ts
          CLI_REGION: eu-west-2
          USE_PARENT_ACCOUNT: 1
      depend-on:
        - publish_to_local_registry
    - identifier: schema_iterative_rollback_1
      buildspec: codebuild_specs/run_e2e_tests.yml
      env:
        compute-type: BUILD_GENERAL1_SMALL
        variables:
          TEST_SUITE: src/__tests__/schema-iterative-rollback-1.test.ts
          CLI_REGION: eu-central-1
      depend-on:
        - publish_to_local_registry
    - identifier: schema_iterative_rollback_2
      buildspec: codebuild_specs/run_e2e_tests.yml
      env:
        compute-type: BUILD_GENERAL1_SMALL
        variables:
          TEST_SUITE: src/__tests__/schema-iterative-rollback-2.test.ts
          CLI_REGION: ap-southeast-1
      depend-on:
        - publish_to_local_registry
    - identifier: schema_key
      buildspec: codebuild_specs/run_e2e_tests.yml
      env:
        compute-type: BUILD_GENERAL1_SMALL
        variables:
          TEST_SUITE: src/__tests__/schema-key.test.ts
          CLI_REGION: ap-southeast-2
      depend-on:
        - publish_to_local_registry
    - identifier: containers_api_1
      buildspec: codebuild_specs/run_e2e_tests.yml
      env:
        compute-type: BUILD_GENERAL1_SMALL
        variables:
          TEST_SUITE: src/__tests__/containers-api-1.test.ts
          CLI_REGION: us-east-1
      depend-on:
        - publish_to_local_registry
    - identifier: schema_auth_4
      buildspec: codebuild_specs/run_e2e_tests.yml
      env:
        compute-type: BUILD_GENERAL1_SMALL
        variables:
          TEST_SUITE: src/__tests__/schema-auth-4.test.ts
          CLI_REGION: us-east-2
      depend-on:
        - publish_to_local_registry
    - identifier: schema_auth_8
      buildspec: codebuild_specs/run_e2e_tests.yml
      env:
        compute-type: BUILD_GENERAL1_SMALL
        variables:
          TEST_SUITE: src/__tests__/schema-auth-8.test.ts
          CLI_REGION: us-west-2
      depend-on:
        - publish_to_local_registry
    - identifier: api_key_migration2
      buildspec: codebuild_specs/run_e2e_tests.yml
      env:
        compute-type: BUILD_GENERAL1_SMALL
        variables:
          TEST_SUITE: src/__tests__/migration/api.key.migration2.test.ts
          CLI_REGION: eu-west-2
          USE_PARENT_ACCOUNT: 1
      depend-on:
        - publish_to_local_registry
    - identifier: schema_auth_11
      buildspec: codebuild_specs/run_e2e_tests.yml
      env:
        compute-type: BUILD_GENERAL1_SMALL
        variables:
          TEST_SUITE: src/__tests__/schema-auth-11.test.ts
          CLI_REGION: eu-central-1
      depend-on:
        - publish_to_local_registry
    - identifier: api_key_migration1
      buildspec: codebuild_specs/run_e2e_tests.yml
      env:
        compute-type: BUILD_GENERAL1_SMALL
        variables:
          TEST_SUITE: src/__tests__/migration/api.key.migration1.test.ts
          CLI_REGION: ap-southeast-1
      depend-on:
        - publish_to_local_registry
    - identifier: api_11
      buildspec: codebuild_specs/run_e2e_tests.yml
      env:
        compute-type: BUILD_GENERAL1_SMALL
        variables:
          TEST_SUITE: src/__tests__/api_11.test.ts
          CLI_REGION: ap-southeast-2
      depend-on:
        - publish_to_local_registry
    - identifier: rds_mysql_auth_apikey_lambda
      buildspec: codebuild_specs/run_e2e_tests.yml
      env:
        compute-type: BUILD_GENERAL1_SMALL
        variables:
          TEST_SUITE: src/__tests__/rds-mysql-auth-apikey-lambda.test.ts
          CLI_REGION: ap-northeast-2
      depend-on:
        - publish_to_local_registry
    - identifier: rds_mysql_auth_iam_apikey_lambda_subscription
      buildspec: codebuild_specs/run_e2e_tests.yml
      env:
        compute-type: BUILD_GENERAL1_SMALL
        variables:
          TEST_SUITE: src/__tests__/rds-mysql-auth-iam-apikey-lambda-subscription.test.ts
          CLI_REGION: ap-northeast-2
      depend-on:
        - publish_to_local_registry
    - identifier: rds_mysql_auth_iam
      buildspec: codebuild_specs/run_e2e_tests.yml
      env:
        compute-type: BUILD_GENERAL1_SMALL
        variables:
          TEST_SUITE: src/__tests__/rds-mysql-auth-iam.test.ts
          CLI_REGION: ap-northeast-2
      depend-on:
        - publish_to_local_registry
    - identifier: rds_mysql_multi_auth_1
      buildspec: codebuild_specs/run_e2e_tests.yml
      env:
        compute-type: BUILD_GENERAL1_SMALL
        variables:
          TEST_SUITE: src/__tests__/rds-mysql-multi-auth-1.test.ts
          CLI_REGION: ap-northeast-2
      depend-on:
        - publish_to_local_registry
    - identifier: rds_mysql_oidc_auth
      buildspec: codebuild_specs/run_e2e_tests.yml
      env:
        compute-type: BUILD_GENERAL1_SMALL
        variables:
          TEST_SUITE: src/__tests__/rds-mysql-oidc-auth.test.ts
          CLI_REGION: ap-northeast-2
      depend-on:
        - publish_to_local_registry
    - identifier: rds_mysql_userpool_auth
      buildspec: codebuild_specs/run_e2e_tests.yml
      env:
        compute-type: BUILD_GENERAL1_SMALL
        variables:
          TEST_SUITE: src/__tests__/rds-mysql-userpool-auth.test.ts
          CLI_REGION: ap-northeast-2
      depend-on:
        - publish_to_local_registry
    - identifier: schema_model
      buildspec: codebuild_specs/run_e2e_tests.yml
      env:
        compute-type: BUILD_GENERAL1_SMALL
        variables:
          TEST_SUITE: src/__tests__/schema-model.test.ts
          CLI_REGION: ap-northeast-1
      depend-on:
        - publish_to_local_registry
    - identifier: apigw
      buildspec: codebuild_specs/run_e2e_tests.yml
      env:
        compute-type: BUILD_GENERAL1_SMALL
        variables:
          TEST_SUITE: src/__tests__/apigw.test.ts
          CLI_REGION: ap-southeast-1
      depend-on:
        - publish_to_local_registry
    - identifier: containers_api_2
      buildspec: codebuild_specs/run_e2e_tests.yml
      env:
        compute-type: BUILD_GENERAL1_SMALL
        variables:
          TEST_SUITE: src/__tests__/containers-api-2.test.ts
          CLI_REGION: us-east-1
      depend-on:
        - publish_to_local_registry
    - identifier: schema_auth_14
      buildspec: codebuild_specs/run_e2e_tests.yml
      env:
        compute-type: BUILD_GENERAL1_SMALL
        variables:
          TEST_SUITE: src/__tests__/schema-auth-14.test.ts
          CLI_REGION: us-east-1
      depend-on:
        - publish_to_local_registry
    - identifier: schema_auth_7
      buildspec: codebuild_specs/run_e2e_tests.yml
      env:
        compute-type: BUILD_GENERAL1_SMALL
        variables:
          TEST_SUITE: src/__tests__/schema-auth-7.test.ts
          CLI_REGION: us-east-2
      depend-on:
        - publish_to_local_registry
    - identifier: schema_auth_9
      buildspec: codebuild_specs/run_e2e_tests.yml
      env:
        compute-type: BUILD_GENERAL1_SMALL
        variables:
          TEST_SUITE: src/__tests__/schema-auth-9.test.ts
          CLI_REGION: us-west-2
      depend-on:
        - publish_to_local_registry
    - identifier: schema_auth_5
      buildspec: codebuild_specs/run_e2e_tests.yml
      env:
        compute-type: BUILD_GENERAL1_SMALL
        variables:
          TEST_SUITE: src/__tests__/schema-auth-5.test.ts
          CLI_REGION: eu-central-1
      depend-on:
        - publish_to_local_registry
    - identifier: searchable_datastore
      buildspec: codebuild_specs/run_e2e_tests.yml
      env:
        compute-type: BUILD_GENERAL1_SMALL
        variables:
          TEST_SUITE: src/__tests__/graphql-v2/searchable-datastore.test.ts
          CLI_REGION: ap-northeast-1
          USE_PARENT_ACCOUNT: 1
      depend-on:
        - publish_to_local_registry
    - identifier: schema_iterative_update_4
      buildspec: codebuild_specs/run_e2e_tests.yml
      env:
        compute-type: BUILD_GENERAL1_SMALL
        variables:
          TEST_SUITE: src/__tests__/schema-iterative-update-4.test.ts
          CLI_REGION: ap-southeast-1
      depend-on:
        - publish_to_local_registry
    - identifier: schema_searchable
      buildspec: codebuild_specs/run_e2e_tests.yml
      env:
        compute-type: BUILD_GENERAL1_SMALL
        variables:
          TEST_SUITE: src/__tests__/schema-searchable.test.ts
          CLI_REGION: ap-southeast-2
          USE_PARENT_ACCOUNT: 1
      depend-on:
        - publish_to_local_registry
    - identifier: schema_auth_6
      buildspec: codebuild_specs/run_e2e_tests.yml
      env:
        compute-type: BUILD_GENERAL1_SMALL
        variables:
          TEST_SUITE: src/__tests__/schema-auth-6.test.ts
          CLI_REGION: us-east-1
      depend-on:
        - publish_to_local_registry
    - identifier: schema_connection
      buildspec: codebuild_specs/run_e2e_tests.yml
      env:
        compute-type: BUILD_GENERAL1_SMALL
        variables:
          TEST_SUITE: src/__tests__/schema-connection.test.ts
          CLI_REGION: us-east-2
      depend-on:
        - publish_to_local_registry
    - identifier: searchable_previous_deployment_had_node_to_node
      buildspec: codebuild_specs/run_e2e_tests.yml
      env:
        compute-type: BUILD_GENERAL1_SMALL
        variables:
          TEST_SUITE: >-
            src/__tests__/graphql-v2/searchable-node-to-node-encryption/searchable-previous-deployment-had-node-to-node.test.ts
          CLI_REGION: us-west-2
      depend-on:
        - publish_to_local_registry
    - identifier: searchable_previous_deployment_no_node_to_node
      buildspec: codebuild_specs/run_e2e_tests.yml
      env:
        compute-type: BUILD_GENERAL1_SMALL
        variables:
          TEST_SUITE: >-
            src/__tests__/graphql-v2/searchable-node-to-node-encryption/searchable-previous-deployment-no-node-to-node.test.ts
          CLI_REGION: eu-west-2
      depend-on:
        - publish_to_local_registry
    - identifier: api_2
      buildspec: codebuild_specs/run_e2e_tests.yml
      env:
        compute-type: BUILD_GENERAL1_SMALL
        variables:
          TEST_SUITE: src/__tests__/api_2.test.ts
          CLI_REGION: ap-northeast-1
      depend-on:
        - publish_to_local_registry
    - identifier: searchable_migration
      buildspec: codebuild_specs/run_e2e_tests.yml
      env:
        compute-type: BUILD_GENERAL1_SMALL
        variables:
          TEST_SUITE: src/__tests__/transformer-migrations/searchable-migration.test.ts
          CLI_REGION: ap-southeast-1
          USE_PARENT_ACCOUNT: 1
      depend-on:
        - publish_to_local_registry
    - identifier: add_resources_admin_role_all_auth_modes_amplify_table
      buildspec: codebuild_specs/run_cdk_tests.yml
      env:
        compute-type: BUILD_GENERAL1_MEDIUM
        variables:
          TEST_SUITE: >-
            src/__tests__/add-resources.test.ts|src/__tests__/admin-role.test.ts|src/__tests__/all-auth-modes.test.ts|src/__tests__/amplify-table.test.ts
          CLI_REGION: us-east-1
      depend-on:
        - publish_to_local_registry
<<<<<<< HEAD
    - identifier: base_cdk_custom_logic_data_construct_relationships
=======
    - identifier: base_cdk_custom_logic_3_gsis_10k_records_3_gsis_1k_records
>>>>>>> 37f8d903
      buildspec: codebuild_specs/run_cdk_tests.yml
      env:
        compute-type: BUILD_GENERAL1_MEDIUM
        variables:
          TEST_SUITE: >-
<<<<<<< HEAD
            src/__tests__/base-cdk.test.ts|src/__tests__/custom-logic.test.ts|src/__tests__/data-construct.test.ts|src/__tests__/relationships.test.ts
=======
            src/__tests__/base-cdk.test.ts|src/__tests__/custom-logic.test.ts|src/__tests__/deploy-velocity-temporarily-disabled/3-gsis-10k-records.test.ts|src/__tests__/deploy-velocity-temporarily-disabled/3-gsis-1k-records.test.ts
>>>>>>> 37f8d903
          CLI_REGION: us-east-2
      depend-on:
        - publish_to_local_registry
    - identifier: >-
        3_gsis_empty_table_3_gsis_single_record_replace_2_gsis_10k_records_replace_2_gsis_1k_records
      buildspec: codebuild_specs/run_cdk_tests.yml
      env:
        compute-type: BUILD_GENERAL1_MEDIUM
        variables:
          TEST_SUITE: >-
            src/__tests__/deploy-velocity-temporarily-disabled/3-gsis-empty-table.test.ts|src/__tests__/deploy-velocity-temporarily-disabled/3-gsis-single-record.test.ts|src/__tests__/deploy-velocity-temporarily-disabled/replace-2-gsis-10k-records.test.ts|src/__tests__/deploy-velocity-temporarily-disabled/replace-2-gsis-1k-records.test.ts
          CLI_REGION: us-west-2
      depend-on:
        - publish_to_local_registry
    - identifier: >-
        replace_2_gsis_empty_table_replace_2_gsis_single_record_replace_2_gsis_update_attr_10k_records_replace_2_gsis_update_attr_1k_re
      buildspec: codebuild_specs/run_cdk_tests.yml
      env:
        compute-type: BUILD_GENERAL1_MEDIUM
        variables:
          TEST_SUITE: >-
            src/__tests__/deploy-velocity-temporarily-disabled/replace-2-gsis-empty-table.test.ts|src/__tests__/deploy-velocity-temporarily-disabled/replace-2-gsis-single-record.test.ts|src/__tests__/deploy-velocity-temporarily-disabled/replace-2-gsis-update-attr-10k-records.test.ts|src/__tests__/deploy-velocity-temporarily-disabled/replace-2-gsis-update-attr-1k-records.test.ts
          CLI_REGION: eu-west-2
      depend-on:
        - publish_to_local_registry
    - identifier: >-
        replace_2_gsis_update_attr_empty_table_replace_2_gsis_update_attr_single_record_single_gsi_10k_records_single_gsi_1k_records
      buildspec: codebuild_specs/run_cdk_tests.yml
      env:
        compute-type: BUILD_GENERAL1_MEDIUM
        variables:
          TEST_SUITE: >-
            src/__tests__/deploy-velocity-temporarily-disabled/replace-2-gsis-update-attr-empty-table.test.ts|src/__tests__/deploy-velocity-temporarily-disabled/replace-2-gsis-update-attr-single-record.test.ts|src/__tests__/deploy-velocity-temporarily-disabled/single-gsi-10k-records.test.ts|src/__tests__/deploy-velocity-temporarily-disabled/single-gsi-1k-records.test.ts
          CLI_REGION: eu-central-1
      depend-on:
        - publish_to_local_registry
    - identifier: single_gsi_empty_table_single_gsi_single_record_relationships_sql_models
      buildspec: codebuild_specs/run_cdk_tests.yml
      env:
        compute-type: BUILD_GENERAL1_MEDIUM
        variables:
          TEST_SUITE: >-
            src/__tests__/deploy-velocity-temporarily-disabled/single-gsi-empty-table.test.ts|src/__tests__/deploy-velocity-temporarily-disabled/single-gsi-single-record.test.ts|src/__tests__/relationships.test.ts|src/__tests__/sql-models.test.ts
          CLI_REGION: ap-northeast-1
      depend-on:
        - publish_to_local_registry
    - identifier: 3_gsis_100k_records
      buildspec: codebuild_specs/run_cdk_tests.yml
      env:
        compute-type: BUILD_GENERAL1_SMALL
        variables:
          TEST_SUITE: src/__tests__/deploy-velocity/3-gsis-100k-records.test.ts
          CLI_REGION: ap-southeast-1
      depend-on:
        - publish_to_local_registry
    - identifier: replace_2_gsis_100k_records
      buildspec: codebuild_specs/run_cdk_tests.yml
      env:
        compute-type: BUILD_GENERAL1_SMALL
        variables:
          TEST_SUITE: src/__tests__/deploy-velocity/replace-2-gsis-100k-records.test.ts
          CLI_REGION: ap-southeast-2
      depend-on:
        - publish_to_local_registry
    - identifier: replace_2_gsis_update_attr_100k_records
      buildspec: codebuild_specs/run_cdk_tests.yml
      env:
        compute-type: BUILD_GENERAL1_SMALL
        variables:
          TEST_SUITE: >-
            src/__tests__/deploy-velocity/replace-2-gsis-update-attr-100k-records.test.ts
          CLI_REGION: us-east-1
      depend-on:
        - publish_to_local_registry
    - identifier: single_gsi_100k_records
      buildspec: codebuild_specs/run_cdk_tests.yml
      env:
        compute-type: BUILD_GENERAL1_SMALL
        variables:
          TEST_SUITE: src/__tests__/deploy-velocity/single-gsi-100k-records.test.ts
          CLI_REGION: us-east-2
      depend-on:
        - publish_to_local_registry
    - identifier: >-
        CustomRoots_KeyTransformerLocal_NestedStacksTest_TestComplexStackMappingsLocal
      buildspec: codebuild_specs/graphql_e2e_tests.yml
      env:
        compute-type: BUILD_GENERAL1_MEDIUM
        variables:
          TEST_SUITE: >-
            src/__tests__/CustomRoots.e2e.test.ts|src/__tests__/KeyTransformerLocal.e2e.test.ts|src/__tests__/NestedStacksTest.e2e.test.ts|src/__tests__/TestComplexStackMappingsLocal.e2e.test.ts
          CLI_REGION: us-east-1
      depend-on:
        - publish_to_local_registry
    - identifier: >-
        NonModelAuthV2Function_FunctionTransformerTests_KeyWithAuth_MutationCondition
      buildspec: codebuild_specs/graphql_e2e_tests.yml
      env:
        compute-type: BUILD_GENERAL1_MEDIUM
        variables:
          TEST_SUITE: >-
            src/__tests__/NonModelAuthV2Function.e2e.test.ts|src/__tests__/FunctionTransformerTests.e2e.test.ts|src/__tests__/KeyWithAuth.e2e.test.ts|src/__tests__/MutationCondition.e2e.test.ts
          CLI_REGION: us-east-2
      depend-on:
        - publish_to_local_registry
    - identifier: >-
        NoneEnvFunctionTransformer_NonModelAuthFunction_PerFieldAuthTests_PredictionsTransformerTests
      buildspec: codebuild_specs/graphql_e2e_tests.yml
      env:
        compute-type: BUILD_GENERAL1_MEDIUM
        variables:
          TEST_SUITE: >-
            src/__tests__/NoneEnvFunctionTransformer.e2e.test.ts|src/__tests__/NonModelAuthFunction.e2e.test.ts|src/__tests__/PerFieldAuthTests.e2e.test.ts|src/__tests__/PredictionsTransformerTests.e2e.test.ts
          CLI_REGION: eu-west-2
      depend-on:
        - publish_to_local_registry
    - identifier: >-
        PredictionsTransformerV2Tests_TransformerOptionsV2_VersionedModelTransformer_ConnectionsWithAuthTests
      buildspec: codebuild_specs/graphql_e2e_tests.yml
      env:
        compute-type: BUILD_GENERAL1_MEDIUM
        variables:
          TEST_SUITE: >-
            src/__tests__/PredictionsTransformerV2Tests.e2e.test.ts|src/__tests__/TransformerOptionsV2.e2e.test.ts|src/__tests__/VersionedModelTransformer.e2e.test.ts|src/__tests__/ConnectionsWithAuthTests.e2e.test.ts
          CLI_REGION: eu-central-1
      depend-on:
        - publish_to_local_registry
    - identifier: >-
        DefaultValueTransformer_DynamoDBModelTransformer_ModelConnectionTransformer_NewConnectionTransformer
      buildspec: codebuild_specs/graphql_e2e_tests.yml
      env:
        compute-type: BUILD_GENERAL1_MEDIUM
        variables:
          TEST_SUITE: >-
            src/__tests__/DefaultValueTransformer.e2e.test.ts|src/__tests__/DynamoDBModelTransformer.e2e.test.ts|src/__tests__/ModelConnectionTransformer.e2e.test.ts|src/__tests__/NewConnectionTransformer.e2e.test.ts
          CLI_REGION: ap-northeast-1
      depend-on:
        - publish_to_local_registry
    - identifier: >-
        NewConnectionWithAuth_RelationalWithOwnerFieldAsKeySchemaAuth_BelongsToTransformerV2_KeyTransformer
      buildspec: codebuild_specs/graphql_e2e_tests.yml
      env:
        compute-type: BUILD_GENERAL1_MEDIUM
        variables:
          TEST_SUITE: >-
            src/__tests__/NewConnectionWithAuth.e2e.test.ts|src/__tests__/RelationalWithOwnerFieldAsKeySchemaAuth.e2e.test.ts|src/__tests__/BelongsToTransformerV2.e2e.test.ts|src/__tests__/KeyTransformer.e2e.test.ts
          CLI_REGION: us-east-1
      depend-on:
        - publish_to_local_registry
    - identifier: >-
        ModelAuthTransformer_PerFieldAuthV2Transformer_PerFieldAuthV2TransformerWithFF_SubscriptionsWithAuthTest
      buildspec: codebuild_specs/graphql_e2e_tests.yml
      env:
        compute-type: BUILD_GENERAL1_MEDIUM
        variables:
          TEST_SUITE: >-
            src/__tests__/ModelAuthTransformer.e2e.test.ts|src/__tests__/PerFieldAuthV2Transformer.e2e.test.ts|src/__tests__/PerFieldAuthV2TransformerWithFF.e2e.test.ts|src/__tests__/SubscriptionsWithAuthTest.e2e.test.ts
          CLI_REGION: us-east-2
      depend-on:
        - publish_to_local_registry
    - identifier: >-
        IndexWithAuthV2_ModelConnectionWithKeyTransformer_RelationalWithAuthV2WithFF_IndexWithAuthV2WithFF
      buildspec: codebuild_specs/graphql_e2e_tests.yml
      env:
        compute-type: BUILD_GENERAL1_MEDIUM
        variables:
          TEST_SUITE: >-
            src/__tests__/IndexWithAuthV2.e2e.test.ts|src/__tests__/ModelConnectionWithKeyTransformer.e2e.test.ts|src/__tests__/RelationalWithAuthV2WithFF.e2e.test.ts|src/__tests__/IndexWithAuthV2WithFF.e2e.test.ts
          CLI_REGION: us-west-2
      depend-on:
        - publish_to_local_registry
    - identifier: >-
        MultiAuthModelAuthTransformer_IndexWithClaimFieldAsSortKeyAuth_ModelTransformer_MultiAuthV2Transformer
      buildspec: codebuild_specs/graphql_e2e_tests.yml
      env:
        compute-type: BUILD_GENERAL1_MEDIUM
        variables:
          TEST_SUITE: >-
            src/__tests__/MultiAuthModelAuthTransformer.e2e.test.ts|src/__tests__/IndexWithClaimFieldAsSortKeyAuth.e2e.test.ts|src/__tests__/ModelTransformer.e2e.test.ts|src/__tests__/MultiAuthV2Transformer.e2e.test.ts
          CLI_REGION: eu-west-2
      depend-on:
        - publish_to_local_registry
    - identifier: >-
        SubscriptionsWithAuthV2WithFF_MapsToTransformer_RelationalWithAuthV2_SubscriptionsWithAuthV2
      buildspec: codebuild_specs/graphql_e2e_tests.yml
      env:
        compute-type: BUILD_GENERAL1_MEDIUM
        variables:
          TEST_SUITE: >-
            src/__tests__/SubscriptionsWithAuthV2WithFF.e2e.test.ts|src/__tests__/MapsToTransformer.e2e.test.ts|src/__tests__/RelationalWithAuthV2.e2e.test.ts|src/__tests__/SubscriptionsWithAuthV2.e2e.test.ts
          CLI_REGION: eu-central-1
      depend-on:
        - publish_to_local_registry
    - identifier: >-
        IndexTransformer_MultiAuthV2TransformerWithFF_AuthV2Transformer_AuthV2ExhaustiveT1A
      buildspec: codebuild_specs/graphql_e2e_tests.yml
      env:
        compute-type: BUILD_GENERAL1_MEDIUM
        variables:
          TEST_SUITE: >-
            src/__tests__/IndexTransformer.e2e.test.ts|src/__tests__/MultiAuthV2TransformerWithFF.e2e.test.ts|src/__tests__/AuthV2Transformer.e2e.test.ts|src/__tests__/AuthV2ExhaustiveT1A.test.ts
          CLI_REGION: ap-northeast-1
      depend-on:
        - publish_to_local_registry
    - identifier: >-
        AuthV2ExhaustiveT1B_AuthV2TransformerWithFF_IndexWithAutoQueryField_AuthV2ExhaustiveT1C
      buildspec: codebuild_specs/graphql_e2e_tests.yml
      env:
        compute-type: BUILD_GENERAL1_MEDIUM
        variables:
          TEST_SUITE: >-
            src/__tests__/AuthV2ExhaustiveT1B.test.ts|src/__tests__/AuthV2TransformerWithFF.e2e.test.ts|src/__tests__/IndexWithAutoQueryField.e2e.test.ts|src/__tests__/AuthV2ExhaustiveT1C.test.ts
          CLI_REGION: ap-southeast-1
      depend-on:
        - publish_to_local_registry
    - identifier: >-
        AuthV2ExhaustiveT2A_RelationalTransformers_SubscriptionsRuntimeFiltering_AuthV2ExhaustiveT1D
      buildspec: codebuild_specs/graphql_e2e_tests.yml
      env:
        compute-type: BUILD_GENERAL1_MEDIUM
        variables:
          TEST_SUITE: >-
            src/__tests__/AuthV2ExhaustiveT2A.test.ts|src/__tests__/RelationalTransformers.e2e.test.ts|src/__tests__/SubscriptionsRuntimeFiltering.e2e.test.ts|src/__tests__/AuthV2ExhaustiveT1D.test.ts
          CLI_REGION: ap-southeast-2
      depend-on:
        - publish_to_local_registry
    - identifier: >-
        AuthV2ExhaustiveT2B_AuthV2ExhaustiveT2D_AuthV2ExhaustiveT2C_SearchableModelTransformerV2
      buildspec: codebuild_specs/graphql_e2e_tests.yml
      env:
        compute-type: BUILD_GENERAL1_MEDIUM
        variables:
          TEST_SUITE: >-
            src/__tests__/AuthV2ExhaustiveT2B.test.ts|src/__tests__/AuthV2ExhaustiveT2D.test.ts|src/__tests__/AuthV2ExhaustiveT2C.test.ts|src/__tests__/SearchableModelTransformerV2.e2e.test.ts
          CLI_REGION: us-east-1
      depend-on:
        - publish_to_local_registry
    - identifier: >-
        SearchableWithAuthTests_SearchableModelTransformer_SearchableWithAuthV2_SearchableWithAuthV2WithFF
      buildspec: codebuild_specs/graphql_e2e_tests.yml
      env:
        compute-type: BUILD_GENERAL1_MEDIUM
        variables:
          TEST_SUITE: >-
            src/__tests__/SearchableWithAuthTests.e2e.test.ts|src/__tests__/SearchableModelTransformer.e2e.test.ts|src/__tests__/SearchableWithAuthV2.e2e.test.ts|src/__tests__/SearchableWithAuthV2WithFF.e2e.test.ts
          CLI_REGION: us-east-2
      depend-on:
        - publish_to_local_registry
    - identifier: FunctionTransformerTestsV2
      buildspec: codebuild_specs/graphql_e2e_tests.yml
      env:
        compute-type: BUILD_GENERAL1_SMALL
        variables:
          TEST_SUITE: src/__tests__/FunctionTransformerTestsV2.e2e.test.ts
          CLI_REGION: us-west-2
          USE_PARENT_ACCOUNT: 1
      depend-on:
        - publish_to_local_registry
    - identifier: HttpTransformer
      buildspec: codebuild_specs/graphql_e2e_tests.yml
      env:
        compute-type: BUILD_GENERAL1_SMALL
        variables:
          TEST_SUITE: src/__tests__/HttpTransformer.e2e.test.ts
          CLI_REGION: ap-southeast-1
      depend-on:
        - publish_to_local_registry
    - identifier: HttpTransformerV2
      buildspec: codebuild_specs/graphql_e2e_tests.yml
      env:
        compute-type: BUILD_GENERAL1_SMALL
        variables:
          TEST_SUITE: src/__tests__/HttpTransformerV2.e2e.test.ts
          CLI_REGION: ap-southeast-2
      depend-on:
        - publish_to_local_registry
    - identifier: cleanup_e2e_resources
      buildspec: codebuild_specs/cleanup_e2e_resources.yml
      env:
        compute-type: BUILD_GENERAL1_SMALL
      depend-on:
        - auth_2_datastore_modelgen_amplify_app_custom_transformers<|MERGE_RESOLUTION|>--- conflicted
+++ resolved
@@ -628,65 +628,67 @@
           CLI_REGION: us-east-1
       depend-on:
         - publish_to_local_registry
-<<<<<<< HEAD
-    - identifier: base_cdk_custom_logic_data_construct_relationships
-=======
-    - identifier: base_cdk_custom_logic_3_gsis_10k_records_3_gsis_1k_records
->>>>>>> 37f8d903
-      buildspec: codebuild_specs/run_cdk_tests.yml
-      env:
-        compute-type: BUILD_GENERAL1_MEDIUM
-        variables:
-          TEST_SUITE: >-
-<<<<<<< HEAD
-            src/__tests__/base-cdk.test.ts|src/__tests__/custom-logic.test.ts|src/__tests__/data-construct.test.ts|src/__tests__/relationships.test.ts
-=======
-            src/__tests__/base-cdk.test.ts|src/__tests__/custom-logic.test.ts|src/__tests__/deploy-velocity-temporarily-disabled/3-gsis-10k-records.test.ts|src/__tests__/deploy-velocity-temporarily-disabled/3-gsis-1k-records.test.ts
->>>>>>> 37f8d903
-          CLI_REGION: us-east-2
-      depend-on:
-        - publish_to_local_registry
-    - identifier: >-
-        3_gsis_empty_table_3_gsis_single_record_replace_2_gsis_10k_records_replace_2_gsis_1k_records
-      buildspec: codebuild_specs/run_cdk_tests.yml
-      env:
-        compute-type: BUILD_GENERAL1_MEDIUM
-        variables:
-          TEST_SUITE: >-
-            src/__tests__/deploy-velocity-temporarily-disabled/3-gsis-empty-table.test.ts|src/__tests__/deploy-velocity-temporarily-disabled/3-gsis-single-record.test.ts|src/__tests__/deploy-velocity-temporarily-disabled/replace-2-gsis-10k-records.test.ts|src/__tests__/deploy-velocity-temporarily-disabled/replace-2-gsis-1k-records.test.ts
+    - identifier: base_cdk_custom_logic_data_construct_3_gsis_10k_records
+      buildspec: codebuild_specs/run_cdk_tests.yml
+      env:
+        compute-type: BUILD_GENERAL1_MEDIUM
+        variables:
+          TEST_SUITE: >-
+            src/__tests__/base-cdk.test.ts|src/__tests__/custom-logic.test.ts|src/__tests__/data-construct.test.ts|src/__tests__/deploy-velocity-temporarily-disabled/3-gsis-10k-records.test.ts
+          CLI_REGION: us-east-2
+      depend-on:
+        - publish_to_local_registry
+    - identifier: >-
+        3_gsis_1k_records_3_gsis_empty_table_3_gsis_single_record_replace_2_gsis_10k_records
+      buildspec: codebuild_specs/run_cdk_tests.yml
+      env:
+        compute-type: BUILD_GENERAL1_MEDIUM
+        variables:
+          TEST_SUITE: >-
+            src/__tests__/deploy-velocity-temporarily-disabled/3-gsis-1k-records.test.ts|src/__tests__/deploy-velocity-temporarily-disabled/3-gsis-empty-table.test.ts|src/__tests__/deploy-velocity-temporarily-disabled/3-gsis-single-record.test.ts|src/__tests__/deploy-velocity-temporarily-disabled/replace-2-gsis-10k-records.test.ts
           CLI_REGION: us-west-2
       depend-on:
         - publish_to_local_registry
     - identifier: >-
-        replace_2_gsis_empty_table_replace_2_gsis_single_record_replace_2_gsis_update_attr_10k_records_replace_2_gsis_update_attr_1k_re
-      buildspec: codebuild_specs/run_cdk_tests.yml
-      env:
-        compute-type: BUILD_GENERAL1_MEDIUM
-        variables:
-          TEST_SUITE: >-
-            src/__tests__/deploy-velocity-temporarily-disabled/replace-2-gsis-empty-table.test.ts|src/__tests__/deploy-velocity-temporarily-disabled/replace-2-gsis-single-record.test.ts|src/__tests__/deploy-velocity-temporarily-disabled/replace-2-gsis-update-attr-10k-records.test.ts|src/__tests__/deploy-velocity-temporarily-disabled/replace-2-gsis-update-attr-1k-records.test.ts
+        replace_2_gsis_1k_records_replace_2_gsis_empty_table_replace_2_gsis_single_record_replace_2_gsis_update_attr_10k_records
+      buildspec: codebuild_specs/run_cdk_tests.yml
+      env:
+        compute-type: BUILD_GENERAL1_MEDIUM
+        variables:
+          TEST_SUITE: >-
+            src/__tests__/deploy-velocity-temporarily-disabled/replace-2-gsis-1k-records.test.ts|src/__tests__/deploy-velocity-temporarily-disabled/replace-2-gsis-empty-table.test.ts|src/__tests__/deploy-velocity-temporarily-disabled/replace-2-gsis-single-record.test.ts|src/__tests__/deploy-velocity-temporarily-disabled/replace-2-gsis-update-attr-10k-records.test.ts
           CLI_REGION: eu-west-2
       depend-on:
         - publish_to_local_registry
     - identifier: >-
-        replace_2_gsis_update_attr_empty_table_replace_2_gsis_update_attr_single_record_single_gsi_10k_records_single_gsi_1k_records
-      buildspec: codebuild_specs/run_cdk_tests.yml
-      env:
-        compute-type: BUILD_GENERAL1_MEDIUM
-        variables:
-          TEST_SUITE: >-
-            src/__tests__/deploy-velocity-temporarily-disabled/replace-2-gsis-update-attr-empty-table.test.ts|src/__tests__/deploy-velocity-temporarily-disabled/replace-2-gsis-update-attr-single-record.test.ts|src/__tests__/deploy-velocity-temporarily-disabled/single-gsi-10k-records.test.ts|src/__tests__/deploy-velocity-temporarily-disabled/single-gsi-1k-records.test.ts
+        replace_2_gsis_update_attr_1k_records_replace_2_gsis_update_attr_empty_table_replace_2_gsis_update_attr_single_record_single_gs
+      buildspec: codebuild_specs/run_cdk_tests.yml
+      env:
+        compute-type: BUILD_GENERAL1_MEDIUM
+        variables:
+          TEST_SUITE: >-
+            src/__tests__/deploy-velocity-temporarily-disabled/replace-2-gsis-update-attr-1k-records.test.ts|src/__tests__/deploy-velocity-temporarily-disabled/replace-2-gsis-update-attr-empty-table.test.ts|src/__tests__/deploy-velocity-temporarily-disabled/replace-2-gsis-update-attr-single-record.test.ts|src/__tests__/deploy-velocity-temporarily-disabled/single-gsi-10k-records.test.ts
           CLI_REGION: eu-central-1
       depend-on:
         - publish_to_local_registry
-    - identifier: single_gsi_empty_table_single_gsi_single_record_relationships_sql_models
-      buildspec: codebuild_specs/run_cdk_tests.yml
-      env:
-        compute-type: BUILD_GENERAL1_MEDIUM
-        variables:
-          TEST_SUITE: >-
-            src/__tests__/deploy-velocity-temporarily-disabled/single-gsi-empty-table.test.ts|src/__tests__/deploy-velocity-temporarily-disabled/single-gsi-single-record.test.ts|src/__tests__/relationships.test.ts|src/__tests__/sql-models.test.ts
+    - identifier: >-
+        single_gsi_1k_records_single_gsi_empty_table_single_gsi_single_record_relationships
+      buildspec: codebuild_specs/run_cdk_tests.yml
+      env:
+        compute-type: BUILD_GENERAL1_MEDIUM
+        variables:
+          TEST_SUITE: >-
+            src/__tests__/deploy-velocity-temporarily-disabled/single-gsi-1k-records.test.ts|src/__tests__/deploy-velocity-temporarily-disabled/single-gsi-empty-table.test.ts|src/__tests__/deploy-velocity-temporarily-disabled/single-gsi-single-record.test.ts|src/__tests__/relationships.test.ts
           CLI_REGION: ap-northeast-1
+      depend-on:
+        - publish_to_local_registry
+    - identifier: sql_models
+      buildspec: codebuild_specs/run_cdk_tests.yml
+      env:
+        compute-type: BUILD_GENERAL1_MEDIUM
+        variables:
+          TEST_SUITE: src/__tests__/sql-models.test.ts
+          CLI_REGION: us-west-2
       depend-on:
         - publish_to_local_registry
     - identifier: 3_gsis_100k_records
