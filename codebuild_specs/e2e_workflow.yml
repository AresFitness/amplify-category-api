--- conflicted
+++ resolved
@@ -774,12 +774,8 @@
         variables:
           NODE_OPTIONS: '--max-old-space-size=14848'
           TEST_SUITE: >-
-<<<<<<< HEAD
             src/__tests__/add-resources.test.ts|src/__tests__/migration/references-migration.test.ts|src/__tests__/migration/migration-validation.test.ts|src/__tests__/migration/many-to-many-migration.test.ts|src/__tests__/migration/base-migration.test.ts
-=======
-            src/__tests__/add-resources.test.ts|src/__tests__/deploy-velocity-temporarily-disabled/single-gsi-single-record.test.ts|src/__tests__/deploy-velocity-temporarily-disabled/single-gsi-empty-table.test.ts|src/__tests__/deploy-velocity-temporarily-disabled/single-gsi-1k-records.test.ts|src/__tests__/deploy-velocity-temporarily-disabled/single-gsi-10k-records.test.ts
->>>>>>> 4e66ac3a
-          CLI_REGION: ap-south-1
+          CLI_REGION: ap-southeast-2
       depend-on:
         - publish_to_local_registry
     - identifier: >-
@@ -790,13 +786,8 @@
         variables:
           NODE_OPTIONS: '--max-old-space-size=14848'
           TEST_SUITE: >-
-<<<<<<< HEAD
             src/__tests__/deploy-velocity-temporarily-disabled/single-gsi-single-record.test.ts|src/__tests__/deploy-velocity-temporarily-disabled/single-gsi-empty-table.test.ts|src/__tests__/deploy-velocity-temporarily-disabled/single-gsi-1k-records.test.ts|src/__tests__/deploy-velocity-temporarily-disabled/single-gsi-10k-records.test.ts|src/__tests__/deploy-velocity-temporarily-disabled/replace-2-gsis-update-attr-single-record.test.ts
-          CLI_REGION: ap-northeast-2
-=======
-            src/__tests__/deploy-velocity-temporarily-disabled/replace-2-gsis-update-attr-single-record.test.ts|src/__tests__/deploy-velocity-temporarily-disabled/replace-2-gsis-update-attr-empty-table.test.ts|src/__tests__/deploy-velocity-temporarily-disabled/replace-2-gsis-update-attr-1k-records.test.ts|src/__tests__/deploy-velocity-temporarily-disabled/replace-2-gsis-update-attr-10k-records.test.ts|src/__tests__/deploy-velocity-temporarily-disabled/replace-2-gsis-single-record.test.ts
           CLI_REGION: ap-southeast-1
->>>>>>> 4e66ac3a
       depend-on:
         - publish_to_local_registry
     - identifier: >-
@@ -807,13 +798,8 @@
         variables:
           NODE_OPTIONS: '--max-old-space-size=14848'
           TEST_SUITE: >-
-<<<<<<< HEAD
             src/__tests__/deploy-velocity-temporarily-disabled/replace-2-gsis-update-attr-empty-table.test.ts|src/__tests__/deploy-velocity-temporarily-disabled/replace-2-gsis-update-attr-1k-records.test.ts|src/__tests__/deploy-velocity-temporarily-disabled/replace-2-gsis-update-attr-10k-records.test.ts|src/__tests__/deploy-velocity-temporarily-disabled/replace-2-gsis-single-record.test.ts|src/__tests__/deploy-velocity-temporarily-disabled/replace-2-gsis-empty-table.test.ts
-          CLI_REGION: ap-south-1
-=======
-            src/__tests__/deploy-velocity-temporarily-disabled/replace-2-gsis-empty-table.test.ts|src/__tests__/deploy-velocity-temporarily-disabled/replace-2-gsis-1k-records.test.ts|src/__tests__/deploy-velocity-temporarily-disabled/replace-2-gsis-10k-records.test.ts|src/__tests__/deploy-velocity-temporarily-disabled/3-gsis-single-record.test.ts|src/__tests__/deploy-velocity-temporarily-disabled/3-gsis-empty-table.test.ts
           CLI_REGION: ap-southeast-2
->>>>>>> 4e66ac3a
       depend-on:
         - publish_to_local_registry
     - identifier: >-
@@ -824,13 +810,8 @@
         variables:
           NODE_OPTIONS: '--max-old-space-size=14848'
           TEST_SUITE: >-
-<<<<<<< HEAD
             src/__tests__/deploy-velocity-temporarily-disabled/replace-2-gsis-1k-records.test.ts|src/__tests__/deploy-velocity-temporarily-disabled/replace-2-gsis-10k-records.test.ts|src/__tests__/deploy-velocity-temporarily-disabled/3-gsis-single-record.test.ts|src/__tests__/deploy-velocity-temporarily-disabled/3-gsis-empty-table.test.ts|src/__tests__/deploy-velocity-temporarily-disabled/3-gsis-1k-records.test.ts
-          CLI_REGION: ap-southeast-1
-=======
-            src/__tests__/deploy-velocity-temporarily-disabled/3-gsis-1k-records.test.ts|src/__tests__/deploy-velocity-temporarily-disabled/3-gsis-10k-records.test.ts
           CLI_REGION: ca-central-1
->>>>>>> 4e66ac3a
       depend-on:
         - publish_to_local_registry
     - identifier: 3_gsis_10k_records
@@ -841,7 +822,7 @@
           NODE_OPTIONS: '--max-old-space-size=14848'
           TEST_SUITE: >-
             src/__tests__/deploy-velocity-temporarily-disabled/3-gsis-10k-records.test.ts
-          CLI_REGION: ap-southeast-2
+          CLI_REGION: eu-central-1
       depend-on:
         - publish_to_local_registry
     - identifier: sql_pg_models
@@ -1475,11 +1456,7 @@
           NODE_OPTIONS: '--max-old-space-size=6656'
           TEST_SUITE: >-
             src/__tests__/group-auth/subscriptions-off/static-group-auth/static-group-auth-sqlprimary-sqlrelated-subscriptions-off.test.ts
-<<<<<<< HEAD
-          CLI_REGION: eu-south-1
-=======
-          CLI_REGION: eu-west-1
->>>>>>> 4e66ac3a
+          CLI_REGION: eu-west-2
       depend-on:
         - publish_to_local_registry
     - identifier: static_group_auth_sqlprimary_ddbrelated_subscriptions_off
@@ -1490,11 +1467,7 @@
           NODE_OPTIONS: '--max-old-space-size=6656'
           TEST_SUITE: >-
             src/__tests__/group-auth/subscriptions-off/static-group-auth/static-group-auth-sqlprimary-ddbrelated-subscriptions-off.test.ts
-<<<<<<< HEAD
-          CLI_REGION: eu-west-1
-=======
-          CLI_REGION: eu-west-2
->>>>>>> 4e66ac3a
+          CLI_REGION: eu-west-3
       depend-on:
         - publish_to_local_registry
     - identifier: static_group_auth_ddbprimary_sqlrelated_subscriptions_off
@@ -1505,11 +1478,7 @@
           NODE_OPTIONS: '--max-old-space-size=6656'
           TEST_SUITE: >-
             src/__tests__/group-auth/subscriptions-off/static-group-auth/static-group-auth-ddbprimary-sqlrelated-subscriptions-off.test.ts
-<<<<<<< HEAD
-          CLI_REGION: eu-west-2
-=======
-          CLI_REGION: eu-west-3
->>>>>>> 4e66ac3a
+          CLI_REGION: me-south-1
       depend-on:
         - publish_to_local_registry
     - identifier: static_group_auth_ddbprimary_ddbrelated_subscriptions_off
@@ -1520,11 +1489,7 @@
           NODE_OPTIONS: '--max-old-space-size=6656'
           TEST_SUITE: >-
             src/__tests__/group-auth/subscriptions-off/static-group-auth/static-group-auth-ddbprimary-ddbrelated-subscriptions-off.test.ts
-<<<<<<< HEAD
-          CLI_REGION: eu-west-3
-=======
-          CLI_REGION: me-south-1
->>>>>>> 4e66ac3a
+          CLI_REGION: sa-east-1
       depend-on:
         - publish_to_local_registry
     - identifier: dynamic_group_auth_sqlprimary_sqlrelated_subscriptions_off
@@ -1535,11 +1500,7 @@
           NODE_OPTIONS: '--max-old-space-size=6656'
           TEST_SUITE: >-
             src/__tests__/group-auth/subscriptions-off/dynamic-group-auth/dynamic-group-auth-sqlprimary-sqlrelated-subscriptions-off.test.ts
-<<<<<<< HEAD
-          CLI_REGION: me-south-1
-=======
-          CLI_REGION: sa-east-1
->>>>>>> 4e66ac3a
+          CLI_REGION: us-east-1
       depend-on:
         - publish_to_local_registry
     - identifier: dynamic_group_auth_sqlprimary_ddbrelated_subscriptions_off
@@ -1550,11 +1511,7 @@
           NODE_OPTIONS: '--max-old-space-size=6656'
           TEST_SUITE: >-
             src/__tests__/group-auth/subscriptions-off/dynamic-group-auth/dynamic-group-auth-sqlprimary-ddbrelated-subscriptions-off.test.ts
-<<<<<<< HEAD
-          CLI_REGION: sa-east-1
-=======
-          CLI_REGION: us-east-1
->>>>>>> 4e66ac3a
+          CLI_REGION: us-east-2
       depend-on:
         - publish_to_local_registry
     - identifier: dynamic_group_auth_ddbprimary_sqlrelated_subscriptions_off
@@ -1565,11 +1522,7 @@
           NODE_OPTIONS: '--max-old-space-size=6656'
           TEST_SUITE: >-
             src/__tests__/group-auth/subscriptions-off/dynamic-group-auth/dynamic-group-auth-ddbprimary-sqlrelated-subscriptions-off.test.ts
-<<<<<<< HEAD
-          CLI_REGION: us-east-1
-=======
-          CLI_REGION: us-east-2
->>>>>>> 4e66ac3a
+          CLI_REGION: us-west-1
       depend-on:
         - publish_to_local_registry
     - identifier: dynamic_group_auth_ddbprimary_ddbrelated_subscriptions_off
@@ -1580,11 +1533,7 @@
           NODE_OPTIONS: '--max-old-space-size=6656'
           TEST_SUITE: >-
             src/__tests__/group-auth/subscriptions-off/dynamic-group-auth/dynamic-group-auth-ddbprimary-ddbrelated-subscriptions-off.test.ts
-<<<<<<< HEAD
-          CLI_REGION: us-east-2
-=======
-          CLI_REGION: us-west-1
->>>>>>> 4e66ac3a
+          CLI_REGION: us-west-2
       depend-on:
         - publish_to_local_registry
     - identifier: static_group_auth_sqlprimary_sqlrelated
@@ -1595,11 +1544,7 @@
           NODE_OPTIONS: '--max-old-space-size=6656'
           TEST_SUITE: >-
             src/__tests__/group-auth/static-group-auth/static-group-auth-sqlprimary-sqlrelated.test.ts
-<<<<<<< HEAD
-          CLI_REGION: us-west-1
-=======
-          CLI_REGION: us-west-2
->>>>>>> 4e66ac3a
+          CLI_REGION: ap-northeast-1
       depend-on:
         - publish_to_local_registry
     - identifier: static_group_auth_sqlprimary_ddbrelated
@@ -1610,11 +1555,7 @@
           NODE_OPTIONS: '--max-old-space-size=6656'
           TEST_SUITE: >-
             src/__tests__/group-auth/static-group-auth/static-group-auth-sqlprimary-ddbrelated.test.ts
-<<<<<<< HEAD
-          CLI_REGION: us-west-2
-=======
-          CLI_REGION: ap-northeast-1
->>>>>>> 4e66ac3a
+          CLI_REGION: ap-northeast-2
       depend-on:
         - publish_to_local_registry
     - identifier: static_group_auth_ddbprimary_sqlrelated
@@ -1625,11 +1566,7 @@
           NODE_OPTIONS: '--max-old-space-size=6656'
           TEST_SUITE: >-
             src/__tests__/group-auth/static-group-auth/static-group-auth-ddbprimary-sqlrelated.test.ts
-<<<<<<< HEAD
-          CLI_REGION: ap-northeast-1
-=======
-          CLI_REGION: ap-northeast-2
->>>>>>> 4e66ac3a
+          CLI_REGION: ap-south-1
       depend-on:
         - publish_to_local_registry
     - identifier: static_group_auth_ddbprimary_ddbrelated
@@ -1640,11 +1577,7 @@
           NODE_OPTIONS: '--max-old-space-size=6656'
           TEST_SUITE: >-
             src/__tests__/group-auth/static-group-auth/static-group-auth-ddbprimary-ddbrelated.test.ts
-<<<<<<< HEAD
-          CLI_REGION: ap-northeast-2
-=======
-          CLI_REGION: ap-south-1
->>>>>>> 4e66ac3a
+          CLI_REGION: ap-southeast-1
       depend-on:
         - publish_to_local_registry
     - identifier: dynamic_group_auth_sqlprimary_sqlrelated
@@ -1655,11 +1588,7 @@
           NODE_OPTIONS: '--max-old-space-size=6656'
           TEST_SUITE: >-
             src/__tests__/group-auth/dynamic-group-auth/dynamic-group-auth-sqlprimary-sqlrelated.test.ts
-<<<<<<< HEAD
-          CLI_REGION: ap-south-1
-=======
-          CLI_REGION: ap-southeast-1
->>>>>>> 4e66ac3a
+          CLI_REGION: ap-southeast-2
       depend-on:
         - publish_to_local_registry
     - identifier: dynamic_group_auth_sqlprimary_ddbrelated
@@ -1670,11 +1599,7 @@
           NODE_OPTIONS: '--max-old-space-size=6656'
           TEST_SUITE: >-
             src/__tests__/group-auth/dynamic-group-auth/dynamic-group-auth-sqlprimary-ddbrelated.test.ts
-<<<<<<< HEAD
-          CLI_REGION: ap-southeast-1
-=======
-          CLI_REGION: ap-southeast-2
->>>>>>> 4e66ac3a
+          CLI_REGION: ca-central-1
       depend-on:
         - publish_to_local_registry
     - identifier: dynamic_group_auth_ddbprimary_sqlrelated
@@ -1685,11 +1610,7 @@
           NODE_OPTIONS: '--max-old-space-size=6656'
           TEST_SUITE: >-
             src/__tests__/group-auth/dynamic-group-auth/dynamic-group-auth-ddbprimary-sqlrelated.test.ts
-<<<<<<< HEAD
-          CLI_REGION: ap-southeast-2
-=======
-          CLI_REGION: ca-central-1
->>>>>>> 4e66ac3a
+          CLI_REGION: eu-central-1
       depend-on:
         - publish_to_local_registry
     - identifier: dynamic_group_auth_ddbprimary_ddbrelated
@@ -1700,11 +1621,7 @@
           NODE_OPTIONS: '--max-old-space-size=6656'
           TEST_SUITE: >-
             src/__tests__/group-auth/dynamic-group-auth/dynamic-group-auth-ddbprimary-ddbrelated.test.ts
-<<<<<<< HEAD
-          CLI_REGION: ca-central-1
-=======
-          CLI_REGION: eu-central-1
->>>>>>> 4e66ac3a
+          CLI_REGION: eu-north-1
       depend-on:
         - publish_to_local_registry
     - identifier: generation
@@ -1725,11 +1642,7 @@
         variables:
           NODE_OPTIONS: '--max-old-space-size=6656'
           TEST_SUITE: src/__tests__/deploy-velocity/single-gsi-100k-records.test.ts
-<<<<<<< HEAD
-          CLI_REGION: ca-central-1
-=======
-          CLI_REGION: eu-central-1
->>>>>>> 4e66ac3a
+          CLI_REGION: eu-north-1
       depend-on:
         - publish_to_local_registry
     - identifier: replace_2_gsis_update_attr_100k_records
@@ -1740,11 +1653,7 @@
           NODE_OPTIONS: '--max-old-space-size=6656'
           TEST_SUITE: >-
             src/__tests__/deploy-velocity/replace-2-gsis-update-attr-100k-records.test.ts
-<<<<<<< HEAD
-          CLI_REGION: eu-central-1
-=======
-          CLI_REGION: eu-north-1
->>>>>>> 4e66ac3a
+          CLI_REGION: eu-south-1
       depend-on:
         - publish_to_local_registry
     - identifier: replace_2_gsis_100k_records
@@ -1754,11 +1663,7 @@
         variables:
           NODE_OPTIONS: '--max-old-space-size=6656'
           TEST_SUITE: src/__tests__/deploy-velocity/replace-2-gsis-100k-records.test.ts
-<<<<<<< HEAD
-          CLI_REGION: eu-north-1
-=======
-          CLI_REGION: eu-south-1
->>>>>>> 4e66ac3a
+          CLI_REGION: eu-west-1
       depend-on:
         - publish_to_local_registry
     - identifier: 3_gsis_100k_records
@@ -1768,11 +1673,7 @@
         variables:
           NODE_OPTIONS: '--max-old-space-size=6656'
           TEST_SUITE: src/__tests__/deploy-velocity/3-gsis-100k-records.test.ts
-<<<<<<< HEAD
-          CLI_REGION: eu-south-1
-=======
-          CLI_REGION: eu-west-1
->>>>>>> 4e66ac3a
+          CLI_REGION: eu-west-2
       depend-on:
         - publish_to_local_registry
     - identifier: conversation
