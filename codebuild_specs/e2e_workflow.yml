# auto generated file. DO NOT EDIT manually
version: 0.2
env:
  shell: bash
  compute-type: BUILD_GENERAL1_MEDIUM
batch:
  fast-fail: false
  build-graph:
    - identifier: build_linux
      buildspec: codebuild_specs/build_linux.yml
      env:
        compute-type: BUILD_GENERAL1_LARGE
    - identifier: build_windows
      buildspec: codebuild_specs/build_windows.yml
      env:
        type: WINDOWS_SERVER_2019_CONTAINER
        compute-type: BUILD_GENERAL1_LARGE
        image: $WINDOWS_IMAGE_2019
      depend-on:
        - build_linux
    - identifier: test
      buildspec: codebuild_specs/test.yml
      env:
        compute-type: BUILD_GENERAL1_LARGE
      depend-on:
        - build_linux
    - identifier: verify_cdk_version
      buildspec: codebuild_specs/verify_cdk_version.yml
      env:
        compute-type: BUILD_GENERAL1_MEDIUM
      depend-on:
        - build_linux
    - identifier: verify_api_extract
      buildspec: codebuild_specs/verify_api_extract.yml
      env:
        compute-type: BUILD_GENERAL1_MEDIUM
      depend-on:
        - build_linux
    - identifier: verify_yarn_lock
      buildspec: codebuild_specs/verify_yarn_lock.yml
      env:
        compute-type: BUILD_GENERAL1_MEDIUM
      depend-on:
        - build_linux
    - identifier: verify_dependency_licenses_extract
      buildspec: codebuild_specs/verify_dependency_licenses_extract.yml
      env:
        compute-type: BUILD_GENERAL1_MEDIUM
      depend-on:
        - build_linux
    - identifier: publish_to_local_registry
      buildspec: codebuild_specs/publish_to_local_registry.yml
      env:
        compute-type: BUILD_GENERAL1_MEDIUM
      depend-on:
        - build_linux
    - identifier: >-
        custom_transformers_invalid_input_arguments_schema_data_access_patterns_schema_predictions_function_10
      buildspec: codebuild_specs/run_e2e_tests.yml
      env:
        compute-type: BUILD_GENERAL1_LARGE
        variables:
          NODE_OPTIONS: '--max-old-space-size=14848'
          TEST_SUITE: >-
            src/__tests__/graphql-v2/custom-transformers.test.ts|src/__tests__/graphql-v2/invalid-input-arguments.test.ts|src/__tests__/schema-data-access-patterns.test.ts|src/__tests__/schema-predictions.test.ts|src/__tests__/function_10.test.ts
          CLI_REGION: ap-northeast-2
      depend-on:
        - publish_to_local_registry
    - identifier: >-
        api_7_schema_function_2_global_sandbox_lambda_conflict_handler_index_with_stack_mappings
      buildspec: codebuild_specs/run_e2e_tests.yml
      env:
        compute-type: BUILD_GENERAL1_LARGE
        variables:
          NODE_OPTIONS: '--max-old-space-size=14848'
          TEST_SUITE: >-
            src/__tests__/api_7.test.ts|src/__tests__/schema-function-2.test.ts|src/__tests__/global_sandbox.test.ts|src/__tests__/graphql-v2/lambda-conflict-handler.test.ts|src/__tests__/graphql-v2/index-with-stack-mappings.test.ts
          CLI_REGION: eu-west-1
      depend-on:
        - publish_to_local_registry
    - identifier: >-
        api_5_schema_function_1_generate_ts_data_schema_resolvers_sync_query_datastore
      buildspec: codebuild_specs/run_e2e_tests.yml
      env:
        compute-type: BUILD_GENERAL1_LARGE
        variables:
          NODE_OPTIONS: '--max-old-space-size=14848'
          TEST_SUITE: >-
            src/__tests__/api_5.test.ts|src/__tests__/schema-function-1.test.ts|src/__tests__/generate_ts_data_schema.test.ts|src/__tests__/resolvers.test.ts|src/__tests__/graphql-v2/sync_query_datastore.test.ts
          CLI_REGION: ap-northeast-3
      depend-on:
        - publish_to_local_registry
    - identifier: api_6_api_lambda_auth
      buildspec: codebuild_specs/run_e2e_tests.yml
      env:
        compute-type: BUILD_GENERAL1_LARGE
        variables:
          NODE_OPTIONS: '--max-old-space-size=14848'
          TEST_SUITE: >-
            src/__tests__/api_6.test.ts|src/__tests__/graphql-v2/api_lambda_auth.test.ts
          CLI_REGION: eu-north-1
      depend-on:
        - publish_to_local_registry
    - identifier: rds_v2
      buildspec: codebuild_specs/run_e2e_tests.yml
      env:
        compute-type: BUILD_GENERAL1_MEDIUM
        variables:
          NODE_OPTIONS: '--max-old-space-size=6656'
          TEST_SUITE: src/__tests__/rds-v2.test.ts
          CLI_REGION: ap-northeast-3
      depend-on:
        - publish_to_local_registry
    - identifier: schema_iterative_update_5
      buildspec: codebuild_specs/run_e2e_tests.yml
      env:
        compute-type: BUILD_GENERAL1_MEDIUM
        variables:
          NODE_OPTIONS: '--max-old-space-size=6656'
          TEST_SUITE: src/__tests__/schema-iterative-update-5.test.ts
          CLI_REGION: ap-south-1
      depend-on:
        - publish_to_local_registry
    - identifier: schema_auth_2
      buildspec: codebuild_specs/run_e2e_tests.yml
      env:
        compute-type: BUILD_GENERAL1_MEDIUM
        variables:
          NODE_OPTIONS: '--max-old-space-size=6656'
          TEST_SUITE: src/__tests__/schema-auth-2.test.ts
          CLI_REGION: ap-southeast-1
      depend-on:
        - publish_to_local_registry
    - identifier: schema_auth_10
      buildspec: codebuild_specs/run_e2e_tests.yml
      env:
        compute-type: BUILD_GENERAL1_MEDIUM
        variables:
          NODE_OPTIONS: '--max-old-space-size=6656'
          TEST_SUITE: src/__tests__/schema-auth-10.test.ts
          CLI_REGION: ap-southeast-2
      depend-on:
        - publish_to_local_registry
    - identifier: schema_auth_1
      buildspec: codebuild_specs/run_e2e_tests.yml
      env:
        compute-type: BUILD_GENERAL1_MEDIUM
        variables:
          NODE_OPTIONS: '--max-old-space-size=6656'
          TEST_SUITE: src/__tests__/schema-auth-1.test.ts
          CLI_REGION: ca-central-1
      depend-on:
        - publish_to_local_registry
    - identifier: schema_auth_13
      buildspec: codebuild_specs/run_e2e_tests.yml
      env:
        compute-type: BUILD_GENERAL1_MEDIUM
        variables:
          NODE_OPTIONS: '--max-old-space-size=6656'
          TEST_SUITE: src/__tests__/schema-auth-13.test.ts
          CLI_REGION: eu-central-1
      depend-on:
        - publish_to_local_registry
    - identifier: schema_auth_12
      buildspec: codebuild_specs/run_e2e_tests.yml
      env:
        compute-type: BUILD_GENERAL1_MEDIUM
        variables:
          NODE_OPTIONS: '--max-old-space-size=6656'
          TEST_SUITE: src/__tests__/schema-auth-12.test.ts
          CLI_REGION: eu-north-1
      depend-on:
        - publish_to_local_registry
    - identifier: schema_auth_3
      buildspec: codebuild_specs/run_e2e_tests.yml
      env:
        compute-type: BUILD_GENERAL1_MEDIUM
        variables:
          NODE_OPTIONS: '--max-old-space-size=6656'
          TEST_SUITE: src/__tests__/schema-auth-3.test.ts
          CLI_REGION: eu-south-1
      depend-on:
        - publish_to_local_registry
    - identifier: schema_auth_15
      buildspec: codebuild_specs/run_e2e_tests.yml
      env:
        compute-type: BUILD_GENERAL1_MEDIUM
        variables:
          NODE_OPTIONS: '--max-old-space-size=6656'
          TEST_SUITE: src/__tests__/schema-auth-15.test.ts
          CLI_REGION: eu-west-1
      depend-on:
        - publish_to_local_registry
    - identifier: schema_auth_8
      buildspec: codebuild_specs/run_e2e_tests.yml
      env:
        compute-type: BUILD_GENERAL1_MEDIUM
        variables:
          NODE_OPTIONS: '--max-old-space-size=6656'
          TEST_SUITE: src/__tests__/schema-auth-8.test.ts
          CLI_REGION: eu-west-3
      depend-on:
        - publish_to_local_registry
    - identifier: schema_auth_4
      buildspec: codebuild_specs/run_e2e_tests.yml
      env:
        compute-type: BUILD_GENERAL1_MEDIUM
        variables:
          NODE_OPTIONS: '--max-old-space-size=6656'
          TEST_SUITE: src/__tests__/schema-auth-4.test.ts
          CLI_REGION: me-south-1
      depend-on:
        - publish_to_local_registry
    - identifier: schema_auth_11
      buildspec: codebuild_specs/run_e2e_tests.yml
      env:
        compute-type: BUILD_GENERAL1_MEDIUM
        variables:
          NODE_OPTIONS: '--max-old-space-size=6656'
          TEST_SUITE: src/__tests__/schema-auth-11.test.ts
          CLI_REGION: sa-east-1
      depend-on:
        - publish_to_local_registry
    - identifier: sql_generate_unauth
      buildspec: codebuild_specs/run_e2e_tests.yml
      env:
        compute-type: BUILD_GENERAL1_MEDIUM
        variables:
          NODE_OPTIONS: '--max-old-space-size=6656'
          TEST_SUITE: src/__tests__/sql-generate-unauth.test.ts
          CLI_REGION: us-west-2
      depend-on:
        - publish_to_local_registry
    - identifier: schema_model
      buildspec: codebuild_specs/run_e2e_tests.yml
      env:
        compute-type: BUILD_GENERAL1_MEDIUM
        variables:
          NODE_OPTIONS: '--max-old-space-size=6656'
          TEST_SUITE: src/__tests__/schema-model.test.ts
          CLI_REGION: us-east-2
      depend-on:
        - publish_to_local_registry
    - identifier: rds_v2_test_utils
      buildspec: codebuild_specs/run_e2e_tests.yml
      env:
        compute-type: BUILD_GENERAL1_MEDIUM
        variables:
          NODE_OPTIONS: '--max-old-space-size=6656'
          TEST_SUITE: src/__tests__/rds-v2-test-utils.test.ts
          CLI_REGION: ap-northeast-2
      depend-on:
        - publish_to_local_registry
    - identifier: rds_relational_directives
      buildspec: codebuild_specs/run_e2e_tests.yml
      env:
        compute-type: BUILD_GENERAL1_MEDIUM
        variables:
          NODE_OPTIONS: '--max-old-space-size=6656'
          TEST_SUITE: src/__tests__/rds-relational-directives.test.ts
          CLI_REGION: ap-northeast-3
      depend-on:
        - publish_to_local_registry
    - identifier: rds_pg_v2_generate_schema
      buildspec: codebuild_specs/run_e2e_tests.yml
      env:
        compute-type: BUILD_GENERAL1_MEDIUM
        variables:
          NODE_OPTIONS: '--max-old-space-size=6656'
          TEST_SUITE: src/__tests__/rds-pg-v2-generate-schema.test.ts
          CLI_REGION: ap-south-1
      depend-on:
        - publish_to_local_registry
    - identifier: rds_pg_userpool_auth
      buildspec: codebuild_specs/run_e2e_tests.yml
      env:
        compute-type: BUILD_GENERAL1_MEDIUM
        variables:
          NODE_OPTIONS: '--max-old-space-size=6656'
          TEST_SUITE: src/__tests__/rds-pg-userpool-auth.test.ts
          CLI_REGION: ap-southeast-1
      depend-on:
        - publish_to_local_registry
    - identifier: rds_pg_userpool_auth_fields
      buildspec: codebuild_specs/run_e2e_tests.yml
      env:
        compute-type: BUILD_GENERAL1_MEDIUM
        variables:
          NODE_OPTIONS: '--max-old-space-size=6656'
          TEST_SUITE: src/__tests__/rds-pg-userpool-auth-fields.test.ts
          CLI_REGION: ap-southeast-2
      depend-on:
        - publish_to_local_registry
    - identifier: rds_pg_relational_directives
      buildspec: codebuild_specs/run_e2e_tests.yml
      env:
        compute-type: BUILD_GENERAL1_MEDIUM
        variables:
          NODE_OPTIONS: '--max-old-space-size=6656'
          TEST_SUITE: src/__tests__/rds-pg-relational-directives.test.ts
          CLI_REGION: ca-central-1
      depend-on:
        - publish_to_local_registry
    - identifier: rds_pg_refers_to
      buildspec: codebuild_specs/run_e2e_tests.yml
      env:
        compute-type: BUILD_GENERAL1_MEDIUM
        variables:
          NODE_OPTIONS: '--max-old-space-size=6656'
          TEST_SUITE: src/__tests__/rds-pg-refers-to.test.ts
          CLI_REGION: eu-central-1
      depend-on:
        - publish_to_local_registry
    - identifier: rds_pg_refers_to_fields
      buildspec: codebuild_specs/run_e2e_tests.yml
      env:
        compute-type: BUILD_GENERAL1_MEDIUM
        variables:
          NODE_OPTIONS: '--max-old-space-size=6656'
          TEST_SUITE: src/__tests__/rds-pg-refers-to-fields.test.ts
          CLI_REGION: eu-north-1
      depend-on:
        - publish_to_local_registry
    - identifier: rds_pg_oidc_auth
      buildspec: codebuild_specs/run_e2e_tests.yml
      env:
        compute-type: BUILD_GENERAL1_MEDIUM
        variables:
          NODE_OPTIONS: '--max-old-space-size=6656'
          TEST_SUITE: src/__tests__/rds-pg-oidc-auth.test.ts
          CLI_REGION: eu-west-1
      depend-on:
        - publish_to_local_registry
    - identifier: rds_pg_oidc_auth_fields
      buildspec: codebuild_specs/run_e2e_tests.yml
      env:
        compute-type: BUILD_GENERAL1_MEDIUM
        variables:
          NODE_OPTIONS: '--max-old-space-size=6656'
          TEST_SUITE: src/__tests__/rds-pg-oidc-auth-fields.test.ts
          CLI_REGION: eu-west-2
      depend-on:
        - publish_to_local_registry
    - identifier: rds_pg_model_v2
      buildspec: codebuild_specs/run_e2e_tests.yml
      env:
        compute-type: BUILD_GENERAL1_MEDIUM
        variables:
          NODE_OPTIONS: '--max-old-space-size=6656'
          TEST_SUITE: src/__tests__/rds-pg-model-v2.test.ts
          CLI_REGION: eu-west-3
      depend-on:
        - publish_to_local_registry
    - identifier: rds_pg_import
      buildspec: codebuild_specs/run_e2e_tests.yml
      env:
        compute-type: BUILD_GENERAL1_MEDIUM
        variables:
          NODE_OPTIONS: '--max-old-space-size=6656'
          TEST_SUITE: src/__tests__/rds-pg-import.test.ts
          CLI_REGION: sa-east-1
      depend-on:
        - publish_to_local_registry
    - identifier: rds_pg_field_auth_userpool_static_dynamic
      buildspec: codebuild_specs/run_e2e_tests.yml
      env:
        compute-type: BUILD_GENERAL1_MEDIUM
        variables:
          NODE_OPTIONS: '--max-old-space-size=6656'
          TEST_SUITE: src/__tests__/rds-pg-field-auth-userpool-static-dynamic.test.ts
          CLI_REGION: us-east-1
      depend-on:
        - publish_to_local_registry
    - identifier: rds_pg_field_auth_userpool_iam
      buildspec: codebuild_specs/run_e2e_tests.yml
      env:
        compute-type: BUILD_GENERAL1_MEDIUM
        variables:
          NODE_OPTIONS: '--max-old-space-size=6656'
          TEST_SUITE: src/__tests__/rds-pg-field-auth-userpool-iam.test.ts
          CLI_REGION: us-east-2
      depend-on:
        - publish_to_local_registry
    - identifier: rds_pg_field_auth_lambda
      buildspec: codebuild_specs/run_e2e_tests.yml
      env:
        compute-type: BUILD_GENERAL1_MEDIUM
        variables:
          NODE_OPTIONS: '--max-old-space-size=6656'
          TEST_SUITE: src/__tests__/rds-pg-field-auth-lambda.test.ts
          CLI_REGION: us-west-1
      depend-on:
        - publish_to_local_registry
    - identifier: rds_pg_field_auth_identityPool
      buildspec: codebuild_specs/run_e2e_tests.yml
      env:
        compute-type: BUILD_GENERAL1_MEDIUM
        variables:
          NODE_OPTIONS: '--max-old-space-size=6656'
          TEST_SUITE: src/__tests__/rds-pg-field-auth-identityPool.test.ts
          CLI_REGION: us-west-2
      depend-on:
        - publish_to_local_registry
    - identifier: rds_pg_field_auth_iam
      buildspec: codebuild_specs/run_e2e_tests.yml
      env:
        compute-type: BUILD_GENERAL1_MEDIUM
        variables:
          NODE_OPTIONS: '--max-old-space-size=6656'
          TEST_SUITE: src/__tests__/rds-pg-field-auth-iam.test.ts
          CLI_REGION: ap-northeast-1
      depend-on:
        - publish_to_local_registry
    - identifier: rds_pg_field_auth_apikey
      buildspec: codebuild_specs/run_e2e_tests.yml
      env:
        compute-type: BUILD_GENERAL1_MEDIUM
        variables:
          NODE_OPTIONS: '--max-old-space-size=6656'
          TEST_SUITE: src/__tests__/rds-pg-field-auth-apikey.test.ts
          CLI_REGION: ap-northeast-2
      depend-on:
        - publish_to_local_registry
    - identifier: rds_pg_custom_claims_refersto_auth
      buildspec: codebuild_specs/run_e2e_tests.yml
      env:
        compute-type: BUILD_GENERAL1_MEDIUM
        variables:
          NODE_OPTIONS: '--max-old-space-size=6656'
          TEST_SUITE: src/__tests__/rds-pg-custom-claims-refersto-auth.test.ts
          CLI_REGION: ap-northeast-3
      depend-on:
        - publish_to_local_registry
    - identifier: rds_pg_auth_iam
      buildspec: codebuild_specs/run_e2e_tests.yml
      env:
        compute-type: BUILD_GENERAL1_MEDIUM
        variables:
          NODE_OPTIONS: '--max-old-space-size=6656'
          TEST_SUITE: src/__tests__/rds-pg-auth-iam.test.ts
          CLI_REGION: ap-south-1
      depend-on:
        - publish_to_local_registry
    - identifier: rds_pg_auth_iam_apikey_lambda_subscription
      buildspec: codebuild_specs/run_e2e_tests.yml
      env:
        compute-type: BUILD_GENERAL1_MEDIUM
        variables:
          NODE_OPTIONS: '--max-old-space-size=6656'
          TEST_SUITE: src/__tests__/rds-pg-auth-iam-apikey-lambda-subscription.test.ts
          CLI_REGION: ap-southeast-1
      depend-on:
        - publish_to_local_registry
    - identifier: rds_pg_auth_apikey_lambda
      buildspec: codebuild_specs/run_e2e_tests.yml
      env:
        compute-type: BUILD_GENERAL1_MEDIUM
        variables:
          NODE_OPTIONS: '--max-old-space-size=6656'
          TEST_SUITE: src/__tests__/rds-pg-auth-apikey-lambda.test.ts
          CLI_REGION: ap-southeast-2
      depend-on:
        - publish_to_local_registry
    - identifier: rds_pg_array_objects
      buildspec: codebuild_specs/run_e2e_tests.yml
      env:
        compute-type: BUILD_GENERAL1_MEDIUM
        variables:
          NODE_OPTIONS: '--max-old-space-size=6656'
          TEST_SUITE: src/__tests__/rds-pg-array-objects.test.ts
          CLI_REGION: ca-central-1
      depend-on:
        - publish_to_local_registry
    - identifier: rds_mysql_v2_generate_schema
      buildspec: codebuild_specs/run_e2e_tests.yml
      env:
        compute-type: BUILD_GENERAL1_MEDIUM
        variables:
          NODE_OPTIONS: '--max-old-space-size=6656'
          TEST_SUITE: src/__tests__/rds-mysql-v2-generate-schema.test.ts
          CLI_REGION: eu-central-1
      depend-on:
        - publish_to_local_registry
    - identifier: rds_mysql_userpool_auth
      buildspec: codebuild_specs/run_e2e_tests.yml
      env:
        compute-type: BUILD_GENERAL1_MEDIUM
        variables:
          NODE_OPTIONS: '--max-old-space-size=6656'
          TEST_SUITE: src/__tests__/rds-mysql-userpool-auth.test.ts
          CLI_REGION: eu-north-1
      depend-on:
        - publish_to_local_registry
    - identifier: rds_mysql_userpool_auth_fields
      buildspec: codebuild_specs/run_e2e_tests.yml
      env:
        compute-type: BUILD_GENERAL1_MEDIUM
        variables:
          NODE_OPTIONS: '--max-old-space-size=6656'
          TEST_SUITE: src/__tests__/rds-mysql-userpool-auth-fields.test.ts
          CLI_REGION: eu-west-1
      depend-on:
        - publish_to_local_registry
    - identifier: rds_mysql_refers_to
      buildspec: codebuild_specs/run_e2e_tests.yml
      env:
        compute-type: BUILD_GENERAL1_MEDIUM
        variables:
          NODE_OPTIONS: '--max-old-space-size=6656'
          TEST_SUITE: src/__tests__/rds-mysql-refers-to.test.ts
          CLI_REGION: eu-west-2
      depend-on:
        - publish_to_local_registry
    - identifier: rds_mysql_refers_to_fields
      buildspec: codebuild_specs/run_e2e_tests.yml
      env:
        compute-type: BUILD_GENERAL1_MEDIUM
        variables:
          NODE_OPTIONS: '--max-old-space-size=6656'
          TEST_SUITE: src/__tests__/rds-mysql-refers-to-fields.test.ts
          CLI_REGION: eu-west-3
      depend-on:
        - publish_to_local_registry
    - identifier: rds_mysql_oidc_auth
      buildspec: codebuild_specs/run_e2e_tests.yml
      env:
        compute-type: BUILD_GENERAL1_MEDIUM
        variables:
          NODE_OPTIONS: '--max-old-space-size=6656'
          TEST_SUITE: src/__tests__/rds-mysql-oidc-auth.test.ts
          CLI_REGION: sa-east-1
      depend-on:
        - publish_to_local_registry
    - identifier: rds_mysql_oidc_auth_fields
      buildspec: codebuild_specs/run_e2e_tests.yml
      env:
        compute-type: BUILD_GENERAL1_MEDIUM
        variables:
          NODE_OPTIONS: '--max-old-space-size=6656'
          TEST_SUITE: src/__tests__/rds-mysql-oidc-auth-fields.test.ts
          CLI_REGION: us-east-1
      depend-on:
        - publish_to_local_registry
    - identifier: rds_mysql_multi_auth_1
      buildspec: codebuild_specs/run_e2e_tests.yml
      env:
        compute-type: BUILD_GENERAL1_MEDIUM
        variables:
          NODE_OPTIONS: '--max-old-space-size=6656'
          TEST_SUITE: src/__tests__/rds-mysql-multi-auth-1.test.ts
          CLI_REGION: us-east-2
      depend-on:
        - publish_to_local_registry
    - identifier: rds_mysql_model_v2
      buildspec: codebuild_specs/run_e2e_tests.yml
      env:
        compute-type: BUILD_GENERAL1_MEDIUM
        variables:
          NODE_OPTIONS: '--max-old-space-size=6656'
          TEST_SUITE: src/__tests__/rds-mysql-model-v2.test.ts
          CLI_REGION: us-west-1
      depend-on:
        - publish_to_local_registry
    - identifier: rds_mysql_field_auth_userpool_static_dynamic
      buildspec: codebuild_specs/run_e2e_tests.yml
      env:
        compute-type: BUILD_GENERAL1_MEDIUM
        variables:
          NODE_OPTIONS: '--max-old-space-size=6656'
          TEST_SUITE: src/__tests__/rds-mysql-field-auth-userpool-static-dynamic.test.ts
          CLI_REGION: us-west-2
      depend-on:
        - publish_to_local_registry
    - identifier: rds_mysql_field_auth_userpool_iam
      buildspec: codebuild_specs/run_e2e_tests.yml
      env:
        compute-type: BUILD_GENERAL1_MEDIUM
        variables:
          NODE_OPTIONS: '--max-old-space-size=6656'
          TEST_SUITE: src/__tests__/rds-mysql-field-auth-userpool-iam.test.ts
          CLI_REGION: ap-northeast-1
      depend-on:
        - publish_to_local_registry
    - identifier: rds_mysql_field_auth_lambda
      buildspec: codebuild_specs/run_e2e_tests.yml
      env:
        compute-type: BUILD_GENERAL1_MEDIUM
        variables:
          NODE_OPTIONS: '--max-old-space-size=6656'
          TEST_SUITE: src/__tests__/rds-mysql-field-auth-lambda.test.ts
          CLI_REGION: ap-northeast-2
      depend-on:
        - publish_to_local_registry
    - identifier: rds_mysql_field_auth_identityPool
      buildspec: codebuild_specs/run_e2e_tests.yml
      env:
        compute-type: BUILD_GENERAL1_MEDIUM
        variables:
          NODE_OPTIONS: '--max-old-space-size=6656'
          TEST_SUITE: src/__tests__/rds-mysql-field-auth-identityPool.test.ts
          CLI_REGION: ap-northeast-3
      depend-on:
        - publish_to_local_registry
    - identifier: rds_mysql_field_auth_iam
      buildspec: codebuild_specs/run_e2e_tests.yml
      env:
        compute-type: BUILD_GENERAL1_MEDIUM
        variables:
          NODE_OPTIONS: '--max-old-space-size=6656'
          TEST_SUITE: src/__tests__/rds-mysql-field-auth-iam.test.ts
          CLI_REGION: ap-south-1
      depend-on:
        - publish_to_local_registry
    - identifier: rds_mysql_field_auth_apikey
      buildspec: codebuild_specs/run_e2e_tests.yml
      env:
        compute-type: BUILD_GENERAL1_MEDIUM
        variables:
          NODE_OPTIONS: '--max-old-space-size=6656'
          TEST_SUITE: src/__tests__/rds-mysql-field-auth-apikey.test.ts
          CLI_REGION: ap-southeast-1
      depend-on:
        - publish_to_local_registry
    - identifier: rds_mysql_custom_claims_refersto_auth
      buildspec: codebuild_specs/run_e2e_tests.yml
      env:
        compute-type: BUILD_GENERAL1_MEDIUM
        variables:
          NODE_OPTIONS: '--max-old-space-size=6656'
          TEST_SUITE: src/__tests__/rds-mysql-custom-claims-refersto-auth.test.ts
          CLI_REGION: ap-southeast-2
      depend-on:
        - publish_to_local_registry
    - identifier: rds_mysql_auth_iam
      buildspec: codebuild_specs/run_e2e_tests.yml
      env:
        compute-type: BUILD_GENERAL1_MEDIUM
        variables:
          NODE_OPTIONS: '--max-old-space-size=6656'
          TEST_SUITE: src/__tests__/rds-mysql-auth-iam.test.ts
          CLI_REGION: ca-central-1
      depend-on:
        - publish_to_local_registry
    - identifier: rds_mysql_auth_iam_apikey_lambda_subscription
      buildspec: codebuild_specs/run_e2e_tests.yml
      env:
        compute-type: BUILD_GENERAL1_MEDIUM
        variables:
          NODE_OPTIONS: '--max-old-space-size=6656'
          TEST_SUITE: src/__tests__/rds-mysql-auth-iam-apikey-lambda-subscription.test.ts
          CLI_REGION: eu-central-1
      depend-on:
        - publish_to_local_registry
    - identifier: rds_mysql_auth_apikey_lambda
      buildspec: codebuild_specs/run_e2e_tests.yml
      env:
        compute-type: BUILD_GENERAL1_MEDIUM
        variables:
          NODE_OPTIONS: '--max-old-space-size=6656'
          TEST_SUITE: src/__tests__/rds-mysql-auth-apikey-lambda.test.ts
          CLI_REGION: eu-north-1
      depend-on:
        - publish_to_local_registry
    - identifier: schema_auth_9
      buildspec: codebuild_specs/run_e2e_tests.yml
      env:
        compute-type: BUILD_GENERAL1_MEDIUM
        variables:
          NODE_OPTIONS: '--max-old-space-size=6656'
          TEST_SUITE: src/__tests__/schema-auth-9.test.ts
          CLI_REGION: ap-east-1
      depend-on:
        - publish_to_local_registry
    - identifier: schema_auth_7
      buildspec: codebuild_specs/run_e2e_tests.yml
      env:
        compute-type: BUILD_GENERAL1_MEDIUM
        variables:
          NODE_OPTIONS: '--max-old-space-size=6656'
          TEST_SUITE: src/__tests__/schema-auth-7.test.ts
          CLI_REGION: ap-northeast-1
      depend-on:
        - publish_to_local_registry
    - identifier: schema_auth_14
      buildspec: codebuild_specs/run_e2e_tests.yml
      env:
        compute-type: BUILD_GENERAL1_MEDIUM
        variables:
          NODE_OPTIONS: '--max-old-space-size=6656'
          TEST_SUITE: src/__tests__/schema-auth-14.test.ts
          CLI_REGION: ap-northeast-2
      depend-on:
        - publish_to_local_registry
    - identifier: schema_auth_5
      buildspec: codebuild_specs/run_e2e_tests.yml
      env:
        compute-type: BUILD_GENERAL1_MEDIUM
        variables:
          NODE_OPTIONS: '--max-old-space-size=6656'
          TEST_SUITE: src/__tests__/schema-auth-5.test.ts
          CLI_REGION: ap-northeast-3
      depend-on:
        - publish_to_local_registry
    - identifier: schema_searchable
      buildspec: codebuild_specs/run_e2e_tests.yml
      env:
        compute-type: BUILD_GENERAL1_MEDIUM
        variables:
          NODE_OPTIONS: '--max-old-space-size=6656'
          TEST_SUITE: src/__tests__/schema-searchable.test.ts
          CLI_REGION: ca-central-1
          USE_PARENT_ACCOUNT: 1
      depend-on:
        - publish_to_local_registry
    - identifier: searchable_datastore
      buildspec: codebuild_specs/run_e2e_tests.yml
      env:
        compute-type: BUILD_GENERAL1_MEDIUM
        variables:
          NODE_OPTIONS: '--max-old-space-size=6656'
          TEST_SUITE: src/__tests__/graphql-v2/searchable-datastore.test.ts
          CLI_REGION: us-west-1
          USE_PARENT_ACCOUNT: 1
      depend-on:
        - publish_to_local_registry
    - identifier: schema_auth_6
      buildspec: codebuild_specs/run_e2e_tests.yml
      env:
        compute-type: BUILD_GENERAL1_MEDIUM
        variables:
          NODE_OPTIONS: '--max-old-space-size=6656'
          TEST_SUITE: src/__tests__/schema-auth-6.test.ts
          CLI_REGION: ca-central-1
      depend-on:
        - publish_to_local_registry
    - identifier: searchable_previous_deployment_had_node_to_node
      buildspec: codebuild_specs/run_e2e_tests.yml
      env:
        compute-type: BUILD_GENERAL1_MEDIUM
        variables:
          NODE_OPTIONS: '--max-old-space-size=6656'
          TEST_SUITE: >-
            src/__tests__/graphql-v2/searchable-node-to-node-encryption/searchable-previous-deployment-had-node-to-node.test.ts
          CLI_REGION: ap-northeast-1
      depend-on:
        - publish_to_local_registry
    - identifier: searchable_previous_deployment_no_node_to_node
      buildspec: codebuild_specs/run_e2e_tests.yml
      env:
        compute-type: BUILD_GENERAL1_MEDIUM
        variables:
          NODE_OPTIONS: '--max-old-space-size=6656'
          TEST_SUITE: >-
            src/__tests__/graphql-v2/searchable-node-to-node-encryption/searchable-previous-deployment-no-node-to-node.test.ts
          CLI_REGION: ap-northeast-2
      depend-on:
        - publish_to_local_registry
    - identifier: utils_ddb_iam_access_data_construct_custom_logic_amplify_table_5
      buildspec: codebuild_specs/run_cdk_tests.yml
      env:
        compute-type: BUILD_GENERAL1_LARGE
        variables:
          NODE_OPTIONS: '--max-old-space-size=14848'
          TEST_SUITE: >-
            src/__tests__/utils.test.ts|src/__tests__/ddb-iam-access.test.ts|src/__tests__/data-construct.test.ts|src/__tests__/custom-logic.test.ts|src/__tests__/amplify-table-5.test.ts
          CLI_REGION: eu-west-2
      depend-on:
        - publish_to_local_registry
    - identifier: >-
        add_resources_references_migration_migration_validation_many_to_many_migration_base_migration
      buildspec: codebuild_specs/run_cdk_tests.yml
      env:
        compute-type: BUILD_GENERAL1_LARGE
        variables:
          NODE_OPTIONS: '--max-old-space-size=14848'
          TEST_SUITE: >-
<<<<<<< HEAD
            src/__tests__/add-resources.test.ts|src/__tests__/migration/references-migration.test.ts|src/__tests__/migration/migration-validation.test.ts|src/__tests__/migration/many-to-many-migration.test.ts|src/__tests__/migration/base-migration.test.ts
          CLI_REGION: ap-southeast-2
=======
            src/__tests__/add-resources.test.ts|src/__tests__/deploy-velocity-temporarily-disabled/single-gsi-single-record.test.ts|src/__tests__/deploy-velocity-temporarily-disabled/single-gsi-empty-table.test.ts|src/__tests__/deploy-velocity-temporarily-disabled/single-gsi-1k-records.test.ts|src/__tests__/deploy-velocity-temporarily-disabled/single-gsi-10k-records.test.ts
          CLI_REGION: ap-northeast-2
>>>>>>> 8da7802b
      depend-on:
        - publish_to_local_registry
    - identifier: >-
        single_gsi_single_record_single_gsi_empty_table_single_gsi_1k_records_single_gsi_10k_records_replace_2_gsis_update_attr_single_
      buildspec: codebuild_specs/run_cdk_tests.yml
      env:
        compute-type: BUILD_GENERAL1_LARGE
        variables:
          NODE_OPTIONS: '--max-old-space-size=14848'
          TEST_SUITE: >-
<<<<<<< HEAD
            src/__tests__/deploy-velocity-temporarily-disabled/single-gsi-single-record.test.ts|src/__tests__/deploy-velocity-temporarily-disabled/single-gsi-empty-table.test.ts|src/__tests__/deploy-velocity-temporarily-disabled/single-gsi-1k-records.test.ts|src/__tests__/deploy-velocity-temporarily-disabled/single-gsi-10k-records.test.ts|src/__tests__/deploy-velocity-temporarily-disabled/replace-2-gsis-update-attr-single-record.test.ts
          CLI_REGION: ap-southeast-1
=======
            src/__tests__/deploy-velocity-temporarily-disabled/replace-2-gsis-update-attr-single-record.test.ts|src/__tests__/deploy-velocity-temporarily-disabled/replace-2-gsis-update-attr-empty-table.test.ts|src/__tests__/deploy-velocity-temporarily-disabled/replace-2-gsis-update-attr-1k-records.test.ts|src/__tests__/deploy-velocity-temporarily-disabled/replace-2-gsis-update-attr-10k-records.test.ts|src/__tests__/deploy-velocity-temporarily-disabled/replace-2-gsis-single-record.test.ts
          CLI_REGION: ap-northeast-3
>>>>>>> 8da7802b
      depend-on:
        - publish_to_local_registry
    - identifier: >-
        replace_2_gsis_update_attr_empty_table_replace_2_gsis_update_attr_1k_records_replace_2_gsis_update_attr_10k_records_replace_2_g
      buildspec: codebuild_specs/run_cdk_tests.yml
      env:
        compute-type: BUILD_GENERAL1_LARGE
        variables:
          NODE_OPTIONS: '--max-old-space-size=14848'
          TEST_SUITE: >-
<<<<<<< HEAD
            src/__tests__/deploy-velocity-temporarily-disabled/replace-2-gsis-update-attr-empty-table.test.ts|src/__tests__/deploy-velocity-temporarily-disabled/replace-2-gsis-update-attr-1k-records.test.ts|src/__tests__/deploy-velocity-temporarily-disabled/replace-2-gsis-update-attr-10k-records.test.ts|src/__tests__/deploy-velocity-temporarily-disabled/replace-2-gsis-single-record.test.ts|src/__tests__/deploy-velocity-temporarily-disabled/replace-2-gsis-empty-table.test.ts
          CLI_REGION: ap-southeast-2
=======
            src/__tests__/deploy-velocity-temporarily-disabled/replace-2-gsis-empty-table.test.ts|src/__tests__/deploy-velocity-temporarily-disabled/replace-2-gsis-1k-records.test.ts|src/__tests__/deploy-velocity-temporarily-disabled/replace-2-gsis-10k-records.test.ts|src/__tests__/deploy-velocity-temporarily-disabled/3-gsis-single-record.test.ts|src/__tests__/deploy-velocity-temporarily-disabled/3-gsis-empty-table.test.ts
          CLI_REGION: ap-south-1
>>>>>>> 8da7802b
      depend-on:
        - publish_to_local_registry
    - identifier: >-
        replace_2_gsis_1k_records_replace_2_gsis_10k_records_3_gsis_single_record_3_gsis_empty_table_3_gsis_1k_records
      buildspec: codebuild_specs/run_cdk_tests.yml
      env:
        compute-type: BUILD_GENERAL1_LARGE
        variables:
          NODE_OPTIONS: '--max-old-space-size=14848'
          TEST_SUITE: >-
<<<<<<< HEAD
            src/__tests__/deploy-velocity-temporarily-disabled/replace-2-gsis-1k-records.test.ts|src/__tests__/deploy-velocity-temporarily-disabled/replace-2-gsis-10k-records.test.ts|src/__tests__/deploy-velocity-temporarily-disabled/3-gsis-single-record.test.ts|src/__tests__/deploy-velocity-temporarily-disabled/3-gsis-empty-table.test.ts|src/__tests__/deploy-velocity-temporarily-disabled/3-gsis-1k-records.test.ts
          CLI_REGION: ca-central-1
=======
            src/__tests__/deploy-velocity-temporarily-disabled/3-gsis-1k-records.test.ts|src/__tests__/deploy-velocity-temporarily-disabled/3-gsis-10k-records.test.ts
          CLI_REGION: ap-southeast-1
      depend-on:
        - publish_to_local_registry
    - identifier: sql_pg_userpool_auth
      buildspec: codebuild_specs/run_cdk_tests.yml
      env:
        compute-type: BUILD_GENERAL1_MEDIUM
        variables:
          NODE_OPTIONS: '--max-old-space-size=6656'
          TEST_SUITE: src/__tests__/sql-pg-userpool-auth.test.ts
          CLI_REGION: ap-northeast-3
      depend-on:
        - publish_to_local_registry
    - identifier: sql_pg_oidc_auth
      buildspec: codebuild_specs/run_cdk_tests.yml
      env:
        compute-type: BUILD_GENERAL1_MEDIUM
        variables:
          NODE_OPTIONS: '--max-old-space-size=6656'
          TEST_SUITE: src/__tests__/sql-pg-oidc-auth.test.ts
          CLI_REGION: ap-south-1
>>>>>>> 8da7802b
      depend-on:
        - publish_to_local_registry
    - identifier: 3_gsis_10k_records
      buildspec: codebuild_specs/run_cdk_tests.yml
      env:
        compute-type: BUILD_GENERAL1_LARGE
        variables:
          NODE_OPTIONS: '--max-old-space-size=14848'
          TEST_SUITE: >-
            src/__tests__/deploy-velocity-temporarily-disabled/3-gsis-10k-records.test.ts
          CLI_REGION: eu-central-1
      depend-on:
        - publish_to_local_registry
    - identifier: sql_pg_models
      buildspec: codebuild_specs/run_cdk_tests.yml
      env:
        compute-type: BUILD_GENERAL1_MEDIUM
        variables:
          NODE_OPTIONS: '--max-old-space-size=6656'
          TEST_SUITE: src/__tests__/sql-pg-models.test.ts
          CLI_REGION: ap-southeast-1
      depend-on:
        - publish_to_local_registry
    - identifier: sql_pg_canary
      buildspec: codebuild_specs/run_cdk_tests.yml
      env:
        compute-type: BUILD_GENERAL1_MEDIUM
        variables:
          NODE_OPTIONS: '--max-old-space-size=6656'
          TEST_SUITE: src/__tests__/sql-pg-canary.test.ts
          CLI_REGION: us-east-1
          USE_PARENT_ACCOUNT: 1
      depend-on:
        - publish_to_local_registry
    - identifier: sql_pg_auto_increment
      buildspec: codebuild_specs/run_cdk_tests.yml
      env:
        compute-type: BUILD_GENERAL1_MEDIUM
        variables:
          NODE_OPTIONS: '--max-old-space-size=6656'
          TEST_SUITE: src/__tests__/sql-pg-auto-increment.test.ts
          CLI_REGION: ca-central-1
      depend-on:
        - publish_to_local_registry
    - identifier: sql_pg_array_objects
      buildspec: codebuild_specs/run_cdk_tests.yml
      env:
        compute-type: BUILD_GENERAL1_MEDIUM
        variables:
          NODE_OPTIONS: '--max-old-space-size=6656'
          TEST_SUITE: src/__tests__/sql-pg-array-objects.test.ts
          CLI_REGION: eu-central-1
      depend-on:
        - publish_to_local_registry
    - identifier: sql_mysql_canary
      buildspec: codebuild_specs/run_cdk_tests.yml
      env:
        compute-type: BUILD_GENERAL1_MEDIUM
        variables:
          NODE_OPTIONS: '--max-old-space-size=6656'
          TEST_SUITE: src/__tests__/sql-mysql-canary.test.ts
          CLI_REGION: eu-north-1
      depend-on:
        - publish_to_local_registry
    - identifier: sql_models_2
      buildspec: codebuild_specs/run_cdk_tests.yml
      env:
        compute-type: BUILD_GENERAL1_MEDIUM
        variables:
          NODE_OPTIONS: '--max-old-space-size=6656'
          TEST_SUITE: src/__tests__/sql-models-2.test.ts
          CLI_REGION: eu-west-1
      depend-on:
        - publish_to_local_registry
    - identifier: sql_models_1
      buildspec: codebuild_specs/run_cdk_tests.yml
      env:
        compute-type: BUILD_GENERAL1_MEDIUM
        variables:
          NODE_OPTIONS: '--max-old-space-size=6656'
          TEST_SUITE: src/__tests__/sql-models-1.test.ts
          CLI_REGION: eu-west-2
      depend-on:
        - publish_to_local_registry
    - identifier: sql_iam_access
      buildspec: codebuild_specs/run_cdk_tests.yml
      env:
        compute-type: BUILD_GENERAL1_MEDIUM
        variables:
          NODE_OPTIONS: '--max-old-space-size=6656'
          TEST_SUITE: src/__tests__/sql-iam-access.test.ts
          CLI_REGION: eu-west-3
      depend-on:
        - publish_to_local_registry
    - identifier: default_ddb_canary
      buildspec: codebuild_specs/run_cdk_tests.yml
      env:
        compute-type: BUILD_GENERAL1_MEDIUM
        variables:
          NODE_OPTIONS: '--max-old-space-size=6656'
          TEST_SUITE: src/__tests__/default-ddb-canary.test.ts
          CLI_REGION: eu-west-2
      depend-on:
        - publish_to_local_registry
    - identifier: base_cdk_ap_east_1
      buildspec: codebuild_specs/run_cdk_tests.yml
      env:
        compute-type: BUILD_GENERAL1_MEDIUM
        variables:
          NODE_OPTIONS: '--max-old-space-size=6656'
          TEST_SUITE: src/__tests__/base-cdk.test.ts
          CLI_REGION: ap-east-1
      depend-on:
        - publish_to_local_registry
    - identifier: base_cdk_ap_northeast_1
      buildspec: codebuild_specs/run_cdk_tests.yml
      env:
        compute-type: BUILD_GENERAL1_MEDIUM
        variables:
          NODE_OPTIONS: '--max-old-space-size=6656'
          TEST_SUITE: src/__tests__/base-cdk.test.ts
          CLI_REGION: ap-northeast-1
      depend-on:
        - publish_to_local_registry
    - identifier: base_cdk_ap_northeast_2
      buildspec: codebuild_specs/run_cdk_tests.yml
      env:
        compute-type: BUILD_GENERAL1_MEDIUM
        variables:
          NODE_OPTIONS: '--max-old-space-size=6656'
          TEST_SUITE: src/__tests__/base-cdk.test.ts
          CLI_REGION: ap-northeast-2
      depend-on:
        - publish_to_local_registry
    - identifier: base_cdk_ap_northeast_3
      buildspec: codebuild_specs/run_cdk_tests.yml
      env:
        compute-type: BUILD_GENERAL1_MEDIUM
        variables:
          NODE_OPTIONS: '--max-old-space-size=6656'
          TEST_SUITE: src/__tests__/base-cdk.test.ts
          CLI_REGION: ap-northeast-3
      depend-on:
        - publish_to_local_registry
    - identifier: base_cdk_ap_south_1
      buildspec: codebuild_specs/run_cdk_tests.yml
      env:
        compute-type: BUILD_GENERAL1_MEDIUM
        variables:
          NODE_OPTIONS: '--max-old-space-size=6656'
          TEST_SUITE: src/__tests__/base-cdk.test.ts
          CLI_REGION: ap-south-1
      depend-on:
        - publish_to_local_registry
    - identifier: base_cdk_ap_southeast_1
      buildspec: codebuild_specs/run_cdk_tests.yml
      env:
        compute-type: BUILD_GENERAL1_MEDIUM
        variables:
          NODE_OPTIONS: '--max-old-space-size=6656'
          TEST_SUITE: src/__tests__/base-cdk.test.ts
          CLI_REGION: ap-southeast-1
      depend-on:
        - publish_to_local_registry
    - identifier: base_cdk_ap_southeast_2
      buildspec: codebuild_specs/run_cdk_tests.yml
      env:
        compute-type: BUILD_GENERAL1_MEDIUM
        variables:
          NODE_OPTIONS: '--max-old-space-size=6656'
          TEST_SUITE: src/__tests__/base-cdk.test.ts
          CLI_REGION: ap-southeast-2
      depend-on:
        - publish_to_local_registry
    - identifier: base_cdk_ca_central_1
      buildspec: codebuild_specs/run_cdk_tests.yml
      env:
        compute-type: BUILD_GENERAL1_MEDIUM
        variables:
          NODE_OPTIONS: '--max-old-space-size=6656'
          TEST_SUITE: src/__tests__/base-cdk.test.ts
          CLI_REGION: ca-central-1
      depend-on:
        - publish_to_local_registry
    - identifier: base_cdk_eu_central_1
      buildspec: codebuild_specs/run_cdk_tests.yml
      env:
        compute-type: BUILD_GENERAL1_MEDIUM
        variables:
          NODE_OPTIONS: '--max-old-space-size=6656'
          TEST_SUITE: src/__tests__/base-cdk.test.ts
          CLI_REGION: eu-central-1
      depend-on:
        - publish_to_local_registry
    - identifier: base_cdk_eu_north_1
      buildspec: codebuild_specs/run_cdk_tests.yml
      env:
        compute-type: BUILD_GENERAL1_MEDIUM
        variables:
          NODE_OPTIONS: '--max-old-space-size=6656'
          TEST_SUITE: src/__tests__/base-cdk.test.ts
          CLI_REGION: eu-north-1
      depend-on:
        - publish_to_local_registry
    - identifier: base_cdk_eu_south_1
      buildspec: codebuild_specs/run_cdk_tests.yml
      env:
        compute-type: BUILD_GENERAL1_MEDIUM
        variables:
          NODE_OPTIONS: '--max-old-space-size=6656'
          TEST_SUITE: src/__tests__/base-cdk.test.ts
          CLI_REGION: eu-south-1
      depend-on:
        - publish_to_local_registry
    - identifier: base_cdk_eu_west_1
      buildspec: codebuild_specs/run_cdk_tests.yml
      env:
        compute-type: BUILD_GENERAL1_MEDIUM
        variables:
          NODE_OPTIONS: '--max-old-space-size=6656'
          TEST_SUITE: src/__tests__/base-cdk.test.ts
          CLI_REGION: eu-west-1
      depend-on:
        - publish_to_local_registry
    - identifier: base_cdk_eu_west_2
      buildspec: codebuild_specs/run_cdk_tests.yml
      env:
        compute-type: BUILD_GENERAL1_MEDIUM
        variables:
          NODE_OPTIONS: '--max-old-space-size=6656'
          TEST_SUITE: src/__tests__/base-cdk.test.ts
          CLI_REGION: eu-west-2
      depend-on:
        - publish_to_local_registry
    - identifier: base_cdk_eu_west_3
      buildspec: codebuild_specs/run_cdk_tests.yml
      env:
        compute-type: BUILD_GENERAL1_MEDIUM
        variables:
          NODE_OPTIONS: '--max-old-space-size=6656'
          TEST_SUITE: src/__tests__/base-cdk.test.ts
          CLI_REGION: eu-west-3
      depend-on:
        - publish_to_local_registry
    - identifier: base_cdk_me_south_1
      buildspec: codebuild_specs/run_cdk_tests.yml
      env:
        compute-type: BUILD_GENERAL1_MEDIUM
        variables:
          NODE_OPTIONS: '--max-old-space-size=6656'
          TEST_SUITE: src/__tests__/base-cdk.test.ts
          CLI_REGION: me-south-1
      depend-on:
        - publish_to_local_registry
    - identifier: base_cdk_sa_east_1
      buildspec: codebuild_specs/run_cdk_tests.yml
      env:
        compute-type: BUILD_GENERAL1_MEDIUM
        variables:
          NODE_OPTIONS: '--max-old-space-size=6656'
          TEST_SUITE: src/__tests__/base-cdk.test.ts
          CLI_REGION: sa-east-1
      depend-on:
        - publish_to_local_registry
    - identifier: base_cdk_us_east_1
      buildspec: codebuild_specs/run_cdk_tests.yml
      env:
        compute-type: BUILD_GENERAL1_MEDIUM
        variables:
          NODE_OPTIONS: '--max-old-space-size=6656'
          TEST_SUITE: src/__tests__/base-cdk.test.ts
          CLI_REGION: us-east-1
      depend-on:
        - publish_to_local_registry
    - identifier: base_cdk_us_east_2
      buildspec: codebuild_specs/run_cdk_tests.yml
      env:
        compute-type: BUILD_GENERAL1_MEDIUM
        variables:
          NODE_OPTIONS: '--max-old-space-size=6656'
          TEST_SUITE: src/__tests__/base-cdk.test.ts
          CLI_REGION: us-east-2
      depend-on:
        - publish_to_local_registry
    - identifier: base_cdk_us_west_1
      buildspec: codebuild_specs/run_cdk_tests.yml
      env:
        compute-type: BUILD_GENERAL1_MEDIUM
        variables:
          NODE_OPTIONS: '--max-old-space-size=6656'
          TEST_SUITE: src/__tests__/base-cdk.test.ts
          CLI_REGION: us-west-1
      depend-on:
        - publish_to_local_registry
    - identifier: base_cdk_us_west_2
      buildspec: codebuild_specs/run_cdk_tests.yml
      env:
        compute-type: BUILD_GENERAL1_MEDIUM
        variables:
          NODE_OPTIONS: '--max-old-space-size=6656'
          TEST_SUITE: src/__tests__/base-cdk.test.ts
          CLI_REGION: us-west-2
      depend-on:
        - publish_to_local_registry
    - identifier: amplify_table_4
      buildspec: codebuild_specs/run_cdk_tests.yml
      env:
        compute-type: BUILD_GENERAL1_MEDIUM
        variables:
          NODE_OPTIONS: '--max-old-space-size=6656'
          TEST_SUITE: src/__tests__/amplify-table-4.test.ts
          CLI_REGION: me-south-1
      depend-on:
        - publish_to_local_registry
    - identifier: amplify_table_3
      buildspec: codebuild_specs/run_cdk_tests.yml
      env:
        compute-type: BUILD_GENERAL1_MEDIUM
        variables:
          NODE_OPTIONS: '--max-old-space-size=6656'
          TEST_SUITE: src/__tests__/amplify-table-3.test.ts
          CLI_REGION: sa-east-1
      depend-on:
        - publish_to_local_registry
    - identifier: amplify_table_2
      buildspec: codebuild_specs/run_cdk_tests.yml
      env:
        compute-type: BUILD_GENERAL1_MEDIUM
        variables:
          NODE_OPTIONS: '--max-old-space-size=6656'
          TEST_SUITE: src/__tests__/amplify-table-2.test.ts
          CLI_REGION: us-east-1
      depend-on:
        - publish_to_local_registry
    - identifier: amplify_table_1
      buildspec: codebuild_specs/run_cdk_tests.yml
      env:
        compute-type: BUILD_GENERAL1_MEDIUM
        variables:
          NODE_OPTIONS: '--max-old-space-size=6656'
          TEST_SUITE: src/__tests__/amplify-table-1.test.ts
          CLI_REGION: us-east-2
      depend-on:
        - publish_to_local_registry
    - identifier: amplify_ddb_canary
      buildspec: codebuild_specs/run_cdk_tests.yml
      env:
        compute-type: BUILD_GENERAL1_MEDIUM
        variables:
          NODE_OPTIONS: '--max-old-space-size=6656'
          TEST_SUITE: src/__tests__/amplify-ddb-canary.test.ts
          CLI_REGION: us-west-1
      depend-on:
        - publish_to_local_registry
    - identifier: all_auth_modes
      buildspec: codebuild_specs/run_cdk_tests.yml
      env:
        compute-type: BUILD_GENERAL1_MEDIUM
        variables:
          NODE_OPTIONS: '--max-old-space-size=6656'
          TEST_SUITE: src/__tests__/all-auth-modes.test.ts
          CLI_REGION: us-west-2
      depend-on:
        - publish_to_local_registry
    - identifier: admin_role
      buildspec: codebuild_specs/run_cdk_tests.yml
      env:
        compute-type: BUILD_GENERAL1_MEDIUM
        variables:
          NODE_OPTIONS: '--max-old-space-size=6656'
          TEST_SUITE: src/__tests__/admin-role.test.ts
          CLI_REGION: ap-east-1
      depend-on:
        - publish_to_local_registry
    - identifier: sql_custom_ssl
      buildspec: codebuild_specs/run_cdk_tests.yml
      env:
        compute-type: BUILD_GENERAL1_MEDIUM
        variables:
          NODE_OPTIONS: '--max-old-space-size=6656'
          TEST_SUITE: src/__tests__/sql-custom-ssl/sql-custom-ssl.test.ts
          CLI_REGION: eu-central-1
      depend-on:
        - publish_to_local_registry
    - identifier: restricted_field_auth_gen2
      buildspec: codebuild_specs/run_cdk_tests.yml
      env:
        compute-type: BUILD_GENERAL1_MEDIUM
        variables:
          NODE_OPTIONS: '--max-old-space-size=6656'
          TEST_SUITE: >-
            src/__tests__/restricted-field-auth/restricted-field-auth-gen2.test.ts
          CLI_REGION: ap-southeast-1
      depend-on:
        - publish_to_local_registry
    - identifier: restricted_field_auth_gen1
      buildspec: codebuild_specs/run_cdk_tests.yml
      env:
        compute-type: BUILD_GENERAL1_MEDIUM
        variables:
          NODE_OPTIONS: '--max-old-space-size=6656'
          TEST_SUITE: >-
            src/__tests__/restricted-field-auth/restricted-field-auth-gen1.test.ts
          CLI_REGION: ap-southeast-2
      depend-on:
        - publish_to_local_registry
    - identifier: restricted_field_auth_gen2_subscriptions_off
      buildspec: codebuild_specs/run_cdk_tests.yml
      env:
        compute-type: BUILD_GENERAL1_MEDIUM
        variables:
          NODE_OPTIONS: '--max-old-space-size=6656'
          TEST_SUITE: >-
            src/__tests__/restricted-field-auth/subscriptions-off/restricted-field-auth-gen2-subscriptions-off.test.ts
          CLI_REGION: ca-central-1
      depend-on:
        - publish_to_local_registry
    - identifier: restricted_field_auth_gen1_subscriptions_off
      buildspec: codebuild_specs/run_cdk_tests.yml
      env:
        compute-type: BUILD_GENERAL1_MEDIUM
        variables:
          NODE_OPTIONS: '--max-old-space-size=6656'
          TEST_SUITE: >-
            src/__tests__/restricted-field-auth/subscriptions-off/restricted-field-auth-gen1-subscriptions-off.test.ts
          CLI_REGION: eu-central-1
      depend-on:
        - publish_to_local_registry
    - identifier: references_sqlprimary_sqlrelated
      buildspec: codebuild_specs/run_cdk_tests.yml
      env:
        compute-type: BUILD_GENERAL1_MEDIUM
        variables:
          NODE_OPTIONS: '--max-old-space-size=6656'
          TEST_SUITE: >-
            src/__tests__/relationships/references/references-sqlprimary-sqlrelated.test.ts
          CLI_REGION: ap-southeast-2
      depend-on:
        - publish_to_local_registry
    - identifier: references_sqlprimary_ddbrelated
      buildspec: codebuild_specs/run_cdk_tests.yml
      env:
        compute-type: BUILD_GENERAL1_MEDIUM
        variables:
          NODE_OPTIONS: '--max-old-space-size=6656'
          TEST_SUITE: >-
            src/__tests__/relationships/references/references-sqlprimary-ddbrelated.test.ts
          CLI_REGION: ca-central-1
      depend-on:
        - publish_to_local_registry
    - identifier: references_ddbprimary_sqlrelated
      buildspec: codebuild_specs/run_cdk_tests.yml
      env:
        compute-type: BUILD_GENERAL1_MEDIUM
        variables:
          NODE_OPTIONS: '--max-old-space-size=6656'
          TEST_SUITE: >-
            src/__tests__/relationships/references/references-ddbprimary-sqlrelated.test.ts
          CLI_REGION: eu-central-1
      depend-on:
        - publish_to_local_registry
    - identifier: references_ddbprimary_ddbrelated
      buildspec: codebuild_specs/run_cdk_tests.yml
      env:
        compute-type: BUILD_GENERAL1_MEDIUM
        variables:
          NODE_OPTIONS: '--max-old-space-size=6656'
          TEST_SUITE: >-
            src/__tests__/relationships/references/references-ddbprimary-ddbrelated.test.ts
          CLI_REGION: eu-north-1
      depend-on:
        - publish_to_local_registry
    - identifier: recursive_relationships_sql
      buildspec: codebuild_specs/run_cdk_tests.yml
      env:
        compute-type: BUILD_GENERAL1_MEDIUM
        variables:
          NODE_OPTIONS: '--max-old-space-size=6656'
          TEST_SUITE: >-
            src/__tests__/relationships/recursive/recursive-relationships-sql.test.ts
          CLI_REGION: eu-south-1
      depend-on:
        - publish_to_local_registry
    - identifier: recursive_relationships_ddb
      buildspec: codebuild_specs/run_cdk_tests.yml
      env:
        compute-type: BUILD_GENERAL1_MEDIUM
        variables:
          NODE_OPTIONS: '--max-old-space-size=6656'
          TEST_SUITE: >-
            src/__tests__/relationships/recursive/recursive-relationships-ddb.test.ts
          CLI_REGION: eu-west-1
      depend-on:
        - publish_to_local_registry
    - identifier: uuid_pk_sqlprimary_sqlrelated
      buildspec: codebuild_specs/run_cdk_tests.yml
      env:
        compute-type: BUILD_GENERAL1_MEDIUM
        variables:
          NODE_OPTIONS: '--max-old-space-size=6656'
          TEST_SUITE: >-
            src/__tests__/relationships/postgres-uuid-pk/uuid-pk-sqlprimary-sqlrelated.test.ts
          CLI_REGION: eu-west-2
      depend-on:
        - publish_to_local_registry
    - identifier: uuid_pk_sqlprimary_ddbrelated
      buildspec: codebuild_specs/run_cdk_tests.yml
      env:
        compute-type: BUILD_GENERAL1_MEDIUM
        variables:
          NODE_OPTIONS: '--max-old-space-size=6656'
          TEST_SUITE: >-
            src/__tests__/relationships/postgres-uuid-pk/uuid-pk-sqlprimary-ddbrelated.test.ts
          CLI_REGION: eu-west-3
      depend-on:
        - publish_to_local_registry
    - identifier: uuid_pk_ddbprimary_sqlrelated
      buildspec: codebuild_specs/run_cdk_tests.yml
      env:
        compute-type: BUILD_GENERAL1_MEDIUM
        variables:
          NODE_OPTIONS: '--max-old-space-size=6656'
          TEST_SUITE: >-
            src/__tests__/relationships/postgres-uuid-pk/uuid-pk-ddbprimary-sqlrelated.test.ts
          CLI_REGION: me-south-1
      depend-on:
        - publish_to_local_registry
    - identifier: multi_relationship_sqlprimary_sqlrelated
      buildspec: codebuild_specs/run_cdk_tests.yml
      env:
        compute-type: BUILD_GENERAL1_MEDIUM
        variables:
          NODE_OPTIONS: '--max-old-space-size=6656'
          TEST_SUITE: >-
            src/__tests__/relationships/multi-relationship/multi-relationship-sqlprimary-sqlrelated.test.ts
          CLI_REGION: sa-east-1
      depend-on:
        - publish_to_local_registry
    - identifier: multi_relationship_sqlprimary_ddbrelated
      buildspec: codebuild_specs/run_cdk_tests.yml
      env:
        compute-type: BUILD_GENERAL1_MEDIUM
        variables:
          NODE_OPTIONS: '--max-old-space-size=6656'
          TEST_SUITE: >-
            src/__tests__/relationships/multi-relationship/multi-relationship-sqlprimary-ddbrelated.test.ts
          CLI_REGION: us-east-1
      depend-on:
        - publish_to_local_registry
    - identifier: multi_relationship_ddbprimary_sqlrelated
      buildspec: codebuild_specs/run_cdk_tests.yml
      env:
        compute-type: BUILD_GENERAL1_MEDIUM
        variables:
          NODE_OPTIONS: '--max-old-space-size=6656'
          TEST_SUITE: >-
            src/__tests__/relationships/multi-relationship/multi-relationship-ddbprimary-sqlrelated.test.ts
          CLI_REGION: us-east-2
      depend-on:
        - publish_to_local_registry
    - identifier: multi_relationship_ddbprimary_ddbrelated
      buildspec: codebuild_specs/run_cdk_tests.yml
      env:
        compute-type: BUILD_GENERAL1_MEDIUM
        variables:
          NODE_OPTIONS: '--max-old-space-size=6656'
          TEST_SUITE: >-
            src/__tests__/relationships/multi-relationship/multi-relationship-ddbprimary-ddbrelated.test.ts
          CLI_REGION: us-west-1
      depend-on:
        - publish_to_local_registry
    - identifier: relationships_gen1
      buildspec: codebuild_specs/run_cdk_tests.yml
      env:
        compute-type: BUILD_GENERAL1_MEDIUM
        variables:
          NODE_OPTIONS: '--max-old-space-size=6656'
          TEST_SUITE: src/__tests__/relationships/gen1/relationships-gen1.test.ts
          CLI_REGION: us-west-2
      depend-on:
        - publish_to_local_registry
    - identifier: assoc_field_subscriptions_off
      buildspec: codebuild_specs/run_cdk_tests.yml
      env:
        compute-type: BUILD_GENERAL1_MEDIUM
        variables:
          NODE_OPTIONS: '--max-old-space-size=6656'
          TEST_SUITE: >-
            src/__tests__/owner-auth/subscriptions-off/assoc-field-subscriptions-off.test.ts
          CLI_REGION: ap-south-1
      depend-on:
        - publish_to_local_registry
    - identifier: bind_sql_ids
      buildspec: codebuild_specs/run_cdk_tests.yml
      env:
        compute-type: BUILD_GENERAL1_MEDIUM
        variables:
          NODE_OPTIONS: '--max-old-space-size=6656'
          TEST_SUITE: src/__tests__/owner-auth/bind-sql-ids/bind-sql-ids.test.ts
          CLI_REGION: ap-southeast-1
      depend-on:
        - publish_to_local_registry
    - identifier: assoc_field_sqlprimary_sqlrelated
      buildspec: codebuild_specs/run_cdk_tests.yml
      env:
        compute-type: BUILD_GENERAL1_MEDIUM
        variables:
          NODE_OPTIONS: '--max-old-space-size=6656'
          TEST_SUITE: >-
            src/__tests__/owner-auth/assoc-field/assoc-field-sqlprimary-sqlrelated.test.ts
          CLI_REGION: ap-southeast-2
      depend-on:
        - publish_to_local_registry
    - identifier: assoc_field_sqlprimary_ddbrelated
      buildspec: codebuild_specs/run_cdk_tests.yml
      env:
        compute-type: BUILD_GENERAL1_MEDIUM
        variables:
          NODE_OPTIONS: '--max-old-space-size=6656'
          TEST_SUITE: >-
            src/__tests__/owner-auth/assoc-field/assoc-field-sqlprimary-ddbrelated.test.ts
          CLI_REGION: ca-central-1
      depend-on:
        - publish_to_local_registry
    - identifier: assoc_field_ddbprimary_sqlrelated
      buildspec: codebuild_specs/run_cdk_tests.yml
      env:
        compute-type: BUILD_GENERAL1_MEDIUM
        variables:
          NODE_OPTIONS: '--max-old-space-size=6656'
          TEST_SUITE: >-
            src/__tests__/owner-auth/assoc-field/assoc-field-ddbprimary-sqlrelated.test.ts
          CLI_REGION: eu-central-1
      depend-on:
        - publish_to_local_registry
    - identifier: assoc_field_ddbprimary_ddbrelated
      buildspec: codebuild_specs/run_cdk_tests.yml
      env:
        compute-type: BUILD_GENERAL1_MEDIUM
        variables:
          NODE_OPTIONS: '--max-old-space-size=6656'
          TEST_SUITE: >-
            src/__tests__/owner-auth/assoc-field/assoc-field-ddbprimary-ddbrelated.test.ts
          CLI_REGION: eu-north-1
      depend-on:
        - publish_to_local_registry
    - identifier: static_group_auth_sqlprimary_sqlrelated_subscriptions_off
      buildspec: codebuild_specs/run_cdk_tests.yml
      env:
        compute-type: BUILD_GENERAL1_MEDIUM
        variables:
          NODE_OPTIONS: '--max-old-space-size=6656'
          TEST_SUITE: >-
            src/__tests__/group-auth/subscriptions-off/static-group-auth/static-group-auth-sqlprimary-sqlrelated-subscriptions-off.test.ts
<<<<<<< HEAD
          CLI_REGION: eu-west-2
=======
          CLI_REGION: eu-south-1
>>>>>>> 8da7802b
      depend-on:
        - publish_to_local_registry
    - identifier: static_group_auth_sqlprimary_ddbrelated_subscriptions_off
      buildspec: codebuild_specs/run_cdk_tests.yml
      env:
        compute-type: BUILD_GENERAL1_MEDIUM
        variables:
          NODE_OPTIONS: '--max-old-space-size=6656'
          TEST_SUITE: >-
            src/__tests__/group-auth/subscriptions-off/static-group-auth/static-group-auth-sqlprimary-ddbrelated-subscriptions-off.test.ts
<<<<<<< HEAD
          CLI_REGION: eu-west-3
=======
          CLI_REGION: eu-west-1
>>>>>>> 8da7802b
      depend-on:
        - publish_to_local_registry
    - identifier: static_group_auth_ddbprimary_sqlrelated_subscriptions_off
      buildspec: codebuild_specs/run_cdk_tests.yml
      env:
        compute-type: BUILD_GENERAL1_MEDIUM
        variables:
          NODE_OPTIONS: '--max-old-space-size=6656'
          TEST_SUITE: >-
            src/__tests__/group-auth/subscriptions-off/static-group-auth/static-group-auth-ddbprimary-sqlrelated-subscriptions-off.test.ts
<<<<<<< HEAD
          CLI_REGION: me-south-1
=======
          CLI_REGION: eu-west-2
>>>>>>> 8da7802b
      depend-on:
        - publish_to_local_registry
    - identifier: static_group_auth_ddbprimary_ddbrelated_subscriptions_off
      buildspec: codebuild_specs/run_cdk_tests.yml
      env:
        compute-type: BUILD_GENERAL1_MEDIUM
        variables:
          NODE_OPTIONS: '--max-old-space-size=6656'
          TEST_SUITE: >-
            src/__tests__/group-auth/subscriptions-off/static-group-auth/static-group-auth-ddbprimary-ddbrelated-subscriptions-off.test.ts
<<<<<<< HEAD
          CLI_REGION: sa-east-1
=======
          CLI_REGION: eu-west-3
>>>>>>> 8da7802b
      depend-on:
        - publish_to_local_registry
    - identifier: dynamic_group_auth_sqlprimary_sqlrelated_subscriptions_off
      buildspec: codebuild_specs/run_cdk_tests.yml
      env:
        compute-type: BUILD_GENERAL1_MEDIUM
        variables:
          NODE_OPTIONS: '--max-old-space-size=6656'
          TEST_SUITE: >-
            src/__tests__/group-auth/subscriptions-off/dynamic-group-auth/dynamic-group-auth-sqlprimary-sqlrelated-subscriptions-off.test.ts
<<<<<<< HEAD
          CLI_REGION: us-east-1
=======
          CLI_REGION: me-south-1
>>>>>>> 8da7802b
      depend-on:
        - publish_to_local_registry
    - identifier: dynamic_group_auth_sqlprimary_ddbrelated_subscriptions_off
      buildspec: codebuild_specs/run_cdk_tests.yml
      env:
        compute-type: BUILD_GENERAL1_MEDIUM
        variables:
          NODE_OPTIONS: '--max-old-space-size=6656'
          TEST_SUITE: >-
            src/__tests__/group-auth/subscriptions-off/dynamic-group-auth/dynamic-group-auth-sqlprimary-ddbrelated-subscriptions-off.test.ts
<<<<<<< HEAD
          CLI_REGION: us-east-2
=======
          CLI_REGION: sa-east-1
>>>>>>> 8da7802b
      depend-on:
        - publish_to_local_registry
    - identifier: dynamic_group_auth_ddbprimary_sqlrelated_subscriptions_off
      buildspec: codebuild_specs/run_cdk_tests.yml
      env:
        compute-type: BUILD_GENERAL1_MEDIUM
        variables:
          NODE_OPTIONS: '--max-old-space-size=6656'
          TEST_SUITE: >-
            src/__tests__/group-auth/subscriptions-off/dynamic-group-auth/dynamic-group-auth-ddbprimary-sqlrelated-subscriptions-off.test.ts
<<<<<<< HEAD
          CLI_REGION: us-west-1
=======
          CLI_REGION: us-east-1
>>>>>>> 8da7802b
      depend-on:
        - publish_to_local_registry
    - identifier: dynamic_group_auth_ddbprimary_ddbrelated_subscriptions_off
      buildspec: codebuild_specs/run_cdk_tests.yml
      env:
        compute-type: BUILD_GENERAL1_MEDIUM
        variables:
          NODE_OPTIONS: '--max-old-space-size=6656'
          TEST_SUITE: >-
            src/__tests__/group-auth/subscriptions-off/dynamic-group-auth/dynamic-group-auth-ddbprimary-ddbrelated-subscriptions-off.test.ts
<<<<<<< HEAD
          CLI_REGION: us-west-2
=======
          CLI_REGION: us-east-2
>>>>>>> 8da7802b
      depend-on:
        - publish_to_local_registry
    - identifier: static_group_auth_sqlprimary_sqlrelated
      buildspec: codebuild_specs/run_cdk_tests.yml
      env:
        compute-type: BUILD_GENERAL1_MEDIUM
        variables:
          NODE_OPTIONS: '--max-old-space-size=6656'
          TEST_SUITE: >-
            src/__tests__/group-auth/static-group-auth/static-group-auth-sqlprimary-sqlrelated.test.ts
<<<<<<< HEAD
          CLI_REGION: ap-northeast-1
=======
          CLI_REGION: us-west-1
>>>>>>> 8da7802b
      depend-on:
        - publish_to_local_registry
    - identifier: static_group_auth_sqlprimary_ddbrelated
      buildspec: codebuild_specs/run_cdk_tests.yml
      env:
        compute-type: BUILD_GENERAL1_MEDIUM
        variables:
          NODE_OPTIONS: '--max-old-space-size=6656'
          TEST_SUITE: >-
            src/__tests__/group-auth/static-group-auth/static-group-auth-sqlprimary-ddbrelated.test.ts
<<<<<<< HEAD
          CLI_REGION: ap-northeast-2
=======
          CLI_REGION: us-west-2
>>>>>>> 8da7802b
      depend-on:
        - publish_to_local_registry
    - identifier: static_group_auth_ddbprimary_sqlrelated
      buildspec: codebuild_specs/run_cdk_tests.yml
      env:
        compute-type: BUILD_GENERAL1_MEDIUM
        variables:
          NODE_OPTIONS: '--max-old-space-size=6656'
          TEST_SUITE: >-
            src/__tests__/group-auth/static-group-auth/static-group-auth-ddbprimary-sqlrelated.test.ts
<<<<<<< HEAD
          CLI_REGION: ap-south-1
=======
          CLI_REGION: ap-northeast-1
>>>>>>> 8da7802b
      depend-on:
        - publish_to_local_registry
    - identifier: static_group_auth_ddbprimary_ddbrelated
      buildspec: codebuild_specs/run_cdk_tests.yml
      env:
        compute-type: BUILD_GENERAL1_MEDIUM
        variables:
          NODE_OPTIONS: '--max-old-space-size=6656'
          TEST_SUITE: >-
            src/__tests__/group-auth/static-group-auth/static-group-auth-ddbprimary-ddbrelated.test.ts
<<<<<<< HEAD
          CLI_REGION: ap-southeast-1
=======
          CLI_REGION: ap-northeast-2
>>>>>>> 8da7802b
      depend-on:
        - publish_to_local_registry
    - identifier: dynamic_group_auth_sqlprimary_sqlrelated
      buildspec: codebuild_specs/run_cdk_tests.yml
      env:
        compute-type: BUILD_GENERAL1_MEDIUM
        variables:
          NODE_OPTIONS: '--max-old-space-size=6656'
          TEST_SUITE: >-
            src/__tests__/group-auth/dynamic-group-auth/dynamic-group-auth-sqlprimary-sqlrelated.test.ts
<<<<<<< HEAD
          CLI_REGION: ap-southeast-2
=======
          CLI_REGION: ap-northeast-3
>>>>>>> 8da7802b
      depend-on:
        - publish_to_local_registry
    - identifier: dynamic_group_auth_sqlprimary_ddbrelated
      buildspec: codebuild_specs/run_cdk_tests.yml
      env:
        compute-type: BUILD_GENERAL1_MEDIUM
        variables:
          NODE_OPTIONS: '--max-old-space-size=6656'
          TEST_SUITE: >-
            src/__tests__/group-auth/dynamic-group-auth/dynamic-group-auth-sqlprimary-ddbrelated.test.ts
<<<<<<< HEAD
          CLI_REGION: ca-central-1
=======
          CLI_REGION: ap-south-1
>>>>>>> 8da7802b
      depend-on:
        - publish_to_local_registry
    - identifier: dynamic_group_auth_ddbprimary_sqlrelated
      buildspec: codebuild_specs/run_cdk_tests.yml
      env:
        compute-type: BUILD_GENERAL1_MEDIUM
        variables:
          NODE_OPTIONS: '--max-old-space-size=6656'
          TEST_SUITE: >-
            src/__tests__/group-auth/dynamic-group-auth/dynamic-group-auth-ddbprimary-sqlrelated.test.ts
<<<<<<< HEAD
          CLI_REGION: eu-central-1
=======
          CLI_REGION: ap-southeast-1
>>>>>>> 8da7802b
      depend-on:
        - publish_to_local_registry
    - identifier: dynamic_group_auth_ddbprimary_ddbrelated
      buildspec: codebuild_specs/run_cdk_tests.yml
      env:
        compute-type: BUILD_GENERAL1_MEDIUM
        variables:
          NODE_OPTIONS: '--max-old-space-size=6656'
          TEST_SUITE: >-
            src/__tests__/group-auth/dynamic-group-auth/dynamic-group-auth-ddbprimary-ddbrelated.test.ts
<<<<<<< HEAD
          CLI_REGION: eu-north-1
=======
          CLI_REGION: ap-southeast-2
>>>>>>> 8da7802b
      depend-on:
        - publish_to_local_registry
    - identifier: generation
      buildspec: codebuild_specs/run_cdk_tests.yml
      env:
        compute-type: BUILD_GENERAL1_MEDIUM
        variables:
          NODE_OPTIONS: '--max-old-space-size=6656'
          TEST_SUITE: src/__tests__/generations/generation.test.ts
          CLI_REGION: us-west-2
          USE_PARENT_ACCOUNT: 1
      depend-on:
        - publish_to_local_registry
    - identifier: single_gsi_100k_records
      buildspec: codebuild_specs/run_cdk_tests.yml
      env:
        compute-type: BUILD_GENERAL1_MEDIUM
        variables:
          NODE_OPTIONS: '--max-old-space-size=6656'
          TEST_SUITE: src/__tests__/deploy-velocity/single-gsi-100k-records.test.ts
<<<<<<< HEAD
          CLI_REGION: eu-north-1
=======
          CLI_REGION: ap-southeast-2
>>>>>>> 8da7802b
      depend-on:
        - publish_to_local_registry
    - identifier: replace_2_gsis_update_attr_100k_records
      buildspec: codebuild_specs/run_cdk_tests.yml
      env:
        compute-type: BUILD_GENERAL1_MEDIUM
        variables:
          NODE_OPTIONS: '--max-old-space-size=6656'
          TEST_SUITE: >-
            src/__tests__/deploy-velocity/replace-2-gsis-update-attr-100k-records.test.ts
<<<<<<< HEAD
          CLI_REGION: eu-south-1
=======
          CLI_REGION: ca-central-1
>>>>>>> 8da7802b
      depend-on:
        - publish_to_local_registry
    - identifier: replace_2_gsis_100k_records
      buildspec: codebuild_specs/run_cdk_tests.yml
      env:
        compute-type: BUILD_GENERAL1_MEDIUM
        variables:
          NODE_OPTIONS: '--max-old-space-size=6656'
          TEST_SUITE: src/__tests__/deploy-velocity/replace-2-gsis-100k-records.test.ts
<<<<<<< HEAD
          CLI_REGION: eu-west-1
=======
          CLI_REGION: eu-central-1
>>>>>>> 8da7802b
      depend-on:
        - publish_to_local_registry
    - identifier: 3_gsis_100k_records
      buildspec: codebuild_specs/run_cdk_tests.yml
      env:
        compute-type: BUILD_GENERAL1_MEDIUM
        variables:
          NODE_OPTIONS: '--max-old-space-size=6656'
          TEST_SUITE: src/__tests__/deploy-velocity/3-gsis-100k-records.test.ts
<<<<<<< HEAD
          CLI_REGION: eu-west-2
=======
          CLI_REGION: eu-north-1
>>>>>>> 8da7802b
      depend-on:
        - publish_to_local_registry
    - identifier: conversation
      buildspec: codebuild_specs/run_cdk_tests.yml
      env:
        compute-type: BUILD_GENERAL1_MEDIUM
        variables:
          NODE_OPTIONS: '--max-old-space-size=6656'
          TEST_SUITE: src/__tests__/conversations/conversation.test.ts
          CLI_REGION: us-west-2
          USE_PARENT_ACCOUNT: 1
      depend-on:
        - publish_to_local_registry
    - identifier: >-
        NonModelAuthV2Function_TransformerOptionsV2_PredictionsTransformerV2Tests_DefaultValueTransformer_PerFieldAuthV2TransformerWith
      buildspec: codebuild_specs/graphql_e2e_tests.yml
      env:
        compute-type: BUILD_GENERAL1_LARGE
        variables:
          NODE_OPTIONS: '--max-old-space-size=14848'
          TEST_SUITE: >-
            src/__tests__/NonModelAuthV2Function.e2e.test.ts|src/__tests__/TransformerOptionsV2.e2e.test.ts|src/__tests__/PredictionsTransformerV2Tests.e2e.test.ts|src/__tests__/DefaultValueTransformer.e2e.test.ts|src/__tests__/PerFieldAuthV2TransformerWithFF.e2e.test.ts
          CLI_REGION: ap-northeast-3
      depend-on:
        - publish_to_local_registry
    - identifier: >-
        PerFieldAuthV2Transformer_BelongsToTransformerV2_RelationalWithAuthV2WithFF_IndexWithAuthV2_IndexWithAuthV2WithFF
      buildspec: codebuild_specs/graphql_e2e_tests.yml
      env:
        compute-type: BUILD_GENERAL1_LARGE
        variables:
          NODE_OPTIONS: '--max-old-space-size=14848'
          TEST_SUITE: >-
            src/__tests__/PerFieldAuthV2Transformer.e2e.test.ts|src/__tests__/BelongsToTransformerV2.e2e.test.ts|src/__tests__/RelationalWithAuthV2WithFF.e2e.test.ts|src/__tests__/IndexWithAuthV2.e2e.test.ts|src/__tests__/IndexWithAuthV2WithFF.e2e.test.ts
          CLI_REGION: ap-south-1
      depend-on:
        - publish_to_local_registry
    - identifier: >-
        SubscriptionsWithAuthV2WithFF_MultiAuthV2Transformer_ModelTransformer_SubscriptionsWithAuthV2_RelationalWithAuthV2
      buildspec: codebuild_specs/graphql_e2e_tests.yml
      env:
        compute-type: BUILD_GENERAL1_LARGE
        variables:
          NODE_OPTIONS: '--max-old-space-size=14848'
          TEST_SUITE: >-
            src/__tests__/SubscriptionsWithAuthV2WithFF.e2e.test.ts|src/__tests__/MultiAuthV2Transformer.e2e.test.ts|src/__tests__/ModelTransformer.e2e.test.ts|src/__tests__/SubscriptionsWithAuthV2.e2e.test.ts|src/__tests__/RelationalWithAuthV2.e2e.test.ts
          CLI_REGION: ap-southeast-1
      depend-on:
        - publish_to_local_registry
    - identifier: >-
        MapsToTransformer_MultiAuthV2TransformerWithFF_AuthV2Transformer_AuthV2ExhaustiveT1B_AuthV2ExhaustiveT1A
      buildspec: codebuild_specs/graphql_e2e_tests.yml
      env:
        compute-type: BUILD_GENERAL1_LARGE
        variables:
          NODE_OPTIONS: '--max-old-space-size=14848'
          TEST_SUITE: >-
            src/__tests__/MapsToTransformer.e2e.test.ts|src/__tests__/MultiAuthV2TransformerWithFF.e2e.test.ts|src/__tests__/AuthV2Transformer.e2e.test.ts|src/__tests__/AuthV2ExhaustiveT1B.test.ts|src/__tests__/AuthV2ExhaustiveT1A.test.ts
          CLI_REGION: ap-southeast-2
      depend-on:
        - publish_to_local_registry
    - identifier: >-
        AuthV2TransformerWithFF_SubscriptionsRuntimeFiltering_AuthV2ExhaustiveT2A_AuthV2ExhaustiveT1C_AuthV2ExhaustiveT1D
      buildspec: codebuild_specs/graphql_e2e_tests.yml
      env:
        compute-type: BUILD_GENERAL1_LARGE
        variables:
          NODE_OPTIONS: '--max-old-space-size=14848'
          TEST_SUITE: >-
            src/__tests__/AuthV2TransformerWithFF.e2e.test.ts|src/__tests__/SubscriptionsRuntimeFiltering.e2e.test.ts|src/__tests__/AuthV2ExhaustiveT2A.test.ts|src/__tests__/AuthV2ExhaustiveT1C.test.ts|src/__tests__/AuthV2ExhaustiveT1D.test.ts
          CLI_REGION: ca-central-1
      depend-on:
        - publish_to_local_registry
    - identifier: >-
        AuthV2ExhaustiveT2B_AuthV2ExhaustiveT2D_AuthV2ExhaustiveT2C_RelationalWithAuthV2Redacted_RelationalWithAuthV2NonRedacted
      buildspec: codebuild_specs/graphql_e2e_tests.yml
      env:
        compute-type: BUILD_GENERAL1_LARGE
        variables:
          NODE_OPTIONS: '--max-old-space-size=14848'
          TEST_SUITE: >-
            src/__tests__/AuthV2ExhaustiveT2B.test.ts|src/__tests__/AuthV2ExhaustiveT2D.test.ts|src/__tests__/AuthV2ExhaustiveT2C.test.ts|src/__tests__/RelationalWithAuthV2Redacted.e2e.test.ts|src/__tests__/RelationalWithAuthV2NonRedacted.e2e.test.ts
          CLI_REGION: eu-central-1
      depend-on:
        - publish_to_local_registry
    - identifier: >-
        AuthV2TransformerIAM_AuthV2ExhaustiveT3D_AuthV2ExhaustiveT3C_AuthV2ExhaustiveT3B_AuthV2ExhaustiveT3A
      buildspec: codebuild_specs/graphql_e2e_tests.yml
      env:
        compute-type: BUILD_GENERAL1_LARGE
        variables:
          NODE_OPTIONS: '--max-old-space-size=14848'
          TEST_SUITE: >-
            src/__tests__/AuthV2TransformerIAM.test.ts|src/__tests__/AuthV2ExhaustiveT3D.test.ts|src/__tests__/AuthV2ExhaustiveT3C.test.ts|src/__tests__/AuthV2ExhaustiveT3B.test.ts|src/__tests__/AuthV2ExhaustiveT3A.test.ts
          CLI_REGION: eu-north-1
      depend-on:
        - publish_to_local_registry
    - identifier: >-
        SearchableModelTransformerV2_SearchableWithAuthV2WithFF_SearchableWithAuthV2
      buildspec: codebuild_specs/graphql_e2e_tests.yml
      env:
        compute-type: BUILD_GENERAL1_LARGE
        variables:
          NODE_OPTIONS: '--max-old-space-size=14848'
          TEST_SUITE: >-
            src/__tests__/SearchableModelTransformerV2.e2e.test.ts|src/__tests__/SearchableWithAuthV2WithFF.e2e.test.ts|src/__tests__/SearchableWithAuthV2.e2e.test.ts
          CLI_REGION: eu-west-2
      depend-on:
        - publish_to_local_registry
    - identifier: FunctionTransformerTestsV2
      buildspec: codebuild_specs/graphql_e2e_tests.yml
      env:
        compute-type: BUILD_GENERAL1_MEDIUM
        variables:
          NODE_OPTIONS: '--max-old-space-size=6656'
          TEST_SUITE: src/__tests__/FunctionTransformerTestsV2.e2e.test.ts
          CLI_REGION: ap-northeast-3
          USE_PARENT_ACCOUNT: 1
      depend-on:
        - publish_to_local_registry
    - identifier: HttpTransformerV2
      buildspec: codebuild_specs/graphql_e2e_tests.yml
      env:
        compute-type: BUILD_GENERAL1_MEDIUM
        variables:
          NODE_OPTIONS: '--max-old-space-size=6656'
          TEST_SUITE: src/__tests__/HttpTransformerV2.e2e.test.ts
          CLI_REGION: ap-northeast-3
      depend-on:
        - publish_to_local_registry
    - identifier: cleanup_e2e_resources
      buildspec: codebuild_specs/cleanup_e2e_resources.yml
      env:
        compute-type: BUILD_GENERAL1_SMALL
      depend-on:
        - >-
          custom_transformers_invalid_input_arguments_schema_data_access_patterns_schema_predictions_function_10<|MERGE_RESOLUTION|>--- conflicted
+++ resolved
@@ -774,13 +774,8 @@
         variables:
           NODE_OPTIONS: '--max-old-space-size=14848'
           TEST_SUITE: >-
-<<<<<<< HEAD
             src/__tests__/add-resources.test.ts|src/__tests__/migration/references-migration.test.ts|src/__tests__/migration/migration-validation.test.ts|src/__tests__/migration/many-to-many-migration.test.ts|src/__tests__/migration/base-migration.test.ts
-          CLI_REGION: ap-southeast-2
-=======
-            src/__tests__/add-resources.test.ts|src/__tests__/deploy-velocity-temporarily-disabled/single-gsi-single-record.test.ts|src/__tests__/deploy-velocity-temporarily-disabled/single-gsi-empty-table.test.ts|src/__tests__/deploy-velocity-temporarily-disabled/single-gsi-1k-records.test.ts|src/__tests__/deploy-velocity-temporarily-disabled/single-gsi-10k-records.test.ts
-          CLI_REGION: ap-northeast-2
->>>>>>> 8da7802b
+          CLI_REGION: ap-southeast-1
       depend-on:
         - publish_to_local_registry
     - identifier: >-
@@ -791,13 +786,8 @@
         variables:
           NODE_OPTIONS: '--max-old-space-size=14848'
           TEST_SUITE: >-
-<<<<<<< HEAD
             src/__tests__/deploy-velocity-temporarily-disabled/single-gsi-single-record.test.ts|src/__tests__/deploy-velocity-temporarily-disabled/single-gsi-empty-table.test.ts|src/__tests__/deploy-velocity-temporarily-disabled/single-gsi-1k-records.test.ts|src/__tests__/deploy-velocity-temporarily-disabled/single-gsi-10k-records.test.ts|src/__tests__/deploy-velocity-temporarily-disabled/replace-2-gsis-update-attr-single-record.test.ts
-          CLI_REGION: ap-southeast-1
-=======
-            src/__tests__/deploy-velocity-temporarily-disabled/replace-2-gsis-update-attr-single-record.test.ts|src/__tests__/deploy-velocity-temporarily-disabled/replace-2-gsis-update-attr-empty-table.test.ts|src/__tests__/deploy-velocity-temporarily-disabled/replace-2-gsis-update-attr-1k-records.test.ts|src/__tests__/deploy-velocity-temporarily-disabled/replace-2-gsis-update-attr-10k-records.test.ts|src/__tests__/deploy-velocity-temporarily-disabled/replace-2-gsis-single-record.test.ts
           CLI_REGION: ap-northeast-3
->>>>>>> 8da7802b
       depend-on:
         - publish_to_local_registry
     - identifier: >-
@@ -808,13 +798,8 @@
         variables:
           NODE_OPTIONS: '--max-old-space-size=14848'
           TEST_SUITE: >-
-<<<<<<< HEAD
             src/__tests__/deploy-velocity-temporarily-disabled/replace-2-gsis-update-attr-empty-table.test.ts|src/__tests__/deploy-velocity-temporarily-disabled/replace-2-gsis-update-attr-1k-records.test.ts|src/__tests__/deploy-velocity-temporarily-disabled/replace-2-gsis-update-attr-10k-records.test.ts|src/__tests__/deploy-velocity-temporarily-disabled/replace-2-gsis-single-record.test.ts|src/__tests__/deploy-velocity-temporarily-disabled/replace-2-gsis-empty-table.test.ts
-          CLI_REGION: ap-southeast-2
-=======
-            src/__tests__/deploy-velocity-temporarily-disabled/replace-2-gsis-empty-table.test.ts|src/__tests__/deploy-velocity-temporarily-disabled/replace-2-gsis-1k-records.test.ts|src/__tests__/deploy-velocity-temporarily-disabled/replace-2-gsis-10k-records.test.ts|src/__tests__/deploy-velocity-temporarily-disabled/3-gsis-single-record.test.ts|src/__tests__/deploy-velocity-temporarily-disabled/3-gsis-empty-table.test.ts
           CLI_REGION: ap-south-1
->>>>>>> 8da7802b
       depend-on:
         - publish_to_local_registry
     - identifier: >-
@@ -825,12 +810,19 @@
         variables:
           NODE_OPTIONS: '--max-old-space-size=14848'
           TEST_SUITE: >-
-<<<<<<< HEAD
             src/__tests__/deploy-velocity-temporarily-disabled/replace-2-gsis-1k-records.test.ts|src/__tests__/deploy-velocity-temporarily-disabled/replace-2-gsis-10k-records.test.ts|src/__tests__/deploy-velocity-temporarily-disabled/3-gsis-single-record.test.ts|src/__tests__/deploy-velocity-temporarily-disabled/3-gsis-empty-table.test.ts|src/__tests__/deploy-velocity-temporarily-disabled/3-gsis-1k-records.test.ts
-          CLI_REGION: ca-central-1
-=======
-            src/__tests__/deploy-velocity-temporarily-disabled/3-gsis-1k-records.test.ts|src/__tests__/deploy-velocity-temporarily-disabled/3-gsis-10k-records.test.ts
           CLI_REGION: ap-southeast-1
+      depend-on:
+        - publish_to_local_registry
+    - identifier: 3_gsis_10k_records
+      buildspec: codebuild_specs/run_cdk_tests.yml
+      env:
+        compute-type: BUILD_GENERAL1_LARGE
+        variables:
+          NODE_OPTIONS: '--max-old-space-size=14848'
+          TEST_SUITE: >-
+            src/__tests__/deploy-velocity-temporarily-disabled/3-gsis-10k-records.test.ts
+          CLI_REGION: ap-southeast-2
       depend-on:
         - publish_to_local_registry
     - identifier: sql_pg_userpool_auth
@@ -851,18 +843,6 @@
           NODE_OPTIONS: '--max-old-space-size=6656'
           TEST_SUITE: src/__tests__/sql-pg-oidc-auth.test.ts
           CLI_REGION: ap-south-1
->>>>>>> 8da7802b
-      depend-on:
-        - publish_to_local_registry
-    - identifier: 3_gsis_10k_records
-      buildspec: codebuild_specs/run_cdk_tests.yml
-      env:
-        compute-type: BUILD_GENERAL1_LARGE
-        variables:
-          NODE_OPTIONS: '--max-old-space-size=14848'
-          TEST_SUITE: >-
-            src/__tests__/deploy-velocity-temporarily-disabled/3-gsis-10k-records.test.ts
-          CLI_REGION: eu-central-1
       depend-on:
         - publish_to_local_registry
     - identifier: sql_pg_models
@@ -1506,236 +1486,172 @@
           NODE_OPTIONS: '--max-old-space-size=6656'
           TEST_SUITE: >-
             src/__tests__/group-auth/subscriptions-off/static-group-auth/static-group-auth-sqlprimary-sqlrelated-subscriptions-off.test.ts
-<<<<<<< HEAD
+          CLI_REGION: eu-west-1
+      depend-on:
+        - publish_to_local_registry
+    - identifier: static_group_auth_sqlprimary_ddbrelated_subscriptions_off
+      buildspec: codebuild_specs/run_cdk_tests.yml
+      env:
+        compute-type: BUILD_GENERAL1_MEDIUM
+        variables:
+          NODE_OPTIONS: '--max-old-space-size=6656'
+          TEST_SUITE: >-
+            src/__tests__/group-auth/subscriptions-off/static-group-auth/static-group-auth-sqlprimary-ddbrelated-subscriptions-off.test.ts
           CLI_REGION: eu-west-2
-=======
-          CLI_REGION: eu-south-1
->>>>>>> 8da7802b
-      depend-on:
-        - publish_to_local_registry
-    - identifier: static_group_auth_sqlprimary_ddbrelated_subscriptions_off
-      buildspec: codebuild_specs/run_cdk_tests.yml
-      env:
-        compute-type: BUILD_GENERAL1_MEDIUM
-        variables:
-          NODE_OPTIONS: '--max-old-space-size=6656'
-          TEST_SUITE: >-
-            src/__tests__/group-auth/subscriptions-off/static-group-auth/static-group-auth-sqlprimary-ddbrelated-subscriptions-off.test.ts
-<<<<<<< HEAD
+      depend-on:
+        - publish_to_local_registry
+    - identifier: static_group_auth_ddbprimary_sqlrelated_subscriptions_off
+      buildspec: codebuild_specs/run_cdk_tests.yml
+      env:
+        compute-type: BUILD_GENERAL1_MEDIUM
+        variables:
+          NODE_OPTIONS: '--max-old-space-size=6656'
+          TEST_SUITE: >-
+            src/__tests__/group-auth/subscriptions-off/static-group-auth/static-group-auth-ddbprimary-sqlrelated-subscriptions-off.test.ts
           CLI_REGION: eu-west-3
-=======
-          CLI_REGION: eu-west-1
->>>>>>> 8da7802b
-      depend-on:
-        - publish_to_local_registry
-    - identifier: static_group_auth_ddbprimary_sqlrelated_subscriptions_off
-      buildspec: codebuild_specs/run_cdk_tests.yml
-      env:
-        compute-type: BUILD_GENERAL1_MEDIUM
-        variables:
-          NODE_OPTIONS: '--max-old-space-size=6656'
-          TEST_SUITE: >-
-            src/__tests__/group-auth/subscriptions-off/static-group-auth/static-group-auth-ddbprimary-sqlrelated-subscriptions-off.test.ts
-<<<<<<< HEAD
+      depend-on:
+        - publish_to_local_registry
+    - identifier: static_group_auth_ddbprimary_ddbrelated_subscriptions_off
+      buildspec: codebuild_specs/run_cdk_tests.yml
+      env:
+        compute-type: BUILD_GENERAL1_MEDIUM
+        variables:
+          NODE_OPTIONS: '--max-old-space-size=6656'
+          TEST_SUITE: >-
+            src/__tests__/group-auth/subscriptions-off/static-group-auth/static-group-auth-ddbprimary-ddbrelated-subscriptions-off.test.ts
           CLI_REGION: me-south-1
-=======
-          CLI_REGION: eu-west-2
->>>>>>> 8da7802b
-      depend-on:
-        - publish_to_local_registry
-    - identifier: static_group_auth_ddbprimary_ddbrelated_subscriptions_off
-      buildspec: codebuild_specs/run_cdk_tests.yml
-      env:
-        compute-type: BUILD_GENERAL1_MEDIUM
-        variables:
-          NODE_OPTIONS: '--max-old-space-size=6656'
-          TEST_SUITE: >-
-            src/__tests__/group-auth/subscriptions-off/static-group-auth/static-group-auth-ddbprimary-ddbrelated-subscriptions-off.test.ts
-<<<<<<< HEAD
+      depend-on:
+        - publish_to_local_registry
+    - identifier: dynamic_group_auth_sqlprimary_sqlrelated_subscriptions_off
+      buildspec: codebuild_specs/run_cdk_tests.yml
+      env:
+        compute-type: BUILD_GENERAL1_MEDIUM
+        variables:
+          NODE_OPTIONS: '--max-old-space-size=6656'
+          TEST_SUITE: >-
+            src/__tests__/group-auth/subscriptions-off/dynamic-group-auth/dynamic-group-auth-sqlprimary-sqlrelated-subscriptions-off.test.ts
           CLI_REGION: sa-east-1
-=======
-          CLI_REGION: eu-west-3
->>>>>>> 8da7802b
-      depend-on:
-        - publish_to_local_registry
-    - identifier: dynamic_group_auth_sqlprimary_sqlrelated_subscriptions_off
-      buildspec: codebuild_specs/run_cdk_tests.yml
-      env:
-        compute-type: BUILD_GENERAL1_MEDIUM
-        variables:
-          NODE_OPTIONS: '--max-old-space-size=6656'
-          TEST_SUITE: >-
-            src/__tests__/group-auth/subscriptions-off/dynamic-group-auth/dynamic-group-auth-sqlprimary-sqlrelated-subscriptions-off.test.ts
-<<<<<<< HEAD
+      depend-on:
+        - publish_to_local_registry
+    - identifier: dynamic_group_auth_sqlprimary_ddbrelated_subscriptions_off
+      buildspec: codebuild_specs/run_cdk_tests.yml
+      env:
+        compute-type: BUILD_GENERAL1_MEDIUM
+        variables:
+          NODE_OPTIONS: '--max-old-space-size=6656'
+          TEST_SUITE: >-
+            src/__tests__/group-auth/subscriptions-off/dynamic-group-auth/dynamic-group-auth-sqlprimary-ddbrelated-subscriptions-off.test.ts
           CLI_REGION: us-east-1
-=======
-          CLI_REGION: me-south-1
->>>>>>> 8da7802b
-      depend-on:
-        - publish_to_local_registry
-    - identifier: dynamic_group_auth_sqlprimary_ddbrelated_subscriptions_off
-      buildspec: codebuild_specs/run_cdk_tests.yml
-      env:
-        compute-type: BUILD_GENERAL1_MEDIUM
-        variables:
-          NODE_OPTIONS: '--max-old-space-size=6656'
-          TEST_SUITE: >-
-            src/__tests__/group-auth/subscriptions-off/dynamic-group-auth/dynamic-group-auth-sqlprimary-ddbrelated-subscriptions-off.test.ts
-<<<<<<< HEAD
+      depend-on:
+        - publish_to_local_registry
+    - identifier: dynamic_group_auth_ddbprimary_sqlrelated_subscriptions_off
+      buildspec: codebuild_specs/run_cdk_tests.yml
+      env:
+        compute-type: BUILD_GENERAL1_MEDIUM
+        variables:
+          NODE_OPTIONS: '--max-old-space-size=6656'
+          TEST_SUITE: >-
+            src/__tests__/group-auth/subscriptions-off/dynamic-group-auth/dynamic-group-auth-ddbprimary-sqlrelated-subscriptions-off.test.ts
           CLI_REGION: us-east-2
-=======
-          CLI_REGION: sa-east-1
->>>>>>> 8da7802b
-      depend-on:
-        - publish_to_local_registry
-    - identifier: dynamic_group_auth_ddbprimary_sqlrelated_subscriptions_off
-      buildspec: codebuild_specs/run_cdk_tests.yml
-      env:
-        compute-type: BUILD_GENERAL1_MEDIUM
-        variables:
-          NODE_OPTIONS: '--max-old-space-size=6656'
-          TEST_SUITE: >-
-            src/__tests__/group-auth/subscriptions-off/dynamic-group-auth/dynamic-group-auth-ddbprimary-sqlrelated-subscriptions-off.test.ts
-<<<<<<< HEAD
+      depend-on:
+        - publish_to_local_registry
+    - identifier: dynamic_group_auth_ddbprimary_ddbrelated_subscriptions_off
+      buildspec: codebuild_specs/run_cdk_tests.yml
+      env:
+        compute-type: BUILD_GENERAL1_MEDIUM
+        variables:
+          NODE_OPTIONS: '--max-old-space-size=6656'
+          TEST_SUITE: >-
+            src/__tests__/group-auth/subscriptions-off/dynamic-group-auth/dynamic-group-auth-ddbprimary-ddbrelated-subscriptions-off.test.ts
           CLI_REGION: us-west-1
-=======
-          CLI_REGION: us-east-1
->>>>>>> 8da7802b
-      depend-on:
-        - publish_to_local_registry
-    - identifier: dynamic_group_auth_ddbprimary_ddbrelated_subscriptions_off
-      buildspec: codebuild_specs/run_cdk_tests.yml
-      env:
-        compute-type: BUILD_GENERAL1_MEDIUM
-        variables:
-          NODE_OPTIONS: '--max-old-space-size=6656'
-          TEST_SUITE: >-
-            src/__tests__/group-auth/subscriptions-off/dynamic-group-auth/dynamic-group-auth-ddbprimary-ddbrelated-subscriptions-off.test.ts
-<<<<<<< HEAD
+      depend-on:
+        - publish_to_local_registry
+    - identifier: static_group_auth_sqlprimary_sqlrelated
+      buildspec: codebuild_specs/run_cdk_tests.yml
+      env:
+        compute-type: BUILD_GENERAL1_MEDIUM
+        variables:
+          NODE_OPTIONS: '--max-old-space-size=6656'
+          TEST_SUITE: >-
+            src/__tests__/group-auth/static-group-auth/static-group-auth-sqlprimary-sqlrelated.test.ts
           CLI_REGION: us-west-2
-=======
-          CLI_REGION: us-east-2
->>>>>>> 8da7802b
-      depend-on:
-        - publish_to_local_registry
-    - identifier: static_group_auth_sqlprimary_sqlrelated
-      buildspec: codebuild_specs/run_cdk_tests.yml
-      env:
-        compute-type: BUILD_GENERAL1_MEDIUM
-        variables:
-          NODE_OPTIONS: '--max-old-space-size=6656'
-          TEST_SUITE: >-
-            src/__tests__/group-auth/static-group-auth/static-group-auth-sqlprimary-sqlrelated.test.ts
-<<<<<<< HEAD
+      depend-on:
+        - publish_to_local_registry
+    - identifier: static_group_auth_sqlprimary_ddbrelated
+      buildspec: codebuild_specs/run_cdk_tests.yml
+      env:
+        compute-type: BUILD_GENERAL1_MEDIUM
+        variables:
+          NODE_OPTIONS: '--max-old-space-size=6656'
+          TEST_SUITE: >-
+            src/__tests__/group-auth/static-group-auth/static-group-auth-sqlprimary-ddbrelated.test.ts
           CLI_REGION: ap-northeast-1
-=======
-          CLI_REGION: us-west-1
->>>>>>> 8da7802b
-      depend-on:
-        - publish_to_local_registry
-    - identifier: static_group_auth_sqlprimary_ddbrelated
-      buildspec: codebuild_specs/run_cdk_tests.yml
-      env:
-        compute-type: BUILD_GENERAL1_MEDIUM
-        variables:
-          NODE_OPTIONS: '--max-old-space-size=6656'
-          TEST_SUITE: >-
-            src/__tests__/group-auth/static-group-auth/static-group-auth-sqlprimary-ddbrelated.test.ts
-<<<<<<< HEAD
+      depend-on:
+        - publish_to_local_registry
+    - identifier: static_group_auth_ddbprimary_sqlrelated
+      buildspec: codebuild_specs/run_cdk_tests.yml
+      env:
+        compute-type: BUILD_GENERAL1_MEDIUM
+        variables:
+          NODE_OPTIONS: '--max-old-space-size=6656'
+          TEST_SUITE: >-
+            src/__tests__/group-auth/static-group-auth/static-group-auth-ddbprimary-sqlrelated.test.ts
           CLI_REGION: ap-northeast-2
-=======
-          CLI_REGION: us-west-2
->>>>>>> 8da7802b
-      depend-on:
-        - publish_to_local_registry
-    - identifier: static_group_auth_ddbprimary_sqlrelated
-      buildspec: codebuild_specs/run_cdk_tests.yml
-      env:
-        compute-type: BUILD_GENERAL1_MEDIUM
-        variables:
-          NODE_OPTIONS: '--max-old-space-size=6656'
-          TEST_SUITE: >-
-            src/__tests__/group-auth/static-group-auth/static-group-auth-ddbprimary-sqlrelated.test.ts
-<<<<<<< HEAD
+      depend-on:
+        - publish_to_local_registry
+    - identifier: static_group_auth_ddbprimary_ddbrelated
+      buildspec: codebuild_specs/run_cdk_tests.yml
+      env:
+        compute-type: BUILD_GENERAL1_MEDIUM
+        variables:
+          NODE_OPTIONS: '--max-old-space-size=6656'
+          TEST_SUITE: >-
+            src/__tests__/group-auth/static-group-auth/static-group-auth-ddbprimary-ddbrelated.test.ts
+          CLI_REGION: ap-northeast-3
+      depend-on:
+        - publish_to_local_registry
+    - identifier: dynamic_group_auth_sqlprimary_sqlrelated
+      buildspec: codebuild_specs/run_cdk_tests.yml
+      env:
+        compute-type: BUILD_GENERAL1_MEDIUM
+        variables:
+          NODE_OPTIONS: '--max-old-space-size=6656'
+          TEST_SUITE: >-
+            src/__tests__/group-auth/dynamic-group-auth/dynamic-group-auth-sqlprimary-sqlrelated.test.ts
           CLI_REGION: ap-south-1
-=======
-          CLI_REGION: ap-northeast-1
->>>>>>> 8da7802b
-      depend-on:
-        - publish_to_local_registry
-    - identifier: static_group_auth_ddbprimary_ddbrelated
-      buildspec: codebuild_specs/run_cdk_tests.yml
-      env:
-        compute-type: BUILD_GENERAL1_MEDIUM
-        variables:
-          NODE_OPTIONS: '--max-old-space-size=6656'
-          TEST_SUITE: >-
-            src/__tests__/group-auth/static-group-auth/static-group-auth-ddbprimary-ddbrelated.test.ts
-<<<<<<< HEAD
+      depend-on:
+        - publish_to_local_registry
+    - identifier: dynamic_group_auth_sqlprimary_ddbrelated
+      buildspec: codebuild_specs/run_cdk_tests.yml
+      env:
+        compute-type: BUILD_GENERAL1_MEDIUM
+        variables:
+          NODE_OPTIONS: '--max-old-space-size=6656'
+          TEST_SUITE: >-
+            src/__tests__/group-auth/dynamic-group-auth/dynamic-group-auth-sqlprimary-ddbrelated.test.ts
           CLI_REGION: ap-southeast-1
-=======
-          CLI_REGION: ap-northeast-2
->>>>>>> 8da7802b
-      depend-on:
-        - publish_to_local_registry
-    - identifier: dynamic_group_auth_sqlprimary_sqlrelated
-      buildspec: codebuild_specs/run_cdk_tests.yml
-      env:
-        compute-type: BUILD_GENERAL1_MEDIUM
-        variables:
-          NODE_OPTIONS: '--max-old-space-size=6656'
-          TEST_SUITE: >-
-            src/__tests__/group-auth/dynamic-group-auth/dynamic-group-auth-sqlprimary-sqlrelated.test.ts
-<<<<<<< HEAD
+      depend-on:
+        - publish_to_local_registry
+    - identifier: dynamic_group_auth_ddbprimary_sqlrelated
+      buildspec: codebuild_specs/run_cdk_tests.yml
+      env:
+        compute-type: BUILD_GENERAL1_MEDIUM
+        variables:
+          NODE_OPTIONS: '--max-old-space-size=6656'
+          TEST_SUITE: >-
+            src/__tests__/group-auth/dynamic-group-auth/dynamic-group-auth-ddbprimary-sqlrelated.test.ts
           CLI_REGION: ap-southeast-2
-=======
-          CLI_REGION: ap-northeast-3
->>>>>>> 8da7802b
-      depend-on:
-        - publish_to_local_registry
-    - identifier: dynamic_group_auth_sqlprimary_ddbrelated
-      buildspec: codebuild_specs/run_cdk_tests.yml
-      env:
-        compute-type: BUILD_GENERAL1_MEDIUM
-        variables:
-          NODE_OPTIONS: '--max-old-space-size=6656'
-          TEST_SUITE: >-
-            src/__tests__/group-auth/dynamic-group-auth/dynamic-group-auth-sqlprimary-ddbrelated.test.ts
-<<<<<<< HEAD
+      depend-on:
+        - publish_to_local_registry
+    - identifier: dynamic_group_auth_ddbprimary_ddbrelated
+      buildspec: codebuild_specs/run_cdk_tests.yml
+      env:
+        compute-type: BUILD_GENERAL1_MEDIUM
+        variables:
+          NODE_OPTIONS: '--max-old-space-size=6656'
+          TEST_SUITE: >-
+            src/__tests__/group-auth/dynamic-group-auth/dynamic-group-auth-ddbprimary-ddbrelated.test.ts
           CLI_REGION: ca-central-1
-=======
-          CLI_REGION: ap-south-1
->>>>>>> 8da7802b
-      depend-on:
-        - publish_to_local_registry
-    - identifier: dynamic_group_auth_ddbprimary_sqlrelated
-      buildspec: codebuild_specs/run_cdk_tests.yml
-      env:
-        compute-type: BUILD_GENERAL1_MEDIUM
-        variables:
-          NODE_OPTIONS: '--max-old-space-size=6656'
-          TEST_SUITE: >-
-            src/__tests__/group-auth/dynamic-group-auth/dynamic-group-auth-ddbprimary-sqlrelated.test.ts
-<<<<<<< HEAD
-          CLI_REGION: eu-central-1
-=======
-          CLI_REGION: ap-southeast-1
->>>>>>> 8da7802b
-      depend-on:
-        - publish_to_local_registry
-    - identifier: dynamic_group_auth_ddbprimary_ddbrelated
-      buildspec: codebuild_specs/run_cdk_tests.yml
-      env:
-        compute-type: BUILD_GENERAL1_MEDIUM
-        variables:
-          NODE_OPTIONS: '--max-old-space-size=6656'
-          TEST_SUITE: >-
-            src/__tests__/group-auth/dynamic-group-auth/dynamic-group-auth-ddbprimary-ddbrelated.test.ts
-<<<<<<< HEAD
-          CLI_REGION: eu-north-1
-=======
-          CLI_REGION: ap-southeast-2
->>>>>>> 8da7802b
       depend-on:
         - publish_to_local_registry
     - identifier: generation
@@ -1756,54 +1672,38 @@
         variables:
           NODE_OPTIONS: '--max-old-space-size=6656'
           TEST_SUITE: src/__tests__/deploy-velocity/single-gsi-100k-records.test.ts
-<<<<<<< HEAD
+          CLI_REGION: ca-central-1
+      depend-on:
+        - publish_to_local_registry
+    - identifier: replace_2_gsis_update_attr_100k_records
+      buildspec: codebuild_specs/run_cdk_tests.yml
+      env:
+        compute-type: BUILD_GENERAL1_MEDIUM
+        variables:
+          NODE_OPTIONS: '--max-old-space-size=6656'
+          TEST_SUITE: >-
+            src/__tests__/deploy-velocity/replace-2-gsis-update-attr-100k-records.test.ts
+          CLI_REGION: eu-central-1
+      depend-on:
+        - publish_to_local_registry
+    - identifier: replace_2_gsis_100k_records
+      buildspec: codebuild_specs/run_cdk_tests.yml
+      env:
+        compute-type: BUILD_GENERAL1_MEDIUM
+        variables:
+          NODE_OPTIONS: '--max-old-space-size=6656'
+          TEST_SUITE: src/__tests__/deploy-velocity/replace-2-gsis-100k-records.test.ts
           CLI_REGION: eu-north-1
-=======
-          CLI_REGION: ap-southeast-2
->>>>>>> 8da7802b
-      depend-on:
-        - publish_to_local_registry
-    - identifier: replace_2_gsis_update_attr_100k_records
-      buildspec: codebuild_specs/run_cdk_tests.yml
-      env:
-        compute-type: BUILD_GENERAL1_MEDIUM
-        variables:
-          NODE_OPTIONS: '--max-old-space-size=6656'
-          TEST_SUITE: >-
-            src/__tests__/deploy-velocity/replace-2-gsis-update-attr-100k-records.test.ts
-<<<<<<< HEAD
+      depend-on:
+        - publish_to_local_registry
+    - identifier: 3_gsis_100k_records
+      buildspec: codebuild_specs/run_cdk_tests.yml
+      env:
+        compute-type: BUILD_GENERAL1_MEDIUM
+        variables:
+          NODE_OPTIONS: '--max-old-space-size=6656'
+          TEST_SUITE: src/__tests__/deploy-velocity/3-gsis-100k-records.test.ts
           CLI_REGION: eu-south-1
-=======
-          CLI_REGION: ca-central-1
->>>>>>> 8da7802b
-      depend-on:
-        - publish_to_local_registry
-    - identifier: replace_2_gsis_100k_records
-      buildspec: codebuild_specs/run_cdk_tests.yml
-      env:
-        compute-type: BUILD_GENERAL1_MEDIUM
-        variables:
-          NODE_OPTIONS: '--max-old-space-size=6656'
-          TEST_SUITE: src/__tests__/deploy-velocity/replace-2-gsis-100k-records.test.ts
-<<<<<<< HEAD
-          CLI_REGION: eu-west-1
-=======
-          CLI_REGION: eu-central-1
->>>>>>> 8da7802b
-      depend-on:
-        - publish_to_local_registry
-    - identifier: 3_gsis_100k_records
-      buildspec: codebuild_specs/run_cdk_tests.yml
-      env:
-        compute-type: BUILD_GENERAL1_MEDIUM
-        variables:
-          NODE_OPTIONS: '--max-old-space-size=6656'
-          TEST_SUITE: src/__tests__/deploy-velocity/3-gsis-100k-records.test.ts
-<<<<<<< HEAD
-          CLI_REGION: eu-west-2
-=======
-          CLI_REGION: eu-north-1
->>>>>>> 8da7802b
       depend-on:
         - publish_to_local_registry
     - identifier: conversation
