# auto generated file. DO NOT EDIT manually
version: 0.2
env:
  shell: bash
  compute-type: BUILD_GENERAL1_MEDIUM
batch:
  fast-fail: false
  build-graph:
    - identifier: build_linux
      buildspec: codebuild_specs/build_linux.yml
      env:
        compute-type: BUILD_GENERAL1_LARGE
    - identifier: build_windows
      buildspec: codebuild_specs/build_windows.yml
      env:
        type: WINDOWS_SERVER_2019_CONTAINER
        compute-type: BUILD_GENERAL1_LARGE
        image: $WINDOWS_IMAGE_2019
    - identifier: test
      buildspec: codebuild_specs/test.yml
      env:
        compute-type: BUILD_GENERAL1_LARGE
      depend-on:
        - build_linux
    - identifier: mock_e2e_tests
      buildspec: codebuild_specs/mock_e2e_tests.yml
      env:
        compute-type: BUILD_GENERAL1_MEDIUM
      depend-on:
        - build_linux
    - identifier: verify_cdk_version
      buildspec: codebuild_specs/verify_cdk_version.yml
      env:
        compute-type: BUILD_GENERAL1_MEDIUM
      depend-on:
        - build_linux
    - identifier: verify_api_extract
      buildspec: codebuild_specs/verify_api_extract.yml
      env:
        compute-type: BUILD_GENERAL1_MEDIUM
      depend-on:
        - build_linux
    - identifier: verify_yarn_lock
      buildspec: codebuild_specs/verify_yarn_lock.yml
      env:
        compute-type: BUILD_GENERAL1_MEDIUM
      depend-on:
        - build_linux
    - identifier: publish_to_local_registry
      buildspec: codebuild_specs/publish_to_local_registry.yml
      env:
        compute-type: BUILD_GENERAL1_MEDIUM
      depend-on:
        - build_linux
    - identifier: auth_2_datastore_modelgen_amplify_app_custom_transformers
      buildspec: codebuild_specs/run_e2e_tests.yml
      env:
        compute-type: BUILD_GENERAL1_MEDIUM
        variables:
          TEST_SUITE: >-
            src/__tests__/auth_2.test.ts|src/__tests__/datastore-modelgen.test.ts|src/__tests__/amplify-app.test.ts|src/__tests__/graphql-v2/custom-transformers.test.ts
          CLI_REGION: us-east-1
      depend-on:
        - publish_to_local_registry
    - identifier: >-
        mock_api_invalid_input_arguments_schema_versioned_schema_data_access_patterns
      buildspec: codebuild_specs/run_e2e_tests.yml
      env:
        compute-type: BUILD_GENERAL1_MEDIUM
        variables:
          TEST_SUITE: >-
            src/__tests__/mock-api.test.ts|src/__tests__/graphql-v2/invalid-input-arguments.test.ts|src/__tests__/schema-versioned.test.ts|src/__tests__/schema-data-access-patterns.test.ts
          CLI_REGION: us-east-2
      depend-on:
        - publish_to_local_registry
    - identifier: predictions_migration_api_10_function_10_rds_v2
      buildspec: codebuild_specs/run_e2e_tests.yml
      env:
        compute-type: BUILD_GENERAL1_MEDIUM
        variables:
          TEST_SUITE: >-
            src/__tests__/transformer-migrations/predictions-migration.test.ts|src/__tests__/api_10.test.ts|src/__tests__/function_10.test.ts|src/__tests__/rds-v2.test.ts
          CLI_REGION: us-west-2
      depend-on:
        - publish_to_local_registry
    - identifier: schema_predictions_api_7_http_migration_global_sandbox
      buildspec: codebuild_specs/run_e2e_tests.yml
      env:
        compute-type: BUILD_GENERAL1_MEDIUM
        variables:
          TEST_SUITE: >-
            src/__tests__/schema-predictions.test.ts|src/__tests__/api_7.test.ts|src/__tests__/transformer-migrations/http-migration.test.ts|src/__tests__/global_sandbox.test.ts
          CLI_REGION: eu-west-2
      depend-on:
        - publish_to_local_registry
    - identifier: >-
        schema_function_2_api_connection_migration_api_8_schema_iterative_update_3
      buildspec: codebuild_specs/run_e2e_tests.yml
      env:
        compute-type: BUILD_GENERAL1_MEDIUM
        variables:
          TEST_SUITE: >-
            src/__tests__/schema-function-2.test.ts|src/__tests__/migration/api.connection.migration.test.ts|src/__tests__/api_8.test.ts|src/__tests__/schema-iterative-update-3.test.ts
          CLI_REGION: ap-southeast-1
      depend-on:
        - publish_to_local_registry
    - identifier: >-
        auth_migration_lambda_conflict_handler_schema_iterative_update_1_schema_iterative_update_locking
      buildspec: codebuild_specs/run_e2e_tests.yml
      env:
        compute-type: BUILD_GENERAL1_MEDIUM
        variables:
          TEST_SUITE: >-
            src/__tests__/transformer-migrations/auth-migration.test.ts|src/__tests__/graphql-v2/lambda-conflict-handler.test.ts|src/__tests__/schema-iterative-update-1.test.ts|src/__tests__/schema-iterative-update-locking.test.ts
          CLI_REGION: us-west-2
      depend-on:
        - publish_to_local_registry
    - identifier: >-
        index_with_stack_mappings_api_4_custom_policies_container_schema_iterative_update_2
      buildspec: codebuild_specs/run_e2e_tests.yml
      env:
        compute-type: BUILD_GENERAL1_MEDIUM
        variables:
          TEST_SUITE: >-
            src/__tests__/graphql-v2/index-with-stack-mappings.test.ts|src/__tests__/api_4.test.ts|src/__tests__/custom_policies_container.test.ts|src/__tests__/schema-iterative-update-2.test.ts
          CLI_REGION: ap-southeast-1
      depend-on:
        - publish_to_local_registry
    - identifier: api_connection_migration2_api_5_containers_api_secrets_schema_function_1
      buildspec: codebuild_specs/run_e2e_tests.yml
      env:
        compute-type: BUILD_GENERAL1_MEDIUM
        variables:
          TEST_SUITE: >-
            src/__tests__/migration/api.connection.migration2.test.ts|src/__tests__/api_5.test.ts|src/__tests__/containers-api-secrets.test.ts|src/__tests__/schema-function-1.test.ts
          CLI_REGION: us-east-1
      depend-on:
        - publish_to_local_registry
<<<<<<< HEAD
    - identifier: api_3_base_cdk_rds_import_vpc_rds_model_v2
=======
    - identifier: base_cdk_custom_logic_relationships_api_1
>>>>>>> aeab6657
      buildspec: codebuild_specs/run_e2e_tests.yml
      env:
        compute-type: BUILD_GENERAL1_MEDIUM
        variables:
          TEST_SUITE: >-
<<<<<<< HEAD
            src/__tests__/api_3.test.ts|src/__tests__/cdk/base-cdk.test.ts|src/__tests__/rds-import-vpc.test.ts|src/__tests__/rds-model-v2.test.ts
          CLI_REGION: ap-northeast-1
      depend-on:
        - publish_to_local_registry
    - identifier: rds_relational_directives_rds_v2_generate_schema_api_1_resolvers
=======
            src/__tests__/cdk/base-cdk.test.ts|src/__tests__/cdk/custom-logic.test.ts|src/__tests__/cdk/relationships.test.ts|src/__tests__/api_1.test.ts
          CLI_REGION: ap-northeast-1
      depend-on:
        - publish_to_local_registry
    - identifier: resolvers_sync_query_datastore_api_6_api_lambda_auth
>>>>>>> aeab6657
      buildspec: codebuild_specs/run_e2e_tests.yml
      env:
        compute-type: BUILD_GENERAL1_MEDIUM
        variables:
          TEST_SUITE: >-
<<<<<<< HEAD
            src/__tests__/rds-relational-directives.test.ts|src/__tests__/rds-v2-generate-schema.test.ts|src/__tests__/api_1.test.ts|src/__tests__/resolvers.test.ts
          CLI_REGION: us-east-1
      depend-on:
        - publish_to_local_registry
    - identifier: sync_query_datastore_api_6_api_lambda_auth_api_9
      buildspec: codebuild_specs/run_e2e_tests.yml
      env:
        compute-type: BUILD_GENERAL1_MEDIUM
        variables:
          TEST_SUITE: >-
            src/__tests__/graphql-v2/sync_query_datastore.test.ts|src/__tests__/api_6.test.ts|src/__tests__/graphql-v2/api_lambda_auth.test.ts|src/__tests__/api_9.test.ts
          CLI_REGION: ap-southeast-2
=======
            src/__tests__/resolvers.test.ts|src/__tests__/graphql-v2/sync_query_datastore.test.ts|src/__tests__/api_6.test.ts|src/__tests__/graphql-v2/api_lambda_auth.test.ts
          CLI_REGION: ap-southeast-1
>>>>>>> aeab6657
      depend-on:
        - publish_to_local_registry
    - identifier: api_9
      buildspec: codebuild_specs/run_e2e_tests.yml
      env:
        compute-type: BUILD_GENERAL1_MEDIUM
        variables:
          TEST_SUITE: src/__tests__/api_9.test.ts
          CLI_REGION: ap-southeast-2
      depend-on:
        - publish_to_local_registry
    - identifier: function_migration
      buildspec: codebuild_specs/run_e2e_tests.yml
      env:
        compute-type: BUILD_GENERAL1_SMALL
        variables:
          TEST_SUITE: src/__tests__/transformer-migrations/function-migration.test.ts
          CLI_REGION: eu-central-1
      depend-on:
        - publish_to_local_registry
    - identifier: api_key_migration3
      buildspec: codebuild_specs/run_e2e_tests.yml
      env:
        compute-type: BUILD_GENERAL1_SMALL
        variables:
          TEST_SUITE: src/__tests__/migration/api.key.migration3.test.ts
          CLI_REGION: ap-northeast-1
          USE_PARENT_ACCOUNT: 1
      depend-on:
        - publish_to_local_registry
    - identifier: api_key_migration5
      buildspec: codebuild_specs/run_e2e_tests.yml
      env:
        compute-type: BUILD_GENERAL1_SMALL
        variables:
          TEST_SUITE: src/__tests__/migration/api.key.migration5.test.ts
          CLI_REGION: ap-southeast-2
          USE_PARENT_ACCOUNT: 1
      depend-on:
        - publish_to_local_registry
    - identifier: schema_iterative_update_5
      buildspec: codebuild_specs/run_e2e_tests.yml
      env:
        compute-type: BUILD_GENERAL1_SMALL
        variables:
          TEST_SUITE: src/__tests__/schema-iterative-update-5.test.ts
          CLI_REGION: us-east-1
      depend-on:
        - publish_to_local_registry
    - identifier: model_migration
      buildspec: codebuild_specs/run_e2e_tests.yml
      env:
        compute-type: BUILD_GENERAL1_SMALL
        variables:
          TEST_SUITE: src/__tests__/transformer-migrations/model-migration.test.ts
          CLI_REGION: us-east-2
      depend-on:
        - publish_to_local_registry
    - identifier: schema_auth_10
      buildspec: codebuild_specs/run_e2e_tests.yml
      env:
        compute-type: BUILD_GENERAL1_SMALL
        variables:
          TEST_SUITE: src/__tests__/schema-auth-10.test.ts
          CLI_REGION: eu-west-2
      depend-on:
        - publish_to_local_registry
    - identifier: schema_auth_2
      buildspec: codebuild_specs/run_e2e_tests.yml
      env:
        compute-type: BUILD_GENERAL1_SMALL
        variables:
          TEST_SUITE: src/__tests__/schema-auth-2.test.ts
          CLI_REGION: eu-central-1
      depend-on:
        - publish_to_local_registry
    - identifier: schema_auth_1
      buildspec: codebuild_specs/run_e2e_tests.yml
      env:
        compute-type: BUILD_GENERAL1_SMALL
        variables:
          TEST_SUITE: src/__tests__/schema-auth-1.test.ts
          CLI_REGION: ap-northeast-1
      depend-on:
        - publish_to_local_registry
    - identifier: schema_auth_12
      buildspec: codebuild_specs/run_e2e_tests.yml
      env:
        compute-type: BUILD_GENERAL1_SMALL
        variables:
          TEST_SUITE: src/__tests__/schema-auth-12.test.ts
          CLI_REGION: ap-southeast-2
      depend-on:
        - publish_to_local_registry
    - identifier: schema_auth_13
      buildspec: codebuild_specs/run_e2e_tests.yml
      env:
        compute-type: BUILD_GENERAL1_SMALL
        variables:
          TEST_SUITE: src/__tests__/schema-auth-13.test.ts
          CLI_REGION: us-east-1
      depend-on:
        - publish_to_local_registry
    - identifier: schema_auth_15
      buildspec: codebuild_specs/run_e2e_tests.yml
      env:
        compute-type: BUILD_GENERAL1_SMALL
        variables:
          TEST_SUITE: src/__tests__/schema-auth-15.test.ts
          CLI_REGION: us-east-2
      depend-on:
        - publish_to_local_registry
    - identifier: schema_auth_3
      buildspec: codebuild_specs/run_e2e_tests.yml
      env:
        compute-type: BUILD_GENERAL1_SMALL
        variables:
          TEST_SUITE: src/__tests__/schema-auth-3.test.ts
          CLI_REGION: us-west-2
      depend-on:
        - publish_to_local_registry
    - identifier: api_key_migration4
      buildspec: codebuild_specs/run_e2e_tests.yml
      env:
        compute-type: BUILD_GENERAL1_SMALL
        variables:
          TEST_SUITE: src/__tests__/migration/api.key.migration4.test.ts
          CLI_REGION: eu-west-2
          USE_PARENT_ACCOUNT: 1
      depend-on:
        - publish_to_local_registry
    - identifier: schema_iterative_rollback_1
      buildspec: codebuild_specs/run_e2e_tests.yml
      env:
        compute-type: BUILD_GENERAL1_SMALL
        variables:
          TEST_SUITE: src/__tests__/schema-iterative-rollback-1.test.ts
          CLI_REGION: eu-central-1
      depend-on:
        - publish_to_local_registry
    - identifier: schema_iterative_rollback_2
      buildspec: codebuild_specs/run_e2e_tests.yml
      env:
        compute-type: BUILD_GENERAL1_SMALL
        variables:
          TEST_SUITE: src/__tests__/schema-iterative-rollback-2.test.ts
          CLI_REGION: ap-southeast-1
      depend-on:
        - publish_to_local_registry
    - identifier: schema_key
      buildspec: codebuild_specs/run_e2e_tests.yml
      env:
        compute-type: BUILD_GENERAL1_SMALL
        variables:
          TEST_SUITE: src/__tests__/schema-key.test.ts
          CLI_REGION: ap-southeast-2
      depend-on:
        - publish_to_local_registry
    - identifier: containers_api_1
      buildspec: codebuild_specs/run_e2e_tests.yml
      env:
        compute-type: BUILD_GENERAL1_SMALL
        variables:
          TEST_SUITE: src/__tests__/containers-api-1.test.ts
          CLI_REGION: us-east-1
      depend-on:
        - publish_to_local_registry
    - identifier: schema_auth_4
      buildspec: codebuild_specs/run_e2e_tests.yml
      env:
        compute-type: BUILD_GENERAL1_SMALL
        variables:
          TEST_SUITE: src/__tests__/schema-auth-4.test.ts
          CLI_REGION: us-east-2
      depend-on:
        - publish_to_local_registry
    - identifier: schema_auth_8
      buildspec: codebuild_specs/run_e2e_tests.yml
      env:
        compute-type: BUILD_GENERAL1_SMALL
        variables:
          TEST_SUITE: src/__tests__/schema-auth-8.test.ts
          CLI_REGION: us-west-2
      depend-on:
        - publish_to_local_registry
    - identifier: api_key_migration2
      buildspec: codebuild_specs/run_e2e_tests.yml
      env:
        compute-type: BUILD_GENERAL1_SMALL
        variables:
          TEST_SUITE: src/__tests__/migration/api.key.migration2.test.ts
          CLI_REGION: eu-west-2
          USE_PARENT_ACCOUNT: 1
      depend-on:
        - publish_to_local_registry
    - identifier: schema_auth_11
      buildspec: codebuild_specs/run_e2e_tests.yml
      env:
        compute-type: BUILD_GENERAL1_SMALL
        variables:
          TEST_SUITE: src/__tests__/schema-auth-11.test.ts
          CLI_REGION: eu-central-1
      depend-on:
        - publish_to_local_registry
    - identifier: api_key_migration1
      buildspec: codebuild_specs/run_e2e_tests.yml
      env:
        compute-type: BUILD_GENERAL1_SMALL
        variables:
          TEST_SUITE: src/__tests__/migration/api.key.migration1.test.ts
          CLI_REGION: ap-southeast-1
      depend-on:
        - publish_to_local_registry
    - identifier: api_11
      buildspec: codebuild_specs/run_e2e_tests.yml
      env:
        compute-type: BUILD_GENERAL1_SMALL
        variables:
          TEST_SUITE: src/__tests__/api_11.test.ts
          CLI_REGION: ap-southeast-2
      depend-on:
        - publish_to_local_registry
    - identifier: schema_model
      buildspec: codebuild_specs/run_e2e_tests.yml
      env:
        compute-type: BUILD_GENERAL1_SMALL
        variables:
          TEST_SUITE: src/__tests__/schema-model.test.ts
          CLI_REGION: us-east-2
      depend-on:
        - publish_to_local_registry
    - identifier: apigw
      buildspec: codebuild_specs/run_e2e_tests.yml
      env:
        compute-type: BUILD_GENERAL1_SMALL
        variables:
          TEST_SUITE: src/__tests__/apigw.test.ts
          CLI_REGION: us-west-2
      depend-on:
        - publish_to_local_registry
    - identifier: containers_api_2
      buildspec: codebuild_specs/run_e2e_tests.yml
      env:
        compute-type: BUILD_GENERAL1_SMALL
        variables:
          TEST_SUITE: src/__tests__/containers-api-2.test.ts
          CLI_REGION: us-east-1
      depend-on:
        - publish_to_local_registry
    - identifier: schema_auth_14
      buildspec: codebuild_specs/run_e2e_tests.yml
      env:
        compute-type: BUILD_GENERAL1_SMALL
        variables:
          TEST_SUITE: src/__tests__/schema-auth-14.test.ts
          CLI_REGION: eu-central-1
      depend-on:
        - publish_to_local_registry
    - identifier: schema_auth_7
      buildspec: codebuild_specs/run_e2e_tests.yml
      env:
        compute-type: BUILD_GENERAL1_SMALL
        variables:
          TEST_SUITE: src/__tests__/schema-auth-7.test.ts
          CLI_REGION: ap-northeast-1
      depend-on:
        - publish_to_local_registry
    - identifier: schema_auth_9
      buildspec: codebuild_specs/run_e2e_tests.yml
      env:
        compute-type: BUILD_GENERAL1_SMALL
        variables:
          TEST_SUITE: src/__tests__/schema-auth-9.test.ts
          CLI_REGION: ap-southeast-1
      depend-on:
        - publish_to_local_registry
    - identifier: schema_auth_5
      buildspec: codebuild_specs/run_e2e_tests.yml
      env:
        compute-type: BUILD_GENERAL1_SMALL
        variables:
          TEST_SUITE: src/__tests__/schema-auth-5.test.ts
          CLI_REGION: us-east-1
      depend-on:
        - publish_to_local_registry
    - identifier: searchable_datastore
      buildspec: codebuild_specs/run_e2e_tests.yml
      env:
        compute-type: BUILD_GENERAL1_SMALL
        variables:
          TEST_SUITE: src/__tests__/graphql-v2/searchable-datastore.test.ts
          CLI_REGION: us-east-2
          USE_PARENT_ACCOUNT: 1
      depend-on:
        - publish_to_local_registry
    - identifier: schema_iterative_update_4
      buildspec: codebuild_specs/run_e2e_tests.yml
      env:
        compute-type: BUILD_GENERAL1_SMALL
        variables:
          TEST_SUITE: src/__tests__/schema-iterative-update-4.test.ts
          CLI_REGION: us-west-2
      depend-on:
        - publish_to_local_registry
    - identifier: schema_searchable
      buildspec: codebuild_specs/run_e2e_tests.yml
      env:
        compute-type: BUILD_GENERAL1_SMALL
        variables:
          TEST_SUITE: src/__tests__/schema-searchable.test.ts
          CLI_REGION: eu-west-2
          USE_PARENT_ACCOUNT: 1
      depend-on:
        - publish_to_local_registry
    - identifier: schema_auth_6
      buildspec: codebuild_specs/run_e2e_tests.yml
      env:
        compute-type: BUILD_GENERAL1_SMALL
        variables:
          TEST_SUITE: src/__tests__/schema-auth-6.test.ts
          CLI_REGION: eu-central-1
      depend-on:
        - publish_to_local_registry
    - identifier: schema_connection
      buildspec: codebuild_specs/run_e2e_tests.yml
      env:
        compute-type: BUILD_GENERAL1_SMALL
        variables:
          TEST_SUITE: src/__tests__/schema-connection.test.ts
          CLI_REGION: ap-northeast-1
      depend-on:
        - publish_to_local_registry
    - identifier: searchable_previous_deployment_had_node_to_node
      buildspec: codebuild_specs/run_e2e_tests.yml
      env:
        compute-type: BUILD_GENERAL1_SMALL
        variables:
          TEST_SUITE: >-
            src/__tests__/graphql-v2/searchable-node-to-node-encryption/searchable-previous-deployment-had-node-to-node.test.ts
          CLI_REGION: ap-southeast-1
      depend-on:
        - publish_to_local_registry
    - identifier: searchable_previous_deployment_no_node_to_node
      buildspec: codebuild_specs/run_e2e_tests.yml
      env:
        compute-type: BUILD_GENERAL1_SMALL
        variables:
          TEST_SUITE: >-
            src/__tests__/graphql-v2/searchable-node-to-node-encryption/searchable-previous-deployment-no-node-to-node.test.ts
          CLI_REGION: ap-southeast-2
      depend-on:
        - publish_to_local_registry
    - identifier: api_2
      buildspec: codebuild_specs/run_e2e_tests.yml
      env:
        compute-type: BUILD_GENERAL1_SMALL
        variables:
          TEST_SUITE: src/__tests__/api_2.test.ts
<<<<<<< HEAD
          CLI_REGION: us-east-2
=======
          CLI_REGION: us-east-1
>>>>>>> aeab6657
      depend-on:
        - publish_to_local_registry
    - identifier: searchable_migration
      buildspec: codebuild_specs/run_e2e_tests.yml
      env:
        compute-type: BUILD_GENERAL1_SMALL
        variables:
          TEST_SUITE: src/__tests__/transformer-migrations/searchable-migration.test.ts
<<<<<<< HEAD
          CLI_REGION: us-west-2
=======
          CLI_REGION: us-east-2
>>>>>>> aeab6657
          USE_PARENT_ACCOUNT: 1
      depend-on:
        - publish_to_local_registry
    - identifier: >-
        CustomRoots_KeyTransformerLocal_NestedStacksTest_TestComplexStackMappingsLocal
      buildspec: codebuild_specs/graphql_e2e_tests.yml
      env:
        compute-type: BUILD_GENERAL1_MEDIUM
        variables:
          TEST_SUITE: >-
            src/__tests__/CustomRoots.e2e.test.ts|src/__tests__/KeyTransformerLocal.e2e.test.ts|src/__tests__/NestedStacksTest.e2e.test.ts|src/__tests__/TestComplexStackMappingsLocal.e2e.test.ts
          CLI_REGION: us-east-1
      depend-on:
        - publish_to_local_registry
    - identifier: >-
        NonModelAuthV2Function_FunctionTransformerTests_KeyWithAuth_MutationCondition
      buildspec: codebuild_specs/graphql_e2e_tests.yml
      env:
        compute-type: BUILD_GENERAL1_MEDIUM
        variables:
          TEST_SUITE: >-
            src/__tests__/NonModelAuthV2Function.e2e.test.ts|src/__tests__/FunctionTransformerTests.e2e.test.ts|src/__tests__/KeyWithAuth.e2e.test.ts|src/__tests__/MutationCondition.e2e.test.ts
          CLI_REGION: us-east-2
      depend-on:
        - publish_to_local_registry
    - identifier: >-
        NoneEnvFunctionTransformer_NonModelAuthFunction_PerFieldAuthTests_PredictionsTransformerTests
      buildspec: codebuild_specs/graphql_e2e_tests.yml
      env:
        compute-type: BUILD_GENERAL1_MEDIUM
        variables:
          TEST_SUITE: >-
            src/__tests__/NoneEnvFunctionTransformer.e2e.test.ts|src/__tests__/NonModelAuthFunction.e2e.test.ts|src/__tests__/PerFieldAuthTests.e2e.test.ts|src/__tests__/PredictionsTransformerTests.e2e.test.ts
          CLI_REGION: eu-west-2
      depend-on:
        - publish_to_local_registry
    - identifier: >-
        PredictionsTransformerV2Tests_TransformerOptionsV2_VersionedModelTransformer_ConnectionsWithAuthTests
      buildspec: codebuild_specs/graphql_e2e_tests.yml
      env:
        compute-type: BUILD_GENERAL1_MEDIUM
        variables:
          TEST_SUITE: >-
            src/__tests__/PredictionsTransformerV2Tests.e2e.test.ts|src/__tests__/TransformerOptionsV2.e2e.test.ts|src/__tests__/VersionedModelTransformer.e2e.test.ts|src/__tests__/ConnectionsWithAuthTests.e2e.test.ts
          CLI_REGION: eu-central-1
      depend-on:
        - publish_to_local_registry
    - identifier: >-
        DefaultValueTransformer_DynamoDBModelTransformer_ModelConnectionTransformer_NewConnectionTransformer
      buildspec: codebuild_specs/graphql_e2e_tests.yml
      env:
        compute-type: BUILD_GENERAL1_MEDIUM
        variables:
          TEST_SUITE: >-
            src/__tests__/DefaultValueTransformer.e2e.test.ts|src/__tests__/DynamoDBModelTransformer.e2e.test.ts|src/__tests__/ModelConnectionTransformer.e2e.test.ts|src/__tests__/NewConnectionTransformer.e2e.test.ts
          CLI_REGION: ap-northeast-1
      depend-on:
        - publish_to_local_registry
    - identifier: >-
        NewConnectionWithAuth_RelationalWithOwnerFieldAsKeySchemaAuth_BelongsToTransformerV2_KeyTransformer
      buildspec: codebuild_specs/graphql_e2e_tests.yml
      env:
        compute-type: BUILD_GENERAL1_MEDIUM
        variables:
          TEST_SUITE: >-
            src/__tests__/NewConnectionWithAuth.e2e.test.ts|src/__tests__/RelationalWithOwnerFieldAsKeySchemaAuth.e2e.test.ts|src/__tests__/BelongsToTransformerV2.e2e.test.ts|src/__tests__/KeyTransformer.e2e.test.ts
          CLI_REGION: us-east-1
      depend-on:
        - publish_to_local_registry
    - identifier: >-
        ModelAuthTransformer_PerFieldAuthV2Transformer_PerFieldAuthV2TransformerWithFF_SubscriptionsWithAuthTest
      buildspec: codebuild_specs/graphql_e2e_tests.yml
      env:
        compute-type: BUILD_GENERAL1_MEDIUM
        variables:
          TEST_SUITE: >-
            src/__tests__/ModelAuthTransformer.e2e.test.ts|src/__tests__/PerFieldAuthV2Transformer.e2e.test.ts|src/__tests__/PerFieldAuthV2TransformerWithFF.e2e.test.ts|src/__tests__/SubscriptionsWithAuthTest.e2e.test.ts
          CLI_REGION: us-east-2
      depend-on:
        - publish_to_local_registry
    - identifier: >-
        IndexWithAuthV2_ModelConnectionWithKeyTransformer_RelationalWithAuthV2WithFF_IndexWithAuthV2WithFF
      buildspec: codebuild_specs/graphql_e2e_tests.yml
      env:
        compute-type: BUILD_GENERAL1_MEDIUM
        variables:
          TEST_SUITE: >-
            src/__tests__/IndexWithAuthV2.e2e.test.ts|src/__tests__/ModelConnectionWithKeyTransformer.e2e.test.ts|src/__tests__/RelationalWithAuthV2WithFF.e2e.test.ts|src/__tests__/IndexWithAuthV2WithFF.e2e.test.ts
          CLI_REGION: us-west-2
      depend-on:
        - publish_to_local_registry
    - identifier: >-
        MultiAuthModelAuthTransformer_IndexWithClaimFieldAsSortKeyAuth_ModelTransformer_MultiAuthV2Transformer
      buildspec: codebuild_specs/graphql_e2e_tests.yml
      env:
        compute-type: BUILD_GENERAL1_MEDIUM
        variables:
          TEST_SUITE: >-
            src/__tests__/MultiAuthModelAuthTransformer.e2e.test.ts|src/__tests__/IndexWithClaimFieldAsSortKeyAuth.e2e.test.ts|src/__tests__/ModelTransformer.e2e.test.ts|src/__tests__/MultiAuthV2Transformer.e2e.test.ts
          CLI_REGION: eu-west-2
      depend-on:
        - publish_to_local_registry
    - identifier: >-
        SubscriptionsWithAuthV2WithFF_MapsToTransformer_RelationalWithAuthV2_SubscriptionsWithAuthV2
      buildspec: codebuild_specs/graphql_e2e_tests.yml
      env:
        compute-type: BUILD_GENERAL1_MEDIUM
        variables:
          TEST_SUITE: >-
            src/__tests__/SubscriptionsWithAuthV2WithFF.e2e.test.ts|src/__tests__/MapsToTransformer.e2e.test.ts|src/__tests__/RelationalWithAuthV2.e2e.test.ts|src/__tests__/SubscriptionsWithAuthV2.e2e.test.ts
          CLI_REGION: eu-central-1
      depend-on:
        - publish_to_local_registry
    - identifier: >-
        IndexTransformer_MultiAuthV2TransformerWithFF_AuthV2Transformer_AuthV2ExhaustiveT1A
      buildspec: codebuild_specs/graphql_e2e_tests.yml
      env:
        compute-type: BUILD_GENERAL1_MEDIUM
        variables:
          TEST_SUITE: >-
            src/__tests__/IndexTransformer.e2e.test.ts|src/__tests__/MultiAuthV2TransformerWithFF.e2e.test.ts|src/__tests__/AuthV2Transformer.e2e.test.ts|src/__tests__/AuthV2ExhaustiveT1A.test.ts
          CLI_REGION: ap-northeast-1
      depend-on:
        - publish_to_local_registry
    - identifier: >-
        AuthV2ExhaustiveT1B_AuthV2TransformerWithFF_IndexWithAutoQueryField_AuthV2ExhaustiveT1C
      buildspec: codebuild_specs/graphql_e2e_tests.yml
      env:
        compute-type: BUILD_GENERAL1_MEDIUM
        variables:
          TEST_SUITE: >-
            src/__tests__/AuthV2ExhaustiveT1B.test.ts|src/__tests__/AuthV2TransformerWithFF.e2e.test.ts|src/__tests__/IndexWithAutoQueryField.e2e.test.ts|src/__tests__/AuthV2ExhaustiveT1C.test.ts
          CLI_REGION: ap-southeast-1
      depend-on:
        - publish_to_local_registry
    - identifier: >-
        AuthV2ExhaustiveT2A_RelationalTransformers_SubscriptionsRuntimeFiltering_AuthV2ExhaustiveT1D
      buildspec: codebuild_specs/graphql_e2e_tests.yml
      env:
        compute-type: BUILD_GENERAL1_MEDIUM
        variables:
          TEST_SUITE: >-
            src/__tests__/AuthV2ExhaustiveT2A.test.ts|src/__tests__/RelationalTransformers.e2e.test.ts|src/__tests__/SubscriptionsRuntimeFiltering.e2e.test.ts|src/__tests__/AuthV2ExhaustiveT1D.test.ts
          CLI_REGION: ap-southeast-2
      depend-on:
        - publish_to_local_registry
    - identifier: >-
        AuthV2ExhaustiveT2B_AuthV2ExhaustiveT2D_AuthV2ExhaustiveT2C_SearchableModelTransformerV2
      buildspec: codebuild_specs/graphql_e2e_tests.yml
      env:
        compute-type: BUILD_GENERAL1_MEDIUM
        variables:
          TEST_SUITE: >-
            src/__tests__/AuthV2ExhaustiveT2B.test.ts|src/__tests__/AuthV2ExhaustiveT2D.test.ts|src/__tests__/AuthV2ExhaustiveT2C.test.ts|src/__tests__/SearchableModelTransformerV2.e2e.test.ts
          CLI_REGION: us-east-1
      depend-on:
        - publish_to_local_registry
    - identifier: >-
        SearchableWithAuthTests_SearchableModelTransformer_SearchableWithAuthV2_SearchableWithAuthV2WithFF
      buildspec: codebuild_specs/graphql_e2e_tests.yml
      env:
        compute-type: BUILD_GENERAL1_MEDIUM
        variables:
          TEST_SUITE: >-
            src/__tests__/SearchableWithAuthTests.e2e.test.ts|src/__tests__/SearchableModelTransformer.e2e.test.ts|src/__tests__/SearchableWithAuthV2.e2e.test.ts|src/__tests__/SearchableWithAuthV2WithFF.e2e.test.ts
          CLI_REGION: us-east-2
      depend-on:
        - publish_to_local_registry
    - identifier: FunctionTransformerTestsV2
      buildspec: codebuild_specs/graphql_e2e_tests.yml
      env:
        compute-type: BUILD_GENERAL1_SMALL
        variables:
          TEST_SUITE: src/__tests__/FunctionTransformerTestsV2.e2e.test.ts
          CLI_REGION: us-west-2
          USE_PARENT_ACCOUNT: 1
      depend-on:
        - publish_to_local_registry
    - identifier: HttpTransformer
      buildspec: codebuild_specs/graphql_e2e_tests.yml
      env:
        compute-type: BUILD_GENERAL1_SMALL
        variables:
          TEST_SUITE: src/__tests__/HttpTransformer.e2e.test.ts
          CLI_REGION: ap-southeast-1
      depend-on:
        - publish_to_local_registry
    - identifier: HttpTransformerV2
      buildspec: codebuild_specs/graphql_e2e_tests.yml
      env:
        compute-type: BUILD_GENERAL1_SMALL
        variables:
          TEST_SUITE: src/__tests__/HttpTransformerV2.e2e.test.ts
          CLI_REGION: ap-southeast-2
      depend-on:
        - publish_to_local_registry
    - identifier: api_key_migration_v5
      buildspec: codebuild_specs/migration_tests_v5.yml
      env:
        compute-type: BUILD_GENERAL1_SMALL
        variables:
          TEST_SUITE: >-
            src/__tests__/migration_tests/transformer_migration/api.key.migration.test.ts
          CLI_REGION: us-east-2
      depend-on:
        - publish_to_local_registry
    - identifier: api_key_migration_2_v5
      buildspec: codebuild_specs/migration_tests_v5.yml
      env:
        compute-type: BUILD_GENERAL1_SMALL
        variables:
          TEST_SUITE: >-
            src/__tests__/migration_tests/transformer_migration/api.key.migration-2.test.ts
          CLI_REGION: us-west-2
      depend-on:
        - publish_to_local_registry
    - identifier: api_key_migration_v6
      buildspec: codebuild_specs/migration_tests_v6.yml
      env:
        compute-type: BUILD_GENERAL1_SMALL
        variables:
          TEST_SUITE: >-
            src/__tests__/migration_tests/transformer_migration/api.key.migration.test.ts
          CLI_REGION: us-east-2
      depend-on:
        - publish_to_local_registry
    - identifier: api_key_migration_2_v6
      buildspec: codebuild_specs/migration_tests_v6.yml
      env:
        compute-type: BUILD_GENERAL1_SMALL
        variables:
          TEST_SUITE: >-
            src/__tests__/migration_tests/transformer_migration/api.key.migration-2.test.ts
          CLI_REGION: us-west-2
      depend-on:
        - publish_to_local_registry
    - identifier: scaffold_v10
      buildspec: codebuild_specs/migration_tests_v10.yml
      env:
        compute-type: BUILD_GENERAL1_SMALL
        variables:
          TEST_SUITE: src/__tests__/migration_tests_v10/scaffold.test.ts
          CLI_REGION: us-east-2
      depend-on:
        - publish_to_local_registry
    - identifier: api_rest_serverless_migration_v10
      buildspec: codebuild_specs/migration_tests_v10.yml
      env:
        compute-type: BUILD_GENERAL1_SMALL
        variables:
          TEST_SUITE: >-
            src/__tests__/migration_tests_v10/api-rest-serverless.migration.test.ts
          CLI_REGION: us-west-2
      depend-on:
        - publish_to_local_registry
    - identifier: api_rest_basic_migration_v10
      buildspec: codebuild_specs/migration_tests_v10.yml
      env:
        compute-type: BUILD_GENERAL1_SMALL
        variables:
          TEST_SUITE: src/__tests__/migration_tests_v10/api-rest-basic.migration.test.ts
          CLI_REGION: eu-west-2
      depend-on:
        - publish_to_local_registry
    - identifier: api_graphql_v2_migration_v10
      buildspec: codebuild_specs/migration_tests_v10.yml
      env:
        compute-type: BUILD_GENERAL1_SMALL
        variables:
          TEST_SUITE: src/__tests__/migration_tests_v10/api-graphql-v2.migration.test.ts
          CLI_REGION: eu-central-1
      depend-on:
        - publish_to_local_registry
    - identifier: api_rest_lambda_migration_v10
      buildspec: codebuild_specs/migration_tests_v10.yml
      env:
        compute-type: BUILD_GENERAL1_SMALL
        variables:
          TEST_SUITE: src/__tests__/migration_tests_v10/api-rest-lambda.migration.test.ts
          CLI_REGION: ap-northeast-1
      depend-on:
        - publish_to_local_registry
    - identifier: cleanup_e2e_resources
      buildspec: codebuild_specs/cleanup_e2e_resources.yml
      env:
        compute-type: BUILD_GENERAL1_SMALL
      depend-on:
        - auth_2_datastore_modelgen_amplify_app_custom_transformers<|MERGE_RESOLUTION|>--- conflicted
+++ resolved
@@ -136,60 +136,45 @@
           CLI_REGION: us-east-1
       depend-on:
         - publish_to_local_registry
-<<<<<<< HEAD
-    - identifier: api_3_base_cdk_rds_import_vpc_rds_model_v2
-=======
-    - identifier: base_cdk_custom_logic_relationships_api_1
->>>>>>> aeab6657
-      buildspec: codebuild_specs/run_e2e_tests.yml
-      env:
-        compute-type: BUILD_GENERAL1_MEDIUM
-        variables:
-          TEST_SUITE: >-
-<<<<<<< HEAD
-            src/__tests__/api_3.test.ts|src/__tests__/cdk/base-cdk.test.ts|src/__tests__/rds-import-vpc.test.ts|src/__tests__/rds-model-v2.test.ts
+    - identifier: api_3_base_cdk_custom_logic_relationships
+      buildspec: codebuild_specs/run_e2e_tests.yml
+      env:
+        compute-type: BUILD_GENERAL1_MEDIUM
+        variables:
+          TEST_SUITE: >-
+            src/__tests__/api_3.test.ts|src/__tests__/cdk/base-cdk.test.ts|src/__tests__/cdk/custom-logic.test.ts|src/__tests__/cdk/relationships.test.ts
           CLI_REGION: ap-northeast-1
       depend-on:
         - publish_to_local_registry
-    - identifier: rds_relational_directives_rds_v2_generate_schema_api_1_resolvers
-=======
-            src/__tests__/cdk/base-cdk.test.ts|src/__tests__/cdk/custom-logic.test.ts|src/__tests__/cdk/relationships.test.ts|src/__tests__/api_1.test.ts
-          CLI_REGION: ap-northeast-1
-      depend-on:
-        - publish_to_local_registry
-    - identifier: resolvers_sync_query_datastore_api_6_api_lambda_auth
->>>>>>> aeab6657
-      buildspec: codebuild_specs/run_e2e_tests.yml
-      env:
-        compute-type: BUILD_GENERAL1_MEDIUM
-        variables:
-          TEST_SUITE: >-
-<<<<<<< HEAD
-            src/__tests__/rds-relational-directives.test.ts|src/__tests__/rds-v2-generate-schema.test.ts|src/__tests__/api_1.test.ts|src/__tests__/resolvers.test.ts
-          CLI_REGION: us-east-1
-      depend-on:
-        - publish_to_local_registry
-    - identifier: sync_query_datastore_api_6_api_lambda_auth_api_9
-      buildspec: codebuild_specs/run_e2e_tests.yml
-      env:
-        compute-type: BUILD_GENERAL1_MEDIUM
-        variables:
-          TEST_SUITE: >-
-            src/__tests__/graphql-v2/sync_query_datastore.test.ts|src/__tests__/api_6.test.ts|src/__tests__/graphql-v2/api_lambda_auth.test.ts|src/__tests__/api_9.test.ts
-          CLI_REGION: ap-southeast-2
-=======
-            src/__tests__/resolvers.test.ts|src/__tests__/graphql-v2/sync_query_datastore.test.ts|src/__tests__/api_6.test.ts|src/__tests__/graphql-v2/api_lambda_auth.test.ts
-          CLI_REGION: ap-southeast-1
->>>>>>> aeab6657
-      depend-on:
-        - publish_to_local_registry
-    - identifier: api_9
-      buildspec: codebuild_specs/run_e2e_tests.yml
-      env:
-        compute-type: BUILD_GENERAL1_MEDIUM
-        variables:
-          TEST_SUITE: src/__tests__/api_9.test.ts
-          CLI_REGION: ap-southeast-2
+    - identifier: >-
+        rds_import_vpc_rds_model_v2_rds_relational_directives_rds_v2_generate_schema
+      buildspec: codebuild_specs/run_e2e_tests.yml
+      env:
+        compute-type: BUILD_GENERAL1_MEDIUM
+        variables:
+          TEST_SUITE: >-
+            src/__tests__/rds-import-vpc.test.ts|src/__tests__/rds-model-v2.test.ts|src/__tests__/rds-relational-directives.test.ts|src/__tests__/rds-v2-generate-schema.test.ts
+          CLI_REGION: us-east-1
+      depend-on:
+        - publish_to_local_registry
+    - identifier: api_1_resolvers_sync_query_datastore_api_6
+      buildspec: codebuild_specs/run_e2e_tests.yml
+      env:
+        compute-type: BUILD_GENERAL1_MEDIUM
+        variables:
+          TEST_SUITE: >-
+            src/__tests__/api_1.test.ts|src/__tests__/resolvers.test.ts|src/__tests__/graphql-v2/sync_query_datastore.test.ts|src/__tests__/api_6.test.ts
+          CLI_REGION: us-east-2
+      depend-on:
+        - publish_to_local_registry
+    - identifier: api_lambda_auth_api_9
+      buildspec: codebuild_specs/run_e2e_tests.yml
+      env:
+        compute-type: BUILD_GENERAL1_MEDIUM
+        variables:
+          TEST_SUITE: >-
+            src/__tests__/graphql-v2/api_lambda_auth.test.ts|src/__tests__/api_9.test.ts
+          CLI_REGION: eu-central-1
       depend-on:
         - publish_to_local_registry
     - identifier: function_migration
@@ -409,7 +394,7 @@
         compute-type: BUILD_GENERAL1_SMALL
         variables:
           TEST_SUITE: src/__tests__/schema-model.test.ts
-          CLI_REGION: us-east-2
+          CLI_REGION: us-west-2
       depend-on:
         - publish_to_local_registry
     - identifier: apigw
@@ -418,7 +403,7 @@
         compute-type: BUILD_GENERAL1_SMALL
         variables:
           TEST_SUITE: src/__tests__/apigw.test.ts
-          CLI_REGION: us-west-2
+          CLI_REGION: eu-west-2
       depend-on:
         - publish_to_local_registry
     - identifier: containers_api_2
@@ -436,7 +421,7 @@
         compute-type: BUILD_GENERAL1_SMALL
         variables:
           TEST_SUITE: src/__tests__/schema-auth-14.test.ts
-          CLI_REGION: eu-central-1
+          CLI_REGION: ap-northeast-1
       depend-on:
         - publish_to_local_registry
     - identifier: schema_auth_7
@@ -445,7 +430,7 @@
         compute-type: BUILD_GENERAL1_SMALL
         variables:
           TEST_SUITE: src/__tests__/schema-auth-7.test.ts
-          CLI_REGION: ap-northeast-1
+          CLI_REGION: ap-southeast-1
       depend-on:
         - publish_to_local_registry
     - identifier: schema_auth_9
@@ -454,7 +439,7 @@
         compute-type: BUILD_GENERAL1_SMALL
         variables:
           TEST_SUITE: src/__tests__/schema-auth-9.test.ts
-          CLI_REGION: ap-southeast-1
+          CLI_REGION: ap-southeast-2
       depend-on:
         - publish_to_local_registry
     - identifier: schema_auth_5
@@ -501,7 +486,7 @@
         compute-type: BUILD_GENERAL1_SMALL
         variables:
           TEST_SUITE: src/__tests__/schema-auth-6.test.ts
-          CLI_REGION: eu-central-1
+          CLI_REGION: ap-northeast-1
       depend-on:
         - publish_to_local_registry
     - identifier: schema_connection
@@ -510,7 +495,7 @@
         compute-type: BUILD_GENERAL1_SMALL
         variables:
           TEST_SUITE: src/__tests__/schema-connection.test.ts
-          CLI_REGION: ap-northeast-1
+          CLI_REGION: ap-southeast-1
       depend-on:
         - publish_to_local_registry
     - identifier: searchable_previous_deployment_had_node_to_node
@@ -520,7 +505,7 @@
         variables:
           TEST_SUITE: >-
             src/__tests__/graphql-v2/searchable-node-to-node-encryption/searchable-previous-deployment-had-node-to-node.test.ts
-          CLI_REGION: ap-southeast-1
+          CLI_REGION: ap-southeast-2
       depend-on:
         - publish_to_local_registry
     - identifier: searchable_previous_deployment_no_node_to_node
@@ -530,7 +515,7 @@
         variables:
           TEST_SUITE: >-
             src/__tests__/graphql-v2/searchable-node-to-node-encryption/searchable-previous-deployment-no-node-to-node.test.ts
-          CLI_REGION: ap-southeast-2
+          CLI_REGION: us-east-1
       depend-on:
         - publish_to_local_registry
     - identifier: api_2
@@ -539,11 +524,7 @@
         compute-type: BUILD_GENERAL1_SMALL
         variables:
           TEST_SUITE: src/__tests__/api_2.test.ts
-<<<<<<< HEAD
-          CLI_REGION: us-east-2
-=======
-          CLI_REGION: us-east-1
->>>>>>> aeab6657
+          CLI_REGION: us-east-2
       depend-on:
         - publish_to_local_registry
     - identifier: searchable_migration
@@ -552,11 +533,7 @@
         compute-type: BUILD_GENERAL1_SMALL
         variables:
           TEST_SUITE: src/__tests__/transformer-migrations/searchable-migration.test.ts
-<<<<<<< HEAD
-          CLI_REGION: us-west-2
-=======
-          CLI_REGION: us-east-2
->>>>>>> aeab6657
+          CLI_REGION: us-west-2
           USE_PARENT_ACCOUNT: 1
       depend-on:
         - publish_to_local_registry
