--- conflicted
+++ resolved
@@ -60,89 +60,90 @@
         compute-type: BUILD_GENERAL1_MEDIUM
       depend-on:
         - build_linux
-    - identifier: auth_2_datastore_modelgen_amplify_app_custom_transformers
-      buildspec: codebuild_specs/run_e2e_tests.yml
-      env:
-        compute-type: BUILD_GENERAL1_MEDIUM
-        variables:
-          TEST_SUITE: >-
-            src/__tests__/auth_2.test.ts|src/__tests__/datastore-modelgen.test.ts|src/__tests__/amplify-app.test.ts|src/__tests__/graphql-v2/custom-transformers.test.ts
+    - identifier: auth_2_datastore_modelgen_mock_api_amplify_app
+      buildspec: codebuild_specs/run_e2e_tests.yml
+      env:
+        compute-type: BUILD_GENERAL1_MEDIUM
+        variables:
+          TEST_SUITE: >-
+            src/__tests__/auth_2.test.ts|src/__tests__/datastore-modelgen.test.ts|src/__tests__/mock-api.test.ts|src/__tests__/amplify-app.test.ts
           CLI_REGION: ap-east-1
       depend-on:
         - publish_to_local_registry
     - identifier: >-
-        mock_api_invalid_input_arguments_schema_versioned_schema_data_access_patterns
-      buildspec: codebuild_specs/run_e2e_tests.yml
-      env:
-        compute-type: BUILD_GENERAL1_MEDIUM
-        variables:
-          TEST_SUITE: >-
-            src/__tests__/mock-api.test.ts|src/__tests__/graphql-v2/invalid-input-arguments.test.ts|src/__tests__/schema-versioned.test.ts|src/__tests__/schema-data-access-patterns.test.ts
+        custom_transformers_schema_versioned_invalid_input_arguments_schema_data_access_patterns
+      buildspec: codebuild_specs/run_e2e_tests.yml
+      env:
+        compute-type: BUILD_GENERAL1_MEDIUM
+        variables:
+          TEST_SUITE: >-
+            src/__tests__/graphql-v2/custom-transformers.test.ts|src/__tests__/schema-versioned.test.ts|src/__tests__/graphql-v2/invalid-input-arguments.test.ts|src/__tests__/schema-data-access-patterns.test.ts
           CLI_REGION: ap-northeast-1
       depend-on:
         - publish_to_local_registry
-    - identifier: predictions_migration_function_10_schema_predictions_api_7
-      buildspec: codebuild_specs/run_e2e_tests.yml
-      env:
-        compute-type: BUILD_GENERAL1_MEDIUM
-        variables:
-          TEST_SUITE: >-
-            src/__tests__/transformer-migrations/predictions-migration.test.ts|src/__tests__/function_10.test.ts|src/__tests__/schema-predictions.test.ts|src/__tests__/api_7.test.ts
+    - identifier: predictions_migration_schema_predictions_function_10_api_7
+      buildspec: codebuild_specs/run_e2e_tests.yml
+      env:
+        compute-type: BUILD_GENERAL1_MEDIUM
+        variables:
+          TEST_SUITE: >-
+            src/__tests__/transformer-migrations/predictions-migration.test.ts|src/__tests__/schema-predictions.test.ts|src/__tests__/function_10.test.ts|src/__tests__/api_7.test.ts
           CLI_REGION: ap-northeast-2
       depend-on:
         - publish_to_local_registry
-    - identifier: http_migration_global_sandbox_schema_function_2_api_connection_migration
-      buildspec: codebuild_specs/run_e2e_tests.yml
-      env:
-        compute-type: BUILD_GENERAL1_MEDIUM
-        variables:
-          TEST_SUITE: >-
-            src/__tests__/transformer-migrations/http-migration.test.ts|src/__tests__/global_sandbox.test.ts|src/__tests__/schema-function-2.test.ts|src/__tests__/migration/api.connection.migration.test.ts
+    - identifier: http_migration_schema_function_2_global_sandbox_api_connection_migration
+      buildspec: codebuild_specs/run_e2e_tests.yml
+      env:
+        compute-type: BUILD_GENERAL1_MEDIUM
+        variables:
+          TEST_SUITE: >-
+            src/__tests__/transformer-migrations/http-migration.test.ts|src/__tests__/schema-function-2.test.ts|src/__tests__/global_sandbox.test.ts|src/__tests__/migration/api.connection.migration.test.ts
           CLI_REGION: ap-southeast-2
       depend-on:
         - publish_to_local_registry
-    - identifier: api_8_schema_iterative_update_3_auth_migration_lambda_conflict_handler
-      buildspec: codebuild_specs/run_e2e_tests.yml
-      env:
-        compute-type: BUILD_GENERAL1_MEDIUM
-        variables:
-          TEST_SUITE: >-
-            src/__tests__/api_8.test.ts|src/__tests__/schema-iterative-update-3.test.ts|src/__tests__/transformer-migrations/auth-migration.test.ts|src/__tests__/graphql-v2/lambda-conflict-handler.test.ts
-          CLI_REGION: eu-west-1
-      depend-on:
-        - publish_to_local_registry
-    - identifier: >-
-        schema_iterative_update_1_schema_iterative_update_locking_index_with_stack_mappings_api_4
-      buildspec: codebuild_specs/run_e2e_tests.yml
-      env:
-        compute-type: BUILD_GENERAL1_MEDIUM
-        variables:
-          TEST_SUITE: >-
-            src/__tests__/schema-iterative-update-1.test.ts|src/__tests__/schema-iterative-update-locking.test.ts|src/__tests__/graphql-v2/index-with-stack-mappings.test.ts|src/__tests__/api_4.test.ts
+    - identifier: >-
+        schema_iterative_update_3_api_8_auth_migration_schema_iterative_update_locking
+      buildspec: codebuild_specs/run_e2e_tests.yml
+      env:
+        compute-type: BUILD_GENERAL1_MEDIUM
+        variables:
+          TEST_SUITE: >-
+            src/__tests__/schema-iterative-update-3.test.ts|src/__tests__/api_8.test.ts|src/__tests__/transformer-migrations/auth-migration.test.ts|src/__tests__/schema-iterative-update-locking.test.ts
+          CLI_REGION: eu-west-2
+      depend-on:
+        - publish_to_local_registry
+    - identifier: >-
+        schema_iterative_update_1_lambda_conflict_handler_index_with_stack_mappings_schema_iterative_update_2
+      buildspec: codebuild_specs/run_e2e_tests.yml
+      env:
+        compute-type: BUILD_GENERAL1_MEDIUM
+        variables:
+          TEST_SUITE: >-
+            src/__tests__/schema-iterative-update-1.test.ts|src/__tests__/graphql-v2/lambda-conflict-handler.test.ts|src/__tests__/graphql-v2/index-with-stack-mappings.test.ts|src/__tests__/schema-iterative-update-2.test.ts
           CLI_REGION: us-east-1
       depend-on:
         - publish_to_local_registry
     - identifier: >-
-        custom_policies_container_schema_iterative_update_2_api_connection_migration2_api_5
-      buildspec: codebuild_specs/run_e2e_tests.yml
-      env:
-        compute-type: BUILD_GENERAL1_MEDIUM
-        variables:
-          TEST_SUITE: >-
-            src/__tests__/custom_policies_container.test.ts|src/__tests__/schema-iterative-update-2.test.ts|src/__tests__/migration/api.connection.migration2.test.ts|src/__tests__/api_5.test.ts
-          CLI_REGION: ap-northeast-1
-      depend-on:
-        - publish_to_local_registry
-    - identifier: containers_api_secrets_schema_function_1_api_3_generate_ts_data_schema
-      buildspec: codebuild_specs/run_e2e_tests.yml
-      env:
-        compute-type: BUILD_GENERAL1_MEDIUM
-        variables:
-          TEST_SUITE: >-
-            src/__tests__/containers-api-secrets.test.ts|src/__tests__/schema-function-1.test.ts|src/__tests__/api_3.test.ts|src/__tests__/generate_ts_data_schema.test.ts
+        custom_policies_container_api_4_api_connection_migration2_containers_api_secrets
+      buildspec: codebuild_specs/run_e2e_tests.yml
+      env:
+        compute-type: BUILD_GENERAL1_MEDIUM
+        variables:
+          TEST_SUITE: >-
+            src/__tests__/custom_policies_container.test.ts|src/__tests__/api_4.test.ts|src/__tests__/migration/api.connection.migration2.test.ts|src/__tests__/containers-api-secrets.test.ts
           CLI_REGION: us-east-1
       depend-on:
         - publish_to_local_registry
+    - identifier: api_5_schema_function_1_api_3_generate_ts_data_schema
+      buildspec: codebuild_specs/run_e2e_tests.yml
+      env:
+        compute-type: BUILD_GENERAL1_MEDIUM
+        variables:
+          TEST_SUITE: >-
+            src/__tests__/api_5.test.ts|src/__tests__/schema-function-1.test.ts|src/__tests__/api_3.test.ts|src/__tests__/generate_ts_data_schema.test.ts
+          CLI_REGION: ca-central-1
+      depend-on:
+        - publish_to_local_registry
     - identifier: resolvers_sync_query_datastore_api_6_api_lambda_auth
       buildspec: codebuild_specs/run_e2e_tests.yml
       env:
@@ -150,7 +151,7 @@
         variables:
           TEST_SUITE: >-
             src/__tests__/resolvers.test.ts|src/__tests__/graphql-v2/sync_query_datastore.test.ts|src/__tests__/api_6.test.ts|src/__tests__/graphql-v2/api_lambda_auth.test.ts
-          CLI_REGION: sa-east-1
+          CLI_REGION: ap-east-1
       depend-on:
         - publish_to_local_registry
     - identifier: api_9
@@ -158,14 +159,17 @@
       env:
         compute-type: BUILD_GENERAL1_MEDIUM
         variables:
-<<<<<<< HEAD
-          TEST_SUITE: >-
-            src/__tests__/graphql-v2/api_lambda_auth.test.ts|src/__tests__/api_9.test.ts
-          CLI_REGION: me-south-1
-=======
           TEST_SUITE: src/__tests__/api_9.test.ts
-          CLI_REGION: sa-east-1
->>>>>>> 53cabe23
+          CLI_REGION: us-east-2
+      depend-on:
+        - publish_to_local_registry
+    - identifier: rds_v2
+      buildspec: codebuild_specs/run_e2e_tests.yml
+      env:
+        compute-type: BUILD_GENERAL1_SMALL
+        variables:
+          TEST_SUITE: src/__tests__/rds-v2.test.ts
+          CLI_REGION: ap-south-1
       depend-on:
         - publish_to_local_registry
     - identifier: api_10
@@ -174,15 +178,6 @@
         compute-type: BUILD_GENERAL1_SMALL
         variables:
           TEST_SUITE: src/__tests__/api_10.test.ts
-          CLI_REGION: ap-south-1
-      depend-on:
-        - publish_to_local_registry
-    - identifier: rds_v2
-      buildspec: codebuild_specs/run_e2e_tests.yml
-      env:
-        compute-type: BUILD_GENERAL1_SMALL
-        variables:
-          TEST_SUITE: src/__tests__/rds-v2.test.ts
           CLI_REGION: ap-southeast-1
       depend-on:
         - publish_to_local_registry
@@ -205,32 +200,41 @@
           USE_PARENT_ACCOUNT: 1
       depend-on:
         - publish_to_local_registry
+    - identifier: schema_iterative_update_5
+      buildspec: codebuild_specs/run_e2e_tests.yml
+      env:
+        compute-type: BUILD_GENERAL1_SMALL
+        variables:
+          TEST_SUITE: src/__tests__/schema-iterative-update-5.test.ts
+          CLI_REGION: eu-north-1
+      depend-on:
+        - publish_to_local_registry
     - identifier: api_key_migration5
       buildspec: codebuild_specs/run_e2e_tests.yml
       env:
         compute-type: BUILD_GENERAL1_SMALL
         variables:
           TEST_SUITE: src/__tests__/migration/api.key.migration5.test.ts
-          CLI_REGION: eu-north-1
+          CLI_REGION: eu-west-3
           USE_PARENT_ACCOUNT: 1
       depend-on:
         - publish_to_local_registry
-    - identifier: schema_iterative_update_5
-      buildspec: codebuild_specs/run_e2e_tests.yml
-      env:
-        compute-type: BUILD_GENERAL1_SMALL
-        variables:
-          TEST_SUITE: src/__tests__/schema-iterative-update-5.test.ts
-          CLI_REGION: eu-south-1
-      depend-on:
-        - publish_to_local_registry
     - identifier: model_migration
       buildspec: codebuild_specs/run_e2e_tests.yml
       env:
         compute-type: BUILD_GENERAL1_SMALL
         variables:
           TEST_SUITE: src/__tests__/transformer-migrations/model-migration.test.ts
-          CLI_REGION: eu-west-2
+          CLI_REGION: eu-west-1
+      depend-on:
+        - publish_to_local_registry
+    - identifier: schema_auth_2
+      buildspec: codebuild_specs/run_e2e_tests.yml
+      env:
+        compute-type: BUILD_GENERAL1_SMALL
+        variables:
+          TEST_SUITE: src/__tests__/schema-auth-2.test.ts
+          CLI_REGION: eu-west-3
       depend-on:
         - publish_to_local_registry
     - identifier: schema_auth_10
@@ -239,15 +243,6 @@
         compute-type: BUILD_GENERAL1_SMALL
         variables:
           TEST_SUITE: src/__tests__/schema-auth-10.test.ts
-          CLI_REGION: eu-west-3
-      depend-on:
-        - publish_to_local_registry
-    - identifier: schema_auth_2
-      buildspec: codebuild_specs/run_e2e_tests.yml
-      env:
-        compute-type: BUILD_GENERAL1_SMALL
-        variables:
-          TEST_SUITE: src/__tests__/schema-auth-2.test.ts
           CLI_REGION: me-south-1
       depend-on:
         - publish_to_local_registry
@@ -260,59 +255,68 @@
           CLI_REGION: sa-east-1
       depend-on:
         - publish_to_local_registry
+    - identifier: schema_auth_13
+      buildspec: codebuild_specs/run_e2e_tests.yml
+      env:
+        compute-type: BUILD_GENERAL1_SMALL
+        variables:
+          TEST_SUITE: src/__tests__/schema-auth-13.test.ts
+          CLI_REGION: us-east-2
+      depend-on:
+        - publish_to_local_registry
     - identifier: schema_auth_12
       buildspec: codebuild_specs/run_e2e_tests.yml
       env:
         compute-type: BUILD_GENERAL1_SMALL
         variables:
           TEST_SUITE: src/__tests__/schema-auth-12.test.ts
-          CLI_REGION: us-east-2
-      depend-on:
-        - publish_to_local_registry
-    - identifier: schema_auth_13
-      buildspec: codebuild_specs/run_e2e_tests.yml
-      env:
-        compute-type: BUILD_GENERAL1_SMALL
-        variables:
-          TEST_SUITE: src/__tests__/schema-auth-13.test.ts
           CLI_REGION: us-west-1
       depend-on:
         - publish_to_local_registry
+    - identifier: schema_auth_3
+      buildspec: codebuild_specs/run_e2e_tests.yml
+      env:
+        compute-type: BUILD_GENERAL1_SMALL
+        variables:
+          TEST_SUITE: src/__tests__/schema-auth-3.test.ts
+          CLI_REGION: us-west-2
+      depend-on:
+        - publish_to_local_registry
     - identifier: schema_auth_15
       buildspec: codebuild_specs/run_e2e_tests.yml
       env:
         compute-type: BUILD_GENERAL1_SMALL
         variables:
           TEST_SUITE: src/__tests__/schema-auth-15.test.ts
-          CLI_REGION: us-west-2
-      depend-on:
-        - publish_to_local_registry
-    - identifier: schema_auth_3
-      buildspec: codebuild_specs/run_e2e_tests.yml
-      env:
-        compute-type: BUILD_GENERAL1_SMALL
-        variables:
-          TEST_SUITE: src/__tests__/schema-auth-3.test.ts
           CLI_REGION: ap-east-1
       depend-on:
         - publish_to_local_registry
+    - identifier: schema_iterative_rollback_1
+      buildspec: codebuild_specs/run_e2e_tests.yml
+      env:
+        compute-type: BUILD_GENERAL1_SMALL
+        variables:
+          TEST_SUITE: src/__tests__/schema-iterative-rollback-1.test.ts
+          CLI_REGION: ap-northeast-2
+      depend-on:
+        - publish_to_local_registry
     - identifier: api_key_migration4
       buildspec: codebuild_specs/run_e2e_tests.yml
       env:
         compute-type: BUILD_GENERAL1_SMALL
         variables:
           TEST_SUITE: src/__tests__/migration/api.key.migration4.test.ts
-          CLI_REGION: ap-northeast-2
+          CLI_REGION: ap-south-1
           USE_PARENT_ACCOUNT: 1
       depend-on:
         - publish_to_local_registry
-    - identifier: schema_iterative_rollback_1
-      buildspec: codebuild_specs/run_e2e_tests.yml
-      env:
-        compute-type: BUILD_GENERAL1_SMALL
-        variables:
-          TEST_SUITE: src/__tests__/schema-iterative-rollback-1.test.ts
-          CLI_REGION: ap-south-1
+    - identifier: schema_key
+      buildspec: codebuild_specs/run_e2e_tests.yml
+      env:
+        compute-type: BUILD_GENERAL1_SMALL
+        variables:
+          TEST_SUITE: src/__tests__/schema-key.test.ts
+          CLI_REGION: ap-southeast-1
       depend-on:
         - publish_to_local_registry
     - identifier: schema_iterative_rollback_2
@@ -321,16 +325,25 @@
         compute-type: BUILD_GENERAL1_SMALL
         variables:
           TEST_SUITE: src/__tests__/schema-iterative-rollback-2.test.ts
-          CLI_REGION: ap-southeast-1
-      depend-on:
-        - publish_to_local_registry
-    - identifier: schema_key
-      buildspec: codebuild_specs/run_e2e_tests.yml
-      env:
-        compute-type: BUILD_GENERAL1_SMALL
-        variables:
-          TEST_SUITE: src/__tests__/schema-key.test.ts
           CLI_REGION: ap-southeast-2
+      depend-on:
+        - publish_to_local_registry
+    - identifier: schema_auth_8
+      buildspec: codebuild_specs/run_e2e_tests.yml
+      env:
+        compute-type: BUILD_GENERAL1_SMALL
+        variables:
+          TEST_SUITE: src/__tests__/schema-auth-8.test.ts
+          CLI_REGION: eu-central-1
+      depend-on:
+        - publish_to_local_registry
+    - identifier: schema_auth_4
+      buildspec: codebuild_specs/run_e2e_tests.yml
+      env:
+        compute-type: BUILD_GENERAL1_SMALL
+        variables:
+          TEST_SUITE: src/__tests__/schema-auth-4.test.ts
+          CLI_REGION: eu-north-1
       depend-on:
         - publish_to_local_registry
     - identifier: containers_api_1
@@ -342,22 +355,13 @@
           CLI_REGION: us-east-1
       depend-on:
         - publish_to_local_registry
-    - identifier: schema_auth_4
-      buildspec: codebuild_specs/run_e2e_tests.yml
-      env:
-        compute-type: BUILD_GENERAL1_SMALL
-        variables:
-          TEST_SUITE: src/__tests__/schema-auth-4.test.ts
-          CLI_REGION: eu-north-1
-      depend-on:
-        - publish_to_local_registry
-    - identifier: schema_auth_8
-      buildspec: codebuild_specs/run_e2e_tests.yml
-      env:
-        compute-type: BUILD_GENERAL1_SMALL
-        variables:
-          TEST_SUITE: src/__tests__/schema-auth-8.test.ts
-          CLI_REGION: eu-south-1
+    - identifier: schema_auth_11
+      buildspec: codebuild_specs/run_e2e_tests.yml
+      env:
+        compute-type: BUILD_GENERAL1_SMALL
+        variables:
+          TEST_SUITE: src/__tests__/schema-auth-11.test.ts
+          CLI_REGION: eu-west-1
       depend-on:
         - publish_to_local_registry
     - identifier: api_key_migration2
@@ -366,17 +370,8 @@
         compute-type: BUILD_GENERAL1_SMALL
         variables:
           TEST_SUITE: src/__tests__/migration/api.key.migration2.test.ts
-          CLI_REGION: eu-west-1
+          CLI_REGION: eu-west-2
           USE_PARENT_ACCOUNT: 1
-      depend-on:
-        - publish_to_local_registry
-    - identifier: schema_auth_11
-      buildspec: codebuild_specs/run_e2e_tests.yml
-      env:
-        compute-type: BUILD_GENERAL1_SMALL
-        variables:
-          TEST_SUITE: src/__tests__/schema-auth-11.test.ts
-          CLI_REGION: eu-west-2
       depend-on:
         - publish_to_local_registry
     - identifier: api_key_migration1
@@ -388,151 +383,159 @@
           CLI_REGION: eu-west-3
       depend-on:
         - publish_to_local_registry
-    - identifier: api_11
-      buildspec: codebuild_specs/run_e2e_tests.yml
-      env:
-        compute-type: BUILD_GENERAL1_SMALL
-        variables:
-          TEST_SUITE: src/__tests__/api_11.test.ts
-          CLI_REGION: me-south-1
-      depend-on:
-        - publish_to_local_registry
-    - identifier: api_canary_ap_east_1
-      buildspec: codebuild_specs/run_e2e_tests.yml
-      env:
-        compute-type: BUILD_GENERAL1_SMALL
-        variables:
-          TEST_SUITE: src/__tests__/api_canary.test.ts
-          CLI_REGION: ap-east-1
-      depend-on:
-        - publish_to_local_registry
-    - identifier: api_canary_ap_northeast_1
-      buildspec: codebuild_specs/run_e2e_tests.yml
-      env:
-        compute-type: BUILD_GENERAL1_SMALL
-        variables:
-          TEST_SUITE: src/__tests__/api_canary.test.ts
+    - identifier: sql_generate_unauth
+      buildspec: codebuild_specs/run_e2e_tests.yml
+      env:
+        compute-type: BUILD_GENERAL1_SMALL
+        variables:
+          TEST_SUITE: src/__tests__/sql-generate-unauth.test.ts
+          CLI_REGION: ap-northeast-2
+      depend-on:
+        - publish_to_local_registry
+    - identifier: schema_model
+      buildspec: codebuild_specs/run_e2e_tests.yml
+      env:
+        compute-type: BUILD_GENERAL1_SMALL
+        variables:
+          TEST_SUITE: src/__tests__/schema-model.test.ts
+          CLI_REGION: sa-east-1
+      depend-on:
+        - publish_to_local_registry
+    - identifier: rds_v2_test_utils
+      buildspec: codebuild_specs/run_e2e_tests.yml
+      env:
+        compute-type: BUILD_GENERAL1_SMALL
+        variables:
+          TEST_SUITE: src/__tests__/rds-v2-test-utils.test.ts
+          CLI_REGION: us-east-1
+      depend-on:
+        - publish_to_local_registry
+    - identifier: rds_relational_directives
+      buildspec: codebuild_specs/run_e2e_tests.yml
+      env:
+        compute-type: BUILD_GENERAL1_SMALL
+        variables:
+          TEST_SUITE: src/__tests__/rds-relational-directives.test.ts
+          CLI_REGION: us-east-2
+      depend-on:
+        - publish_to_local_registry
+    - identifier: rds_pg_v2_generate_schema
+      buildspec: codebuild_specs/run_e2e_tests.yml
+      env:
+        compute-type: BUILD_GENERAL1_SMALL
+        variables:
+          TEST_SUITE: src/__tests__/rds-pg-v2-generate-schema.test.ts
+          CLI_REGION: us-west-1
+      depend-on:
+        - publish_to_local_registry
+    - identifier: rds_pg_userpool_auth
+      buildspec: codebuild_specs/run_e2e_tests.yml
+      env:
+        compute-type: BUILD_GENERAL1_SMALL
+        variables:
+          TEST_SUITE: src/__tests__/rds-pg-userpool-auth.test.ts
+          CLI_REGION: us-west-2
+      depend-on:
+        - publish_to_local_registry
+    - identifier: rds_pg_userpool_auth_fields
+      buildspec: codebuild_specs/run_e2e_tests.yml
+      env:
+        compute-type: BUILD_GENERAL1_SMALL
+        variables:
+          TEST_SUITE: src/__tests__/rds-pg-userpool-auth-fields.test.ts
+          CLI_REGION: eu-north-1
+      depend-on:
+        - publish_to_local_registry
+    - identifier: rds_pg_relational_directives
+      buildspec: codebuild_specs/run_e2e_tests.yml
+      env:
+        compute-type: BUILD_GENERAL1_SMALL
+        variables:
+          TEST_SUITE: src/__tests__/rds-pg-relational-directives.test.ts
           CLI_REGION: ap-northeast-1
       depend-on:
         - publish_to_local_registry
-    - identifier: api_canary_ap_northeast_2
-      buildspec: codebuild_specs/run_e2e_tests.yml
-      env:
-        compute-type: BUILD_GENERAL1_SMALL
-        variables:
-          TEST_SUITE: src/__tests__/api_canary.test.ts
+    - identifier: rds_pg_refers_to
+      buildspec: codebuild_specs/run_e2e_tests.yml
+      env:
+        compute-type: BUILD_GENERAL1_SMALL
+        variables:
+          TEST_SUITE: src/__tests__/rds-pg-refers-to.test.ts
           CLI_REGION: ap-northeast-2
       depend-on:
         - publish_to_local_registry
-    - identifier: api_canary_ap_south_1
-      buildspec: codebuild_specs/run_e2e_tests.yml
-      env:
-        compute-type: BUILD_GENERAL1_SMALL
-        variables:
-          TEST_SUITE: src/__tests__/api_canary.test.ts
+    - identifier: rds_pg_refers_to_fields
+      buildspec: codebuild_specs/run_e2e_tests.yml
+      env:
+        compute-type: BUILD_GENERAL1_SMALL
+        variables:
+          TEST_SUITE: src/__tests__/rds-pg-refers-to-fields.test.ts
           CLI_REGION: ap-south-1
       depend-on:
         - publish_to_local_registry
-    - identifier: api_canary_ap_southeast_1
-      buildspec: codebuild_specs/run_e2e_tests.yml
-      env:
-        compute-type: BUILD_GENERAL1_SMALL
-        variables:
-          TEST_SUITE: src/__tests__/api_canary.test.ts
+    - identifier: rds_pg_oidc_auth
+      buildspec: codebuild_specs/run_e2e_tests.yml
+      env:
+        compute-type: BUILD_GENERAL1_SMALL
+        variables:
+          TEST_SUITE: src/__tests__/rds-pg-oidc-auth.test.ts
           CLI_REGION: ap-southeast-1
       depend-on:
         - publish_to_local_registry
-    - identifier: api_canary_ap_southeast_2
-      buildspec: codebuild_specs/run_e2e_tests.yml
-      env:
-        compute-type: BUILD_GENERAL1_SMALL
-        variables:
-          TEST_SUITE: src/__tests__/api_canary.test.ts
+    - identifier: rds_pg_oidc_auth_fields
+      buildspec: codebuild_specs/run_e2e_tests.yml
+      env:
+        compute-type: BUILD_GENERAL1_SMALL
+        variables:
+          TEST_SUITE: src/__tests__/rds-pg-oidc-auth-fields.test.ts
           CLI_REGION: ap-southeast-2
       depend-on:
         - publish_to_local_registry
-    - identifier: api_canary_ca_central_1
-      buildspec: codebuild_specs/run_e2e_tests.yml
-      env:
-        compute-type: BUILD_GENERAL1_SMALL
-        variables:
-          TEST_SUITE: src/__tests__/api_canary.test.ts
+    - identifier: rds_pg_model_v2
+      buildspec: codebuild_specs/run_e2e_tests.yml
+      env:
+        compute-type: BUILD_GENERAL1_SMALL
+        variables:
+          TEST_SUITE: src/__tests__/rds-pg-model-v2.test.ts
           CLI_REGION: ca-central-1
       depend-on:
         - publish_to_local_registry
-    - identifier: api_canary_eu_central_1
-      buildspec: codebuild_specs/run_e2e_tests.yml
-      env:
-        compute-type: BUILD_GENERAL1_SMALL
-        variables:
-          TEST_SUITE: src/__tests__/api_canary.test.ts
+    - identifier: rds_pg_import
+      buildspec: codebuild_specs/run_e2e_tests.yml
+      env:
+        compute-type: BUILD_GENERAL1_SMALL
+        variables:
+          TEST_SUITE: src/__tests__/rds-pg-import.test.ts
           CLI_REGION: eu-central-1
       depend-on:
         - publish_to_local_registry
-    - identifier: api_canary_eu_north_1
-      buildspec: codebuild_specs/run_e2e_tests.yml
-      env:
-        compute-type: BUILD_GENERAL1_SMALL
-        variables:
-          TEST_SUITE: src/__tests__/api_canary.test.ts
+    - identifier: rds_pg_field_auth_userpool_static_dynamic
+      buildspec: codebuild_specs/run_e2e_tests.yml
+      env:
+        compute-type: BUILD_GENERAL1_SMALL
+        variables:
+          TEST_SUITE: src/__tests__/rds-pg-field-auth-userpool-static-dynamic.test.ts
           CLI_REGION: eu-north-1
       depend-on:
         - publish_to_local_registry
-    - identifier: api_canary_eu_south_1
-      buildspec: codebuild_specs/run_e2e_tests.yml
-      env:
-        compute-type: BUILD_GENERAL1_SMALL
-        variables:
-          TEST_SUITE: src/__tests__/api_canary.test.ts
-          CLI_REGION: eu-south-1
-      depend-on:
-        - publish_to_local_registry
-    - identifier: api_canary_eu_west_1
-      buildspec: codebuild_specs/run_e2e_tests.yml
-      env:
-        compute-type: BUILD_GENERAL1_SMALL
-        variables:
-          TEST_SUITE: src/__tests__/api_canary.test.ts
+    - identifier: rds_pg_field_auth_userpool_iam
+      buildspec: codebuild_specs/run_e2e_tests.yml
+      env:
+        compute-type: BUILD_GENERAL1_SMALL
+        variables:
+          TEST_SUITE: src/__tests__/rds-pg-field-auth-userpool-iam.test.ts
+          CLI_REGION: ap-northeast-1
+      depend-on:
+        - publish_to_local_registry
+    - identifier: rds_pg_field_auth_lambda
+      buildspec: codebuild_specs/run_e2e_tests.yml
+      env:
+        compute-type: BUILD_GENERAL1_SMALL
+        variables:
+          TEST_SUITE: src/__tests__/rds-pg-field-auth-lambda.test.ts
           CLI_REGION: eu-west-1
       depend-on:
         - publish_to_local_registry
-    - identifier: api_canary_eu_west_2
-      buildspec: codebuild_specs/run_e2e_tests.yml
-      env:
-        compute-type: BUILD_GENERAL1_SMALL
-        variables:
-          TEST_SUITE: src/__tests__/api_canary.test.ts
-          CLI_REGION: eu-west-2
-      depend-on:
-        - publish_to_local_registry
-    - identifier: api_canary_eu_west_3
-      buildspec: codebuild_specs/run_e2e_tests.yml
-      env:
-        compute-type: BUILD_GENERAL1_SMALL
-        variables:
-          TEST_SUITE: src/__tests__/api_canary.test.ts
-          CLI_REGION: eu-west-3
-      depend-on:
-        - publish_to_local_registry
-    - identifier: api_canary_me_south_1
-      buildspec: codebuild_specs/run_e2e_tests.yml
-      env:
-        compute-type: BUILD_GENERAL1_SMALL
-        variables:
-          TEST_SUITE: src/__tests__/api_canary.test.ts
-          CLI_REGION: me-south-1
-      depend-on:
-        - publish_to_local_registry
-    - identifier: api_canary_sa_east_1
-      buildspec: codebuild_specs/run_e2e_tests.yml
-      env:
-        compute-type: BUILD_GENERAL1_SMALL
-        variables:
-          TEST_SUITE: src/__tests__/api_canary.test.ts
-          CLI_REGION: sa-east-1
-      depend-on:
-        - publish_to_local_registry
-<<<<<<< HEAD
     - identifier: rds_pg_field_auth_identityPool
       buildspec: codebuild_specs/run_e2e_tests.yml
       env:
@@ -543,261 +546,172 @@
       depend-on:
         - publish_to_local_registry
     - identifier: rds_pg_field_auth_iam
-=======
-    - identifier: api_canary_us_east_1
->>>>>>> 53cabe23
-      buildspec: codebuild_specs/run_e2e_tests.yml
-      env:
-        compute-type: BUILD_GENERAL1_SMALL
-        variables:
-<<<<<<< HEAD
+      buildspec: codebuild_specs/run_e2e_tests.yml
+      env:
+        compute-type: BUILD_GENERAL1_SMALL
+        variables:
           TEST_SUITE: src/__tests__/rds-pg-field-auth-iam.test.ts
           CLI_REGION: eu-west-3
-=======
-          TEST_SUITE: src/__tests__/api_canary.test.ts
-          CLI_REGION: us-east-1
->>>>>>> 53cabe23
-      depend-on:
-        - publish_to_local_registry
-    - identifier: api_canary_us_east_2
-      buildspec: codebuild_specs/run_e2e_tests.yml
-      env:
-        compute-type: BUILD_GENERAL1_SMALL
-        variables:
-<<<<<<< HEAD
+      depend-on:
+        - publish_to_local_registry
+    - identifier: rds_pg_field_auth_apikey
+      buildspec: codebuild_specs/run_e2e_tests.yml
+      env:
+        compute-type: BUILD_GENERAL1_SMALL
+        variables:
           TEST_SUITE: src/__tests__/rds-pg-field-auth-apikey.test.ts
           CLI_REGION: ap-southeast-2
-=======
-          TEST_SUITE: src/__tests__/api_canary.test.ts
-          CLI_REGION: us-east-2
->>>>>>> 53cabe23
-      depend-on:
-        - publish_to_local_registry
-    - identifier: api_canary_us_west_1
-      buildspec: codebuild_specs/run_e2e_tests.yml
-      env:
-        compute-type: BUILD_GENERAL1_SMALL
-        variables:
-<<<<<<< HEAD
+      depend-on:
+        - publish_to_local_registry
+    - identifier: rds_pg_custom_claims_refersto_auth
+      buildspec: codebuild_specs/run_e2e_tests.yml
+      env:
+        compute-type: BUILD_GENERAL1_SMALL
+        variables:
           TEST_SUITE: src/__tests__/rds-pg-custom-claims-refersto-auth.test.ts
           CLI_REGION: sa-east-1
-=======
-          TEST_SUITE: src/__tests__/api_canary.test.ts
-          CLI_REGION: us-west-1
->>>>>>> 53cabe23
-      depend-on:
-        - publish_to_local_registry
-    - identifier: api_canary_us_west_2
-      buildspec: codebuild_specs/run_e2e_tests.yml
-      env:
-        compute-type: BUILD_GENERAL1_SMALL
-        variables:
-<<<<<<< HEAD
+      depend-on:
+        - publish_to_local_registry
+    - identifier: rds_pg_auth_iam
+      buildspec: codebuild_specs/run_e2e_tests.yml
+      env:
+        compute-type: BUILD_GENERAL1_SMALL
+        variables:
           TEST_SUITE: src/__tests__/rds-pg-auth-iam.test.ts
           CLI_REGION: us-east-1
-=======
-          TEST_SUITE: src/__tests__/api_canary.test.ts
-          CLI_REGION: us-west-2
->>>>>>> 53cabe23
-      depend-on:
-        - publish_to_local_registry
-    - identifier: rds_mysql_auth_apikey_lambda
-      buildspec: codebuild_specs/run_e2e_tests.yml
-      env:
-        compute-type: BUILD_GENERAL1_SMALL
-        variables:
-<<<<<<< HEAD
+      depend-on:
+        - publish_to_local_registry
+    - identifier: rds_pg_auth_iam_apikey_lambda_subscription
+      buildspec: codebuild_specs/run_e2e_tests.yml
+      env:
+        compute-type: BUILD_GENERAL1_SMALL
+        variables:
           TEST_SUITE: src/__tests__/rds-pg-auth-iam-apikey-lambda-subscription.test.ts
           CLI_REGION: us-east-2
-=======
-          TEST_SUITE: src/__tests__/rds-mysql-auth-apikey-lambda.test.ts
-          CLI_REGION: us-east-1
->>>>>>> 53cabe23
-      depend-on:
-        - publish_to_local_registry
-    - identifier: rds_mysql_auth_iam_apikey_lambda_subscription
-      buildspec: codebuild_specs/run_e2e_tests.yml
-      env:
-        compute-type: BUILD_GENERAL1_SMALL
-        variables:
-<<<<<<< HEAD
+      depend-on:
+        - publish_to_local_registry
+    - identifier: rds_pg_auth_apikey_lambda
+      buildspec: codebuild_specs/run_e2e_tests.yml
+      env:
+        compute-type: BUILD_GENERAL1_SMALL
+        variables:
           TEST_SUITE: src/__tests__/rds-pg-auth-apikey-lambda.test.ts
           CLI_REGION: us-west-1
-=======
-          TEST_SUITE: src/__tests__/rds-mysql-auth-iam-apikey-lambda-subscription.test.ts
-          CLI_REGION: us-east-2
->>>>>>> 53cabe23
-      depend-on:
-        - publish_to_local_registry
-    - identifier: rds_mysql_auth_iam
-      buildspec: codebuild_specs/run_e2e_tests.yml
-      env:
-        compute-type: BUILD_GENERAL1_SMALL
-        variables:
-<<<<<<< HEAD
+      depend-on:
+        - publish_to_local_registry
+    - identifier: rds_pg_array_objects
+      buildspec: codebuild_specs/run_e2e_tests.yml
+      env:
+        compute-type: BUILD_GENERAL1_SMALL
+        variables:
           TEST_SUITE: src/__tests__/rds-pg-array-objects.test.ts
           CLI_REGION: us-west-2
-=======
-          TEST_SUITE: src/__tests__/rds-mysql-auth-iam.test.ts
-          CLI_REGION: us-west-1
->>>>>>> 53cabe23
-      depend-on:
-        - publish_to_local_registry
-    - identifier: rds_mysql_custom_claims_refersto_auth
-      buildspec: codebuild_specs/run_e2e_tests.yml
-      env:
-        compute-type: BUILD_GENERAL1_SMALL
-        variables:
-<<<<<<< HEAD
+      depend-on:
+        - publish_to_local_registry
+    - identifier: rds_mysql_v2_generate_schema
+      buildspec: codebuild_specs/run_e2e_tests.yml
+      env:
+        compute-type: BUILD_GENERAL1_SMALL
+        variables:
           TEST_SUITE: src/__tests__/rds-mysql-v2-generate-schema.test.ts
           CLI_REGION: eu-west-3
-=======
-          TEST_SUITE: src/__tests__/rds-mysql-custom-claims-refersto-auth.test.ts
-          CLI_REGION: us-west-2
->>>>>>> 53cabe23
-      depend-on:
-        - publish_to_local_registry
-    - identifier: rds_mysql_field_auth_apikey
-      buildspec: codebuild_specs/run_e2e_tests.yml
-      env:
-        compute-type: BUILD_GENERAL1_SMALL
-        variables:
-<<<<<<< HEAD
+      depend-on:
+        - publish_to_local_registry
+    - identifier: rds_mysql_userpool_auth
+      buildspec: codebuild_specs/run_e2e_tests.yml
+      env:
+        compute-type: BUILD_GENERAL1_SMALL
+        variables:
           TEST_SUITE: src/__tests__/rds-mysql-userpool-auth.test.ts
           CLI_REGION: ap-northeast-1
-=======
-          TEST_SUITE: src/__tests__/rds-mysql-field-auth-apikey.test.ts
-          CLI_REGION: eu-west-3
->>>>>>> 53cabe23
-      depend-on:
-        - publish_to_local_registry
-    - identifier: rds_mysql_field_auth_iam
-      buildspec: codebuild_specs/run_e2e_tests.yml
-      env:
-        compute-type: BUILD_GENERAL1_SMALL
-        variables:
-<<<<<<< HEAD
+      depend-on:
+        - publish_to_local_registry
+    - identifier: rds_mysql_userpool_auth_fields
+      buildspec: codebuild_specs/run_e2e_tests.yml
+      env:
+        compute-type: BUILD_GENERAL1_SMALL
+        variables:
           TEST_SUITE: src/__tests__/rds-mysql-userpool-auth-fields.test.ts
           CLI_REGION: ap-northeast-2
-=======
-          TEST_SUITE: src/__tests__/rds-mysql-field-auth-iam.test.ts
-          CLI_REGION: ap-northeast-1
->>>>>>> 53cabe23
-      depend-on:
-        - publish_to_local_registry
-    - identifier: rds_mysql_field_auth_lambda
-      buildspec: codebuild_specs/run_e2e_tests.yml
-      env:
-        compute-type: BUILD_GENERAL1_SMALL
-        variables:
-<<<<<<< HEAD
+      depend-on:
+        - publish_to_local_registry
+    - identifier: rds_mysql_refers_to
+      buildspec: codebuild_specs/run_e2e_tests.yml
+      env:
+        compute-type: BUILD_GENERAL1_SMALL
+        variables:
           TEST_SUITE: src/__tests__/rds-mysql-refers-to.test.ts
           CLI_REGION: ap-south-1
-=======
-          TEST_SUITE: src/__tests__/rds-mysql-field-auth-lambda.test.ts
-          CLI_REGION: ap-northeast-2
->>>>>>> 53cabe23
-      depend-on:
-        - publish_to_local_registry
-    - identifier: rds_mysql_field_auth_userpool_iam
-      buildspec: codebuild_specs/run_e2e_tests.yml
-      env:
-        compute-type: BUILD_GENERAL1_SMALL
-        variables:
-<<<<<<< HEAD
+      depend-on:
+        - publish_to_local_registry
+    - identifier: rds_mysql_refers_to_fields
+      buildspec: codebuild_specs/run_e2e_tests.yml
+      env:
+        compute-type: BUILD_GENERAL1_SMALL
+        variables:
           TEST_SUITE: src/__tests__/rds-mysql-refers-to-fields.test.ts
           CLI_REGION: ap-southeast-1
-=======
-          TEST_SUITE: src/__tests__/rds-mysql-field-auth-userpool-iam.test.ts
-          CLI_REGION: ap-south-1
->>>>>>> 53cabe23
-      depend-on:
-        - publish_to_local_registry
-    - identifier: rds_mysql_field_auth_userpool_static_dynamic
-      buildspec: codebuild_specs/run_e2e_tests.yml
-      env:
-        compute-type: BUILD_GENERAL1_SMALL
-        variables:
-<<<<<<< HEAD
+      depend-on:
+        - publish_to_local_registry
+    - identifier: rds_mysql_oidc_auth
+      buildspec: codebuild_specs/run_e2e_tests.yml
+      env:
+        compute-type: BUILD_GENERAL1_SMALL
+        variables:
           TEST_SUITE: src/__tests__/rds-mysql-oidc-auth.test.ts
           CLI_REGION: ap-southeast-2
-=======
+      depend-on:
+        - publish_to_local_registry
+    - identifier: rds_mysql_oidc_auth_fields
+      buildspec: codebuild_specs/run_e2e_tests.yml
+      env:
+        compute-type: BUILD_GENERAL1_SMALL
+        variables:
+          TEST_SUITE: src/__tests__/rds-mysql-oidc-auth-fields.test.ts
+          CLI_REGION: ca-central-1
+      depend-on:
+        - publish_to_local_registry
+    - identifier: rds_mysql_multi_auth_1
+      buildspec: codebuild_specs/run_e2e_tests.yml
+      env:
+        compute-type: BUILD_GENERAL1_SMALL
+        variables:
+          TEST_SUITE: src/__tests__/rds-mysql-multi-auth-1.test.ts
+          CLI_REGION: eu-central-1
+      depend-on:
+        - publish_to_local_registry
+    - identifier: rds_mysql_model_v2
+      buildspec: codebuild_specs/run_e2e_tests.yml
+      env:
+        compute-type: BUILD_GENERAL1_SMALL
+        variables:
+          TEST_SUITE: src/__tests__/rds-mysql-model-v2.test.ts
+          CLI_REGION: eu-north-1
+      depend-on:
+        - publish_to_local_registry
+    - identifier: rds_mysql_field_auth_userpool_static_dynamic
+      buildspec: codebuild_specs/run_e2e_tests.yml
+      env:
+        compute-type: BUILD_GENERAL1_SMALL
+        variables:
           TEST_SUITE: src/__tests__/rds-mysql-field-auth-userpool-static-dynamic.test.ts
           CLI_REGION: ap-southeast-1
->>>>>>> 53cabe23
-      depend-on:
-        - publish_to_local_registry
-    - identifier: rds_mysql_model_v2
-      buildspec: codebuild_specs/run_e2e_tests.yml
-      env:
-        compute-type: BUILD_GENERAL1_SMALL
-        variables:
-<<<<<<< HEAD
-          TEST_SUITE: src/__tests__/rds-mysql-oidc-auth-fields.test.ts
-          CLI_REGION: ca-central-1
-=======
-          TEST_SUITE: src/__tests__/rds-mysql-model-v2.test.ts
-          CLI_REGION: ap-southeast-2
->>>>>>> 53cabe23
-      depend-on:
-        - publish_to_local_registry
-    - identifier: rds_mysql_multi_auth_1
-      buildspec: codebuild_specs/run_e2e_tests.yml
-      env:
-        compute-type: BUILD_GENERAL1_SMALL
-        variables:
-          TEST_SUITE: src/__tests__/rds-mysql-multi-auth-1.test.ts
-          CLI_REGION: eu-central-1
-      depend-on:
-        - publish_to_local_registry
-    - identifier: rds_mysql_oidc_auth_fields
-      buildspec: codebuild_specs/run_e2e_tests.yml
-      env:
-        compute-type: BUILD_GENERAL1_SMALL
-        variables:
-<<<<<<< HEAD
-          TEST_SUITE: src/__tests__/rds-mysql-model-v2.test.ts
-          CLI_REGION: eu-north-1
-=======
-          TEST_SUITE: src/__tests__/rds-mysql-oidc-auth-fields.test.ts
-          CLI_REGION: eu-central-1
->>>>>>> 53cabe23
-      depend-on:
-        - publish_to_local_registry
-    - identifier: rds_mysql_oidc_auth
-      buildspec: codebuild_specs/run_e2e_tests.yml
-      env:
-        compute-type: BUILD_GENERAL1_SMALL
-        variables:
-<<<<<<< HEAD
-          TEST_SUITE: src/__tests__/rds-mysql-field-auth-userpool-static-dynamic.test.ts
-          CLI_REGION: ap-southeast-1
-=======
-          TEST_SUITE: src/__tests__/rds-mysql-oidc-auth.test.ts
-          CLI_REGION: eu-north-1
->>>>>>> 53cabe23
-      depend-on:
-        - publish_to_local_registry
-    - identifier: rds_mysql_refers_to_fields
-      buildspec: codebuild_specs/run_e2e_tests.yml
-      env:
-        compute-type: BUILD_GENERAL1_SMALL
-        variables:
-<<<<<<< HEAD
+      depend-on:
+        - publish_to_local_registry
+    - identifier: rds_mysql_field_auth_userpool_iam
+      buildspec: codebuild_specs/run_e2e_tests.yml
+      env:
+        compute-type: BUILD_GENERAL1_SMALL
+        variables:
           TEST_SUITE: src/__tests__/rds-mysql-field-auth-userpool-iam.test.ts
           CLI_REGION: eu-west-1
-=======
-          TEST_SUITE: src/__tests__/rds-mysql-refers-to-fields.test.ts
-          CLI_REGION: ap-southeast-1
->>>>>>> 53cabe23
-      depend-on:
-        - publish_to_local_registry
-    - identifier: rds_mysql_refers_to
-      buildspec: codebuild_specs/run_e2e_tests.yml
-      env:
-        compute-type: BUILD_GENERAL1_SMALL
-        variables:
-<<<<<<< HEAD
+      depend-on:
+        - publish_to_local_registry
+    - identifier: rds_mysql_field_auth_lambda
+      buildspec: codebuild_specs/run_e2e_tests.yml
+      env:
+        compute-type: BUILD_GENERAL1_SMALL
+        variables:
           TEST_SUITE: src/__tests__/rds-mysql-field-auth-lambda.test.ts
           CLI_REGION: eu-west-2
       depend-on:
@@ -809,359 +723,285 @@
         variables:
           TEST_SUITE: src/__tests__/rds-mysql-field-auth-identityPool.test.ts
           CLI_REGION: eu-west-3
-=======
-          TEST_SUITE: src/__tests__/rds-mysql-refers-to.test.ts
-          CLI_REGION: eu-west-1
->>>>>>> 53cabe23
-      depend-on:
-        - publish_to_local_registry
-    - identifier: rds_mysql_userpool_auth_fields
-      buildspec: codebuild_specs/run_e2e_tests.yml
-      env:
-        compute-type: BUILD_GENERAL1_SMALL
-        variables:
-<<<<<<< HEAD
+      depend-on:
+        - publish_to_local_registry
+    - identifier: rds_mysql_field_auth_iam
+      buildspec: codebuild_specs/run_e2e_tests.yml
+      env:
+        compute-type: BUILD_GENERAL1_SMALL
+        variables:
           TEST_SUITE: src/__tests__/rds-mysql-field-auth-iam.test.ts
           CLI_REGION: eu-north-1
-=======
-          TEST_SUITE: src/__tests__/rds-mysql-userpool-auth-fields.test.ts
-          CLI_REGION: eu-west-2
->>>>>>> 53cabe23
-      depend-on:
-        - publish_to_local_registry
-    - identifier: rds_mysql_userpool_auth
-      buildspec: codebuild_specs/run_e2e_tests.yml
-      env:
-        compute-type: BUILD_GENERAL1_SMALL
-        variables:
-<<<<<<< HEAD
+      depend-on:
+        - publish_to_local_registry
+    - identifier: rds_mysql_field_auth_apikey
+      buildspec: codebuild_specs/run_e2e_tests.yml
+      env:
+        compute-type: BUILD_GENERAL1_SMALL
+        variables:
           TEST_SUITE: src/__tests__/rds-mysql-field-auth-apikey.test.ts
           CLI_REGION: sa-east-1
-=======
-          TEST_SUITE: src/__tests__/rds-mysql-userpool-auth.test.ts
-          CLI_REGION: eu-west-3
->>>>>>> 53cabe23
-      depend-on:
-        - publish_to_local_registry
-    - identifier: rds_mysql_v2_generate_schema
-      buildspec: codebuild_specs/run_e2e_tests.yml
-      env:
-        compute-type: BUILD_GENERAL1_SMALL
-        variables:
-<<<<<<< HEAD
+      depend-on:
+        - publish_to_local_registry
+    - identifier: rds_mysql_custom_claims_refersto_auth
+      buildspec: codebuild_specs/run_e2e_tests.yml
+      env:
+        compute-type: BUILD_GENERAL1_SMALL
+        variables:
           TEST_SUITE: src/__tests__/rds-mysql-custom-claims-refersto-auth.test.ts
           CLI_REGION: us-east-1
-=======
-          TEST_SUITE: src/__tests__/rds-mysql-v2-generate-schema.test.ts
-          CLI_REGION: eu-north-1
->>>>>>> 53cabe23
-      depend-on:
-        - publish_to_local_registry
-    - identifier: rds_pg_array_objects
-      buildspec: codebuild_specs/run_e2e_tests.yml
-      env:
-        compute-type: BUILD_GENERAL1_SMALL
-        variables:
-<<<<<<< HEAD
+      depend-on:
+        - publish_to_local_registry
+    - identifier: rds_mysql_auth_iam
+      buildspec: codebuild_specs/run_e2e_tests.yml
+      env:
+        compute-type: BUILD_GENERAL1_SMALL
+        variables:
           TEST_SUITE: src/__tests__/rds-mysql-auth-iam.test.ts
           CLI_REGION: us-east-2
-=======
-          TEST_SUITE: src/__tests__/rds-pg-array-objects.test.ts
-          CLI_REGION: sa-east-1
->>>>>>> 53cabe23
-      depend-on:
-        - publish_to_local_registry
-    - identifier: rds_pg_auth_apikey_lambda
-      buildspec: codebuild_specs/run_e2e_tests.yml
-      env:
-        compute-type: BUILD_GENERAL1_SMALL
-        variables:
-<<<<<<< HEAD
+      depend-on:
+        - publish_to_local_registry
+    - identifier: rds_mysql_auth_iam_apikey_lambda_subscription
+      buildspec: codebuild_specs/run_e2e_tests.yml
+      env:
+        compute-type: BUILD_GENERAL1_SMALL
+        variables:
           TEST_SUITE: src/__tests__/rds-mysql-auth-iam-apikey-lambda-subscription.test.ts
           CLI_REGION: us-west-1
-=======
-          TEST_SUITE: src/__tests__/rds-pg-auth-apikey-lambda.test.ts
-          CLI_REGION: us-east-1
->>>>>>> 53cabe23
-      depend-on:
-        - publish_to_local_registry
-    - identifier: rds_pg_auth_iam_apikey_lambda_subscription
-      buildspec: codebuild_specs/run_e2e_tests.yml
-      env:
-        compute-type: BUILD_GENERAL1_SMALL
-        variables:
-<<<<<<< HEAD
+      depend-on:
+        - publish_to_local_registry
+    - identifier: rds_mysql_auth_apikey_lambda
+      buildspec: codebuild_specs/run_e2e_tests.yml
+      env:
+        compute-type: BUILD_GENERAL1_SMALL
+        variables:
           TEST_SUITE: src/__tests__/rds-mysql-auth-apikey-lambda.test.ts
           CLI_REGION: us-west-2
-=======
-          TEST_SUITE: src/__tests__/rds-pg-auth-iam-apikey-lambda-subscription.test.ts
+      depend-on:
+        - publish_to_local_registry
+    - identifier: api_canary_ap_east_1
+      buildspec: codebuild_specs/run_e2e_tests.yml
+      env:
+        compute-type: BUILD_GENERAL1_SMALL
+        variables:
+          TEST_SUITE: src/__tests__/api_canary.test.ts
+          CLI_REGION: ap-east-1
+      depend-on:
+        - publish_to_local_registry
+    - identifier: api_canary_ap_northeast_1
+      buildspec: codebuild_specs/run_e2e_tests.yml
+      env:
+        compute-type: BUILD_GENERAL1_SMALL
+        variables:
+          TEST_SUITE: src/__tests__/api_canary.test.ts
+          CLI_REGION: ap-northeast-1
+      depend-on:
+        - publish_to_local_registry
+    - identifier: api_canary_ap_northeast_2
+      buildspec: codebuild_specs/run_e2e_tests.yml
+      env:
+        compute-type: BUILD_GENERAL1_SMALL
+        variables:
+          TEST_SUITE: src/__tests__/api_canary.test.ts
+          CLI_REGION: ap-northeast-2
+      depend-on:
+        - publish_to_local_registry
+    - identifier: api_canary_ap_south_1
+      buildspec: codebuild_specs/run_e2e_tests.yml
+      env:
+        compute-type: BUILD_GENERAL1_SMALL
+        variables:
+          TEST_SUITE: src/__tests__/api_canary.test.ts
+          CLI_REGION: ap-south-1
+      depend-on:
+        - publish_to_local_registry
+    - identifier: api_canary_ap_southeast_1
+      buildspec: codebuild_specs/run_e2e_tests.yml
+      env:
+        compute-type: BUILD_GENERAL1_SMALL
+        variables:
+          TEST_SUITE: src/__tests__/api_canary.test.ts
+          CLI_REGION: ap-southeast-1
+      depend-on:
+        - publish_to_local_registry
+    - identifier: api_canary_ap_southeast_2
+      buildspec: codebuild_specs/run_e2e_tests.yml
+      env:
+        compute-type: BUILD_GENERAL1_SMALL
+        variables:
+          TEST_SUITE: src/__tests__/api_canary.test.ts
+          CLI_REGION: ap-southeast-2
+      depend-on:
+        - publish_to_local_registry
+    - identifier: api_canary_ca_central_1
+      buildspec: codebuild_specs/run_e2e_tests.yml
+      env:
+        compute-type: BUILD_GENERAL1_SMALL
+        variables:
+          TEST_SUITE: src/__tests__/api_canary.test.ts
+          CLI_REGION: ca-central-1
+      depend-on:
+        - publish_to_local_registry
+    - identifier: api_canary_eu_central_1
+      buildspec: codebuild_specs/run_e2e_tests.yml
+      env:
+        compute-type: BUILD_GENERAL1_SMALL
+        variables:
+          TEST_SUITE: src/__tests__/api_canary.test.ts
+          CLI_REGION: eu-central-1
+      depend-on:
+        - publish_to_local_registry
+    - identifier: api_canary_eu_north_1
+      buildspec: codebuild_specs/run_e2e_tests.yml
+      env:
+        compute-type: BUILD_GENERAL1_SMALL
+        variables:
+          TEST_SUITE: src/__tests__/api_canary.test.ts
+          CLI_REGION: eu-north-1
+      depend-on:
+        - publish_to_local_registry
+    - identifier: api_canary_eu_south_1
+      buildspec: codebuild_specs/run_e2e_tests.yml
+      env:
+        compute-type: BUILD_GENERAL1_SMALL
+        variables:
+          TEST_SUITE: src/__tests__/api_canary.test.ts
+          CLI_REGION: eu-south-1
+      depend-on:
+        - publish_to_local_registry
+    - identifier: api_canary_eu_west_1
+      buildspec: codebuild_specs/run_e2e_tests.yml
+      env:
+        compute-type: BUILD_GENERAL1_SMALL
+        variables:
+          TEST_SUITE: src/__tests__/api_canary.test.ts
+          CLI_REGION: eu-west-1
+      depend-on:
+        - publish_to_local_registry
+    - identifier: api_canary_eu_west_2
+      buildspec: codebuild_specs/run_e2e_tests.yml
+      env:
+        compute-type: BUILD_GENERAL1_SMALL
+        variables:
+          TEST_SUITE: src/__tests__/api_canary.test.ts
+          CLI_REGION: eu-west-2
+      depend-on:
+        - publish_to_local_registry
+    - identifier: api_canary_eu_west_3
+      buildspec: codebuild_specs/run_e2e_tests.yml
+      env:
+        compute-type: BUILD_GENERAL1_SMALL
+        variables:
+          TEST_SUITE: src/__tests__/api_canary.test.ts
+          CLI_REGION: eu-west-3
+      depend-on:
+        - publish_to_local_registry
+    - identifier: api_canary_me_south_1
+      buildspec: codebuild_specs/run_e2e_tests.yml
+      env:
+        compute-type: BUILD_GENERAL1_SMALL
+        variables:
+          TEST_SUITE: src/__tests__/api_canary.test.ts
+          CLI_REGION: me-south-1
+      depend-on:
+        - publish_to_local_registry
+    - identifier: api_canary_sa_east_1
+      buildspec: codebuild_specs/run_e2e_tests.yml
+      env:
+        compute-type: BUILD_GENERAL1_SMALL
+        variables:
+          TEST_SUITE: src/__tests__/api_canary.test.ts
+          CLI_REGION: sa-east-1
+      depend-on:
+        - publish_to_local_registry
+    - identifier: api_canary_us_east_1
+      buildspec: codebuild_specs/run_e2e_tests.yml
+      env:
+        compute-type: BUILD_GENERAL1_SMALL
+        variables:
+          TEST_SUITE: src/__tests__/api_canary.test.ts
+          CLI_REGION: us-east-1
+      depend-on:
+        - publish_to_local_registry
+    - identifier: api_canary_us_east_2
+      buildspec: codebuild_specs/run_e2e_tests.yml
+      env:
+        compute-type: BUILD_GENERAL1_SMALL
+        variables:
+          TEST_SUITE: src/__tests__/api_canary.test.ts
           CLI_REGION: us-east-2
->>>>>>> 53cabe23
-      depend-on:
-        - publish_to_local_registry
-    - identifier: rds_pg_auth_iam
-      buildspec: codebuild_specs/run_e2e_tests.yml
-      env:
-        compute-type: BUILD_GENERAL1_SMALL
-        variables:
-          TEST_SUITE: src/__tests__/rds-pg-auth-iam.test.ts
+      depend-on:
+        - publish_to_local_registry
+    - identifier: api_canary_us_west_1
+      buildspec: codebuild_specs/run_e2e_tests.yml
+      env:
+        compute-type: BUILD_GENERAL1_SMALL
+        variables:
+          TEST_SUITE: src/__tests__/api_canary.test.ts
           CLI_REGION: us-west-1
       depend-on:
         - publish_to_local_registry
-    - identifier: rds_pg_custom_claims_refersto_auth
-      buildspec: codebuild_specs/run_e2e_tests.yml
-      env:
-        compute-type: BUILD_GENERAL1_SMALL
-        variables:
-          TEST_SUITE: src/__tests__/rds-pg-custom-claims-refersto-auth.test.ts
+    - identifier: api_canary_us_west_2
+      buildspec: codebuild_specs/run_e2e_tests.yml
+      env:
+        compute-type: BUILD_GENERAL1_SMALL
+        variables:
+          TEST_SUITE: src/__tests__/api_canary.test.ts
           CLI_REGION: us-west-2
       depend-on:
         - publish_to_local_registry
-    - identifier: rds_pg_field_auth_apikey
-      buildspec: codebuild_specs/run_e2e_tests.yml
-      env:
-        compute-type: BUILD_GENERAL1_SMALL
-        variables:
-          TEST_SUITE: src/__tests__/rds-pg-field-auth-apikey.test.ts
-          CLI_REGION: us-east-2
-      depend-on:
-        - publish_to_local_registry
-    - identifier: rds_pg_field_auth_iam
-      buildspec: codebuild_specs/run_e2e_tests.yml
-      env:
-        compute-type: BUILD_GENERAL1_SMALL
-        variables:
-          TEST_SUITE: src/__tests__/rds-pg-field-auth-iam.test.ts
+    - identifier: api_11
+      buildspec: codebuild_specs/run_e2e_tests.yml
+      env:
+        compute-type: BUILD_GENERAL1_SMALL
+        variables:
+          TEST_SUITE: src/__tests__/api_11.test.ts
           CLI_REGION: ap-northeast-1
       depend-on:
         - publish_to_local_registry
-    - identifier: rds_pg_field_auth_lambda
-      buildspec: codebuild_specs/run_e2e_tests.yml
-      env:
-        compute-type: BUILD_GENERAL1_SMALL
-        variables:
-          TEST_SUITE: src/__tests__/rds-pg-field-auth-lambda.test.ts
+    - identifier: apigw
+      buildspec: codebuild_specs/run_e2e_tests.yml
+      env:
+        compute-type: BUILD_GENERAL1_SMALL
+        variables:
+          TEST_SUITE: src/__tests__/apigw.test.ts
           CLI_REGION: ap-northeast-2
       depend-on:
         - publish_to_local_registry
-    - identifier: rds_pg_field_auth_userpool_iam
-      buildspec: codebuild_specs/run_e2e_tests.yml
-      env:
-        compute-type: BUILD_GENERAL1_SMALL
-        variables:
-          TEST_SUITE: src/__tests__/rds-pg-field-auth-userpool-iam.test.ts
+    - identifier: schema_auth_9
+      buildspec: codebuild_specs/run_e2e_tests.yml
+      env:
+        compute-type: BUILD_GENERAL1_SMALL
+        variables:
+          TEST_SUITE: src/__tests__/schema-auth-9.test.ts
           CLI_REGION: ap-south-1
       depend-on:
         - publish_to_local_registry
-    - identifier: rds_pg_field_auth_userpool_static_dynamic
-      buildspec: codebuild_specs/run_e2e_tests.yml
-      env:
-        compute-type: BUILD_GENERAL1_SMALL
-        variables:
-          TEST_SUITE: src/__tests__/rds-pg-field-auth-userpool-static-dynamic.test.ts
+    - identifier: schema_auth_7
+      buildspec: codebuild_specs/run_e2e_tests.yml
+      env:
+        compute-type: BUILD_GENERAL1_SMALL
+        variables:
+          TEST_SUITE: src/__tests__/schema-auth-7.test.ts
           CLI_REGION: ap-southeast-1
       depend-on:
         - publish_to_local_registry
-    - identifier: rds_pg_import
-      buildspec: codebuild_specs/run_e2e_tests.yml
-      env:
-        compute-type: BUILD_GENERAL1_SMALL
-        variables:
-          TEST_SUITE: src/__tests__/rds-pg-import.test.ts
+    - identifier: schema_auth_14
+      buildspec: codebuild_specs/run_e2e_tests.yml
+      env:
+        compute-type: BUILD_GENERAL1_SMALL
+        variables:
+          TEST_SUITE: src/__tests__/schema-auth-14.test.ts
           CLI_REGION: ap-southeast-2
       depend-on:
         - publish_to_local_registry
-    - identifier: rds_pg_model_v2
-      buildspec: codebuild_specs/run_e2e_tests.yml
-      env:
-        compute-type: BUILD_GENERAL1_SMALL
-        variables:
-          TEST_SUITE: src/__tests__/rds-pg-model-v2.test.ts
-          CLI_REGION: ca-central-1
-      depend-on:
-        - publish_to_local_registry
-    - identifier: rds_pg_oidc_auth_fields
-      buildspec: codebuild_specs/run_e2e_tests.yml
-      env:
-        compute-type: BUILD_GENERAL1_SMALL
-        variables:
-          TEST_SUITE: src/__tests__/rds-pg-oidc-auth-fields.test.ts
-          CLI_REGION: eu-central-1
-      depend-on:
-        - publish_to_local_registry
-    - identifier: rds_pg_oidc_auth
-      buildspec: codebuild_specs/run_e2e_tests.yml
-      env:
-        compute-type: BUILD_GENERAL1_SMALL
-        variables:
-          TEST_SUITE: src/__tests__/rds-pg-oidc-auth.test.ts
-          CLI_REGION: eu-north-1
-      depend-on:
-        - publish_to_local_registry
-    - identifier: rds_pg_refers_to_fields
-      buildspec: codebuild_specs/run_e2e_tests.yml
-      env:
-        compute-type: BUILD_GENERAL1_SMALL
-        variables:
-          TEST_SUITE: src/__tests__/rds-pg-refers-to-fields.test.ts
-          CLI_REGION: eu-central-1
-      depend-on:
-        - publish_to_local_registry
-    - identifier: rds_pg_refers_to
-      buildspec: codebuild_specs/run_e2e_tests.yml
-      env:
-        compute-type: BUILD_GENERAL1_SMALL
-        variables:
-          TEST_SUITE: src/__tests__/rds-pg-refers-to.test.ts
-          CLI_REGION: eu-west-1
-      depend-on:
-        - publish_to_local_registry
-    - identifier: rds_pg_relational_directives
-      buildspec: codebuild_specs/run_e2e_tests.yml
-      env:
-        compute-type: BUILD_GENERAL1_SMALL
-        variables:
-          TEST_SUITE: src/__tests__/rds-pg-relational-directives.test.ts
-          CLI_REGION: eu-west-2
-      depend-on:
-        - publish_to_local_registry
-    - identifier: rds_pg_userpool_auth_fields
-      buildspec: codebuild_specs/run_e2e_tests.yml
-      env:
-        compute-type: BUILD_GENERAL1_SMALL
-        variables:
-          TEST_SUITE: src/__tests__/rds-pg-userpool-auth-fields.test.ts
-          CLI_REGION: eu-west-3
-      depend-on:
-        - publish_to_local_registry
-    - identifier: rds_pg_userpool_auth
-      buildspec: codebuild_specs/run_e2e_tests.yml
-      env:
-        compute-type: BUILD_GENERAL1_SMALL
-        variables:
-          TEST_SUITE: src/__tests__/rds-pg-userpool-auth.test.ts
-          CLI_REGION: eu-west-3
-      depend-on:
-        - publish_to_local_registry
-    - identifier: rds_pg_v2_generate_schema
-      buildspec: codebuild_specs/run_e2e_tests.yml
-      env:
-        compute-type: BUILD_GENERAL1_SMALL
-        variables:
-          TEST_SUITE: src/__tests__/rds-pg-v2-generate-schema.test.ts
-          CLI_REGION: sa-east-1
-      depend-on:
-        - publish_to_local_registry
-    - identifier: rds_relational_directives
-      buildspec: codebuild_specs/run_e2e_tests.yml
-      env:
-        compute-type: BUILD_GENERAL1_SMALL
-        variables:
-          TEST_SUITE: src/__tests__/rds-relational-directives.test.ts
-          CLI_REGION: us-east-1
-      depend-on:
-        - publish_to_local_registry
-    - identifier: rds_v2_test_utils
-      buildspec: codebuild_specs/run_e2e_tests.yml
-      env:
-        compute-type: BUILD_GENERAL1_SMALL
-        variables:
-          TEST_SUITE: src/__tests__/rds-v2-test-utils.test.ts
-          CLI_REGION: us-east-2
-      depend-on:
-        - publish_to_local_registry
-    - identifier: schema_model
-      buildspec: codebuild_specs/run_e2e_tests.yml
-      env:
-        compute-type: BUILD_GENERAL1_SMALL
-        variables:
-          TEST_SUITE: src/__tests__/schema-model.test.ts
-          CLI_REGION: us-west-1
-      depend-on:
-        - publish_to_local_registry
-    - identifier: sql_generate_unauth
-      buildspec: codebuild_specs/run_e2e_tests.yml
-      env:
-        compute-type: BUILD_GENERAL1_SMALL
-        variables:
-          TEST_SUITE: src/__tests__/sql-generate-unauth.test.ts
-          CLI_REGION: us-west-2
-      depend-on:
-        - publish_to_local_registry
-<<<<<<< HEAD
-    - identifier: api_11
-      buildspec: codebuild_specs/run_e2e_tests.yml
-      env:
-        compute-type: BUILD_GENERAL1_SMALL
-        variables:
-          TEST_SUITE: src/__tests__/api_11.test.ts
-          CLI_REGION: ap-east-1
-      depend-on:
-        - publish_to_local_registry
-=======
->>>>>>> 53cabe23
-    - identifier: apigw
-      buildspec: codebuild_specs/run_e2e_tests.yml
-      env:
-        compute-type: BUILD_GENERAL1_SMALL
-        variables:
-          TEST_SUITE: src/__tests__/apigw.test.ts
-<<<<<<< HEAD
-          CLI_REGION: ap-northeast-1
-=======
-          CLI_REGION: ap-east-1
->>>>>>> 53cabe23
-      depend-on:
-        - publish_to_local_registry
     - identifier: containers_api_2
       buildspec: codebuild_specs/run_e2e_tests.yml
       env:
         compute-type: BUILD_GENERAL1_SMALL
         variables:
-<<<<<<< HEAD
-          TEST_SUITE: src/__tests__/schema-auth-9.test.ts
-          CLI_REGION: ap-northeast-2
-=======
           TEST_SUITE: src/__tests__/containers-api-2.test.ts
           CLI_REGION: us-east-1
->>>>>>> 53cabe23
-      depend-on:
-        - publish_to_local_registry
-    - identifier: schema_auth_14
-      buildspec: codebuild_specs/run_e2e_tests.yml
-      env:
-        compute-type: BUILD_GENERAL1_SMALL
-        variables:
-<<<<<<< HEAD
-          TEST_SUITE: src/__tests__/schema-auth-7.test.ts
-          CLI_REGION: ap-south-1
-=======
-          TEST_SUITE: src/__tests__/schema-auth-14.test.ts
-          CLI_REGION: ap-northeast-2
->>>>>>> 53cabe23
-      depend-on:
-        - publish_to_local_registry
-    - identifier: schema_auth_7
-      buildspec: codebuild_specs/run_e2e_tests.yml
-      env:
-        compute-type: BUILD_GENERAL1_SMALL
-        variables:
-<<<<<<< HEAD
-          TEST_SUITE: src/__tests__/schema-auth-14.test.ts
-          CLI_REGION: ap-southeast-1
-=======
-          TEST_SUITE: src/__tests__/schema-auth-7.test.ts
-          CLI_REGION: ap-south-1
->>>>>>> 53cabe23
-      depend-on:
-        - publish_to_local_registry
-    - identifier: schema_auth_9
-      buildspec: codebuild_specs/run_e2e_tests.yml
-      env:
-        compute-type: BUILD_GENERAL1_SMALL
-        variables:
-          TEST_SUITE: src/__tests__/schema-auth-9.test.ts
-          CLI_REGION: ap-southeast-1
       depend-on:
         - publish_to_local_registry
     - identifier: api_1
@@ -1170,11 +1010,7 @@
         compute-type: BUILD_GENERAL1_SMALL
         variables:
           TEST_SUITE: src/__tests__/api_1.test.ts
-<<<<<<< HEAD
-          CLI_REGION: ca-central-1
-=======
-          CLI_REGION: ap-southeast-2
->>>>>>> 53cabe23
+          CLI_REGION: eu-central-1
       depend-on:
         - publish_to_local_registry
     - identifier: schema_auth_5
@@ -1183,39 +1019,7 @@
         compute-type: BUILD_GENERAL1_SMALL
         variables:
           TEST_SUITE: src/__tests__/schema-auth-5.test.ts
-<<<<<<< HEAD
-          CLI_REGION: eu-central-1
-=======
-          CLI_REGION: ca-central-1
->>>>>>> 53cabe23
-      depend-on:
-        - publish_to_local_registry
-    - identifier: searchable_datastore
-      buildspec: codebuild_specs/run_e2e_tests.yml
-      env:
-        compute-type: BUILD_GENERAL1_SMALL
-        variables:
-<<<<<<< HEAD
-          TEST_SUITE: src/__tests__/schema-searchable.test.ts
-          CLI_REGION: eu-west-2
-=======
-          TEST_SUITE: src/__tests__/graphql-v2/searchable-datastore.test.ts
-          CLI_REGION: eu-central-1
->>>>>>> 53cabe23
-          USE_PARENT_ACCOUNT: 1
-      depend-on:
-        - publish_to_local_registry
-    - identifier: schema_iterative_update_4
-      buildspec: codebuild_specs/run_e2e_tests.yml
-      env:
-        compute-type: BUILD_GENERAL1_SMALL
-        variables:
-          TEST_SUITE: src/__tests__/schema-iterative-update-4.test.ts
-<<<<<<< HEAD
-          CLI_REGION: eu-south-1
-=======
           CLI_REGION: eu-north-1
->>>>>>> 53cabe23
       depend-on:
         - publish_to_local_registry
     - identifier: schema_searchable
@@ -1223,42 +1027,46 @@
       env:
         compute-type: BUILD_GENERAL1_SMALL
         variables:
-<<<<<<< HEAD
-          TEST_SUITE: src/__tests__/graphql-v2/searchable-datastore.test.ts
-          CLI_REGION: eu-west-1
-=======
           TEST_SUITE: src/__tests__/schema-searchable.test.ts
           CLI_REGION: us-east-1
->>>>>>> 53cabe23
           USE_PARENT_ACCOUNT: 1
       depend-on:
         - publish_to_local_registry
+    - identifier: schema_iterative_update_4
+      buildspec: codebuild_specs/run_e2e_tests.yml
+      env:
+        compute-type: BUILD_GENERAL1_SMALL
+        variables:
+          TEST_SUITE: src/__tests__/schema-iterative-update-4.test.ts
+          CLI_REGION: eu-west-1
+      depend-on:
+        - publish_to_local_registry
+    - identifier: searchable_datastore
+      buildspec: codebuild_specs/run_e2e_tests.yml
+      env:
+        compute-type: BUILD_GENERAL1_SMALL
+        variables:
+          TEST_SUITE: src/__tests__/graphql-v2/searchable-datastore.test.ts
+          CLI_REGION: eu-west-2
+          USE_PARENT_ACCOUNT: 1
+      depend-on:
+        - publish_to_local_registry
+    - identifier: schema_connection
+      buildspec: codebuild_specs/run_e2e_tests.yml
+      env:
+        compute-type: BUILD_GENERAL1_SMALL
+        variables:
+          TEST_SUITE: src/__tests__/schema-connection.test.ts
+          CLI_REGION: eu-west-3
+      depend-on:
+        - publish_to_local_registry
     - identifier: schema_auth_6
       buildspec: codebuild_specs/run_e2e_tests.yml
       env:
         compute-type: BUILD_GENERAL1_SMALL
         variables:
-<<<<<<< HEAD
-          TEST_SUITE: src/__tests__/schema-connection.test.ts
-          CLI_REGION: eu-west-2
-=======
           TEST_SUITE: src/__tests__/schema-auth-6.test.ts
-          CLI_REGION: eu-west-1
->>>>>>> 53cabe23
-      depend-on:
-        - publish_to_local_registry
-    - identifier: schema_connection
-      buildspec: codebuild_specs/run_e2e_tests.yml
-      env:
-        compute-type: BUILD_GENERAL1_SMALL
-        variables:
-<<<<<<< HEAD
-          TEST_SUITE: src/__tests__/schema-auth-6.test.ts
-          CLI_REGION: eu-west-3
-=======
-          TEST_SUITE: src/__tests__/schema-connection.test.ts
-          CLI_REGION: eu-west-2
->>>>>>> 53cabe23
+          CLI_REGION: me-south-1
       depend-on:
         - publish_to_local_registry
     - identifier: searchable_previous_deployment_had_node_to_node
@@ -1287,137 +1095,81 @@
         compute-type: BUILD_GENERAL1_SMALL
         variables:
           TEST_SUITE: src/__tests__/api_2.test.ts
-<<<<<<< HEAD
+          CLI_REGION: us-west-1
+      depend-on:
+        - publish_to_local_registry
+    - identifier: searchable_migration
+      buildspec: codebuild_specs/run_e2e_tests.yml
+      env:
+        compute-type: BUILD_GENERAL1_SMALL
+        variables:
+          TEST_SUITE: src/__tests__/transformer-migrations/searchable-migration.test.ts
+          CLI_REGION: us-west-2
+          USE_PARENT_ACCOUNT: 1
+      depend-on:
+        - publish_to_local_registry
+    - identifier: relationships_ddb_iam_access_data_construct_custom_logic
+      buildspec: codebuild_specs/run_cdk_tests.yml
+      env:
+        compute-type: BUILD_GENERAL1_MEDIUM
+        variables:
+          TEST_SUITE: >-
+            src/__tests__/relationships.test.ts|src/__tests__/ddb-iam-access.test.ts|src/__tests__/data-construct.test.ts|src/__tests__/custom-logic.test.ts
+          CLI_REGION: eu-west-1
+      depend-on:
+        - publish_to_local_registry
+    - identifier: >-
+        add_resources_restricted_field_auth_gen2_restricted_field_auth_gen1_single_gsi_single_record
+      buildspec: codebuild_specs/run_cdk_tests.yml
+      env:
+        compute-type: BUILD_GENERAL1_MEDIUM
+        variables:
+          TEST_SUITE: >-
+            src/__tests__/add-resources.test.ts|src/__tests__/restricted-field-auth/restricted-field-auth-gen2.test.ts|src/__tests__/restricted-field-auth/restricted-field-auth-gen1.test.ts|src/__tests__/deploy-velocity-temporarily-disabled/single-gsi-single-record.test.ts
+          CLI_REGION: eu-north-1
+      depend-on:
+        - publish_to_local_registry
+    - identifier: >-
+        single_gsi_empty_table_single_gsi_1k_records_single_gsi_10k_records_replace_2_gsis_update_attr_single_record
+      buildspec: codebuild_specs/run_cdk_tests.yml
+      env:
+        compute-type: BUILD_GENERAL1_MEDIUM
+        variables:
+          TEST_SUITE: >-
+            src/__tests__/deploy-velocity-temporarily-disabled/single-gsi-empty-table.test.ts|src/__tests__/deploy-velocity-temporarily-disabled/single-gsi-1k-records.test.ts|src/__tests__/deploy-velocity-temporarily-disabled/single-gsi-10k-records.test.ts|src/__tests__/deploy-velocity-temporarily-disabled/replace-2-gsis-update-attr-single-record.test.ts
           CLI_REGION: us-east-2
-=======
-          CLI_REGION: us-east-1
->>>>>>> 53cabe23
-      depend-on:
-        - publish_to_local_registry
-    - identifier: searchable_migration
-      buildspec: codebuild_specs/run_e2e_tests.yml
-      env:
-        compute-type: BUILD_GENERAL1_SMALL
-        variables:
-          TEST_SUITE: src/__tests__/transformer-migrations/searchable-migration.test.ts
-<<<<<<< HEAD
+      depend-on:
+        - publish_to_local_registry
+    - identifier: >-
+        replace_2_gsis_update_attr_empty_table_replace_2_gsis_update_attr_1k_records_replace_2_gsis_update_attr_10k_records_replace_2_g
+      buildspec: codebuild_specs/run_cdk_tests.yml
+      env:
+        compute-type: BUILD_GENERAL1_MEDIUM
+        variables:
+          TEST_SUITE: >-
+            src/__tests__/deploy-velocity-temporarily-disabled/replace-2-gsis-update-attr-empty-table.test.ts|src/__tests__/deploy-velocity-temporarily-disabled/replace-2-gsis-update-attr-1k-records.test.ts|src/__tests__/deploy-velocity-temporarily-disabled/replace-2-gsis-update-attr-10k-records.test.ts|src/__tests__/deploy-velocity-temporarily-disabled/replace-2-gsis-single-record.test.ts
           CLI_REGION: us-west-1
-          USE_PARENT_ACCOUNT: 1
-      depend-on:
-        - publish_to_local_registry
-    - identifier: sql_iam_access_relationships_ddb_iam_access_data_construct
-=======
-          CLI_REGION: us-east-2
-          USE_PARENT_ACCOUNT: 1
-      depend-on:
-        - publish_to_local_registry
-    - identifier: add_resources_custom_logic_data_construct_3_gsis_10k_records
->>>>>>> 53cabe23
-      buildspec: codebuild_specs/run_cdk_tests.yml
-      env:
-        compute-type: BUILD_GENERAL1_MEDIUM
-        variables:
-          TEST_SUITE: >-
-<<<<<<< HEAD
-            src/__tests__/sql-iam-access.test.ts|src/__tests__/relationships.test.ts|src/__tests__/ddb-iam-access.test.ts|src/__tests__/data-construct.test.ts
-          CLI_REGION: ap-southeast-2
-      depend-on:
-        - publish_to_local_registry
-    - identifier: >-
-        custom_logic_add_resources_restricted_field_auth_gen2_restricted_field_auth_gen1
-=======
-            src/__tests__/add-resources.test.ts|src/__tests__/custom-logic.test.ts|src/__tests__/data-construct.test.ts|src/__tests__/deploy-velocity-temporarily-disabled/3-gsis-10k-records.test.ts
+      depend-on:
+        - publish_to_local_registry
+    - identifier: >-
+        replace_2_gsis_empty_table_replace_2_gsis_1k_records_replace_2_gsis_10k_records_3_gsis_single_record
+      buildspec: codebuild_specs/run_cdk_tests.yml
+      env:
+        compute-type: BUILD_GENERAL1_MEDIUM
+        variables:
+          TEST_SUITE: >-
+            src/__tests__/deploy-velocity-temporarily-disabled/replace-2-gsis-empty-table.test.ts|src/__tests__/deploy-velocity-temporarily-disabled/replace-2-gsis-1k-records.test.ts|src/__tests__/deploy-velocity-temporarily-disabled/replace-2-gsis-10k-records.test.ts|src/__tests__/deploy-velocity-temporarily-disabled/3-gsis-single-record.test.ts
+          CLI_REGION: us-west-2
+      depend-on:
+        - publish_to_local_registry
+    - identifier: 3_gsis_empty_table_3_gsis_1k_records_3_gsis_10k_records
+      buildspec: codebuild_specs/run_cdk_tests.yml
+      env:
+        compute-type: BUILD_GENERAL1_MEDIUM
+        variables:
+          TEST_SUITE: >-
+            src/__tests__/deploy-velocity-temporarily-disabled/3-gsis-empty-table.test.ts|src/__tests__/deploy-velocity-temporarily-disabled/3-gsis-1k-records.test.ts|src/__tests__/deploy-velocity-temporarily-disabled/3-gsis-10k-records.test.ts
           CLI_REGION: ap-east-1
-      depend-on:
-        - publish_to_local_registry
-    - identifier: >-
-        3_gsis_1k_records_3_gsis_empty_table_3_gsis_single_record_replace_2_gsis_10k_records
->>>>>>> 53cabe23
-      buildspec: codebuild_specs/run_cdk_tests.yml
-      env:
-        compute-type: BUILD_GENERAL1_MEDIUM
-        variables:
-          TEST_SUITE: >-
-<<<<<<< HEAD
-            src/__tests__/custom-logic.test.ts|src/__tests__/add-resources.test.ts|src/__tests__/restricted-field-auth/restricted-field-auth-gen2.test.ts|src/__tests__/restricted-field-auth/restricted-field-auth-gen1.test.ts
-          CLI_REGION: ap-southeast-1
-      depend-on:
-        - publish_to_local_registry
-    - identifier: >-
-        single_gsi_single_record_single_gsi_empty_table_single_gsi_1k_records_single_gsi_10k_records
-=======
-            src/__tests__/deploy-velocity-temporarily-disabled/3-gsis-1k-records.test.ts|src/__tests__/deploy-velocity-temporarily-disabled/3-gsis-empty-table.test.ts|src/__tests__/deploy-velocity-temporarily-disabled/3-gsis-single-record.test.ts|src/__tests__/deploy-velocity-temporarily-disabled/replace-2-gsis-10k-records.test.ts
-          CLI_REGION: eu-south-1
-      depend-on:
-        - publish_to_local_registry
-    - identifier: >-
-        replace_2_gsis_1k_records_replace_2_gsis_empty_table_replace_2_gsis_single_record_replace_2_gsis_update_attr_10k_records
->>>>>>> 53cabe23
-      buildspec: codebuild_specs/run_cdk_tests.yml
-      env:
-        compute-type: BUILD_GENERAL1_MEDIUM
-        variables:
-          TEST_SUITE: >-
-<<<<<<< HEAD
-            src/__tests__/deploy-velocity-temporarily-disabled/single-gsi-single-record.test.ts|src/__tests__/deploy-velocity-temporarily-disabled/single-gsi-empty-table.test.ts|src/__tests__/deploy-velocity-temporarily-disabled/single-gsi-1k-records.test.ts|src/__tests__/deploy-velocity-temporarily-disabled/single-gsi-10k-records.test.ts
-=======
-            src/__tests__/deploy-velocity-temporarily-disabled/replace-2-gsis-1k-records.test.ts|src/__tests__/deploy-velocity-temporarily-disabled/replace-2-gsis-empty-table.test.ts|src/__tests__/deploy-velocity-temporarily-disabled/replace-2-gsis-single-record.test.ts|src/__tests__/deploy-velocity-temporarily-disabled/replace-2-gsis-update-attr-10k-records.test.ts
->>>>>>> 53cabe23
-          CLI_REGION: eu-west-1
-      depend-on:
-        - publish_to_local_registry
-    - identifier: >-
-<<<<<<< HEAD
-        replace_2_gsis_update_attr_single_record_replace_2_gsis_update_attr_empty_table_replace_2_gsis_update_attr_1k_records_replace_2
-=======
-        replace_2_gsis_update_attr_1k_records_replace_2_gsis_update_attr_empty_table_replace_2_gsis_update_attr_single_record_single_gs
->>>>>>> 53cabe23
-      buildspec: codebuild_specs/run_cdk_tests.yml
-      env:
-        compute-type: BUILD_GENERAL1_MEDIUM
-        variables:
-          TEST_SUITE: >-
-<<<<<<< HEAD
-            src/__tests__/deploy-velocity-temporarily-disabled/replace-2-gsis-update-attr-single-record.test.ts|src/__tests__/deploy-velocity-temporarily-disabled/replace-2-gsis-update-attr-empty-table.test.ts|src/__tests__/deploy-velocity-temporarily-disabled/replace-2-gsis-update-attr-1k-records.test.ts|src/__tests__/deploy-velocity-temporarily-disabled/replace-2-gsis-update-attr-10k-records.test.ts
-=======
-            src/__tests__/deploy-velocity-temporarily-disabled/replace-2-gsis-update-attr-1k-records.test.ts|src/__tests__/deploy-velocity-temporarily-disabled/replace-2-gsis-update-attr-empty-table.test.ts|src/__tests__/deploy-velocity-temporarily-disabled/replace-2-gsis-update-attr-single-record.test.ts|src/__tests__/deploy-velocity-temporarily-disabled/single-gsi-10k-records.test.ts
->>>>>>> 53cabe23
-          CLI_REGION: eu-west-2
-      depend-on:
-        - publish_to_local_registry
-    - identifier: >-
-<<<<<<< HEAD
-        replace_2_gsis_single_record_replace_2_gsis_empty_table_replace_2_gsis_1k_records_replace_2_gsis_10k_records
-=======
-        single_gsi_1k_records_single_gsi_empty_table_single_gsi_single_record_relationships
->>>>>>> 53cabe23
-      buildspec: codebuild_specs/run_cdk_tests.yml
-      env:
-        compute-type: BUILD_GENERAL1_MEDIUM
-        variables:
-          TEST_SUITE: >-
-<<<<<<< HEAD
-            src/__tests__/deploy-velocity-temporarily-disabled/replace-2-gsis-single-record.test.ts|src/__tests__/deploy-velocity-temporarily-disabled/replace-2-gsis-empty-table.test.ts|src/__tests__/deploy-velocity-temporarily-disabled/replace-2-gsis-1k-records.test.ts|src/__tests__/deploy-velocity-temporarily-disabled/replace-2-gsis-10k-records.test.ts
-          CLI_REGION: eu-west-3
-      depend-on:
-        - publish_to_local_registry
-    - identifier: >-
-        3_gsis_single_record_3_gsis_empty_table_3_gsis_1k_records_3_gsis_10k_records
-=======
-            src/__tests__/deploy-velocity-temporarily-disabled/single-gsi-1k-records.test.ts|src/__tests__/deploy-velocity-temporarily-disabled/single-gsi-empty-table.test.ts|src/__tests__/deploy-velocity-temporarily-disabled/single-gsi-single-record.test.ts|src/__tests__/relationships.test.ts
-          CLI_REGION: eu-west-3
-      depend-on:
-        - publish_to_local_registry
-    - identifier: restricted_field_auth_ddb_only_restricted_field_auth_sql_only
->>>>>>> 53cabe23
-      buildspec: codebuild_specs/run_cdk_tests.yml
-      env:
-        compute-type: BUILD_GENERAL1_MEDIUM
-        variables:
-          TEST_SUITE: >-
-<<<<<<< HEAD
-            src/__tests__/deploy-velocity-temporarily-disabled/3-gsis-single-record.test.ts|src/__tests__/deploy-velocity-temporarily-disabled/3-gsis-empty-table.test.ts|src/__tests__/deploy-velocity-temporarily-disabled/3-gsis-1k-records.test.ts|src/__tests__/deploy-velocity-temporarily-disabled/3-gsis-10k-records.test.ts
-          CLI_REGION: me-south-1
       depend-on:
         - publish_to_local_registry
     - identifier: sql_pg_models
@@ -1427,368 +1179,6 @@
         variables:
           TEST_SUITE: src/__tests__/sql-pg-models.test.ts
           CLI_REGION: ap-northeast-1
-=======
-            src/__tests__/restricted-field-auth-ddb-only.test.ts|src/__tests__/restricted-field-auth-sql-only.test.ts
-          CLI_REGION: us-west-1
->>>>>>> 53cabe23
-      depend-on:
-        - publish_to_local_registry
-    - identifier: admin_role
-      buildspec: codebuild_specs/run_cdk_tests.yml
-      env:
-        compute-type: BUILD_GENERAL1_SMALL
-        variables:
-<<<<<<< HEAD
-          TEST_SUITE: src/__tests__/sql-models-2.test.ts
-          CLI_REGION: ap-northeast-2
-=======
-          TEST_SUITE: src/__tests__/admin-role.test.ts
-          CLI_REGION: ap-northeast-1
->>>>>>> 53cabe23
-      depend-on:
-        - publish_to_local_registry
-    - identifier: all_auth_modes
-      buildspec: codebuild_specs/run_cdk_tests.yml
-      env:
-        compute-type: BUILD_GENERAL1_SMALL
-        variables:
-<<<<<<< HEAD
-          TEST_SUITE: src/__tests__/sql-models-1.test.ts
-          CLI_REGION: ap-south-1
-=======
-          TEST_SUITE: src/__tests__/all-auth-modes.test.ts
-          CLI_REGION: ap-northeast-2
->>>>>>> 53cabe23
-      depend-on:
-        - publish_to_local_registry
-    - identifier: amplify_ddb_canary
-      buildspec: codebuild_specs/run_cdk_tests.yml
-      env:
-        compute-type: BUILD_GENERAL1_SMALL
-        variables:
-          TEST_SUITE: src/__tests__/amplify-ddb-canary.test.ts
-          CLI_REGION: ap-south-1
-      depend-on:
-        - publish_to_local_registry
-    - identifier: amplify_table_1
-      buildspec: codebuild_specs/run_cdk_tests.yml
-      env:
-        compute-type: BUILD_GENERAL1_SMALL
-        variables:
-          TEST_SUITE: src/__tests__/amplify-table-1.test.ts
-          CLI_REGION: ap-southeast-1
-      depend-on:
-        - publish_to_local_registry
-    - identifier: amplify_table_2
-      buildspec: codebuild_specs/run_cdk_tests.yml
-      env:
-        compute-type: BUILD_GENERAL1_SMALL
-        variables:
-          TEST_SUITE: src/__tests__/amplify-table-2.test.ts
-          CLI_REGION: ap-southeast-2
-      depend-on:
-        - publish_to_local_registry
-    - identifier: amplify_table_3
-      buildspec: codebuild_specs/run_cdk_tests.yml
-      env:
-        compute-type: BUILD_GENERAL1_SMALL
-        variables:
-          TEST_SUITE: src/__tests__/amplify-table-3.test.ts
-          CLI_REGION: ca-central-1
-      depend-on:
-        - publish_to_local_registry
-    - identifier: amplify_table_4
-      buildspec: codebuild_specs/run_cdk_tests.yml
-      env:
-        compute-type: BUILD_GENERAL1_SMALL
-        variables:
-          TEST_SUITE: src/__tests__/amplify-table-4.test.ts
-          CLI_REGION: eu-central-1
-      depend-on:
-        - publish_to_local_registry
-    - identifier: base_cdk_ap_east_1
-      buildspec: codebuild_specs/run_cdk_tests.yml
-      env:
-        compute-type: BUILD_GENERAL1_SMALL
-        variables:
-          TEST_SUITE: src/__tests__/base-cdk.test.ts
-          CLI_REGION: ap-east-1
-      depend-on:
-        - publish_to_local_registry
-    - identifier: base_cdk_ap_northeast_1
-      buildspec: codebuild_specs/run_cdk_tests.yml
-      env:
-        compute-type: BUILD_GENERAL1_SMALL
-        variables:
-          TEST_SUITE: src/__tests__/base-cdk.test.ts
-          CLI_REGION: ap-northeast-1
-      depend-on:
-        - publish_to_local_registry
-    - identifier: base_cdk_ap_northeast_2
-      buildspec: codebuild_specs/run_cdk_tests.yml
-      env:
-        compute-type: BUILD_GENERAL1_SMALL
-        variables:
-          TEST_SUITE: src/__tests__/base-cdk.test.ts
-          CLI_REGION: ap-northeast-2
-      depend-on:
-        - publish_to_local_registry
-    - identifier: base_cdk_ap_south_1
-      buildspec: codebuild_specs/run_cdk_tests.yml
-      env:
-        compute-type: BUILD_GENERAL1_SMALL
-        variables:
-          TEST_SUITE: src/__tests__/base-cdk.test.ts
-          CLI_REGION: ap-south-1
-      depend-on:
-        - publish_to_local_registry
-    - identifier: base_cdk_ap_southeast_1
-      buildspec: codebuild_specs/run_cdk_tests.yml
-      env:
-        compute-type: BUILD_GENERAL1_SMALL
-        variables:
-          TEST_SUITE: src/__tests__/base-cdk.test.ts
-          CLI_REGION: ap-southeast-1
-      depend-on:
-        - publish_to_local_registry
-    - identifier: base_cdk_ap_southeast_2
-      buildspec: codebuild_specs/run_cdk_tests.yml
-      env:
-        compute-type: BUILD_GENERAL1_SMALL
-        variables:
-          TEST_SUITE: src/__tests__/base-cdk.test.ts
-          CLI_REGION: ap-southeast-2
-      depend-on:
-        - publish_to_local_registry
-    - identifier: base_cdk_ca_central_1
-      buildspec: codebuild_specs/run_cdk_tests.yml
-      env:
-        compute-type: BUILD_GENERAL1_SMALL
-        variables:
-          TEST_SUITE: src/__tests__/base-cdk.test.ts
-          CLI_REGION: ca-central-1
-      depend-on:
-        - publish_to_local_registry
-    - identifier: base_cdk_eu_central_1
-      buildspec: codebuild_specs/run_cdk_tests.yml
-      env:
-        compute-type: BUILD_GENERAL1_SMALL
-        variables:
-          TEST_SUITE: src/__tests__/base-cdk.test.ts
-          CLI_REGION: eu-central-1
-      depend-on:
-        - publish_to_local_registry
-    - identifier: base_cdk_eu_north_1
-      buildspec: codebuild_specs/run_cdk_tests.yml
-      env:
-        compute-type: BUILD_GENERAL1_SMALL
-        variables:
-          TEST_SUITE: src/__tests__/base-cdk.test.ts
-          CLI_REGION: eu-north-1
-      depend-on:
-        - publish_to_local_registry
-    - identifier: base_cdk_eu_south_1
-      buildspec: codebuild_specs/run_cdk_tests.yml
-      env:
-        compute-type: BUILD_GENERAL1_SMALL
-        variables:
-          TEST_SUITE: src/__tests__/base-cdk.test.ts
-          CLI_REGION: eu-south-1
-      depend-on:
-        - publish_to_local_registry
-    - identifier: base_cdk_eu_west_1
-      buildspec: codebuild_specs/run_cdk_tests.yml
-      env:
-        compute-type: BUILD_GENERAL1_SMALL
-        variables:
-          TEST_SUITE: src/__tests__/base-cdk.test.ts
-          CLI_REGION: eu-west-1
-      depend-on:
-        - publish_to_local_registry
-    - identifier: base_cdk_eu_west_2
-      buildspec: codebuild_specs/run_cdk_tests.yml
-      env:
-        compute-type: BUILD_GENERAL1_SMALL
-        variables:
-          TEST_SUITE: src/__tests__/base-cdk.test.ts
-          CLI_REGION: eu-west-2
-      depend-on:
-        - publish_to_local_registry
-    - identifier: base_cdk_eu_west_3
-      buildspec: codebuild_specs/run_cdk_tests.yml
-      env:
-        compute-type: BUILD_GENERAL1_SMALL
-        variables:
-          TEST_SUITE: src/__tests__/base-cdk.test.ts
-          CLI_REGION: eu-west-3
-      depend-on:
-        - publish_to_local_registry
-    - identifier: base_cdk_me_south_1
-      buildspec: codebuild_specs/run_cdk_tests.yml
-      env:
-        compute-type: BUILD_GENERAL1_SMALL
-        variables:
-          TEST_SUITE: src/__tests__/base-cdk.test.ts
-          CLI_REGION: me-south-1
-      depend-on:
-        - publish_to_local_registry
-    - identifier: base_cdk_sa_east_1
-      buildspec: codebuild_specs/run_cdk_tests.yml
-      env:
-        compute-type: BUILD_GENERAL1_SMALL
-        variables:
-          TEST_SUITE: src/__tests__/base-cdk.test.ts
-          CLI_REGION: sa-east-1
-      depend-on:
-        - publish_to_local_registry
-    - identifier: base_cdk_us_east_1
-      buildspec: codebuild_specs/run_cdk_tests.yml
-      env:
-        compute-type: BUILD_GENERAL1_SMALL
-        variables:
-          TEST_SUITE: src/__tests__/base-cdk.test.ts
-          CLI_REGION: us-east-1
-      depend-on:
-        - publish_to_local_registry
-    - identifier: base_cdk_us_east_2
-      buildspec: codebuild_specs/run_cdk_tests.yml
-      env:
-        compute-type: BUILD_GENERAL1_SMALL
-        variables:
-          TEST_SUITE: src/__tests__/base-cdk.test.ts
-          CLI_REGION: us-east-2
-      depend-on:
-        - publish_to_local_registry
-    - identifier: base_cdk_us_west_1
-      buildspec: codebuild_specs/run_cdk_tests.yml
-      env:
-        compute-type: BUILD_GENERAL1_SMALL
-        variables:
-          TEST_SUITE: src/__tests__/base-cdk.test.ts
-          CLI_REGION: us-west-1
-      depend-on:
-        - publish_to_local_registry
-    - identifier: base_cdk_us_west_2
-      buildspec: codebuild_specs/run_cdk_tests.yml
-      env:
-        compute-type: BUILD_GENERAL1_SMALL
-        variables:
-          TEST_SUITE: src/__tests__/base-cdk.test.ts
-          CLI_REGION: us-west-2
-      depend-on:
-        - publish_to_local_registry
-    - identifier: default_ddb_canary
-      buildspec: codebuild_specs/run_cdk_tests.yml
-      env:
-        compute-type: BUILD_GENERAL1_SMALL
-        variables:
-<<<<<<< HEAD
-          TEST_SUITE: src/__tests__/amplify-table-3.test.ts
-          CLI_REGION: ap-southeast-2
-=======
-          TEST_SUITE: src/__tests__/default-ddb-canary.test.ts
-          CLI_REGION: eu-north-1
->>>>>>> 53cabe23
-      depend-on:
-        - publish_to_local_registry
-    - identifier: 3_gsis_100k_records
-      buildspec: codebuild_specs/run_cdk_tests.yml
-      env:
-        compute-type: BUILD_GENERAL1_SMALL
-        variables:
-<<<<<<< HEAD
-          TEST_SUITE: src/__tests__/amplify-table-2.test.ts
-          CLI_REGION: ca-central-1
-=======
-          TEST_SUITE: src/__tests__/deploy-velocity/3-gsis-100k-records.test.ts
-          CLI_REGION: me-south-1
->>>>>>> 53cabe23
-      depend-on:
-        - publish_to_local_registry
-    - identifier: replace_2_gsis_100k_records
-      buildspec: codebuild_specs/run_cdk_tests.yml
-      env:
-        compute-type: BUILD_GENERAL1_SMALL
-        variables:
-<<<<<<< HEAD
-          TEST_SUITE: src/__tests__/amplify-table-1.test.ts
-          CLI_REGION: eu-central-1
-=======
-          TEST_SUITE: src/__tests__/deploy-velocity/replace-2-gsis-100k-records.test.ts
-          CLI_REGION: sa-east-1
->>>>>>> 53cabe23
-      depend-on:
-        - publish_to_local_registry
-    - identifier: replace_2_gsis_update_attr_100k_records
-      buildspec: codebuild_specs/run_cdk_tests.yml
-      env:
-        compute-type: BUILD_GENERAL1_SMALL
-        variables:
-<<<<<<< HEAD
-          TEST_SUITE: src/__tests__/all-auth-modes.test.ts
-          CLI_REGION: eu-north-1
-=======
-          TEST_SUITE: >-
-            src/__tests__/deploy-velocity/replace-2-gsis-update-attr-100k-records.test.ts
-          CLI_REGION: us-east-1
->>>>>>> 53cabe23
-      depend-on:
-        - publish_to_local_registry
-    - identifier: single_gsi_100k_records
-      buildspec: codebuild_specs/run_cdk_tests.yml
-      env:
-        compute-type: BUILD_GENERAL1_SMALL
-        variables:
-<<<<<<< HEAD
-          TEST_SUITE: src/__tests__/admin-role.test.ts
-          CLI_REGION: eu-south-1
-=======
-          TEST_SUITE: src/__tests__/deploy-velocity/single-gsi-100k-records.test.ts
-          CLI_REGION: us-east-2
->>>>>>> 53cabe23
-      depend-on:
-        - publish_to_local_registry
-    - identifier: sql_models_1
-      buildspec: codebuild_specs/run_cdk_tests.yml
-      env:
-        compute-type: BUILD_GENERAL1_SMALL
-        variables:
-<<<<<<< HEAD
-          TEST_SUITE: src/__tests__/deploy-velocity/single-gsi-100k-records.test.ts
-          CLI_REGION: us-east-1
-=======
-          TEST_SUITE: src/__tests__/sql-models-1.test.ts
-          CLI_REGION: us-west-2
->>>>>>> 53cabe23
-      depend-on:
-        - publish_to_local_registry
-    - identifier: sql_models_2
-      buildspec: codebuild_specs/run_cdk_tests.yml
-      env:
-        compute-type: BUILD_GENERAL1_SMALL
-        variables:
-<<<<<<< HEAD
-          TEST_SUITE: >-
-            src/__tests__/deploy-velocity/replace-2-gsis-update-attr-100k-records.test.ts
-          CLI_REGION: us-east-2
-=======
-          TEST_SUITE: src/__tests__/sql-models-2.test.ts
-          CLI_REGION: eu-north-1
->>>>>>> 53cabe23
-      depend-on:
-        - publish_to_local_registry
-    - identifier: sql_mysql_canary
-      buildspec: codebuild_specs/run_cdk_tests.yml
-      env:
-        compute-type: BUILD_GENERAL1_SMALL
-        variables:
-<<<<<<< HEAD
-          TEST_SUITE: src/__tests__/deploy-velocity/replace-2-gsis-100k-records.test.ts
-          CLI_REGION: us-west-1
-=======
-          TEST_SUITE: src/__tests__/sql-mysql-canary.test.ts
-          CLI_REGION: ap-northeast-1
->>>>>>> 53cabe23
       depend-on:
         - publish_to_local_registry
     - identifier: sql_pg_canary
@@ -1796,164 +1186,466 @@
       env:
         compute-type: BUILD_GENERAL1_SMALL
         variables:
-<<<<<<< HEAD
-          TEST_SUITE: src/__tests__/deploy-velocity/3-gsis-100k-records.test.ts
-          CLI_REGION: us-west-2
-=======
           TEST_SUITE: src/__tests__/sql-pg-canary.test.ts
           CLI_REGION: ap-northeast-2
       depend-on:
         - publish_to_local_registry
-    - identifier: sql_pg_models
-      buildspec: codebuild_specs/run_cdk_tests.yml
-      env:
-        compute-type: BUILD_GENERAL1_SMALL
-        variables:
-          TEST_SUITE: src/__tests__/sql-pg-models.test.ts
+    - identifier: sql_mysql_canary
+      buildspec: codebuild_specs/run_cdk_tests.yml
+      env:
+        compute-type: BUILD_GENERAL1_SMALL
+        variables:
+          TEST_SUITE: src/__tests__/sql-mysql-canary.test.ts
           CLI_REGION: ap-south-1
->>>>>>> 53cabe23
-      depend-on:
-        - publish_to_local_registry
-    - identifier: >-
-        CustomRoots_KeyTransformerLocal_NestedStacksTest_TestComplexStackMappingsLocal
-      buildspec: codebuild_specs/graphql_e2e_tests.yml
-      env:
-        compute-type: BUILD_GENERAL1_MEDIUM
-        variables:
-          TEST_SUITE: >-
-            src/__tests__/CustomRoots.e2e.test.ts|src/__tests__/KeyTransformerLocal.e2e.test.ts|src/__tests__/NestedStacksTest.e2e.test.ts|src/__tests__/TestComplexStackMappingsLocal.e2e.test.ts
+      depend-on:
+        - publish_to_local_registry
+    - identifier: sql_models_2
+      buildspec: codebuild_specs/run_cdk_tests.yml
+      env:
+        compute-type: BUILD_GENERAL1_SMALL
+        variables:
+          TEST_SUITE: src/__tests__/sql-models-2.test.ts
+          CLI_REGION: ap-southeast-1
+      depend-on:
+        - publish_to_local_registry
+    - identifier: sql_models_1
+      buildspec: codebuild_specs/run_cdk_tests.yml
+      env:
+        compute-type: BUILD_GENERAL1_SMALL
+        variables:
+          TEST_SUITE: src/__tests__/sql-models-1.test.ts
+          CLI_REGION: ap-southeast-2
+      depend-on:
+        - publish_to_local_registry
+    - identifier: sql_iam_access
+      buildspec: codebuild_specs/run_cdk_tests.yml
+      env:
+        compute-type: BUILD_GENERAL1_SMALL
+        variables:
+          TEST_SUITE: src/__tests__/sql-iam-access.test.ts
+          CLI_REGION: ca-central-1
+      depend-on:
+        - publish_to_local_registry
+    - identifier: default_ddb_canary
+      buildspec: codebuild_specs/run_cdk_tests.yml
+      env:
+        compute-type: BUILD_GENERAL1_SMALL
+        variables:
+          TEST_SUITE: src/__tests__/default-ddb-canary.test.ts
+          CLI_REGION: eu-central-1
+      depend-on:
+        - publish_to_local_registry
+    - identifier: base_cdk_ap_east_1
+      buildspec: codebuild_specs/run_cdk_tests.yml
+      env:
+        compute-type: BUILD_GENERAL1_SMALL
+        variables:
+          TEST_SUITE: src/__tests__/base-cdk.test.ts
           CLI_REGION: ap-east-1
       depend-on:
         - publish_to_local_registry
-    - identifier: >-
-        NonModelAuthV2Function_FunctionTransformerTests_KeyWithAuth_MutationCondition
-      buildspec: codebuild_specs/graphql_e2e_tests.yml
-      env:
-        compute-type: BUILD_GENERAL1_MEDIUM
-        variables:
-          TEST_SUITE: >-
-            src/__tests__/NonModelAuthV2Function.e2e.test.ts|src/__tests__/FunctionTransformerTests.e2e.test.ts|src/__tests__/KeyWithAuth.e2e.test.ts|src/__tests__/MutationCondition.e2e.test.ts
+    - identifier: base_cdk_ap_northeast_1
+      buildspec: codebuild_specs/run_cdk_tests.yml
+      env:
+        compute-type: BUILD_GENERAL1_SMALL
+        variables:
+          TEST_SUITE: src/__tests__/base-cdk.test.ts
           CLI_REGION: ap-northeast-1
       depend-on:
         - publish_to_local_registry
-    - identifier: >-
-        NoneEnvFunctionTransformer_NonModelAuthFunction_PerFieldAuthTests_PredictionsTransformerTests
-      buildspec: codebuild_specs/graphql_e2e_tests.yml
-      env:
-        compute-type: BUILD_GENERAL1_MEDIUM
-        variables:
-          TEST_SUITE: >-
-            src/__tests__/NoneEnvFunctionTransformer.e2e.test.ts|src/__tests__/NonModelAuthFunction.e2e.test.ts|src/__tests__/PerFieldAuthTests.e2e.test.ts|src/__tests__/PredictionsTransformerTests.e2e.test.ts
+    - identifier: base_cdk_ap_northeast_2
+      buildspec: codebuild_specs/run_cdk_tests.yml
+      env:
+        compute-type: BUILD_GENERAL1_SMALL
+        variables:
+          TEST_SUITE: src/__tests__/base-cdk.test.ts
+          CLI_REGION: ap-northeast-2
+      depend-on:
+        - publish_to_local_registry
+    - identifier: base_cdk_ap_south_1
+      buildspec: codebuild_specs/run_cdk_tests.yml
+      env:
+        compute-type: BUILD_GENERAL1_SMALL
+        variables:
+          TEST_SUITE: src/__tests__/base-cdk.test.ts
           CLI_REGION: ap-south-1
       depend-on:
         - publish_to_local_registry
-    - identifier: >-
-        PredictionsTransformerV2Tests_TransformerOptionsV2_VersionedModelTransformer_ConnectionsWithAuthTests
-      buildspec: codebuild_specs/graphql_e2e_tests.yml
-      env:
-        compute-type: BUILD_GENERAL1_MEDIUM
-        variables:
-          TEST_SUITE: >-
-            src/__tests__/PredictionsTransformerV2Tests.e2e.test.ts|src/__tests__/TransformerOptionsV2.e2e.test.ts|src/__tests__/VersionedModelTransformer.e2e.test.ts|src/__tests__/ConnectionsWithAuthTests.e2e.test.ts
+    - identifier: base_cdk_ap_southeast_1
+      buildspec: codebuild_specs/run_cdk_tests.yml
+      env:
+        compute-type: BUILD_GENERAL1_SMALL
+        variables:
+          TEST_SUITE: src/__tests__/base-cdk.test.ts
           CLI_REGION: ap-southeast-1
       depend-on:
         - publish_to_local_registry
-    - identifier: >-
-        DefaultValueTransformer_DynamoDBModelTransformer_ModelConnectionTransformer_NewConnectionTransformer
-      buildspec: codebuild_specs/graphql_e2e_tests.yml
-      env:
-        compute-type: BUILD_GENERAL1_MEDIUM
-        variables:
-          TEST_SUITE: >-
-            src/__tests__/DefaultValueTransformer.e2e.test.ts|src/__tests__/DynamoDBModelTransformer.e2e.test.ts|src/__tests__/ModelConnectionTransformer.e2e.test.ts|src/__tests__/NewConnectionTransformer.e2e.test.ts
+    - identifier: base_cdk_ap_southeast_2
+      buildspec: codebuild_specs/run_cdk_tests.yml
+      env:
+        compute-type: BUILD_GENERAL1_SMALL
+        variables:
+          TEST_SUITE: src/__tests__/base-cdk.test.ts
           CLI_REGION: ap-southeast-2
       depend-on:
         - publish_to_local_registry
-    - identifier: >-
-        NewConnectionWithAuth_RelationalWithOwnerFieldAsKeySchemaAuth_BelongsToTransformerV2_KeyTransformer
-      buildspec: codebuild_specs/graphql_e2e_tests.yml
-      env:
-        compute-type: BUILD_GENERAL1_MEDIUM
-        variables:
-          TEST_SUITE: >-
-            src/__tests__/NewConnectionWithAuth.e2e.test.ts|src/__tests__/RelationalWithOwnerFieldAsKeySchemaAuth.e2e.test.ts|src/__tests__/BelongsToTransformerV2.e2e.test.ts|src/__tests__/KeyTransformer.e2e.test.ts
+    - identifier: base_cdk_ca_central_1
+      buildspec: codebuild_specs/run_cdk_tests.yml
+      env:
+        compute-type: BUILD_GENERAL1_SMALL
+        variables:
+          TEST_SUITE: src/__tests__/base-cdk.test.ts
+          CLI_REGION: ca-central-1
+      depend-on:
+        - publish_to_local_registry
+    - identifier: base_cdk_eu_central_1
+      buildspec: codebuild_specs/run_cdk_tests.yml
+      env:
+        compute-type: BUILD_GENERAL1_SMALL
+        variables:
+          TEST_SUITE: src/__tests__/base-cdk.test.ts
+          CLI_REGION: eu-central-1
+      depend-on:
+        - publish_to_local_registry
+    - identifier: base_cdk_eu_north_1
+      buildspec: codebuild_specs/run_cdk_tests.yml
+      env:
+        compute-type: BUILD_GENERAL1_SMALL
+        variables:
+          TEST_SUITE: src/__tests__/base-cdk.test.ts
           CLI_REGION: eu-north-1
       depend-on:
         - publish_to_local_registry
-    - identifier: >-
-        ModelAuthTransformer_PerFieldAuthV2Transformer_PerFieldAuthV2TransformerWithFF_SubscriptionsWithAuthTest
-      buildspec: codebuild_specs/graphql_e2e_tests.yml
-      env:
-        compute-type: BUILD_GENERAL1_MEDIUM
-        variables:
-          TEST_SUITE: >-
-            src/__tests__/ModelAuthTransformer.e2e.test.ts|src/__tests__/PerFieldAuthV2Transformer.e2e.test.ts|src/__tests__/PerFieldAuthV2TransformerWithFF.e2e.test.ts|src/__tests__/SubscriptionsWithAuthTest.e2e.test.ts
+    - identifier: base_cdk_eu_south_1
+      buildspec: codebuild_specs/run_cdk_tests.yml
+      env:
+        compute-type: BUILD_GENERAL1_SMALL
+        variables:
+          TEST_SUITE: src/__tests__/base-cdk.test.ts
           CLI_REGION: eu-south-1
       depend-on:
         - publish_to_local_registry
-    - identifier: >-
-        IndexWithAuthV2_ModelConnectionWithKeyTransformer_RelationalWithAuthV2WithFF_IndexWithAuthV2WithFF
-      buildspec: codebuild_specs/graphql_e2e_tests.yml
-      env:
-        compute-type: BUILD_GENERAL1_MEDIUM
-        variables:
-          TEST_SUITE: >-
-            src/__tests__/IndexWithAuthV2.e2e.test.ts|src/__tests__/ModelConnectionWithKeyTransformer.e2e.test.ts|src/__tests__/RelationalWithAuthV2WithFF.e2e.test.ts|src/__tests__/IndexWithAuthV2WithFF.e2e.test.ts
+    - identifier: base_cdk_eu_west_1
+      buildspec: codebuild_specs/run_cdk_tests.yml
+      env:
+        compute-type: BUILD_GENERAL1_SMALL
+        variables:
+          TEST_SUITE: src/__tests__/base-cdk.test.ts
           CLI_REGION: eu-west-1
       depend-on:
         - publish_to_local_registry
-    - identifier: >-
-        MultiAuthModelAuthTransformer_IndexWithClaimFieldAsSortKeyAuth_ModelTransformer_MultiAuthV2Transformer
-      buildspec: codebuild_specs/graphql_e2e_tests.yml
-      env:
-        compute-type: BUILD_GENERAL1_MEDIUM
-        variables:
-          TEST_SUITE: >-
-            src/__tests__/MultiAuthModelAuthTransformer.e2e.test.ts|src/__tests__/IndexWithClaimFieldAsSortKeyAuth.e2e.test.ts|src/__tests__/ModelTransformer.e2e.test.ts|src/__tests__/MultiAuthV2Transformer.e2e.test.ts
+    - identifier: base_cdk_eu_west_2
+      buildspec: codebuild_specs/run_cdk_tests.yml
+      env:
+        compute-type: BUILD_GENERAL1_SMALL
+        variables:
+          TEST_SUITE: src/__tests__/base-cdk.test.ts
           CLI_REGION: eu-west-2
       depend-on:
         - publish_to_local_registry
-    - identifier: >-
-        SubscriptionsWithAuthV2WithFF_MapsToTransformer_RelationalWithAuthV2_SubscriptionsWithAuthV2
-      buildspec: codebuild_specs/graphql_e2e_tests.yml
-      env:
-        compute-type: BUILD_GENERAL1_MEDIUM
-        variables:
-          TEST_SUITE: >-
-            src/__tests__/SubscriptionsWithAuthV2WithFF.e2e.test.ts|src/__tests__/MapsToTransformer.e2e.test.ts|src/__tests__/RelationalWithAuthV2.e2e.test.ts|src/__tests__/SubscriptionsWithAuthV2.e2e.test.ts
+    - identifier: base_cdk_eu_west_3
+      buildspec: codebuild_specs/run_cdk_tests.yml
+      env:
+        compute-type: BUILD_GENERAL1_SMALL
+        variables:
+          TEST_SUITE: src/__tests__/base-cdk.test.ts
           CLI_REGION: eu-west-3
       depend-on:
         - publish_to_local_registry
-    - identifier: >-
-        IndexTransformer_MultiAuthV2TransformerWithFF_AuthV2Transformer_AuthV2ExhaustiveT1A
-      buildspec: codebuild_specs/graphql_e2e_tests.yml
-      env:
-        compute-type: BUILD_GENERAL1_MEDIUM
-        variables:
-          TEST_SUITE: >-
-            src/__tests__/IndexTransformer.e2e.test.ts|src/__tests__/MultiAuthV2TransformerWithFF.e2e.test.ts|src/__tests__/AuthV2Transformer.e2e.test.ts|src/__tests__/AuthV2ExhaustiveT1A.test.ts
+    - identifier: base_cdk_me_south_1
+      buildspec: codebuild_specs/run_cdk_tests.yml
+      env:
+        compute-type: BUILD_GENERAL1_SMALL
+        variables:
+          TEST_SUITE: src/__tests__/base-cdk.test.ts
           CLI_REGION: me-south-1
       depend-on:
         - publish_to_local_registry
-    - identifier: >-
-        AuthV2ExhaustiveT1B_AuthV2TransformerWithFF_IndexWithAutoQueryField_AuthV2ExhaustiveT1C
-      buildspec: codebuild_specs/graphql_e2e_tests.yml
-      env:
-        compute-type: BUILD_GENERAL1_MEDIUM
-        variables:
-          TEST_SUITE: >-
-            src/__tests__/AuthV2ExhaustiveT1B.test.ts|src/__tests__/AuthV2TransformerWithFF.e2e.test.ts|src/__tests__/IndexWithAutoQueryField.e2e.test.ts|src/__tests__/AuthV2ExhaustiveT1C.test.ts
+    - identifier: base_cdk_sa_east_1
+      buildspec: codebuild_specs/run_cdk_tests.yml
+      env:
+        compute-type: BUILD_GENERAL1_SMALL
+        variables:
+          TEST_SUITE: src/__tests__/base-cdk.test.ts
           CLI_REGION: sa-east-1
       depend-on:
         - publish_to_local_registry
-    - identifier: >-
-        AuthV2ExhaustiveT2A_RelationalTransformers_SubscriptionsRuntimeFiltering_AuthV2ExhaustiveT1D
-      buildspec: codebuild_specs/graphql_e2e_tests.yml
-      env:
-        compute-type: BUILD_GENERAL1_MEDIUM
-        variables:
-          TEST_SUITE: >-
-            src/__tests__/AuthV2ExhaustiveT2A.test.ts|src/__tests__/RelationalTransformers.e2e.test.ts|src/__tests__/SubscriptionsRuntimeFiltering.e2e.test.ts|src/__tests__/AuthV2ExhaustiveT1D.test.ts
+    - identifier: base_cdk_us_east_1
+      buildspec: codebuild_specs/run_cdk_tests.yml
+      env:
+        compute-type: BUILD_GENERAL1_SMALL
+        variables:
+          TEST_SUITE: src/__tests__/base-cdk.test.ts
+          CLI_REGION: us-east-1
+      depend-on:
+        - publish_to_local_registry
+    - identifier: base_cdk_us_east_2
+      buildspec: codebuild_specs/run_cdk_tests.yml
+      env:
+        compute-type: BUILD_GENERAL1_SMALL
+        variables:
+          TEST_SUITE: src/__tests__/base-cdk.test.ts
+          CLI_REGION: us-east-2
+      depend-on:
+        - publish_to_local_registry
+    - identifier: base_cdk_us_west_1
+      buildspec: codebuild_specs/run_cdk_tests.yml
+      env:
+        compute-type: BUILD_GENERAL1_SMALL
+        variables:
+          TEST_SUITE: src/__tests__/base-cdk.test.ts
+          CLI_REGION: us-west-1
+      depend-on:
+        - publish_to_local_registry
+    - identifier: base_cdk_us_west_2
+      buildspec: codebuild_specs/run_cdk_tests.yml
+      env:
+        compute-type: BUILD_GENERAL1_SMALL
+        variables:
+          TEST_SUITE: src/__tests__/base-cdk.test.ts
+          CLI_REGION: us-west-2
+      depend-on:
+        - publish_to_local_registry
+    - identifier: amplify_table_4
+      buildspec: codebuild_specs/run_cdk_tests.yml
+      env:
+        compute-type: BUILD_GENERAL1_SMALL
+        variables:
+          TEST_SUITE: src/__tests__/amplify-table-4.test.ts
+          CLI_REGION: eu-south-1
+      depend-on:
+        - publish_to_local_registry
+    - identifier: amplify_table_3
+      buildspec: codebuild_specs/run_cdk_tests.yml
+      env:
+        compute-type: BUILD_GENERAL1_SMALL
+        variables:
+          TEST_SUITE: src/__tests__/amplify-table-3.test.ts
+          CLI_REGION: eu-west-1
+      depend-on:
+        - publish_to_local_registry
+    - identifier: amplify_table_2
+      buildspec: codebuild_specs/run_cdk_tests.yml
+      env:
+        compute-type: BUILD_GENERAL1_SMALL
+        variables:
+          TEST_SUITE: src/__tests__/amplify-table-2.test.ts
+          CLI_REGION: eu-west-2
+      depend-on:
+        - publish_to_local_registry
+    - identifier: amplify_table_1
+      buildspec: codebuild_specs/run_cdk_tests.yml
+      env:
+        compute-type: BUILD_GENERAL1_SMALL
+        variables:
+          TEST_SUITE: src/__tests__/amplify-table-1.test.ts
+          CLI_REGION: eu-west-3
+      depend-on:
+        - publish_to_local_registry
+    - identifier: amplify_ddb_canary
+      buildspec: codebuild_specs/run_cdk_tests.yml
+      env:
+        compute-type: BUILD_GENERAL1_SMALL
+        variables:
+          TEST_SUITE: src/__tests__/amplify-ddb-canary.test.ts
+          CLI_REGION: me-south-1
+      depend-on:
+        - publish_to_local_registry
+    - identifier: all_auth_modes
+      buildspec: codebuild_specs/run_cdk_tests.yml
+      env:
+        compute-type: BUILD_GENERAL1_SMALL
+        variables:
+          TEST_SUITE: src/__tests__/all-auth-modes.test.ts
+          CLI_REGION: sa-east-1
+      depend-on:
+        - publish_to_local_registry
+    - identifier: admin_role
+      buildspec: codebuild_specs/run_cdk_tests.yml
+      env:
+        compute-type: BUILD_GENERAL1_SMALL
+        variables:
+          TEST_SUITE: src/__tests__/admin-role.test.ts
+          CLI_REGION: us-east-1
+      depend-on:
+        - publish_to_local_registry
+    - identifier: single_gsi_100k_records
+      buildspec: codebuild_specs/run_cdk_tests.yml
+      env:
+        compute-type: BUILD_GENERAL1_SMALL
+        variables:
+          TEST_SUITE: src/__tests__/deploy-velocity/single-gsi-100k-records.test.ts
+          CLI_REGION: ap-northeast-1
+      depend-on:
+        - publish_to_local_registry
+    - identifier: replace_2_gsis_update_attr_100k_records
+      buildspec: codebuild_specs/run_cdk_tests.yml
+      env:
+        compute-type: BUILD_GENERAL1_SMALL
+        variables:
+          TEST_SUITE: >-
+            src/__tests__/deploy-velocity/replace-2-gsis-update-attr-100k-records.test.ts
+          CLI_REGION: ap-northeast-2
+      depend-on:
+        - publish_to_local_registry
+    - identifier: replace_2_gsis_100k_records
+      buildspec: codebuild_specs/run_cdk_tests.yml
+      env:
+        compute-type: BUILD_GENERAL1_SMALL
+        variables:
+          TEST_SUITE: src/__tests__/deploy-velocity/replace-2-gsis-100k-records.test.ts
+          CLI_REGION: ap-south-1
+      depend-on:
+        - publish_to_local_registry
+    - identifier: 3_gsis_100k_records
+      buildspec: codebuild_specs/run_cdk_tests.yml
+      env:
+        compute-type: BUILD_GENERAL1_SMALL
+        variables:
+          TEST_SUITE: src/__tests__/deploy-velocity/3-gsis-100k-records.test.ts
+          CLI_REGION: ap-southeast-1
+      depend-on:
+        - publish_to_local_registry
+    - identifier: >-
+        TestComplexStackMappingsLocal_NestedStacksTest_KeyTransformerLocal_CustomRoots
+      buildspec: codebuild_specs/graphql_e2e_tests.yml
+      env:
+        compute-type: BUILD_GENERAL1_MEDIUM
+        variables:
+          TEST_SUITE: >-
+            src/__tests__/TestComplexStackMappingsLocal.e2e.test.ts|src/__tests__/NestedStacksTest.e2e.test.ts|src/__tests__/KeyTransformerLocal.e2e.test.ts|src/__tests__/CustomRoots.e2e.test.ts
+          CLI_REGION: ap-east-1
+      depend-on:
+        - publish_to_local_registry
+    - identifier: >-
+        NonModelAuthV2Function_VersionedModelTransformer_TransformerOptionsV2_PredictionsTransformerV2Tests
+      buildspec: codebuild_specs/graphql_e2e_tests.yml
+      env:
+        compute-type: BUILD_GENERAL1_MEDIUM
+        variables:
+          TEST_SUITE: >-
+            src/__tests__/NonModelAuthV2Function.e2e.test.ts|src/__tests__/VersionedModelTransformer.e2e.test.ts|src/__tests__/TransformerOptionsV2.e2e.test.ts|src/__tests__/PredictionsTransformerV2Tests.e2e.test.ts
+          CLI_REGION: ap-northeast-1
+      depend-on:
+        - publish_to_local_registry
+    - identifier: >-
+        PredictionsTransformerTests_PerFieldAuthTests_NoneEnvFunctionTransformer_NonModelAuthFunction
+      buildspec: codebuild_specs/graphql_e2e_tests.yml
+      env:
+        compute-type: BUILD_GENERAL1_MEDIUM
+        variables:
+          TEST_SUITE: >-
+            src/__tests__/PredictionsTransformerTests.e2e.test.ts|src/__tests__/PerFieldAuthTests.e2e.test.ts|src/__tests__/NoneEnvFunctionTransformer.e2e.test.ts|src/__tests__/NonModelAuthFunction.e2e.test.ts
+          CLI_REGION: ap-northeast-2
+      depend-on:
+        - publish_to_local_registry
+    - identifier: >-
+        MutationCondition_KeyWithAuth_FunctionTransformerTests_DynamoDBModelTransformer
+      buildspec: codebuild_specs/graphql_e2e_tests.yml
+      env:
+        compute-type: BUILD_GENERAL1_MEDIUM
+        variables:
+          TEST_SUITE: >-
+            src/__tests__/MutationCondition.e2e.test.ts|src/__tests__/KeyWithAuth.e2e.test.ts|src/__tests__/FunctionTransformerTests.e2e.test.ts|src/__tests__/DynamoDBModelTransformer.e2e.test.ts
+          CLI_REGION: ap-south-1
+      depend-on:
+        - publish_to_local_registry
+    - identifier: >-
+        DefaultValueTransformer_ConnectionsWithAuthTests_RelationalWithOwnerFieldAsKeySchemaAuth_NewConnectionWithAuth
+      buildspec: codebuild_specs/graphql_e2e_tests.yml
+      env:
+        compute-type: BUILD_GENERAL1_MEDIUM
+        variables:
+          TEST_SUITE: >-
+            src/__tests__/DefaultValueTransformer.e2e.test.ts|src/__tests__/ConnectionsWithAuthTests.e2e.test.ts|src/__tests__/RelationalWithOwnerFieldAsKeySchemaAuth.e2e.test.ts|src/__tests__/NewConnectionWithAuth.e2e.test.ts
+          CLI_REGION: ap-southeast-2
+      depend-on:
+        - publish_to_local_registry
+    - identifier: >-
+        NewConnectionTransformer_ModelConnectionTransformer_SubscriptionsWithAuthTest_PerFieldAuthV2TransformerWithFF
+      buildspec: codebuild_specs/graphql_e2e_tests.yml
+      env:
+        compute-type: BUILD_GENERAL1_MEDIUM
+        variables:
+          TEST_SUITE: >-
+            src/__tests__/NewConnectionTransformer.e2e.test.ts|src/__tests__/ModelConnectionTransformer.e2e.test.ts|src/__tests__/SubscriptionsWithAuthTest.e2e.test.ts|src/__tests__/PerFieldAuthV2TransformerWithFF.e2e.test.ts
+          CLI_REGION: ca-central-1
+      depend-on:
+        - publish_to_local_registry
+    - identifier: >-
+        PerFieldAuthV2Transformer_ModelAuthTransformer_KeyTransformer_BelongsToTransformerV2
+      buildspec: codebuild_specs/graphql_e2e_tests.yml
+      env:
+        compute-type: BUILD_GENERAL1_MEDIUM
+        variables:
+          TEST_SUITE: >-
+            src/__tests__/PerFieldAuthV2Transformer.e2e.test.ts|src/__tests__/ModelAuthTransformer.e2e.test.ts|src/__tests__/KeyTransformer.e2e.test.ts|src/__tests__/BelongsToTransformerV2.e2e.test.ts
+          CLI_REGION: eu-south-1
+      depend-on:
+        - publish_to_local_registry
+    - identifier: >-
+        RelationalWithAuthV2WithFF_ModelConnectionWithKeyTransformer_IndexWithAuthV2_MultiAuthModelAuthTransformer
+      buildspec: codebuild_specs/graphql_e2e_tests.yml
+      env:
+        compute-type: BUILD_GENERAL1_MEDIUM
+        variables:
+          TEST_SUITE: >-
+            src/__tests__/RelationalWithAuthV2WithFF.e2e.test.ts|src/__tests__/ModelConnectionWithKeyTransformer.e2e.test.ts|src/__tests__/IndexWithAuthV2.e2e.test.ts|src/__tests__/MultiAuthModelAuthTransformer.e2e.test.ts
+          CLI_REGION: eu-west-1
+      depend-on:
+        - publish_to_local_registry
+    - identifier: >-
+        IndexWithAuthV2WithFF_SubscriptionsWithAuthV2WithFF_MultiAuthV2Transformer_ModelTransformer
+      buildspec: codebuild_specs/graphql_e2e_tests.yml
+      env:
+        compute-type: BUILD_GENERAL1_MEDIUM
+        variables:
+          TEST_SUITE: >-
+            src/__tests__/IndexWithAuthV2WithFF.e2e.test.ts|src/__tests__/SubscriptionsWithAuthV2WithFF.e2e.test.ts|src/__tests__/MultiAuthV2Transformer.e2e.test.ts|src/__tests__/ModelTransformer.e2e.test.ts
+          CLI_REGION: eu-west-2
+      depend-on:
+        - publish_to_local_registry
+    - identifier: >-
+        IndexWithClaimFieldAsSortKeyAuth_SubscriptionsWithAuthV2_RelationalWithAuthV2_MapsToTransformer
+      buildspec: codebuild_specs/graphql_e2e_tests.yml
+      env:
+        compute-type: BUILD_GENERAL1_MEDIUM
+        variables:
+          TEST_SUITE: >-
+            src/__tests__/IndexWithClaimFieldAsSortKeyAuth.e2e.test.ts|src/__tests__/SubscriptionsWithAuthV2.e2e.test.ts|src/__tests__/RelationalWithAuthV2.e2e.test.ts|src/__tests__/MapsToTransformer.e2e.test.ts
+          CLI_REGION: eu-west-3
+      depend-on:
+        - publish_to_local_registry
+    - identifier: >-
+        MultiAuthV2TransformerWithFF_IndexTransformer_AuthV2Transformer_AuthV2ExhaustiveT1B
+      buildspec: codebuild_specs/graphql_e2e_tests.yml
+      env:
+        compute-type: BUILD_GENERAL1_MEDIUM
+        variables:
+          TEST_SUITE: >-
+            src/__tests__/MultiAuthV2TransformerWithFF.e2e.test.ts|src/__tests__/IndexTransformer.e2e.test.ts|src/__tests__/AuthV2Transformer.e2e.test.ts|src/__tests__/AuthV2ExhaustiveT1B.test.ts
+          CLI_REGION: me-south-1
+      depend-on:
+        - publish_to_local_registry
+    - identifier: >-
+        AuthV2ExhaustiveT1A_IndexWithAutoQueryField_AuthV2TransformerWithFF_SubscriptionsRuntimeFiltering
+      buildspec: codebuild_specs/graphql_e2e_tests.yml
+      env:
+        compute-type: BUILD_GENERAL1_MEDIUM
+        variables:
+          TEST_SUITE: >-
+            src/__tests__/AuthV2ExhaustiveT1A.test.ts|src/__tests__/IndexWithAutoQueryField.e2e.test.ts|src/__tests__/AuthV2TransformerWithFF.e2e.test.ts|src/__tests__/SubscriptionsRuntimeFiltering.e2e.test.ts
+          CLI_REGION: sa-east-1
+      depend-on:
+        - publish_to_local_registry
+    - identifier: >-
+        RelationalTransformers_AuthV2ExhaustiveT2A_AuthV2ExhaustiveT1C_AuthV2ExhaustiveT1D
+      buildspec: codebuild_specs/graphql_e2e_tests.yml
+      env:
+        compute-type: BUILD_GENERAL1_MEDIUM
+        variables:
+          TEST_SUITE: >-
+            src/__tests__/RelationalTransformers.e2e.test.ts|src/__tests__/AuthV2ExhaustiveT2A.test.ts|src/__tests__/AuthV2ExhaustiveT1C.test.ts|src/__tests__/AuthV2ExhaustiveT1D.test.ts
           CLI_REGION: us-east-1
       depend-on:
         - publish_to_local_registry
@@ -1969,21 +1661,13 @@
       depend-on:
         - publish_to_local_registry
     - identifier: >-
-<<<<<<< HEAD
         AuthV2ExhaustiveT3D_AuthV2ExhaustiveT3C_AuthV2ExhaustiveT3B_AuthV2ExhaustiveT3A
-=======
-        SearchableWithAuthTests_SearchableModelTransformer_SearchableWithAuthV2_SearchableWithAuthV2WithFF
->>>>>>> 53cabe23
-      buildspec: codebuild_specs/graphql_e2e_tests.yml
-      env:
-        compute-type: BUILD_GENERAL1_MEDIUM
-        variables:
-          TEST_SUITE: >-
-<<<<<<< HEAD
+      buildspec: codebuild_specs/graphql_e2e_tests.yml
+      env:
+        compute-type: BUILD_GENERAL1_MEDIUM
+        variables:
+          TEST_SUITE: >-
             src/__tests__/AuthV2ExhaustiveT3D.test.ts|src/__tests__/AuthV2ExhaustiveT3C.test.ts|src/__tests__/AuthV2ExhaustiveT3B.test.ts|src/__tests__/AuthV2ExhaustiveT3A.test.ts
-=======
-            src/__tests__/SearchableWithAuthTests.e2e.test.ts|src/__tests__/SearchableModelTransformer.e2e.test.ts|src/__tests__/SearchableWithAuthV2.e2e.test.ts|src/__tests__/SearchableWithAuthV2WithFF.e2e.test.ts
->>>>>>> 53cabe23
           CLI_REGION: us-west-1
       depend-on:
         - publish_to_local_registry
@@ -2013,17 +1697,8 @@
         compute-type: BUILD_GENERAL1_SMALL
         variables:
           TEST_SUITE: src/__tests__/FunctionTransformerTestsV2.e2e.test.ts
-          CLI_REGION: ap-northeast-2
+          CLI_REGION: ap-southeast-1
           USE_PARENT_ACCOUNT: 1
-      depend-on:
-        - publish_to_local_registry
-    - identifier: HttpTransformer
-      buildspec: codebuild_specs/graphql_e2e_tests.yml
-      env:
-        compute-type: BUILD_GENERAL1_SMALL
-        variables:
-          TEST_SUITE: src/__tests__/HttpTransformer.e2e.test.ts
-          CLI_REGION: ca-central-1
       depend-on:
         - publish_to_local_registry
     - identifier: HttpTransformerV2
@@ -2035,9 +1710,18 @@
           CLI_REGION: eu-central-1
       depend-on:
         - publish_to_local_registry
+    - identifier: HttpTransformer
+      buildspec: codebuild_specs/graphql_e2e_tests.yml
+      env:
+        compute-type: BUILD_GENERAL1_SMALL
+        variables:
+          TEST_SUITE: src/__tests__/HttpTransformer.e2e.test.ts
+          CLI_REGION: eu-north-1
+      depend-on:
+        - publish_to_local_registry
     - identifier: cleanup_e2e_resources
       buildspec: codebuild_specs/cleanup_e2e_resources.yml
       env:
         compute-type: BUILD_GENERAL1_SMALL
       depend-on:
-        - auth_2_datastore_modelgen_amplify_app_custom_transformers+        - auth_2_datastore_modelgen_mock_api_amplify_app