--- conflicted
+++ resolved
@@ -27,17 +27,10 @@
     "test": "jest"
   },
   "dependencies": {
-<<<<<<< HEAD
     "@aws-amplify/graphql-transformer-core": "1.1.0-cdkv2.0",
     "@aws-amplify/graphql-transformer-interfaces": "2.1.0-cdkv2.0",
-    "@aws-cdk/aws-appsync-alpha": "^2.41.0-alpha.0",
-    "aws-cdk-lib": "^2.41.0",
-=======
-    "@aws-amplify/graphql-transformer-core": "1.0.0",
-    "@aws-amplify/graphql-transformer-interfaces": "2.0.0",
+    "@aws-cdk/aws-appsync-alpha": "~2.44.0-alpha.0",
     "aws-cdk-lib": "~2.44.0",
-    "@aws-cdk/aws-appsync-alpha": "~2.44.0-alpha.0",
->>>>>>> 2afe40cf
     "constructs": "^10.0.5",
     "graphql": "^14.5.8",
     "graphql-mapping-template": "4.20.5",
