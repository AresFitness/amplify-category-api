--- conflicted
+++ resolved
@@ -1,10 +1,6 @@
 {
   "name": "graphql-dynamodb-transformer",
-<<<<<<< HEAD
   "version": "7.2.44-beta.2",
-=======
-  "version": "7.2.44",
->>>>>>> 2e48a748
   "description": "An AppSync model transform that takes a simple model and creates a DynamoDB table, DynamoDB stream.",
   "repository": {
     "type": "git",
@@ -32,13 +28,8 @@
     "cloudform-types": "^4.2.0",
     "graphql": "^14.5.8",
     "graphql-mapping-template": "4.20.5",
-<<<<<<< HEAD
     "graphql-transformer-common": "4.24.1-beta.1",
     "graphql-transformer-core": "8.0.0-beta.2",
-=======
-    "graphql-transformer-common": "4.24.1",
-    "graphql-transformer-core": "7.6.7",
->>>>>>> 2e48a748
     "md5": "^2.2.1",
     "pluralize": "^8.0.0"
   },
