--- conflicted
+++ resolved
@@ -1,10 +1,6 @@
 {
   "name": "graphql-dynamodb-transformer",
-<<<<<<< HEAD
-  "version": "7.2.44-beta.3",
-=======
   "version": "7.2.47",
->>>>>>> 9a9b5e92
   "description": "An AppSync model transform that takes a simple model and creates a DynamoDB table, DynamoDB stream.",
   "repository": {
     "type": "git",
@@ -30,17 +26,10 @@
   "dependencies": {
     "@types/pluralize": "^0.0.29",
     "cloudform-types": "^4.2.0",
-<<<<<<< HEAD
-    "graphql": "^14.5.8",
-    "graphql-mapping-template": "4.20.6-beta.0",
-    "graphql-transformer-common": "4.24.1-beta.2",
-    "graphql-transformer-core": "8.0.0-beta.3",
-=======
     "graphql": "^15.5.0",
     "graphql-mapping-template": "4.20.7",
     "graphql-transformer-common": "4.24.4",
-    "graphql-transformer-core": "7.6.10",
->>>>>>> 9a9b5e92
+    "graphql-transformer-core": "8.0.0-beta.3",
     "md5": "^2.2.1",
     "pluralize": "^8.0.0"
   },
