--- conflicted
+++ resolved
@@ -17,11 +17,8 @@
 import { IUserPool } from 'aws-cdk-lib/aws-cognito';
 import { IFunction, CfnFunction } from 'aws-cdk-lib/aws-lambda';
 import { IBucket } from 'aws-cdk-lib/aws-s3';
-<<<<<<< HEAD
 import { SQLDBType } from '@aws-amplify/graphql-transformer-core';
-=======
 import { AmplifyDynamoDbTableWrapper } from './amplify-dynamodb-table-wrapper';
->>>>>>> 96a0d94f
 
 /**
  * Configuration for IAM Authorization on the Graphql Api.
@@ -509,16 +506,10 @@
   readonly functionSlots: FunctionSlot[];
 
   /**
-<<<<<<< HEAD
-   * Return the DataSource binding information for models defined in `schema`.
-   */
-  readonly modelDataSourceBinding: ModelDataSourceBinding;
-=======
    * Retrieve the datasource definition mapping. The default strategy is to use DynamoDB from CloudFormation.
    * @returns datasource definition mapping
    */
   readonly dataSourceDefinition: Record<string, ModelDataSourceDefinition>;
->>>>>>> 96a0d94f
 }
 
 /**
