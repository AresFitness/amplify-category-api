import * as os from 'os';
import { SchemaFile } from 'aws-cdk-lib/aws-appsync';
<<<<<<< HEAD
import { ModelDataSourceBinding, IAmplifyGraphqlDefinition } from './types';

const DEFAULT_DATA_SOURCE_BINDING: ModelDataSourceBinding = {
  bindingType: 'DynamoDB',
};
=======
import { IAmplifyGraphqlDefinition, ModelDataSourceDefinition } from './types';
import { constructDataSourceDefinitionMap } from './internal';
>>>>>>> 96a0d94f

export const DEFAULT_MODEL_DATA_SOURCE_DEFINITION: ModelDataSourceDefinition = {
  name: 'DefaultDynamoDB',
  strategy: {
    dbType: 'DYNAMODB',
    provisionStrategy: 'DEFAULT',
  },
};
/**
 * Class exposing utilities to produce IAmplifyGraphqlDefinition objects given various inputs.
 */
export class AmplifyGraphqlDefinition {
  /**
   * Produce a schema definition from a string input.
   * @param schema the graphql input as a string
<<<<<<< HEAD
   * @param modelDataSourceBinding the ModelDataSourceBinding to use for the schema. This parameter is @experimental
   * @returns a fully formed amplify graphql definition, whose models will be resolved by the data source specifed in the
   *   modelDataSourceBinding
   */
  static fromString(
    schema: string,
    modelDataSourceBinding: ModelDataSourceBinding = DEFAULT_DATA_SOURCE_BINDING,
=======
   * @param modelDataSourceDefinition the provision definition for `@model` datasource. The DynamoDB from CloudFormation will be used by default.
   * @experimental modelDataSourceDefinition
   * @returns a fully formed amplify graphql definition
   */
  static fromString(
    schema: string,
    modelDataSourceDefinition: ModelDataSourceDefinition = DEFAULT_MODEL_DATA_SOURCE_DEFINITION,
>>>>>>> 96a0d94f
  ): IAmplifyGraphqlDefinition {
    return {
      schema,
      functionSlots: [],
<<<<<<< HEAD
      modelDataSourceBinding,
=======
      dataSourceDefinition: constructDataSourceDefinitionMap(schema, modelDataSourceDefinition),
>>>>>>> 96a0d94f
    };
  }

  /**
   * Convert one or more appsync SchemaFile objects into an Amplify Graphql Schema, binding them to a DynamoDB data source.
   * @param filePaths one or more paths to the graphql files to process
   * @returns a fully formed amplify graphql definition, whose models will be resolved by DynamoDB tables created during deployment.
   */
  static fromFiles(...filePaths: string[]): IAmplifyGraphqlDefinition {
<<<<<<< HEAD
    return AmplifyGraphqlDefinition.fromFilesAndBinding(filePaths, DEFAULT_DATA_SOURCE_BINDING);
  }

  /**
   * Convert one or more appsync SchemaFile objects into an Amplify Graphql Schema, binding them with the specified ModelDataSourceBinding.
   * @param filePaths one or more paths to the graphql files to process
   * @param modelDataSourceBinding the ModelDataSourceBinding to use for the schema.
   * @returns a fully formed amplify graphql definition, whose models will be resolved by the data source specifed in the
   *   modelDataSourceBinding
   * @experimental
   */
  static fromFilesAndBinding(filePaths: string[], modelDataSourceBinding: ModelDataSourceBinding): IAmplifyGraphqlDefinition {
    const schema = filePaths.map((filePath) => new SchemaFile({ filePath }).definition).join(os.EOL);
    return AmplifyGraphqlDefinition.fromString(schema, modelDataSourceBinding);
=======
    if (!Array.isArray(filePaths)) {
      filePaths = [filePaths];
    }
    const schema = filePaths.map((filePath) => new SchemaFile({ filePath }).definition).join(os.EOL);
    return {
      schema,
      functionSlots: [],
      dataSourceDefinition: constructDataSourceDefinitionMap(schema, DEFAULT_MODEL_DATA_SOURCE_DEFINITION),
    };
  }

  /**
   * Convert one or more appsync SchemaFile objects into an Amplify Graphql Schema
   * @experimental
   * @param filePaths one or more paths to the graphql files to process
   * @param modelDataSourceDefinition the provision definition for `@model` datasource. The DynamoDB from CloudFormation will be used by default.
   * @returns a fully formed amplify graphql definition
   */
  static fromFilesAndDefinition(
    filePaths: string | string[],
    modelDataSourceDefinition: ModelDataSourceDefinition = DEFAULT_MODEL_DATA_SOURCE_DEFINITION,
  ): IAmplifyGraphqlDefinition {
    if (!Array.isArray(filePaths)) {
      filePaths = [filePaths];
    }
    const schema = filePaths.map((filePath) => new SchemaFile({ filePath }).definition).join(os.EOL);
    return {
      schema,
      functionSlots: [],
      dataSourceDefinition: constructDataSourceDefinitionMap(schema, modelDataSourceDefinition),
    };
  }

  /**
   * Combines multiple IAmplifyGraphqlDefinitions into a single definition.
   * @experimental
   * @param definitions the definitions to combine
   */
  static combine(definitions: IAmplifyGraphqlDefinition[]): IAmplifyGraphqlDefinition {
    if (definitions.length === 0) {
      throw new Error('The definitions of amplify GraphQL cannot be empty.');
    }
    if (definitions.length === 1) {
      return definitions[0];
    }
    return {
      schema: definitions.map((def) => def.schema).join(os.EOL),
      functionSlots: [],
      dataSourceDefinition: definitions.reduce((acc, cur) => ({ ...acc, ...cur.dataSourceDefinition }), {}),
    };
>>>>>>> 96a0d94f
  }
}<|MERGE_RESOLUTION|>--- conflicted
+++ resolved
@@ -1,15 +1,7 @@
 import * as os from 'os';
 import { SchemaFile } from 'aws-cdk-lib/aws-appsync';
-<<<<<<< HEAD
-import { ModelDataSourceBinding, IAmplifyGraphqlDefinition } from './types';
-
-const DEFAULT_DATA_SOURCE_BINDING: ModelDataSourceBinding = {
-  bindingType: 'DynamoDB',
-};
-=======
 import { IAmplifyGraphqlDefinition, ModelDataSourceDefinition } from './types';
 import { constructDataSourceDefinitionMap } from './internal';
->>>>>>> 96a0d94f
 
 export const DEFAULT_MODEL_DATA_SOURCE_DEFINITION: ModelDataSourceDefinition = {
   name: 'DefaultDynamoDB',
@@ -25,32 +17,19 @@
   /**
    * Produce a schema definition from a string input.
    * @param schema the graphql input as a string
-<<<<<<< HEAD
-   * @param modelDataSourceBinding the ModelDataSourceBinding to use for the schema. This parameter is @experimental
-   * @returns a fully formed amplify graphql definition, whose models will be resolved by the data source specifed in the
-   *   modelDataSourceBinding
-   */
-  static fromString(
-    schema: string,
-    modelDataSourceBinding: ModelDataSourceBinding = DEFAULT_DATA_SOURCE_BINDING,
-=======
-   * @param modelDataSourceDefinition the provision definition for `@model` datasource. The DynamoDB from CloudFormation will be used by default.
+   * @param modelDataSourceDefinition the provision definition for `@model` datasource. The DynamoDB from CloudFormation will be used by
+   * default.
    * @experimental modelDataSourceDefinition
    * @returns a fully formed amplify graphql definition
    */
   static fromString(
     schema: string,
     modelDataSourceDefinition: ModelDataSourceDefinition = DEFAULT_MODEL_DATA_SOURCE_DEFINITION,
->>>>>>> 96a0d94f
   ): IAmplifyGraphqlDefinition {
     return {
       schema,
       functionSlots: [],
-<<<<<<< HEAD
-      modelDataSourceBinding,
-=======
       dataSourceDefinition: constructDataSourceDefinitionMap(schema, modelDataSourceDefinition),
->>>>>>> 96a0d94f
     };
   }
 
@@ -60,22 +39,6 @@
    * @returns a fully formed amplify graphql definition, whose models will be resolved by DynamoDB tables created during deployment.
    */
   static fromFiles(...filePaths: string[]): IAmplifyGraphqlDefinition {
-<<<<<<< HEAD
-    return AmplifyGraphqlDefinition.fromFilesAndBinding(filePaths, DEFAULT_DATA_SOURCE_BINDING);
-  }
-
-  /**
-   * Convert one or more appsync SchemaFile objects into an Amplify Graphql Schema, binding them with the specified ModelDataSourceBinding.
-   * @param filePaths one or more paths to the graphql files to process
-   * @param modelDataSourceBinding the ModelDataSourceBinding to use for the schema.
-   * @returns a fully formed amplify graphql definition, whose models will be resolved by the data source specifed in the
-   *   modelDataSourceBinding
-   * @experimental
-   */
-  static fromFilesAndBinding(filePaths: string[], modelDataSourceBinding: ModelDataSourceBinding): IAmplifyGraphqlDefinition {
-    const schema = filePaths.map((filePath) => new SchemaFile({ filePath }).definition).join(os.EOL);
-    return AmplifyGraphqlDefinition.fromString(schema, modelDataSourceBinding);
-=======
     if (!Array.isArray(filePaths)) {
       filePaths = [filePaths];
     }
@@ -91,7 +54,8 @@
    * Convert one or more appsync SchemaFile objects into an Amplify Graphql Schema
    * @experimental
    * @param filePaths one or more paths to the graphql files to process
-   * @param modelDataSourceDefinition the provision definition for `@model` datasource. The DynamoDB from CloudFormation will be used by default.
+   * @param modelDataSourceDefinition the provision definition for `@model` datasource. The DynamoDB from CloudFormation will be used by
+   * default.
    * @returns a fully formed amplify graphql definition
    */
   static fromFilesAndDefinition(
@@ -126,6 +90,5 @@
       functionSlots: [],
       dataSourceDefinition: definitions.reduce((acc, cur) => ({ ...acc, ...cur.dataSourceDefinition }), {}),
     };
->>>>>>> 96a0d94f
   }
 }