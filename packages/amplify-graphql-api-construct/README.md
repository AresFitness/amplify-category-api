--- conflicted
+++ resolved
@@ -1166,14 +1166,9 @@
 
 #### Properties <a name="Properties" id="Properties"></a>
 
-<<<<<<< HEAD
-| **Name**                                                                                                                     | **Type**                                                                                                                   | **Description**                                                              |
-| ---------------------------------------------------------------------------------------------------------------------------- | -------------------------------------------------------------------------------------------------------------------------- | ---------------------------------------------------------------------------- |
-=======
 | **Name** | **Type** | **Description** |
 | --- | --- | --- |
 | <code><a href="#@aws-amplify/graphql-api-construct.AmplifyGraphqlApiResources.property.amplifyDynamoDbTables">amplifyDynamoDbTables</a></code> | <code>{[ key: string ]: <a href="#@aws-amplify/graphql-api-construct.AmplifyDynamoDbTableWrapper">AmplifyDynamoDbTableWrapper</a>}</code> | The Generated Amplify DynamoDb Table wrapped if produced, keyed by name. |
->>>>>>> 96a0d94f
 | <code><a href="#@aws-amplify/graphql-api-construct.AmplifyGraphqlApiResources.property.cfnResources">cfnResources</a></code> | <code><a href="#@aws-amplify/graphql-api-construct.AmplifyGraphqlApiCfnResources">AmplifyGraphqlApiCfnResources</a></code> | L1 Cfn Resources, for when dipping down a level of abstraction is desirable. |
 | <code><a href="#@aws-amplify/graphql-api-construct.AmplifyGraphqlApiResources.property.functions">functions</a></code>       | <code>{[ key: string ]: aws-cdk-lib.aws_lambda.IFunction}</code>                                                           | The Generated Lambda Function L1 Resources, keyed by function name.          |
 | <code><a href="#@aws-amplify/graphql-api-construct.AmplifyGraphqlApiResources.property.graphqlApi">graphqlApi</a></code>     | <code>aws-cdk-lib.aws_appsync.IGraphqlApi</code>                                                                           | The Generated AppSync Api L2 Resource, includes the Schema.                  |
@@ -2095,21 +2090,6 @@
 
 #### Properties <a name="Properties" id="Properties"></a>
 
-<<<<<<< HEAD
-| **Name**                                                                                                                                                                                     | **Type**             | **Description**                                                                                                                                                                         |
-| -------------------------------------------------------------------------------------------------------------------------------------------------------------------------------------------- | -------------------- | --------------------------------------------------------------------------------------------------------------------------------------------------------------------------------------- |
-| <code><a href="#@aws-amplify/graphql-api-construct.PartialTranslationBehavior.property.disableResolverDeduping">disableResolverDeduping</a></code>                                           | <code>boolean</code> | Disable resolver deduping, this can sometimes cause problems because dedupe ordering isn't stable today, which can lead to circular dependencies across stacks if models are reordered. |
-| <code><a href="#@aws-amplify/graphql-api-construct.PartialTranslationBehavior.property.enableAutoIndexQueryNames">enableAutoIndexQueryNames</a></code>                                       | <code>boolean</code> | Automate generation of query names, and as a result attaching all indexes as queries to the generated Api.                                                                              |
-| <code><a href="#@aws-amplify/graphql-api-construct.PartialTranslationBehavior.property.enableSearchNodeToNodeEncryption">enableSearchNodeToNodeEncryption</a></code>                         | <code>boolean</code> | If enabled, set nodeToNodeEncryption on the searchable domain (if one exists).                                                                                                          |
-| <code><a href="#@aws-amplify/graphql-api-construct.PartialTranslationBehavior.property.enableTransformerCfnOutputs">enableTransformerCfnOutputs</a></code>                                   | <code>boolean</code> | When enabled, internal cfn outputs which existed in Amplify-generated apps will continue to be emitted.                                                                                 |
-| <code><a href="#@aws-amplify/graphql-api-construct.PartialTranslationBehavior.property.populateOwnerFieldForStaticGroupAuth">populateOwnerFieldForStaticGroupAuth</a></code>                 | <code>boolean</code> | Ensure that the owner field is still populated even if a static iam or group authorization applies.                                                                                     |
-| <code><a href="#@aws-amplify/graphql-api-construct.PartialTranslationBehavior.property.respectPrimaryKeyAttributesOnConnectionField">respectPrimaryKeyAttributesOnConnectionField</a></code> | <code>boolean</code> | Enable custom primary key support, there's no good reason to disable this unless trying not to update a legacy app.                                                                     |
-| <code><a href="#@aws-amplify/graphql-api-construct.PartialTranslationBehavior.property.sandboxModeEnabled">sandboxModeEnabled</a></code>                                                     | <code>boolean</code> | Enabling sandbox mode will enable api key auth on all models in the transformed schema.                                                                                                 |
-| <code><a href="#@aws-amplify/graphql-api-construct.PartialTranslationBehavior.property.secondaryKeyAsGSI">secondaryKeyAsGSI</a></code>                                                       | <code>boolean</code> | If disabled, generated.                                                                                                                                                                 |
-| <code><a href="#@aws-amplify/graphql-api-construct.PartialTranslationBehavior.property.shouldDeepMergeDirectiveConfigDefaults">shouldDeepMergeDirectiveConfigDefaults</a></code>             | <code>boolean</code> | Restore parity w/ GQLv1.                                                                                                                                                                |
-| <code><a href="#@aws-amplify/graphql-api-construct.PartialTranslationBehavior.property.suppressApiKeyGeneration">suppressApiKeyGeneration</a></code>                                         | <code>boolean</code> | If enabled, disable api key resource generation even if specified as an auth rule on the construct.                                                                                     |
-| <code><a href="#@aws-amplify/graphql-api-construct.PartialTranslationBehavior.property.useSubUsernameForDefaultIdentityClaim">useSubUsernameForDefaultIdentityClaim</a></code>               | <code>boolean</code> | Ensure that oidc and userPool auth use the `sub` field in the for the username field, which disallows new users with the same id to access data from a deleted user in the pool.        |
-=======
 | **Name** | **Type** | **Description** |
 | --- | --- | --- |
 | <code><a href="#@aws-amplify/graphql-api-construct.PartialTranslationBehavior.property.disableResolverDeduping">disableResolverDeduping</a></code> | <code>boolean</code> | Disable resolver deduping, this can sometimes cause problems because dedupe ordering isn't stable today, which can lead to circular dependencies across stacks if models are reordered. |
@@ -2124,7 +2104,7 @@
 | <code><a href="#@aws-amplify/graphql-api-construct.PartialTranslationBehavior.property.suppressApiKeyGeneration">suppressApiKeyGeneration</a></code> | <code>boolean</code> | If enabled, disable api key resource generation even if specified as an auth rule on the construct. |
 | <code><a href="#@aws-amplify/graphql-api-construct.PartialTranslationBehavior.property.useAmplifyManagedTableResources">useAmplifyManagedTableResources</a></code> | <code>boolean</code> | When enabled, amplify DynamoDB table will be generated instead of CFN pre-defined DynamoDB table. |
 | <code><a href="#@aws-amplify/graphql-api-construct.PartialTranslationBehavior.property.useSubUsernameForDefaultIdentityClaim">useSubUsernameForDefaultIdentityClaim</a></code> | <code>boolean</code> | Ensure that oidc and userPool auth use the `sub` field in the for the username field, which disallows new users with the same id to access data from a deleted user in the pool. |
->>>>>>> 96a0d94f
+
 
 ---
 
@@ -2683,21 +2663,6 @@
 
 #### Properties <a name="Properties" id="Properties"></a>
 
-<<<<<<< HEAD
-| **Name**                                                                                                                                                                              | **Type**             | **Description**                                                                                                                                                                         |
-| ------------------------------------------------------------------------------------------------------------------------------------------------------------------------------------- | -------------------- | --------------------------------------------------------------------------------------------------------------------------------------------------------------------------------------- |
-| <code><a href="#@aws-amplify/graphql-api-construct.TranslationBehavior.property.disableResolverDeduping">disableResolverDeduping</a></code>                                           | <code>boolean</code> | Disable resolver deduping, this can sometimes cause problems because dedupe ordering isn't stable today, which can lead to circular dependencies across stacks if models are reordered. |
-| <code><a href="#@aws-amplify/graphql-api-construct.TranslationBehavior.property.enableAutoIndexQueryNames">enableAutoIndexQueryNames</a></code>                                       | <code>boolean</code> | Automate generation of query names, and as a result attaching all indexes as queries to the generated Api.                                                                              |
-| <code><a href="#@aws-amplify/graphql-api-construct.TranslationBehavior.property.enableSearchNodeToNodeEncryption">enableSearchNodeToNodeEncryption</a></code>                         | <code>boolean</code> | If enabled, set nodeToNodeEncryption on the searchable domain (if one exists).                                                                                                          |
-| <code><a href="#@aws-amplify/graphql-api-construct.TranslationBehavior.property.enableTransformerCfnOutputs">enableTransformerCfnOutputs</a></code>                                   | <code>boolean</code> | When enabled, internal cfn outputs which existed in Amplify-generated apps will continue to be emitted.                                                                                 |
-| <code><a href="#@aws-amplify/graphql-api-construct.TranslationBehavior.property.populateOwnerFieldForStaticGroupAuth">populateOwnerFieldForStaticGroupAuth</a></code>                 | <code>boolean</code> | Ensure that the owner field is still populated even if a static iam or group authorization applies.                                                                                     |
-| <code><a href="#@aws-amplify/graphql-api-construct.TranslationBehavior.property.respectPrimaryKeyAttributesOnConnectionField">respectPrimaryKeyAttributesOnConnectionField</a></code> | <code>boolean</code> | Enable custom primary key support, there's no good reason to disable this unless trying not to update a legacy app.                                                                     |
-| <code><a href="#@aws-amplify/graphql-api-construct.TranslationBehavior.property.sandboxModeEnabled">sandboxModeEnabled</a></code>                                                     | <code>boolean</code> | Enabling sandbox mode will enable api key auth on all models in the transformed schema.                                                                                                 |
-| <code><a href="#@aws-amplify/graphql-api-construct.TranslationBehavior.property.secondaryKeyAsGSI">secondaryKeyAsGSI</a></code>                                                       | <code>boolean</code> | If disabled, generated.                                                                                                                                                                 |
-| <code><a href="#@aws-amplify/graphql-api-construct.TranslationBehavior.property.shouldDeepMergeDirectiveConfigDefaults">shouldDeepMergeDirectiveConfigDefaults</a></code>             | <code>boolean</code> | Restore parity w/ GQLv1.                                                                                                                                                                |
-| <code><a href="#@aws-amplify/graphql-api-construct.TranslationBehavior.property.suppressApiKeyGeneration">suppressApiKeyGeneration</a></code>                                         | <code>boolean</code> | If enabled, disable api key resource generation even if specified as an auth rule on the construct.                                                                                     |
-| <code><a href="#@aws-amplify/graphql-api-construct.TranslationBehavior.property.useSubUsernameForDefaultIdentityClaim">useSubUsernameForDefaultIdentityClaim</a></code>               | <code>boolean</code> | Ensure that oidc and userPool auth use the `sub` field in the for the username field, which disallows new users with the same id to access data from a deleted user in the pool.        |
-=======
 | **Name** | **Type** | **Description** |
 | --- | --- | --- |
 | <code><a href="#@aws-amplify/graphql-api-construct.TranslationBehavior.property.disableResolverDeduping">disableResolverDeduping</a></code> | <code>boolean</code> | Disable resolver deduping, this can sometimes cause problems because dedupe ordering isn't stable today, which can lead to circular dependencies across stacks if models are reordered. |
@@ -2712,7 +2677,6 @@
 | <code><a href="#@aws-amplify/graphql-api-construct.TranslationBehavior.property.suppressApiKeyGeneration">suppressApiKeyGeneration</a></code> | <code>boolean</code> | If enabled, disable api key resource generation even if specified as an auth rule on the construct. |
 | <code><a href="#@aws-amplify/graphql-api-construct.TranslationBehavior.property.useAmplifyManagedTableResources">useAmplifyManagedTableResources</a></code> | <code>boolean</code> | Used for AmplifyGrapqhlApi construct ONLY If enabled, the table resources will be generated under custom resource provider, which enables the multiple GSI updates within one deployment phase. |
 | <code><a href="#@aws-amplify/graphql-api-construct.TranslationBehavior.property.useSubUsernameForDefaultIdentityClaim">useSubUsernameForDefaultIdentityClaim</a></code> | <code>boolean</code> | Ensure that oidc and userPool auth use the `sub` field in the for the username field, which disallows new users with the same id to access data from a deleted user in the pool. |
->>>>>>> 96a0d94f
 
 ---
 
@@ -2750,7 +2714,6 @@
 public readonly enableSearchNodeToNodeEncryption: boolean;
 ```
 
-<<<<<<< HEAD
 - _Type:_ boolean
 - _Default:_ false
 
@@ -2760,9 +2723,6 @@
 to use `Object.values(resources.additionalResources['AWS::Elasticsearch::Domain']).forEach((domain: CfnDomain) => {
 domain.NodeToNodeEncryptionOptions = { Enabled: True };
 });
-=======
-- *Type:* boolean
->>>>>>> 96a0d94f
 
 ---
 
@@ -3286,9 +3246,6 @@
 
 the record to store in the backend output.
 
-<<<<<<< HEAD
----
-=======
 ---
 
 
@@ -3311,4 +3268,3 @@
 ##### `KMS` <a name="KMS" id="@aws-amplify/graphql-api-construct.SSEType.KMS"></a>
 
 ---
->>>>>>> 96a0d94f
