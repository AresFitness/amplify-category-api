{
  "name": "@aws-amplify/graphql-api-construct",
  "version": "1.1.5",
  "description": "AppSync GraphQL Api Construct using Amplify GraphQL Transformer.",
  "repository": {
    "type": "git",
    "url": "https://github.com/aws-amplify/amplify-category-api.git",
    "directory": "packages/amplify-graphql-api-construct"
  },
  "author": "Amazon Web Services",
  "license": "Apache-2.0",
  "main": "lib/index.js",
  "scripts": {
    "jsii": "jsii",
    "build": "yarn config set script-shell bash && yarn transform-deps && yarn config delete script-shell && jsii",
    "watch": "jsii -w",
    "package": "jsii-pacmak",
    "clean": "rimraf lib dist tsconfig.json tsconfig.tsbuildinfo node_modules",
    "test": "jest",
    "test-watch": "jest --watch",
    "transform-deps": "dir=node_modules/@aws-amplify/backend-output-schemas yarn transform-in-place && dir=node_modules/@aws-amplify/backend-output-storage yarn transform-in-place",
    "transform-in-place": "npx babel $dir --extensions .js --out-dir transpiled --copy-files && cp -r transpiled/* $dir && rimraf transpiled && yarn force-cjs-module $dir",
    "force-cjs-module": "ts-node --project extract-api.tsconfig.json ./remove-module-type-from-package-json.ts",
    "extract-api": "ts-node --project extract-api.tsconfig.json ../../scripts/extract-api.ts",
    "update-readme": "cp README_HEAD.md README.md && jsii && jsii-docgen --readme --output README.md",
    "prepublishOnly": "jsii && git add .jsii && git commit -m \"chore: update .jsii assembly\" --no-verify"
  },
  "keywords": [
    "awscdk",
    "aws-cdk",
    "graphql",
    "cdk",
    "aws",
    "amplify",
    "appsync"
  ],
  "publishConfig": {
    "access": "public"
  },
  "bundledDependencies": [
    "@aws-amplify/backend-output-schemas",
    "@aws-amplify/backend-output-storage",
    "@aws-amplify/graphql-transformer",
    "@aws-amplify/graphql-transformer-core",
    "@aws-amplify/graphql-transformer-interfaces",
    "zod",
    "@aws-amplify/graphql-auth-transformer",
    "@aws-amplify/graphql-default-value-transformer",
    "@aws-amplify/graphql-function-transformer",
    "@aws-amplify/graphql-http-transformer",
    "@aws-amplify/graphql-index-transformer",
    "@aws-amplify/graphql-maps-to-transformer",
    "@aws-amplify/graphql-model-transformer",
    "@aws-amplify/graphql-predictions-transformer",
    "@aws-amplify/graphql-relational-transformer",
    "@aws-amplify/graphql-searchable-transformer",
    "@aws-amplify/graphql-sql-transformer",
    "fs-extra",
    "graphql",
    "graphql-transformer-common",
    "hjson",
    "lodash",
    "md5",
    "object-hash",
    "ts-dedent",
    "charenc",
    "crypt",
    "graceful-fs",
    "graphql-mapping-template",
    "immer",
    "is-buffer",
    "jsonfile",
    "libphonenumber-js",
    "pluralize",
    "universalify"
  ],
  "dependencies": {
    "@aws-amplify/backend-output-schemas": "^0.2.0-alpha.6",
    "@aws-amplify/backend-output-storage": "^0.1.1-alpha.2",
    "@aws-amplify/graphql-auth-transformer": "3.1.9",
    "@aws-amplify/graphql-default-value-transformer": "2.1.7",
    "@aws-amplify/graphql-function-transformer": "2.1.6",
    "@aws-amplify/graphql-http-transformer": "2.1.6",
    "@aws-amplify/graphql-index-transformer": "2.1.7",
    "@aws-amplify/graphql-maps-to-transformer": "3.2.4",
    "@aws-amplify/graphql-model-transformer": "2.2.3",
    "@aws-amplify/graphql-predictions-transformer": "2.1.6",
    "@aws-amplify/graphql-relational-transformer": "2.1.7",
    "@aws-amplify/graphql-searchable-transformer": "2.2.3",
<<<<<<< HEAD
    "@aws-amplify/graphql-sql-transformer": "0.0.1",
    "@aws-amplify/graphql-transformer": "1.2.4",
=======
    "@aws-amplify/graphql-transformer": "1.2.5",
>>>>>>> 7f61fd55
    "@aws-amplify/graphql-transformer-core": "2.2.3",
    "@aws-amplify/graphql-transformer-interfaces": "3.2.1",
    "charenc": "^0.0.2",
    "crypt": "^0.0.2",
    "fs-extra": "^8.1.0",
    "graceful-fs": "^4.2.11",
    "graphql": "^15.5.0",
    "graphql-mapping-template": "4.20.12",
    "graphql-transformer-common": "4.25.1",
    "hjson": "^3.2.2",
    "immer": "^9.0.12",
    "is-buffer": "^2.0.5",
    "jsonfile": "^6.1.0",
    "libphonenumber-js": "1.9.47",
    "lodash": "^4.17.21",
    "md5": "^2.3.0",
    "object-hash": "^3.0.0",
    "pluralize": "^8.0.0",
    "ts-dedent": "^2.0.0",
    "universalify": "^2.0.0",
    "zod": "^3.22.3"
  },
  "devDependencies": {
    "@types/fs-extra": "^8.0.1",
    "@types/node": "^12.12.6",
    "aws-cdk-lib": "2.80.0",
    "constructs": "10.0.5",
    "jsii": "^5.1.5",
    "jsii-docgen": "9.1.2",
    "jsii-pacmak": "^1.84.0",
    "rimraf": "^3.0.0",
    "ts-jest": "^26.4.4",
    "ts-node": "^8.10.1"
  },
  "peerDependencies": {
    "aws-cdk-lib": "^2.80.0",
    "constructs": "^10.0.5"
  },
  "stability": "stable",
  "types": "lib/index.d.ts",
  "jsii": {
    "outdir": "dist",
    "excludeTypescript": [
      "src/__tests__/*"
    ],
    "targets": {},
    "versionFormat": "full",
    "tsc": {
      "rootDir": "src",
      "outDir": "lib"
    }
  },
  "jest": {
    "testURL": "http://localhost",
    "transform": {
      "^.+\\.tsx?$": "ts-jest"
    },
    "testRegex": "((\\.|/)(test|spec))\\.(jsx?|tsx?)$",
    "moduleFileExtensions": [
      "ts",
      "tsx",
      "js",
      "jsx",
      "json",
      "node"
    ],
    "collectCoverage": true,
    "coverageThreshold": {
      "global": {
        "branches": 78,
        "functions": 80,
        "lines": 80
      }
    }
  }
}<|MERGE_RESOLUTION|>--- conflicted
+++ resolved
@@ -87,12 +87,8 @@
     "@aws-amplify/graphql-predictions-transformer": "2.1.6",
     "@aws-amplify/graphql-relational-transformer": "2.1.7",
     "@aws-amplify/graphql-searchable-transformer": "2.2.3",
-<<<<<<< HEAD
     "@aws-amplify/graphql-sql-transformer": "0.0.1",
-    "@aws-amplify/graphql-transformer": "1.2.4",
-=======
     "@aws-amplify/graphql-transformer": "1.2.5",
->>>>>>> 7f61fd55
     "@aws-amplify/graphql-transformer-core": "2.2.3",
     "@aws-amplify/graphql-transformer-interfaces": "3.2.1",
     "charenc": "^0.0.2",
