{
  "author": {
    "name": "Amazon Web Services",
    "roles": [
      "author"
    ]
  },
  "bundled": {
    "@aws-amplify/backend-output-schemas": "^0.2.0-alpha.6",
    "@aws-amplify/backend-output-storage": "^0.1.1-alpha.2",
    "@aws-amplify/graphql-auth-transformer": "3.1.9",
    "@aws-amplify/graphql-default-value-transformer": "2.1.7",
    "@aws-amplify/graphql-function-transformer": "2.1.6",
    "@aws-amplify/graphql-http-transformer": "2.1.6",
    "@aws-amplify/graphql-index-transformer": "2.1.7",
    "@aws-amplify/graphql-maps-to-transformer": "3.2.4",
    "@aws-amplify/graphql-model-transformer": "2.2.3",
    "@aws-amplify/graphql-predictions-transformer": "2.1.6",
    "@aws-amplify/graphql-relational-transformer": "2.1.7",
    "@aws-amplify/graphql-searchable-transformer": "2.2.3",
<<<<<<< HEAD
    "@aws-amplify/graphql-sql-transformer": "0.0.1",
    "@aws-amplify/graphql-transformer": "1.2.4",
=======
    "@aws-amplify/graphql-transformer": "1.2.5",
>>>>>>> 7f61fd55
    "@aws-amplify/graphql-transformer-core": "2.2.3",
    "@aws-amplify/graphql-transformer-interfaces": "3.2.1",
    "charenc": "^0.0.2",
    "crypt": "^0.0.2",
    "fs-extra": "^8.1.0",
    "graceful-fs": "^4.2.11",
    "graphql": "^15.5.0",
    "graphql-mapping-template": "4.20.12",
    "graphql-transformer-common": "4.25.1",
    "hjson": "^3.2.2",
    "immer": "^9.0.12",
    "is-buffer": "^2.0.5",
    "jsonfile": "^6.1.0",
    "libphonenumber-js": "1.9.47",
    "lodash": "^4.17.21",
    "md5": "^2.3.0",
    "object-hash": "^3.0.0",
    "pluralize": "^8.0.0",
    "ts-dedent": "^2.0.0",
    "universalify": "^2.0.0",
    "zod": "^3.22.3"
  },
  "dependencies": {
    "aws-cdk-lib": "^2.80.0",
    "constructs": "^10.0.5"
  },
  "dependencyClosure": {
    "@aws-cdk/asset-awscli-v1": {
      "targets": {
        "dotnet": {
          "namespace": "Amazon.CDK.Asset.AwsCliV1",
          "packageId": "Amazon.CDK.Asset.AwsCliV1"
        },
        "go": {
          "moduleName": "github.com/cdklabs/awscdk-asset-awscli-go",
          "packageName": "awscliv1"
        },
        "java": {
          "maven": {
            "artifactId": "cdk-asset-awscli-v1",
            "groupId": "software.amazon.awscdk"
          },
          "package": "software.amazon.awscdk.cdk.asset.awscli.v1"
        },
        "js": {
          "npm": "@aws-cdk/asset-awscli-v1"
        },
        "python": {
          "distName": "aws-cdk.asset-awscli-v1",
          "module": "aws_cdk.asset_awscli_v1"
        }
      }
    },
    "@aws-cdk/asset-kubectl-v20": {
      "targets": {
        "dotnet": {
          "namespace": "Amazon.CDK.Asset.KubectlV20",
          "packageId": "Amazon.CDK.Asset.KubectlV20"
        },
        "go": {
          "moduleName": "github.com/cdklabs/awscdk-asset-kubectl-go",
          "packageName": "kubectlv20"
        },
        "java": {
          "maven": {
            "artifactId": "cdk-asset-kubectl-v20",
            "groupId": "software.amazon.awscdk"
          },
          "package": "software.amazon.awscdk.cdk.asset.kubectl.v20"
        },
        "js": {
          "npm": "@aws-cdk/asset-kubectl-v20"
        },
        "python": {
          "distName": "aws-cdk.asset-kubectl-v20",
          "module": "aws_cdk.asset_kubectl_v20"
        }
      }
    },
    "@aws-cdk/asset-node-proxy-agent-v5": {
      "targets": {
        "dotnet": {
          "namespace": "Amazon.CDK.Asset.NodeProxyAgentV5",
          "packageId": "Amazon.CDK.Asset.NodeProxyAgentV5"
        },
        "go": {
          "moduleName": "github.com/cdklabs/awscdk-asset-node-proxy-agent-go",
          "packageName": "nodeproxyagentv5"
        },
        "java": {
          "maven": {
            "artifactId": "cdk-asset-node-proxy-agent-v5",
            "groupId": "software.amazon.awscdk"
          },
          "package": "software.amazon.awscdk.cdk.asset.node.proxy.agent.v5"
        },
        "js": {
          "npm": "@aws-cdk/asset-node-proxy-agent-v5"
        },
        "python": {
          "distName": "aws-cdk.asset-node-proxy-agent-v5",
          "module": "aws_cdk.asset_node_proxy_agent_v5"
        }
      }
    },
    "aws-cdk-lib": {
      "submodules": {
        "aws-cdk-lib.alexa_ask": {
          "targets": {
            "dotnet": {
              "namespace": "Amazon.CDK.Alexa.Ask"
            },
            "java": {
              "package": "software.amazon.awscdk.alexa.ask"
            },
            "python": {
              "module": "aws_cdk.alexa_ask"
            }
          }
        },
        "aws-cdk-lib.assertions": {
          "targets": {
            "dotnet": {
              "namespace": "Amazon.CDK.Assertions"
            },
            "java": {
              "package": "software.amazon.awscdk.assertions"
            },
            "python": {
              "module": "aws_cdk.assertions"
            }
          }
        },
        "aws-cdk-lib.assets": {
          "targets": {
            "dotnet": {
              "namespace": "Amazon.CDK.Assets"
            },
            "java": {
              "package": "software.amazon.awscdk.assets"
            },
            "python": {
              "module": "aws_cdk.assets"
            }
          }
        },
        "aws-cdk-lib.aws_accessanalyzer": {
          "targets": {
            "dotnet": {
              "namespace": "Amazon.CDK.AWS.AccessAnalyzer"
            },
            "java": {
              "package": "software.amazon.awscdk.services.accessanalyzer"
            },
            "python": {
              "module": "aws_cdk.aws_accessanalyzer"
            }
          }
        },
        "aws-cdk-lib.aws_acmpca": {
          "targets": {
            "dotnet": {
              "namespace": "Amazon.CDK.AWS.ACMPCA"
            },
            "java": {
              "package": "software.amazon.awscdk.services.acmpca"
            },
            "python": {
              "module": "aws_cdk.aws_acmpca"
            }
          }
        },
        "aws-cdk-lib.aws_amazonmq": {
          "targets": {
            "dotnet": {
              "namespace": "Amazon.CDK.AWS.AmazonMQ"
            },
            "java": {
              "package": "software.amazon.awscdk.services.amazonmq"
            },
            "python": {
              "module": "aws_cdk.aws_amazonmq"
            }
          }
        },
        "aws-cdk-lib.aws_amplify": {
          "targets": {
            "dotnet": {
              "namespace": "Amazon.CDK.AWS.Amplify"
            },
            "java": {
              "package": "software.amazon.awscdk.services.amplify"
            },
            "python": {
              "module": "aws_cdk.aws_amplify"
            }
          }
        },
        "aws-cdk-lib.aws_amplifyuibuilder": {
          "targets": {
            "dotnet": {
              "namespace": "Amazon.CDK.AWS.AmplifyUIBuilder"
            },
            "java": {
              "package": "software.amazon.awscdk.services.amplifyuibuilder"
            },
            "python": {
              "module": "aws_cdk.aws_amplifyuibuilder"
            }
          }
        },
        "aws-cdk-lib.aws_apigateway": {
          "targets": {
            "dotnet": {
              "namespace": "Amazon.CDK.AWS.APIGateway"
            },
            "java": {
              "package": "software.amazon.awscdk.services.apigateway"
            },
            "python": {
              "module": "aws_cdk.aws_apigateway"
            }
          }
        },
        "aws-cdk-lib.aws_apigatewayv2": {
          "targets": {
            "dotnet": {
              "namespace": "Amazon.CDK.AWS.Apigatewayv2"
            },
            "java": {
              "package": "software.amazon.awscdk.services.apigatewayv2"
            },
            "python": {
              "module": "aws_cdk.aws_apigatewayv2"
            }
          }
        },
        "aws-cdk-lib.aws_appconfig": {
          "targets": {
            "dotnet": {
              "namespace": "Amazon.CDK.AWS.AppConfig"
            },
            "java": {
              "package": "software.amazon.awscdk.services.appconfig"
            },
            "python": {
              "module": "aws_cdk.aws_appconfig"
            }
          }
        },
        "aws-cdk-lib.aws_appflow": {
          "targets": {
            "dotnet": {
              "namespace": "Amazon.CDK.AWS.AppFlow"
            },
            "java": {
              "package": "software.amazon.awscdk.services.appflow"
            },
            "python": {
              "module": "aws_cdk.aws_appflow"
            }
          }
        },
        "aws-cdk-lib.aws_appintegrations": {
          "targets": {
            "dotnet": {
              "namespace": "Amazon.CDK.AWS.AppIntegrations"
            },
            "java": {
              "package": "software.amazon.awscdk.services.appintegrations"
            },
            "python": {
              "module": "aws_cdk.aws_appintegrations"
            }
          }
        },
        "aws-cdk-lib.aws_applicationautoscaling": {
          "targets": {
            "dotnet": {
              "namespace": "Amazon.CDK.AWS.ApplicationAutoScaling"
            },
            "java": {
              "package": "software.amazon.awscdk.services.applicationautoscaling"
            },
            "python": {
              "module": "aws_cdk.aws_applicationautoscaling"
            }
          }
        },
        "aws-cdk-lib.aws_applicationinsights": {
          "targets": {
            "dotnet": {
              "namespace": "Amazon.CDK.AWS.ApplicationInsights"
            },
            "java": {
              "package": "software.amazon.awscdk.services.applicationinsights"
            },
            "python": {
              "module": "aws_cdk.aws_applicationinsights"
            }
          }
        },
        "aws-cdk-lib.aws_appmesh": {
          "targets": {
            "dotnet": {
              "namespace": "Amazon.CDK.AWS.AppMesh"
            },
            "java": {
              "package": "software.amazon.awscdk.services.appmesh"
            },
            "python": {
              "module": "aws_cdk.aws_appmesh"
            }
          }
        },
        "aws-cdk-lib.aws_apprunner": {
          "targets": {
            "dotnet": {
              "namespace": "Amazon.CDK.AWS.AppRunner"
            },
            "java": {
              "package": "software.amazon.awscdk.services.apprunner"
            },
            "python": {
              "module": "aws_cdk.aws_apprunner"
            }
          }
        },
        "aws-cdk-lib.aws_appstream": {
          "targets": {
            "dotnet": {
              "namespace": "Amazon.CDK.AWS.AppStream"
            },
            "java": {
              "package": "software.amazon.awscdk.services.appstream"
            },
            "python": {
              "module": "aws_cdk.aws_appstream"
            }
          }
        },
        "aws-cdk-lib.aws_appsync": {
          "targets": {
            "dotnet": {
              "namespace": "Amazon.CDK.AWS.AppSync"
            },
            "java": {
              "package": "software.amazon.awscdk.services.appsync"
            },
            "python": {
              "module": "aws_cdk.aws_appsync"
            }
          }
        },
        "aws-cdk-lib.aws_aps": {
          "targets": {
            "dotnet": {
              "namespace": "Amazon.CDK.AWS.APS"
            },
            "java": {
              "package": "software.amazon.awscdk.services.aps"
            },
            "python": {
              "module": "aws_cdk.aws_aps"
            }
          }
        },
        "aws-cdk-lib.aws_athena": {
          "targets": {
            "dotnet": {
              "namespace": "Amazon.CDK.AWS.Athena"
            },
            "java": {
              "package": "software.amazon.awscdk.services.athena"
            },
            "python": {
              "module": "aws_cdk.aws_athena"
            }
          }
        },
        "aws-cdk-lib.aws_auditmanager": {
          "targets": {
            "dotnet": {
              "namespace": "Amazon.CDK.AWS.AuditManager"
            },
            "java": {
              "package": "software.amazon.awscdk.services.auditmanager"
            },
            "python": {
              "module": "aws_cdk.aws_auditmanager"
            }
          }
        },
        "aws-cdk-lib.aws_autoscaling": {
          "targets": {
            "dotnet": {
              "namespace": "Amazon.CDK.AWS.AutoScaling"
            },
            "java": {
              "package": "software.amazon.awscdk.services.autoscaling"
            },
            "python": {
              "module": "aws_cdk.aws_autoscaling"
            }
          }
        },
        "aws-cdk-lib.aws_autoscaling_common": {
          "targets": {
            "dotnet": {
              "namespace": "Amazon.CDK.AWS.AutoScaling.Common"
            },
            "java": {
              "package": "software.amazon.awscdk.services.autoscaling.common"
            },
            "python": {
              "module": "aws_cdk.aws_autoscaling_common"
            }
          }
        },
        "aws-cdk-lib.aws_autoscaling_hooktargets": {
          "targets": {
            "dotnet": {
              "namespace": "Amazon.CDK.AWS.AutoScaling.HookTargets"
            },
            "java": {
              "package": "software.amazon.awscdk.services.autoscaling.hooktargets"
            },
            "python": {
              "module": "aws_cdk.aws_autoscaling_hooktargets"
            }
          }
        },
        "aws-cdk-lib.aws_autoscalingplans": {
          "targets": {
            "dotnet": {
              "namespace": "Amazon.CDK.AWS.AutoScalingPlans"
            },
            "java": {
              "package": "software.amazon.awscdk.services.autoscalingplans"
            },
            "python": {
              "module": "aws_cdk.aws_autoscalingplans"
            }
          }
        },
        "aws-cdk-lib.aws_backup": {
          "targets": {
            "dotnet": {
              "namespace": "Amazon.CDK.AWS.Backup"
            },
            "java": {
              "package": "software.amazon.awscdk.services.backup"
            },
            "python": {
              "module": "aws_cdk.aws_backup"
            }
          }
        },
        "aws-cdk-lib.aws_backupgateway": {
          "targets": {
            "dotnet": {
              "package": "Amazon.CDK.AWS.BackupGateway"
            },
            "java": {
              "package": "services.backupgateway"
            },
            "python": {
              "module": "aws_cdk.aws_backupgateway"
            }
          }
        },
        "aws-cdk-lib.aws_batch": {
          "targets": {
            "dotnet": {
              "namespace": "Amazon.CDK.AWS.Batch"
            },
            "java": {
              "package": "software.amazon.awscdk.services.batch"
            },
            "python": {
              "module": "aws_cdk.aws_batch"
            }
          }
        },
        "aws-cdk-lib.aws_billingconductor": {
          "targets": {
            "dotnet": {
              "namespace": "Amazon.CDK.AWS.BillingConductor"
            },
            "java": {
              "package": "software.amazon.awscdk.services.billingconductor"
            },
            "python": {
              "module": "aws_cdk.aws_billingconductor"
            }
          }
        },
        "aws-cdk-lib.aws_budgets": {
          "targets": {
            "dotnet": {
              "namespace": "Amazon.CDK.AWS.Budgets"
            },
            "java": {
              "package": "software.amazon.awscdk.services.budgets"
            },
            "python": {
              "module": "aws_cdk.aws_budgets"
            }
          }
        },
        "aws-cdk-lib.aws_cassandra": {
          "targets": {
            "dotnet": {
              "namespace": "Amazon.CDK.AWS.Cassandra"
            },
            "java": {
              "package": "software.amazon.awscdk.services.cassandra"
            },
            "python": {
              "module": "aws_cdk.aws_cassandra"
            }
          }
        },
        "aws-cdk-lib.aws_ce": {
          "targets": {
            "dotnet": {
              "namespace": "Amazon.CDK.AWS.CE"
            },
            "java": {
              "package": "software.amazon.awscdk.services.ce"
            },
            "python": {
              "module": "aws_cdk.aws_ce"
            }
          }
        },
        "aws-cdk-lib.aws_certificatemanager": {
          "targets": {
            "dotnet": {
              "namespace": "Amazon.CDK.AWS.CertificateManager"
            },
            "java": {
              "package": "software.amazon.awscdk.services.certificatemanager"
            },
            "python": {
              "module": "aws_cdk.aws_certificatemanager"
            }
          }
        },
        "aws-cdk-lib.aws_chatbot": {
          "targets": {
            "dotnet": {
              "namespace": "Amazon.CDK.AWS.Chatbot"
            },
            "java": {
              "package": "software.amazon.awscdk.services.chatbot"
            },
            "python": {
              "module": "aws_cdk.aws_chatbot"
            }
          }
        },
        "aws-cdk-lib.aws_cloud9": {
          "targets": {
            "dotnet": {
              "namespace": "Amazon.CDK.AWS.Cloud9"
            },
            "java": {
              "package": "software.amazon.awscdk.services.cloud9"
            },
            "python": {
              "module": "aws_cdk.aws_cloud9"
            }
          }
        },
        "aws-cdk-lib.aws_cloudformation": {
          "targets": {
            "dotnet": {
              "namespace": "Amazon.CDK.AWS.CloudFormation"
            },
            "java": {
              "package": "software.amazon.awscdk.services.cloudformation"
            },
            "python": {
              "module": "aws_cdk.aws_cloudformation"
            }
          }
        },
        "aws-cdk-lib.aws_cloudfront": {
          "targets": {
            "dotnet": {
              "namespace": "Amazon.CDK.AWS.CloudFront"
            },
            "java": {
              "package": "software.amazon.awscdk.services.cloudfront"
            },
            "python": {
              "module": "aws_cdk.aws_cloudfront"
            }
          }
        },
        "aws-cdk-lib.aws_cloudfront.experimental": {},
        "aws-cdk-lib.aws_cloudfront_origins": {
          "targets": {
            "dotnet": {
              "namespace": "Amazon.CDK.AWS.CloudFront.Origins"
            },
            "java": {
              "package": "software.amazon.awscdk.services.cloudfront.origins"
            },
            "python": {
              "module": "aws_cdk.aws_cloudfront_origins"
            }
          }
        },
        "aws-cdk-lib.aws_cloudtrail": {
          "targets": {
            "dotnet": {
              "namespace": "Amazon.CDK.AWS.CloudTrail"
            },
            "java": {
              "package": "software.amazon.awscdk.services.cloudtrail"
            },
            "python": {
              "module": "aws_cdk.aws_cloudtrail"
            }
          }
        },
        "aws-cdk-lib.aws_cloudwatch": {
          "targets": {
            "dotnet": {
              "namespace": "Amazon.CDK.AWS.CloudWatch"
            },
            "java": {
              "package": "software.amazon.awscdk.services.cloudwatch"
            },
            "python": {
              "module": "aws_cdk.aws_cloudwatch"
            }
          }
        },
        "aws-cdk-lib.aws_cloudwatch_actions": {
          "targets": {
            "dotnet": {
              "namespace": "Amazon.CDK.AWS.CloudWatch.Actions"
            },
            "java": {
              "package": "software.amazon.awscdk.services.cloudwatch.actions"
            },
            "python": {
              "module": "aws_cdk.aws_cloudwatch_actions"
            }
          }
        },
        "aws-cdk-lib.aws_codeartifact": {
          "targets": {
            "dotnet": {
              "namespace": "Amazon.CDK.AWS.CodeArtifact"
            },
            "java": {
              "package": "software.amazon.awscdk.services.codeartifact"
            },
            "python": {
              "module": "aws_cdk.aws_codeartifact"
            }
          }
        },
        "aws-cdk-lib.aws_codebuild": {
          "targets": {
            "dotnet": {
              "namespace": "Amazon.CDK.AWS.CodeBuild"
            },
            "java": {
              "package": "software.amazon.awscdk.services.codebuild"
            },
            "python": {
              "module": "aws_cdk.aws_codebuild"
            }
          }
        },
        "aws-cdk-lib.aws_codecommit": {
          "targets": {
            "dotnet": {
              "namespace": "Amazon.CDK.AWS.CodeCommit"
            },
            "java": {
              "package": "software.amazon.awscdk.services.codecommit"
            },
            "python": {
              "module": "aws_cdk.aws_codecommit"
            }
          }
        },
        "aws-cdk-lib.aws_codedeploy": {
          "targets": {
            "dotnet": {
              "namespace": "Amazon.CDK.AWS.CodeDeploy"
            },
            "java": {
              "package": "software.amazon.awscdk.services.codedeploy"
            },
            "python": {
              "module": "aws_cdk.aws_codedeploy"
            }
          }
        },
        "aws-cdk-lib.aws_codeguruprofiler": {
          "targets": {
            "dotnet": {
              "namespace": "Amazon.CDK.AWS.CodeGuruProfiler"
            },
            "java": {
              "package": "software.amazon.awscdk.services.codeguruprofiler"
            },
            "python": {
              "module": "aws_cdk.aws_codeguruprofiler"
            }
          }
        },
        "aws-cdk-lib.aws_codegurureviewer": {
          "targets": {
            "dotnet": {
              "namespace": "Amazon.CDK.AWS.CodeGuruReviewer"
            },
            "java": {
              "package": "software.amazon.awscdk.services.codegurureviewer"
            },
            "python": {
              "module": "aws_cdk.aws_codegurureviewer"
            }
          }
        },
        "aws-cdk-lib.aws_codepipeline": {
          "targets": {
            "dotnet": {
              "namespace": "Amazon.CDK.AWS.CodePipeline"
            },
            "java": {
              "package": "software.amazon.awscdk.services.codepipeline"
            },
            "python": {
              "module": "aws_cdk.aws_codepipeline"
            }
          }
        },
        "aws-cdk-lib.aws_codepipeline_actions": {
          "targets": {
            "dotnet": {
              "namespace": "Amazon.CDK.AWS.CodePipeline.Actions"
            },
            "java": {
              "package": "software.amazon.awscdk.services.codepipeline.actions"
            },
            "python": {
              "module": "aws_cdk.aws_codepipeline_actions"
            }
          }
        },
        "aws-cdk-lib.aws_codestar": {
          "targets": {
            "dotnet": {
              "namespace": "Amazon.CDK.AWS.Codestar"
            },
            "java": {
              "package": "software.amazon.awscdk.services.codestar"
            },
            "python": {
              "module": "aws_cdk.aws_codestar"
            }
          }
        },
        "aws-cdk-lib.aws_codestarconnections": {
          "targets": {
            "dotnet": {
              "namespace": "Amazon.CDK.AWS.CodeStarConnections"
            },
            "java": {
              "package": "software.amazon.awscdk.services.codestarconnections"
            },
            "python": {
              "module": "aws_cdk.aws_codestarconnections"
            }
          }
        },
        "aws-cdk-lib.aws_codestarnotifications": {
          "targets": {
            "dotnet": {
              "namespace": "Amazon.CDK.AWS.CodeStarNotifications"
            },
            "java": {
              "package": "software.amazon.awscdk.services.codestarnotifications"
            },
            "python": {
              "module": "aws_cdk.aws_codestarnotifications"
            }
          }
        },
        "aws-cdk-lib.aws_cognito": {
          "targets": {
            "dotnet": {
              "namespace": "Amazon.CDK.AWS.Cognito"
            },
            "java": {
              "package": "software.amazon.awscdk.services.cognito"
            },
            "python": {
              "module": "aws_cdk.aws_cognito"
            }
          }
        },
        "aws-cdk-lib.aws_comprehend": {
          "targets": {
            "dotnet": {
              "namespace": "Amazon.CDK.AWS.Comprehend"
            },
            "java": {
              "package": "software.amazon.awscdk.services.comprehend"
            },
            "python": {
              "module": "aws_cdk.aws_comprehend"
            }
          }
        },
        "aws-cdk-lib.aws_config": {
          "targets": {
            "dotnet": {
              "namespace": "Amazon.CDK.AWS.Config"
            },
            "java": {
              "package": "software.amazon.awscdk.services.config"
            },
            "python": {
              "module": "aws_cdk.aws_config"
            }
          }
        },
        "aws-cdk-lib.aws_connect": {
          "targets": {
            "dotnet": {
              "namespace": "Amazon.CDK.AWS.Connect"
            },
            "java": {
              "package": "software.amazon.awscdk.services.connect"
            },
            "python": {
              "module": "aws_cdk.aws_connect"
            }
          }
        },
        "aws-cdk-lib.aws_connectcampaigns": {
          "targets": {
            "dotnet": {
              "namespace": "Amazon.CDK.AWS.ConnectCampaigns"
            },
            "java": {
              "package": "software.amazon.awscdk.services.connectcampaigns"
            },
            "python": {
              "module": "aws_cdk.aws_connectcampaigns"
            }
          }
        },
        "aws-cdk-lib.aws_controltower": {
          "targets": {
            "dotnet": {
              "namespace": "Amazon.CDK.AWS.ControlTower"
            },
            "java": {
              "package": "software.amazon.awscdk.services.controltower"
            },
            "python": {
              "module": "aws_cdk.aws_controltower"
            }
          }
        },
        "aws-cdk-lib.aws_cur": {
          "targets": {
            "dotnet": {
              "namespace": "Amazon.CDK.AWS.CUR"
            },
            "java": {
              "package": "software.amazon.awscdk.services.cur"
            },
            "python": {
              "module": "aws_cdk.aws_cur"
            }
          }
        },
        "aws-cdk-lib.aws_customerprofiles": {
          "targets": {
            "dotnet": {
              "namespace": "Amazon.CDK.AWS.CustomerProfiles"
            },
            "java": {
              "package": "software.amazon.awscdk.services.customerprofiles"
            },
            "python": {
              "module": "aws_cdk.aws_customerprofiles"
            }
          }
        },
        "aws-cdk-lib.aws_databrew": {
          "targets": {
            "dotnet": {
              "namespace": "Amazon.CDK.AWS.DataBrew"
            },
            "java": {
              "package": "software.amazon.awscdk.services.databrew"
            },
            "python": {
              "module": "aws_cdk.aws_databrew"
            }
          }
        },
        "aws-cdk-lib.aws_datapipeline": {
          "targets": {
            "dotnet": {
              "namespace": "Amazon.CDK.AWS.DataPipeline"
            },
            "java": {
              "package": "software.amazon.awscdk.services.datapipeline"
            },
            "python": {
              "module": "aws_cdk.aws_datapipeline"
            }
          }
        },
        "aws-cdk-lib.aws_datasync": {
          "targets": {
            "dotnet": {
              "namespace": "Amazon.CDK.AWS.DataSync"
            },
            "java": {
              "package": "software.amazon.awscdk.services.datasync"
            },
            "python": {
              "module": "aws_cdk.aws_datasync"
            }
          }
        },
        "aws-cdk-lib.aws_dax": {
          "targets": {
            "dotnet": {
              "namespace": "Amazon.CDK.AWS.DAX"
            },
            "java": {
              "package": "software.amazon.awscdk.services.dax"
            },
            "python": {
              "module": "aws_cdk.aws_dax"
            }
          }
        },
        "aws-cdk-lib.aws_detective": {
          "targets": {
            "dotnet": {
              "namespace": "Amazon.CDK.AWS.Detective"
            },
            "java": {
              "package": "software.amazon.awscdk.services.detective"
            },
            "python": {
              "module": "aws_cdk.aws_detective"
            }
          }
        },
        "aws-cdk-lib.aws_devicefarm": {
          "targets": {
            "dotnet": {
              "namespace": "Amazon.CDK.AWS.DeviceFarm"
            },
            "java": {
              "package": "software.amazon.awscdk.services.devicefarm"
            },
            "python": {
              "module": "aws_cdk.aws_devicefarm"
            }
          }
        },
        "aws-cdk-lib.aws_devopsguru": {
          "targets": {
            "dotnet": {
              "namespace": "Amazon.CDK.AWS.DevOpsGuru"
            },
            "java": {
              "package": "software.amazon.awscdk.services.devopsguru"
            },
            "python": {
              "module": "aws_cdk.aws_devopsguru"
            }
          }
        },
        "aws-cdk-lib.aws_directoryservice": {
          "targets": {
            "dotnet": {
              "namespace": "Amazon.CDK.AWS.DirectoryService"
            },
            "java": {
              "package": "software.amazon.awscdk.services.directoryservice"
            },
            "python": {
              "module": "aws_cdk.aws_directoryservice"
            }
          }
        },
        "aws-cdk-lib.aws_dlm": {
          "targets": {
            "dotnet": {
              "namespace": "Amazon.CDK.AWS.DLM"
            },
            "java": {
              "package": "software.amazon.awscdk.services.dlm"
            },
            "python": {
              "module": "aws_cdk.aws_dlm"
            }
          }
        },
        "aws-cdk-lib.aws_dms": {
          "targets": {
            "dotnet": {
              "namespace": "Amazon.CDK.AWS.DMS"
            },
            "java": {
              "package": "software.amazon.awscdk.services.dms"
            },
            "python": {
              "module": "aws_cdk.aws_dms"
            }
          }
        },
        "aws-cdk-lib.aws_docdb": {
          "targets": {
            "dotnet": {
              "namespace": "Amazon.CDK.AWS.DocDB"
            },
            "java": {
              "package": "software.amazon.awscdk.services.docdb"
            },
            "python": {
              "module": "aws_cdk.aws_docdb"
            }
          }
        },
        "aws-cdk-lib.aws_docdbelastic": {
          "targets": {
            "dotnet": {
              "namespace": "Amazon.CDK.AWS.DocDBElastic"
            },
            "java": {
              "package": "software.amazon.awscdk.services.docdbelastic"
            },
            "python": {
              "module": "aws_cdk.aws_docdbelastic"
            }
          }
        },
        "aws-cdk-lib.aws_dynamodb": {
          "targets": {
            "dotnet": {
              "namespace": "Amazon.CDK.AWS.DynamoDB"
            },
            "java": {
              "package": "software.amazon.awscdk.services.dynamodb"
            },
            "python": {
              "module": "aws_cdk.aws_dynamodb"
            }
          }
        },
        "aws-cdk-lib.aws_ec2": {
          "targets": {
            "dotnet": {
              "namespace": "Amazon.CDK.AWS.EC2"
            },
            "java": {
              "package": "software.amazon.awscdk.services.ec2"
            },
            "python": {
              "module": "aws_cdk.aws_ec2"
            }
          }
        },
        "aws-cdk-lib.aws_ecr": {
          "targets": {
            "dotnet": {
              "namespace": "Amazon.CDK.AWS.ECR"
            },
            "java": {
              "package": "software.amazon.awscdk.services.ecr"
            },
            "python": {
              "module": "aws_cdk.aws_ecr"
            }
          }
        },
        "aws-cdk-lib.aws_ecr_assets": {
          "targets": {
            "dotnet": {
              "namespace": "Amazon.CDK.AWS.Ecr.Assets"
            },
            "java": {
              "package": "software.amazon.awscdk.services.ecr.assets"
            },
            "python": {
              "module": "aws_cdk.aws_ecr_assets"
            }
          }
        },
        "aws-cdk-lib.aws_ecs": {
          "targets": {
            "dotnet": {
              "namespace": "Amazon.CDK.AWS.ECS"
            },
            "java": {
              "package": "software.amazon.awscdk.services.ecs"
            },
            "python": {
              "module": "aws_cdk.aws_ecs"
            }
          }
        },
        "aws-cdk-lib.aws_ecs_patterns": {
          "targets": {
            "dotnet": {
              "namespace": "Amazon.CDK.AWS.ECS.Patterns"
            },
            "java": {
              "package": "software.amazon.awscdk.services.ecs.patterns"
            },
            "python": {
              "module": "aws_cdk.aws_ecs_patterns"
            }
          }
        },
        "aws-cdk-lib.aws_efs": {
          "targets": {
            "dotnet": {
              "namespace": "Amazon.CDK.AWS.EFS"
            },
            "java": {
              "package": "software.amazon.awscdk.services.efs"
            },
            "python": {
              "module": "aws_cdk.aws_efs"
            }
          }
        },
        "aws-cdk-lib.aws_eks": {
          "targets": {
            "dotnet": {
              "namespace": "Amazon.CDK.AWS.EKS"
            },
            "java": {
              "package": "software.amazon.awscdk.services.eks"
            },
            "python": {
              "module": "aws_cdk.aws_eks"
            }
          }
        },
        "aws-cdk-lib.aws_elasticache": {
          "targets": {
            "dotnet": {
              "namespace": "Amazon.CDK.AWS.ElastiCache"
            },
            "java": {
              "package": "software.amazon.awscdk.services.elasticache"
            },
            "python": {
              "module": "aws_cdk.aws_elasticache"
            }
          }
        },
        "aws-cdk-lib.aws_elasticbeanstalk": {
          "targets": {
            "dotnet": {
              "namespace": "Amazon.CDK.AWS.ElasticBeanstalk"
            },
            "java": {
              "package": "software.amazon.awscdk.services.elasticbeanstalk"
            },
            "python": {
              "module": "aws_cdk.aws_elasticbeanstalk"
            }
          }
        },
        "aws-cdk-lib.aws_elasticloadbalancing": {
          "targets": {
            "dotnet": {
              "namespace": "Amazon.CDK.AWS.ElasticLoadBalancing"
            },
            "java": {
              "package": "software.amazon.awscdk.services.elasticloadbalancing"
            },
            "python": {
              "module": "aws_cdk.aws_elasticloadbalancing"
            }
          }
        },
        "aws-cdk-lib.aws_elasticloadbalancingv2": {
          "targets": {
            "dotnet": {
              "namespace": "Amazon.CDK.AWS.ElasticLoadBalancingV2"
            },
            "java": {
              "package": "software.amazon.awscdk.services.elasticloadbalancingv2"
            },
            "python": {
              "module": "aws_cdk.aws_elasticloadbalancingv2"
            }
          }
        },
        "aws-cdk-lib.aws_elasticloadbalancingv2_actions": {
          "targets": {
            "dotnet": {
              "namespace": "Amazon.CDK.AWS.ElasticLoadBalancingV2.Actions"
            },
            "java": {
              "package": "software.amazon.awscdk.services.elasticloadbalancingv2.actions"
            },
            "python": {
              "module": "aws_cdk.aws_elasticloadbalancingv2_actions"
            }
          }
        },
        "aws-cdk-lib.aws_elasticloadbalancingv2_targets": {
          "targets": {
            "dotnet": {
              "namespace": "Amazon.CDK.AWS.ElasticLoadBalancingV2.Targets"
            },
            "java": {
              "package": "software.amazon.awscdk.services.elasticloadbalancingv2.targets"
            },
            "python": {
              "module": "aws_cdk.aws_elasticloadbalancingv2_targets"
            }
          }
        },
        "aws-cdk-lib.aws_elasticsearch": {
          "targets": {
            "dotnet": {
              "namespace": "Amazon.CDK.AWS.Elasticsearch"
            },
            "java": {
              "package": "software.amazon.awscdk.services.elasticsearch"
            },
            "python": {
              "module": "aws_cdk.aws_elasticsearch"
            }
          }
        },
        "aws-cdk-lib.aws_emr": {
          "targets": {
            "dotnet": {
              "namespace": "Amazon.CDK.AWS.EMR"
            },
            "java": {
              "package": "software.amazon.awscdk.services.emr"
            },
            "python": {
              "module": "aws_cdk.aws_emr"
            }
          }
        },
        "aws-cdk-lib.aws_emrcontainers": {
          "targets": {
            "dotnet": {
              "namespace": "Amazon.CDK.AWS.EMRContainers"
            },
            "java": {
              "package": "software.amazon.awscdk.services.emrcontainers"
            },
            "python": {
              "module": "aws_cdk.aws_emrcontainers"
            }
          }
        },
        "aws-cdk-lib.aws_emrserverless": {
          "targets": {
            "dotnet": {
              "namespace": "Amazon.CDK.AWS.EMRServerless"
            },
            "java": {
              "package": "software.amazon.awscdk.services.emrserverless"
            },
            "python": {
              "module": "aws_cdk.aws_emrserverless"
            }
          }
        },
        "aws-cdk-lib.aws_events": {
          "targets": {
            "dotnet": {
              "namespace": "Amazon.CDK.AWS.Events"
            },
            "java": {
              "package": "software.amazon.awscdk.services.events"
            },
            "python": {
              "module": "aws_cdk.aws_events"
            }
          }
        },
        "aws-cdk-lib.aws_events_targets": {
          "targets": {
            "dotnet": {
              "namespace": "Amazon.CDK.AWS.Events.Targets"
            },
            "java": {
              "package": "software.amazon.awscdk.services.events.targets"
            },
            "python": {
              "module": "aws_cdk.aws_events_targets"
            }
          }
        },
        "aws-cdk-lib.aws_eventschemas": {
          "targets": {
            "dotnet": {
              "namespace": "Amazon.CDK.AWS.EventSchemas"
            },
            "java": {
              "package": "software.amazon.awscdk.services.eventschemas"
            },
            "python": {
              "module": "aws_cdk.aws_eventschemas"
            }
          }
        },
        "aws-cdk-lib.aws_evidently": {
          "targets": {
            "dotnet": {
              "namespace": "Amazon.CDK.AWS.Evidently"
            },
            "java": {
              "package": "software.amazon.awscdk.services.evidently"
            },
            "python": {
              "module": "aws_cdk.aws_evidently"
            }
          }
        },
        "aws-cdk-lib.aws_finspace": {
          "targets": {
            "dotnet": {
              "namespace": "Amazon.CDK.AWS.FinSpace"
            },
            "java": {
              "package": "software.amazon.awscdk.services.finspace"
            },
            "python": {
              "module": "aws_cdk.aws_finspace"
            }
          }
        },
        "aws-cdk-lib.aws_fis": {
          "targets": {
            "dotnet": {
              "namespace": "Amazon.CDK.AWS.FIS"
            },
            "java": {
              "package": "software.amazon.awscdk.services.fis"
            },
            "python": {
              "module": "aws_cdk.aws_fis"
            }
          }
        },
        "aws-cdk-lib.aws_fms": {
          "targets": {
            "dotnet": {
              "namespace": "Amazon.CDK.AWS.FMS"
            },
            "java": {
              "package": "software.amazon.awscdk.services.fms"
            },
            "python": {
              "module": "aws_cdk.aws_fms"
            }
          }
        },
        "aws-cdk-lib.aws_forecast": {
          "targets": {
            "dotnet": {
              "namespace": "Amazon.CDK.AWS.Forecast"
            },
            "java": {
              "package": "software.amazon.awscdk.services.forecast"
            },
            "python": {
              "module": "aws_cdk.aws_forecast"
            }
          }
        },
        "aws-cdk-lib.aws_frauddetector": {
          "targets": {
            "dotnet": {
              "namespace": "Amazon.CDK.AWS.FraudDetector"
            },
            "java": {
              "package": "software.amazon.awscdk.services.frauddetector"
            },
            "python": {
              "module": "aws_cdk.aws_frauddetector"
            }
          }
        },
        "aws-cdk-lib.aws_fsx": {
          "targets": {
            "dotnet": {
              "namespace": "Amazon.CDK.AWS.FSx"
            },
            "java": {
              "package": "software.amazon.awscdk.services.fsx"
            },
            "python": {
              "module": "aws_cdk.aws_fsx"
            }
          }
        },
        "aws-cdk-lib.aws_gamelift": {
          "targets": {
            "dotnet": {
              "namespace": "Amazon.CDK.AWS.GameLift"
            },
            "java": {
              "package": "software.amazon.awscdk.services.gamelift"
            },
            "python": {
              "module": "aws_cdk.aws_gamelift"
            }
          }
        },
        "aws-cdk-lib.aws_globalaccelerator": {
          "targets": {
            "dotnet": {
              "namespace": "Amazon.CDK.AWS.GlobalAccelerator"
            },
            "java": {
              "package": "software.amazon.awscdk.services.globalaccelerator"
            },
            "python": {
              "module": "aws_cdk.aws_globalaccelerator"
            }
          }
        },
        "aws-cdk-lib.aws_globalaccelerator_endpoints": {
          "targets": {
            "dotnet": {
              "namespace": "Amazon.CDK.AWS.GlobalAccelerator.Endpoints"
            },
            "java": {
              "package": "software.amazon.awscdk.services.globalaccelerator.endpoints"
            },
            "python": {
              "module": "aws_cdk.aws_globalaccelerator_endpoints"
            }
          }
        },
        "aws-cdk-lib.aws_glue": {
          "targets": {
            "dotnet": {
              "namespace": "Amazon.CDK.AWS.Glue"
            },
            "java": {
              "package": "software.amazon.awscdk.services.glue"
            },
            "python": {
              "module": "aws_cdk.aws_glue"
            }
          }
        },
        "aws-cdk-lib.aws_grafana": {
          "targets": {
            "dotnet": {
              "namespace": "Amazon.CDK.AWS.Grafana"
            },
            "java": {
              "package": "software.amazon.awscdk.services.grafana"
            },
            "python": {
              "module": "aws_cdk.aws_grafana"
            }
          }
        },
        "aws-cdk-lib.aws_greengrass": {
          "targets": {
            "dotnet": {
              "namespace": "Amazon.CDK.AWS.Greengrass"
            },
            "java": {
              "package": "software.amazon.awscdk.services.greengrass"
            },
            "python": {
              "module": "aws_cdk.aws_greengrass"
            }
          }
        },
        "aws-cdk-lib.aws_greengrassv2": {
          "targets": {
            "dotnet": {
              "namespace": "Amazon.CDK.AWS.GreengrassV2"
            },
            "java": {
              "package": "software.amazon.awscdk.services.greengrassv2"
            },
            "python": {
              "module": "aws_cdk.aws_greengrassv2"
            }
          }
        },
        "aws-cdk-lib.aws_groundstation": {
          "targets": {
            "dotnet": {
              "namespace": "Amazon.CDK.AWS.GroundStation"
            },
            "java": {
              "package": "software.amazon.awscdk.services.groundstation"
            },
            "python": {
              "module": "aws_cdk.aws_groundstation"
            }
          }
        },
        "aws-cdk-lib.aws_guardduty": {
          "targets": {
            "dotnet": {
              "namespace": "Amazon.CDK.AWS.GuardDuty"
            },
            "java": {
              "package": "software.amazon.awscdk.services.guardduty"
            },
            "python": {
              "module": "aws_cdk.aws_guardduty"
            }
          }
        },
        "aws-cdk-lib.aws_healthlake": {
          "targets": {
            "dotnet": {
              "namespace": "Amazon.CDK.AWS.HealthLake"
            },
            "java": {
              "package": "software.amazon.awscdk.services.healthlake"
            },
            "python": {
              "module": "aws_cdk.aws_healthlake"
            }
          }
        },
        "aws-cdk-lib.aws_iam": {
          "targets": {
            "dotnet": {
              "namespace": "Amazon.CDK.AWS.IAM"
            },
            "java": {
              "package": "software.amazon.awscdk.services.iam"
            },
            "python": {
              "module": "aws_cdk.aws_iam"
            }
          }
        },
        "aws-cdk-lib.aws_identitystore": {
          "targets": {
            "dotnet": {
              "namespace": "Amazon.CDK.AWS.IdentityStore"
            },
            "java": {
              "package": "software.amazon.awscdk.services.identitystore"
            },
            "python": {
              "module": "aws_cdk.aws_identitystore"
            }
          }
        },
        "aws-cdk-lib.aws_imagebuilder": {
          "targets": {
            "dotnet": {
              "namespace": "Amazon.CDK.AWS.ImageBuilder"
            },
            "java": {
              "package": "software.amazon.awscdk.services.imagebuilder"
            },
            "python": {
              "module": "aws_cdk.aws_imagebuilder"
            }
          }
        },
        "aws-cdk-lib.aws_inspector": {
          "targets": {
            "dotnet": {
              "namespace": "Amazon.CDK.AWS.Inspector"
            },
            "java": {
              "package": "software.amazon.awscdk.services.inspector"
            },
            "python": {
              "module": "aws_cdk.aws_inspector"
            }
          }
        },
        "aws-cdk-lib.aws_inspectorv2": {
          "targets": {
            "dotnet": {
              "namespace": "Amazon.CDK.AWS.InspectorV2"
            },
            "java": {
              "package": "software.amazon.awscdk.services.inspectorv2"
            },
            "python": {
              "module": "aws_cdk.aws_inspectorv2"
            }
          }
        },
        "aws-cdk-lib.aws_internetmonitor": {
          "targets": {
            "dotnet": {
              "namespace": "Amazon.CDK.AWS.InternetMonitor"
            },
            "java": {
              "package": "software.amazon.awscdk.services.internetmonitor"
            },
            "python": {
              "module": "aws_cdk.aws_internetmonitor"
            }
          }
        },
        "aws-cdk-lib.aws_iot": {
          "targets": {
            "dotnet": {
              "namespace": "Amazon.CDK.AWS.IoT"
            },
            "java": {
              "package": "software.amazon.awscdk.services.iot"
            },
            "python": {
              "module": "aws_cdk.aws_iot"
            }
          }
        },
        "aws-cdk-lib.aws_iot1click": {
          "targets": {
            "dotnet": {
              "namespace": "Amazon.CDK.AWS.IoT1Click"
            },
            "java": {
              "package": "software.amazon.awscdk.services.iot1click"
            },
            "python": {
              "module": "aws_cdk.aws_iot1click"
            }
          }
        },
        "aws-cdk-lib.aws_iotanalytics": {
          "targets": {
            "dotnet": {
              "namespace": "Amazon.CDK.AWS.IoTAnalytics"
            },
            "java": {
              "package": "software.amazon.awscdk.services.iotanalytics"
            },
            "python": {
              "module": "aws_cdk.aws_iotanalytics"
            }
          }
        },
        "aws-cdk-lib.aws_iotcoredeviceadvisor": {
          "targets": {
            "dotnet": {
              "namespace": "Amazon.CDK.AWS.IoTCoreDeviceAdvisor"
            },
            "java": {
              "package": "software.amazon.awscdk.services.iotcoredeviceadvisor"
            },
            "python": {
              "module": "aws_cdk.aws_iotcoredeviceadvisor"
            }
          }
        },
        "aws-cdk-lib.aws_iotevents": {
          "targets": {
            "dotnet": {
              "namespace": "Amazon.CDK.AWS.IoTEvents"
            },
            "java": {
              "package": "software.amazon.awscdk.services.iotevents"
            },
            "python": {
              "module": "aws_cdk.aws_iotevents"
            }
          }
        },
        "aws-cdk-lib.aws_iotfleethub": {
          "targets": {
            "dotnet": {
              "namespace": "Amazon.CDK.AWS.IoTFleetHub"
            },
            "java": {
              "package": "software.amazon.awscdk.services.iotfleethub"
            },
            "python": {
              "module": "aws_cdk.aws_iotfleethub"
            }
          }
        },
        "aws-cdk-lib.aws_iotfleetwise": {
          "targets": {
            "dotnet": {
              "namespace": "Amazon.CDK.AWS.IoTFleetWise"
            },
            "java": {
              "package": "software.amazon.awscdk.services.iotfleetwise"
            },
            "python": {
              "module": "aws_cdk.aws_iotfleetwise"
            }
          }
        },
        "aws-cdk-lib.aws_iotsitewise": {
          "targets": {
            "dotnet": {
              "namespace": "Amazon.CDK.AWS.IoTSiteWise"
            },
            "java": {
              "package": "software.amazon.awscdk.services.iotsitewise"
            },
            "python": {
              "module": "aws_cdk.aws_iotsitewise"
            }
          }
        },
        "aws-cdk-lib.aws_iotthingsgraph": {
          "targets": {
            "dotnet": {
              "namespace": "Amazon.CDK.AWS.IoTThingsGraph"
            },
            "java": {
              "package": "software.amazon.awscdk.services.iotthingsgraph"
            },
            "python": {
              "module": "aws_cdk.aws_iotthingsgraph"
            }
          }
        },
        "aws-cdk-lib.aws_iottwinmaker": {
          "targets": {
            "dotnet": {
              "namespace": "Amazon.CDK.AWS.IoTTwinMaker"
            },
            "java": {
              "package": "software.amazon.awscdk.services.iottwinmaker"
            },
            "python": {
              "module": "aws_cdk.aws_iottwinmaker"
            }
          }
        },
        "aws-cdk-lib.aws_iotwireless": {
          "targets": {
            "dotnet": {
              "namespace": "Amazon.CDK.AWS.IoTWireless"
            },
            "java": {
              "package": "software.amazon.awscdk.services.iotwireless"
            },
            "python": {
              "module": "aws_cdk.aws_iotwireless"
            }
          }
        },
        "aws-cdk-lib.aws_ivs": {
          "targets": {
            "dotnet": {
              "namespace": "Amazon.CDK.AWS.Ivs"
            },
            "java": {
              "package": "software.amazon.awscdk.services.ivs"
            },
            "python": {
              "module": "aws_cdk.aws_ivs"
            }
          }
        },
        "aws-cdk-lib.aws_ivschat": {
          "targets": {
            "dotnet": {
              "namespace": "Amazon.CDK.AWS.IVSChat"
            },
            "java": {
              "package": "software.amazon.awscdk.services.ivschat"
            },
            "python": {
              "module": "aws_cdk.aws_ivschat"
            }
          }
        },
        "aws-cdk-lib.aws_kafkaconnect": {
          "targets": {
            "dotnet": {
              "namespace": "Amazon.CDK.AWS.KafkaConnect"
            },
            "java": {
              "package": "software.amazon.awscdk.services.kafkaconnect"
            },
            "python": {
              "module": "aws_cdk.aws_kafkaconnect"
            }
          }
        },
        "aws-cdk-lib.aws_kendra": {
          "targets": {
            "dotnet": {
              "namespace": "Amazon.CDK.AWS.Kendra"
            },
            "java": {
              "package": "software.amazon.awscdk.services.kendra"
            },
            "python": {
              "module": "aws_cdk.aws_kendra"
            }
          }
        },
        "aws-cdk-lib.aws_kendraranking": {
          "targets": {
            "dotnet": {
              "namespace": "Amazon.CDK.AWS.KendraRanking"
            },
            "java": {
              "package": "software.amazon.awscdk.services.kendraranking"
            },
            "python": {
              "module": "aws_cdk.aws_kendraranking"
            }
          }
        },
        "aws-cdk-lib.aws_kinesis": {
          "targets": {
            "dotnet": {
              "namespace": "Amazon.CDK.AWS.Kinesis"
            },
            "java": {
              "package": "software.amazon.awscdk.services.kinesis"
            },
            "python": {
              "module": "aws_cdk.aws_kinesis"
            }
          }
        },
        "aws-cdk-lib.aws_kinesisanalytics": {
          "targets": {
            "dotnet": {
              "namespace": "Amazon.CDK.AWS.KinesisAnalytics"
            },
            "java": {
              "package": "software.amazon.awscdk.services.kinesisanalytics"
            },
            "python": {
              "module": "aws_cdk.aws_kinesisanalytics"
            }
          }
        },
        "aws-cdk-lib.aws_kinesisanalyticsv2": {
          "targets": {
            "dotnet": {
              "namespace": "Amazon.CDK.AWS.KinesisAnalyticsV2"
            },
            "java": {
              "package": "software.amazon.awscdk.services.kinesisanalyticsv2"
            },
            "python": {
              "module": "aws_cdk.aws_kinesisanalyticsv2"
            }
          }
        },
        "aws-cdk-lib.aws_kinesisfirehose": {
          "targets": {
            "dotnet": {
              "namespace": "Amazon.CDK.AWS.KinesisFirehose"
            },
            "java": {
              "package": "software.amazon.awscdk.services.kinesisfirehose"
            },
            "python": {
              "module": "aws_cdk.aws_kinesisfirehose"
            }
          }
        },
        "aws-cdk-lib.aws_kinesisvideo": {
          "targets": {
            "dotnet": {
              "namespace": "Amazon.CDK.AWS.KinesisVideo"
            },
            "java": {
              "package": "software.amazon.awscdk.services.kinesisvideo"
            },
            "python": {
              "module": "aws_cdk.aws_kinesisvideo"
            }
          }
        },
        "aws-cdk-lib.aws_kms": {
          "targets": {
            "dotnet": {
              "namespace": "Amazon.CDK.AWS.KMS"
            },
            "java": {
              "package": "software.amazon.awscdk.services.kms"
            },
            "python": {
              "module": "aws_cdk.aws_kms"
            }
          }
        },
        "aws-cdk-lib.aws_lakeformation": {
          "targets": {
            "dotnet": {
              "namespace": "Amazon.CDK.AWS.LakeFormation"
            },
            "java": {
              "package": "software.amazon.awscdk.services.lakeformation"
            },
            "python": {
              "module": "aws_cdk.aws_lakeformation"
            }
          }
        },
        "aws-cdk-lib.aws_lambda": {
          "targets": {
            "dotnet": {
              "namespace": "Amazon.CDK.AWS.Lambda"
            },
            "java": {
              "package": "software.amazon.awscdk.services.lambda"
            },
            "python": {
              "module": "aws_cdk.aws_lambda"
            }
          }
        },
        "aws-cdk-lib.aws_lambda_destinations": {
          "targets": {
            "dotnet": {
              "namespace": "Amazon.CDK.AWS.Lambda.Destinations"
            },
            "java": {
              "package": "software.amazon.awscdk.services.lambda.destinations"
            },
            "python": {
              "module": "aws_cdk.aws_lambda_destinations"
            }
          }
        },
        "aws-cdk-lib.aws_lambda_event_sources": {
          "targets": {
            "dotnet": {
              "namespace": "Amazon.CDK.AWS.Lambda.EventSources"
            },
            "java": {
              "package": "software.amazon.awscdk.services.lambda.eventsources"
            },
            "python": {
              "module": "aws_cdk.aws_lambda_event_sources"
            }
          }
        },
        "aws-cdk-lib.aws_lambda_nodejs": {
          "targets": {
            "dotnet": {
              "namespace": "Amazon.CDK.AWS.Lambda.Nodejs"
            },
            "java": {
              "package": "software.amazon.awscdk.services.lambda.nodejs"
            },
            "python": {
              "module": "aws_cdk.aws_lambda_nodejs"
            }
          }
        },
        "aws-cdk-lib.aws_lex": {
          "targets": {
            "dotnet": {
              "namespace": "Amazon.CDK.AWS.Lex"
            },
            "java": {
              "package": "software.amazon.awscdk.services.lex"
            },
            "python": {
              "module": "aws_cdk.aws_lex"
            }
          }
        },
        "aws-cdk-lib.aws_licensemanager": {
          "targets": {
            "dotnet": {
              "namespace": "Amazon.CDK.AWS.LicenseManager"
            },
            "java": {
              "package": "software.amazon.awscdk.services.licensemanager"
            },
            "python": {
              "module": "aws_cdk.aws_licensemanager"
            }
          }
        },
        "aws-cdk-lib.aws_lightsail": {
          "targets": {
            "dotnet": {
              "namespace": "Amazon.CDK.AWS.Lightsail"
            },
            "java": {
              "package": "software.amazon.awscdk.services.lightsail"
            },
            "python": {
              "module": "aws_cdk.aws_lightsail"
            }
          }
        },
        "aws-cdk-lib.aws_location": {
          "targets": {
            "dotnet": {
              "namespace": "Amazon.CDK.AWS.Location"
            },
            "java": {
              "package": "software.amazon.awscdk.services.location"
            },
            "python": {
              "module": "aws_cdk.aws_location"
            }
          }
        },
        "aws-cdk-lib.aws_logs": {
          "targets": {
            "dotnet": {
              "namespace": "Amazon.CDK.AWS.Logs"
            },
            "java": {
              "package": "software.amazon.awscdk.services.logs"
            },
            "python": {
              "module": "aws_cdk.aws_logs"
            }
          }
        },
        "aws-cdk-lib.aws_logs_destinations": {
          "targets": {
            "dotnet": {
              "namespace": "Amazon.CDK.AWS.Logs.Destinations"
            },
            "java": {
              "package": "software.amazon.awscdk.services.logs.destinations"
            },
            "python": {
              "module": "aws_cdk.aws_logs_destinations"
            }
          }
        },
        "aws-cdk-lib.aws_lookoutequipment": {
          "targets": {
            "dotnet": {
              "namespace": "Amazon.CDK.AWS.LookoutEquipment"
            },
            "java": {
              "package": "software.amazon.awscdk.services.lookoutequipment"
            },
            "python": {
              "module": "aws_cdk.aws_lookoutequipment"
            }
          }
        },
        "aws-cdk-lib.aws_lookoutmetrics": {
          "targets": {
            "dotnet": {
              "namespace": "Amazon.CDK.AWS.LookoutMetrics"
            },
            "java": {
              "package": "software.amazon.awscdk.services.lookoutmetrics"
            },
            "python": {
              "module": "aws_cdk.aws_lookoutmetrics"
            }
          }
        },
        "aws-cdk-lib.aws_lookoutvision": {
          "targets": {
            "dotnet": {
              "namespace": "Amazon.CDK.AWS.LookoutVision"
            },
            "java": {
              "package": "software.amazon.awscdk.services.lookoutvision"
            },
            "python": {
              "module": "aws_cdk.aws_lookoutvision"
            }
          }
        },
        "aws-cdk-lib.aws_m2": {
          "targets": {
            "dotnet": {
              "namespace": "Amazon.CDK.AWS.M2"
            },
            "java": {
              "package": "software.amazon.awscdk.services.m2"
            },
            "python": {
              "module": "aws_cdk.aws_m2"
            }
          }
        },
        "aws-cdk-lib.aws_macie": {
          "targets": {
            "dotnet": {
              "namespace": "Amazon.CDK.AWS.Macie"
            },
            "java": {
              "package": "software.amazon.awscdk.services.macie"
            },
            "python": {
              "module": "aws_cdk.aws_macie"
            }
          }
        },
        "aws-cdk-lib.aws_managedblockchain": {
          "targets": {
            "dotnet": {
              "namespace": "Amazon.CDK.AWS.ManagedBlockchain"
            },
            "java": {
              "package": "software.amazon.awscdk.services.managedblockchain"
            },
            "python": {
              "module": "aws_cdk.aws_managedblockchain"
            }
          }
        },
        "aws-cdk-lib.aws_mediaconnect": {
          "targets": {
            "dotnet": {
              "namespace": "Amazon.CDK.AWS.MediaConnect"
            },
            "java": {
              "package": "software.amazon.awscdk.services.mediaconnect"
            },
            "python": {
              "module": "aws_cdk.aws_mediaconnect"
            }
          }
        },
        "aws-cdk-lib.aws_mediaconvert": {
          "targets": {
            "dotnet": {
              "namespace": "Amazon.CDK.AWS.MediaConvert"
            },
            "java": {
              "package": "software.amazon.awscdk.services.mediaconvert"
            },
            "python": {
              "module": "aws_cdk.aws_mediaconvert"
            }
          }
        },
        "aws-cdk-lib.aws_medialive": {
          "targets": {
            "dotnet": {
              "namespace": "Amazon.CDK.AWS.MediaLive"
            },
            "java": {
              "package": "software.amazon.awscdk.services.medialive"
            },
            "python": {
              "module": "aws_cdk.aws_medialive"
            }
          }
        },
        "aws-cdk-lib.aws_mediapackage": {
          "targets": {
            "dotnet": {
              "namespace": "Amazon.CDK.AWS.MediaPackage"
            },
            "java": {
              "package": "software.amazon.awscdk.services.mediapackage"
            },
            "python": {
              "module": "aws_cdk.aws_mediapackage"
            }
          }
        },
        "aws-cdk-lib.aws_mediastore": {
          "targets": {
            "dotnet": {
              "namespace": "Amazon.CDK.AWS.MediaStore"
            },
            "java": {
              "package": "software.amazon.awscdk.services.mediastore"
            },
            "python": {
              "module": "aws_cdk.aws_mediastore"
            }
          }
        },
        "aws-cdk-lib.aws_mediatailor": {
          "targets": {
            "dotnet": {
              "namespace": "Amazon.CDK.AWS.MediaTailor"
            },
            "java": {
              "package": "software.amazon.awscdk.services.mediatailor"
            },
            "python": {
              "module": "aws_cdk.aws_mediatailor"
            }
          }
        },
        "aws-cdk-lib.aws_memorydb": {
          "targets": {
            "dotnet": {
              "namespace": "Amazon.CDK.AWS.MemoryDB"
            },
            "java": {
              "package": "software.amazon.awscdk.services.memorydb"
            },
            "python": {
              "module": "aws_cdk.aws_memorydb"
            }
          }
        },
        "aws-cdk-lib.aws_msk": {
          "targets": {
            "dotnet": {
              "namespace": "Amazon.CDK.AWS.MSK"
            },
            "java": {
              "package": "software.amazon.awscdk.services.msk"
            },
            "python": {
              "module": "aws_cdk.aws_msk"
            }
          }
        },
        "aws-cdk-lib.aws_mwaa": {
          "targets": {
            "dotnet": {
              "namespace": "Amazon.CDK.AWS.MWAA"
            },
            "java": {
              "package": "software.amazon.awscdk.services.mwaa"
            },
            "python": {
              "module": "aws_cdk.aws_mwaa"
            }
          }
        },
        "aws-cdk-lib.aws_neptune": {
          "targets": {
            "dotnet": {
              "namespace": "Amazon.CDK.AWS.Neptune"
            },
            "java": {
              "package": "software.amazon.awscdk.services.neptune"
            },
            "python": {
              "module": "aws_cdk.aws_neptune"
            }
          }
        },
        "aws-cdk-lib.aws_networkfirewall": {
          "targets": {
            "dotnet": {
              "namespace": "Amazon.CDK.AWS.NetworkFirewall"
            },
            "java": {
              "package": "software.amazon.awscdk.services.networkfirewall"
            },
            "python": {
              "module": "aws_cdk.aws_networkfirewall"
            }
          }
        },
        "aws-cdk-lib.aws_networkmanager": {
          "targets": {
            "dotnet": {
              "namespace": "Amazon.CDK.AWS.NetworkManager"
            },
            "java": {
              "package": "software.amazon.awscdk.services.networkmanager"
            },
            "python": {
              "module": "aws_cdk.aws_networkmanager"
            }
          }
        },
        "aws-cdk-lib.aws_nimblestudio": {
          "targets": {
            "dotnet": {
              "namespace": "Amazon.CDK.AWS.NimbleStudio"
            },
            "java": {
              "package": "software.amazon.awscdk.services.nimblestudio"
            },
            "python": {
              "module": "aws_cdk.aws_nimblestudio"
            }
          }
        },
        "aws-cdk-lib.aws_oam": {
          "targets": {
            "dotnet": {
              "namespace": "Amazon.CDK.AWS.Oam"
            },
            "java": {
              "package": "software.amazon.awscdk.services.oam"
            },
            "python": {
              "module": "aws_cdk.aws_oam"
            }
          }
        },
        "aws-cdk-lib.aws_omics": {
          "targets": {
            "dotnet": {
              "namespace": "Amazon.CDK.AWS.Omics"
            },
            "java": {
              "package": "software.amazon.awscdk.services.omics"
            },
            "python": {
              "module": "aws_cdk.aws_omics"
            }
          }
        },
        "aws-cdk-lib.aws_opensearchserverless": {
          "targets": {
            "dotnet": {
              "namespace": "Amazon.CDK.AWS.OpenSearchServerless"
            },
            "java": {
              "package": "software.amazon.awscdk.services.opensearchserverless"
            },
            "python": {
              "module": "aws_cdk.aws_opensearchserverless"
            }
          }
        },
        "aws-cdk-lib.aws_opensearchservice": {
          "targets": {
            "dotnet": {
              "namespace": "Amazon.CDK.AWS.OpenSearchService"
            },
            "java": {
              "package": "software.amazon.awscdk.services.opensearchservice"
            },
            "python": {
              "module": "aws_cdk.aws_opensearchservice"
            }
          }
        },
        "aws-cdk-lib.aws_opsworks": {
          "targets": {
            "dotnet": {
              "namespace": "Amazon.CDK.AWS.OpsWorks"
            },
            "java": {
              "package": "software.amazon.awscdk.services.opsworks"
            },
            "python": {
              "module": "aws_cdk.aws_opsworks"
            }
          }
        },
        "aws-cdk-lib.aws_opsworkscm": {
          "targets": {
            "dotnet": {
              "namespace": "Amazon.CDK.AWS.OpsWorksCM"
            },
            "java": {
              "package": "software.amazon.awscdk.services.opsworkscm"
            },
            "python": {
              "module": "aws_cdk.aws_opsworkscm"
            }
          }
        },
        "aws-cdk-lib.aws_organizations": {
          "targets": {
            "dotnet": {
              "namespace": "Amazon.CDK.AWS.Organizations"
            },
            "java": {
              "package": "software.amazon.awscdk.services.organizations"
            },
            "python": {
              "module": "aws_cdk.aws_organizations"
            }
          }
        },
        "aws-cdk-lib.aws_osis": {
          "targets": {
            "dotnet": {
              "package": "Amazon.CDK.AWS.OSIS"
            },
            "java": {
              "package": "services.osis"
            },
            "python": {
              "module": "aws_cdk.aws_osis"
            }
          }
        },
        "aws-cdk-lib.aws_panorama": {
          "targets": {
            "dotnet": {
              "namespace": "Amazon.CDK.AWS.Panorama"
            },
            "java": {
              "package": "software.amazon.awscdk.services.panorama"
            },
            "python": {
              "module": "aws_cdk.aws_panorama"
            }
          }
        },
        "aws-cdk-lib.aws_personalize": {
          "targets": {
            "dotnet": {
              "namespace": "Amazon.CDK.AWS.Personalize"
            },
            "java": {
              "package": "software.amazon.awscdk.services.personalize"
            },
            "python": {
              "module": "aws_cdk.aws_personalize"
            }
          }
        },
        "aws-cdk-lib.aws_pinpoint": {
          "targets": {
            "dotnet": {
              "namespace": "Amazon.CDK.AWS.Pinpoint"
            },
            "java": {
              "package": "software.amazon.awscdk.services.pinpoint"
            },
            "python": {
              "module": "aws_cdk.aws_pinpoint"
            }
          }
        },
        "aws-cdk-lib.aws_pinpointemail": {
          "targets": {
            "dotnet": {
              "namespace": "Amazon.CDK.AWS.PinpointEmail"
            },
            "java": {
              "package": "software.amazon.awscdk.services.pinpointemail"
            },
            "python": {
              "module": "aws_cdk.aws_pinpointemail"
            }
          }
        },
        "aws-cdk-lib.aws_pipes": {
          "targets": {
            "dotnet": {
              "namespace": "Amazon.CDK.AWS.Pipes"
            },
            "java": {
              "package": "software.amazon.awscdk.services.pipes"
            },
            "python": {
              "module": "aws_cdk.aws_pipes"
            }
          }
        },
        "aws-cdk-lib.aws_proton": {
          "targets": {
            "dotnet": {
              "package": "Amazon.CDK.AWS.Proton"
            },
            "java": {
              "package": "services.proton"
            },
            "python": {
              "module": "aws_cdk.aws_proton"
            }
          }
        },
        "aws-cdk-lib.aws_qldb": {
          "targets": {
            "dotnet": {
              "namespace": "Amazon.CDK.AWS.QLDB"
            },
            "java": {
              "package": "software.amazon.awscdk.services.qldb"
            },
            "python": {
              "module": "aws_cdk.aws_qldb"
            }
          }
        },
        "aws-cdk-lib.aws_quicksight": {
          "targets": {
            "dotnet": {
              "namespace": "Amazon.CDK.AWS.QuickSight"
            },
            "java": {
              "package": "software.amazon.awscdk.services.quicksight"
            },
            "python": {
              "module": "aws_cdk.aws_quicksight"
            }
          }
        },
        "aws-cdk-lib.aws_ram": {
          "targets": {
            "dotnet": {
              "namespace": "Amazon.CDK.AWS.RAM"
            },
            "java": {
              "package": "software.amazon.awscdk.services.ram"
            },
            "python": {
              "module": "aws_cdk.aws_ram"
            }
          }
        },
        "aws-cdk-lib.aws_rds": {
          "targets": {
            "dotnet": {
              "namespace": "Amazon.CDK.AWS.RDS"
            },
            "java": {
              "package": "software.amazon.awscdk.services.rds"
            },
            "python": {
              "module": "aws_cdk.aws_rds"
            }
          }
        },
        "aws-cdk-lib.aws_redshift": {
          "targets": {
            "dotnet": {
              "namespace": "Amazon.CDK.AWS.Redshift"
            },
            "java": {
              "package": "software.amazon.awscdk.services.redshift"
            },
            "python": {
              "module": "aws_cdk.aws_redshift"
            }
          }
        },
        "aws-cdk-lib.aws_redshiftserverless": {
          "targets": {
            "dotnet": {
              "namespace": "Amazon.CDK.AWS.RedshiftServerless"
            },
            "java": {
              "package": "software.amazon.awscdk.services.redshiftserverless"
            },
            "python": {
              "module": "aws_cdk.aws_redshiftserverless"
            }
          }
        },
        "aws-cdk-lib.aws_refactorspaces": {
          "targets": {
            "dotnet": {
              "namespace": "Amazon.CDK.AWS.RefactorSpaces"
            },
            "java": {
              "package": "software.amazon.awscdk.services.refactorspaces"
            },
            "python": {
              "module": "aws_cdk.aws_refactorspaces"
            }
          }
        },
        "aws-cdk-lib.aws_rekognition": {
          "targets": {
            "dotnet": {
              "namespace": "Amazon.CDK.AWS.Rekognition"
            },
            "java": {
              "package": "software.amazon.awscdk.services.rekognition"
            },
            "python": {
              "module": "aws_cdk.aws_rekognition"
            }
          }
        },
        "aws-cdk-lib.aws_resiliencehub": {
          "targets": {
            "dotnet": {
              "namespace": "Amazon.CDK.AWS.ResilienceHub"
            },
            "java": {
              "package": "software.amazon.awscdk.services.resiliencehub"
            },
            "python": {
              "module": "aws_cdk.aws_resiliencehub"
            }
          }
        },
        "aws-cdk-lib.aws_resourceexplorer2": {
          "targets": {
            "dotnet": {
              "namespace": "Amazon.CDK.AWS.ResourceExplorer2"
            },
            "java": {
              "package": "software.amazon.awscdk.services.resourceexplorer2"
            },
            "python": {
              "module": "aws_cdk.aws_resourceexplorer2"
            }
          }
        },
        "aws-cdk-lib.aws_resourcegroups": {
          "targets": {
            "dotnet": {
              "namespace": "Amazon.CDK.AWS.ResourceGroups"
            },
            "java": {
              "package": "software.amazon.awscdk.services.resourcegroups"
            },
            "python": {
              "module": "aws_cdk.aws_resourcegroups"
            }
          }
        },
        "aws-cdk-lib.aws_robomaker": {
          "targets": {
            "dotnet": {
              "namespace": "Amazon.CDK.AWS.RoboMaker"
            },
            "java": {
              "package": "software.amazon.awscdk.services.robomaker"
            },
            "python": {
              "module": "aws_cdk.aws_robomaker"
            }
          }
        },
        "aws-cdk-lib.aws_rolesanywhere": {
          "targets": {
            "dotnet": {
              "namespace": "Amazon.CDK.AWS.RolesAnywhere"
            },
            "java": {
              "package": "software.amazon.awscdk.services.rolesanywhere"
            },
            "python": {
              "module": "aws_cdk.aws_rolesanywhere"
            }
          }
        },
        "aws-cdk-lib.aws_route53": {
          "targets": {
            "dotnet": {
              "namespace": "Amazon.CDK.AWS.Route53"
            },
            "java": {
              "package": "software.amazon.awscdk.services.route53"
            },
            "python": {
              "module": "aws_cdk.aws_route53"
            }
          }
        },
        "aws-cdk-lib.aws_route53_patterns": {
          "targets": {
            "dotnet": {
              "namespace": "Amazon.CDK.AWS.Route53.Patterns"
            },
            "java": {
              "package": "software.amazon.awscdk.services.route53.patterns"
            },
            "python": {
              "module": "aws_cdk.aws_route53_patterns"
            }
          }
        },
        "aws-cdk-lib.aws_route53_targets": {
          "targets": {
            "dotnet": {
              "namespace": "Amazon.CDK.AWS.Route53.Targets"
            },
            "java": {
              "package": "software.amazon.awscdk.services.route53.targets"
            },
            "python": {
              "module": "aws_cdk.aws_route53_targets"
            }
          }
        },
        "aws-cdk-lib.aws_route53recoverycontrol": {
          "targets": {
            "dotnet": {
              "namespace": "Amazon.CDK.AWS.Route53RecoveryControl"
            },
            "java": {
              "package": "software.amazon.awscdk.services.route53recoverycontrol"
            },
            "python": {
              "module": "aws_cdk.aws_route53recoverycontrol"
            }
          }
        },
        "aws-cdk-lib.aws_route53recoveryreadiness": {
          "targets": {
            "dotnet": {
              "namespace": "Amazon.CDK.AWS.Route53RecoveryReadiness"
            },
            "java": {
              "package": "software.amazon.awscdk.services.route53recoveryreadiness"
            },
            "python": {
              "module": "aws_cdk.aws_route53recoveryreadiness"
            }
          }
        },
        "aws-cdk-lib.aws_route53resolver": {
          "targets": {
            "dotnet": {
              "namespace": "Amazon.CDK.AWS.Route53Resolver"
            },
            "java": {
              "package": "software.amazon.awscdk.services.route53resolver"
            },
            "python": {
              "module": "aws_cdk.aws_route53resolver"
            }
          }
        },
        "aws-cdk-lib.aws_rum": {
          "targets": {
            "dotnet": {
              "namespace": "Amazon.CDK.AWS.RUM"
            },
            "java": {
              "package": "software.amazon.awscdk.services.rum"
            },
            "python": {
              "module": "aws_cdk.aws_rum"
            }
          }
        },
        "aws-cdk-lib.aws_s3": {
          "targets": {
            "dotnet": {
              "namespace": "Amazon.CDK.AWS.S3"
            },
            "java": {
              "package": "software.amazon.awscdk.services.s3"
            },
            "python": {
              "module": "aws_cdk.aws_s3"
            }
          }
        },
        "aws-cdk-lib.aws_s3_assets": {
          "targets": {
            "dotnet": {
              "namespace": "Amazon.CDK.AWS.S3.Assets"
            },
            "java": {
              "package": "software.amazon.awscdk.services.s3.assets"
            },
            "python": {
              "module": "aws_cdk.aws_s3_assets"
            }
          }
        },
        "aws-cdk-lib.aws_s3_deployment": {
          "targets": {
            "dotnet": {
              "namespace": "Amazon.CDK.AWS.S3.Deployment"
            },
            "java": {
              "package": "software.amazon.awscdk.services.s3.deployment"
            },
            "python": {
              "module": "aws_cdk.aws_s3_deployment"
            }
          }
        },
        "aws-cdk-lib.aws_s3_notifications": {
          "targets": {
            "dotnet": {
              "namespace": "Amazon.CDK.AWS.S3.Notifications"
            },
            "java": {
              "package": "software.amazon.awscdk.services.s3.notifications"
            },
            "python": {
              "module": "aws_cdk.aws_s3_notifications"
            }
          }
        },
        "aws-cdk-lib.aws_s3objectlambda": {
          "targets": {
            "dotnet": {
              "namespace": "Amazon.CDK.AWS.S3ObjectLambda"
            },
            "java": {
              "package": "software.amazon.awscdk.services.s3objectlambda"
            },
            "python": {
              "module": "aws_cdk.aws_s3objectlambda"
            }
          }
        },
        "aws-cdk-lib.aws_s3outposts": {
          "targets": {
            "dotnet": {
              "namespace": "Amazon.CDK.AWS.S3Outposts"
            },
            "java": {
              "package": "software.amazon.awscdk.services.s3outposts"
            },
            "python": {
              "module": "aws_cdk.aws_s3outposts"
            }
          }
        },
        "aws-cdk-lib.aws_sagemaker": {
          "targets": {
            "dotnet": {
              "namespace": "Amazon.CDK.AWS.Sagemaker"
            },
            "java": {
              "package": "software.amazon.awscdk.services.sagemaker"
            },
            "python": {
              "module": "aws_cdk.aws_sagemaker"
            }
          }
        },
        "aws-cdk-lib.aws_sam": {
          "targets": {
            "dotnet": {
              "namespace": "Amazon.CDK.AWS.SAM"
            },
            "java": {
              "package": "software.amazon.awscdk.services.sam"
            },
            "python": {
              "module": "aws_cdk.aws_sam"
            }
          }
        },
        "aws-cdk-lib.aws_scheduler": {
          "targets": {
            "dotnet": {
              "namespace": "Amazon.CDK.AWS.Scheduler"
            },
            "java": {
              "package": "software.amazon.awscdk.services.scheduler"
            },
            "python": {
              "module": "aws_cdk.aws_scheduler"
            }
          }
        },
        "aws-cdk-lib.aws_sdb": {
          "targets": {
            "dotnet": {
              "namespace": "Amazon.CDK.AWS.SDB"
            },
            "java": {
              "package": "software.amazon.awscdk.services.sdb"
            },
            "python": {
              "module": "aws_cdk.aws_sdb"
            }
          }
        },
        "aws-cdk-lib.aws_secretsmanager": {
          "targets": {
            "dotnet": {
              "namespace": "Amazon.CDK.AWS.SecretsManager"
            },
            "java": {
              "package": "software.amazon.awscdk.services.secretsmanager"
            },
            "python": {
              "module": "aws_cdk.aws_secretsmanager"
            }
          }
        },
        "aws-cdk-lib.aws_securityhub": {
          "targets": {
            "dotnet": {
              "namespace": "Amazon.CDK.AWS.SecurityHub"
            },
            "java": {
              "package": "software.amazon.awscdk.services.securityhub"
            },
            "python": {
              "module": "aws_cdk.aws_securityhub"
            }
          }
        },
        "aws-cdk-lib.aws_servicecatalog": {
          "targets": {
            "dotnet": {
              "namespace": "Amazon.CDK.AWS.Servicecatalog"
            },
            "java": {
              "package": "software.amazon.awscdk.services.servicecatalog"
            },
            "python": {
              "module": "aws_cdk.aws_servicecatalog"
            }
          }
        },
        "aws-cdk-lib.aws_servicecatalogappregistry": {
          "targets": {
            "dotnet": {
              "namespace": "Amazon.CDK.AWS.Servicecatalogappregistry"
            },
            "java": {
              "package": "software.amazon.awscdk.services.servicecatalogappregistry"
            },
            "python": {
              "module": "aws_cdk.aws_servicecatalogappregistry"
            }
          }
        },
        "aws-cdk-lib.aws_servicediscovery": {
          "targets": {
            "dotnet": {
              "namespace": "Amazon.CDK.AWS.ServiceDiscovery"
            },
            "java": {
              "package": "software.amazon.awscdk.services.servicediscovery"
            },
            "python": {
              "module": "aws_cdk.aws_servicediscovery"
            }
          }
        },
        "aws-cdk-lib.aws_ses": {
          "targets": {
            "dotnet": {
              "namespace": "Amazon.CDK.AWS.SES"
            },
            "java": {
              "package": "software.amazon.awscdk.services.ses"
            },
            "python": {
              "module": "aws_cdk.aws_ses"
            }
          }
        },
        "aws-cdk-lib.aws_ses_actions": {
          "targets": {
            "dotnet": {
              "namespace": "Amazon.CDK.AWS.SES.Actions"
            },
            "java": {
              "package": "software.amazon.awscdk.services.ses.actions"
            },
            "python": {
              "module": "aws_cdk.aws_ses_actions"
            }
          }
        },
        "aws-cdk-lib.aws_signer": {
          "targets": {
            "dotnet": {
              "namespace": "Amazon.CDK.AWS.Signer"
            },
            "java": {
              "package": "software.amazon.awscdk.services.signer"
            },
            "python": {
              "module": "aws_cdk.aws_signer"
            }
          }
        },
        "aws-cdk-lib.aws_simspaceweaver": {
          "targets": {
            "dotnet": {
              "namespace": "Amazon.CDK.AWS.SimSpaceWeaver"
            },
            "java": {
              "package": "software.amazon.awscdk.services.simspaceweaver"
            },
            "python": {
              "module": "aws_cdk.aws_simspaceweaver"
            }
          }
        },
        "aws-cdk-lib.aws_sns": {
          "targets": {
            "dotnet": {
              "namespace": "Amazon.CDK.AWS.SNS"
            },
            "java": {
              "package": "software.amazon.awscdk.services.sns"
            },
            "python": {
              "module": "aws_cdk.aws_sns"
            }
          }
        },
        "aws-cdk-lib.aws_sns_subscriptions": {
          "targets": {
            "dotnet": {
              "namespace": "Amazon.CDK.AWS.SNS.Subscriptions"
            },
            "java": {
              "package": "software.amazon.awscdk.services.sns.subscriptions"
            },
            "python": {
              "module": "aws_cdk.aws_sns_subscriptions"
            }
          }
        },
        "aws-cdk-lib.aws_sqs": {
          "targets": {
            "dotnet": {
              "namespace": "Amazon.CDK.AWS.SQS"
            },
            "java": {
              "package": "software.amazon.awscdk.services.sqs"
            },
            "python": {
              "module": "aws_cdk.aws_sqs"
            }
          }
        },
        "aws-cdk-lib.aws_ssm": {
          "targets": {
            "dotnet": {
              "namespace": "Amazon.CDK.AWS.SSM"
            },
            "java": {
              "package": "software.amazon.awscdk.services.ssm"
            },
            "python": {
              "module": "aws_cdk.aws_ssm"
            }
          }
        },
        "aws-cdk-lib.aws_ssmcontacts": {
          "targets": {
            "dotnet": {
              "namespace": "Amazon.CDK.AWS.SSMContacts"
            },
            "java": {
              "package": "software.amazon.awscdk.services.ssmcontacts"
            },
            "python": {
              "module": "aws_cdk.aws_ssmcontacts"
            }
          }
        },
        "aws-cdk-lib.aws_ssmincidents": {
          "targets": {
            "dotnet": {
              "namespace": "Amazon.CDK.AWS.SSMIncidents"
            },
            "java": {
              "package": "software.amazon.awscdk.services.ssmincidents"
            },
            "python": {
              "module": "aws_cdk.aws_ssmincidents"
            }
          }
        },
        "aws-cdk-lib.aws_sso": {
          "targets": {
            "dotnet": {
              "namespace": "Amazon.CDK.AWS.SSO"
            },
            "java": {
              "package": "software.amazon.awscdk.services.sso"
            },
            "python": {
              "module": "aws_cdk.aws_sso"
            }
          }
        },
        "aws-cdk-lib.aws_stepfunctions": {
          "targets": {
            "dotnet": {
              "namespace": "Amazon.CDK.AWS.StepFunctions"
            },
            "java": {
              "package": "software.amazon.awscdk.services.stepfunctions"
            },
            "python": {
              "module": "aws_cdk.aws_stepfunctions"
            }
          }
        },
        "aws-cdk-lib.aws_stepfunctions_tasks": {
          "targets": {
            "dotnet": {
              "namespace": "Amazon.CDK.AWS.StepFunctions.Tasks"
            },
            "java": {
              "package": "software.amazon.awscdk.services.stepfunctions.tasks"
            },
            "python": {
              "module": "aws_cdk.aws_stepfunctions_tasks"
            }
          }
        },
        "aws-cdk-lib.aws_supportapp": {
          "targets": {
            "dotnet": {
              "namespace": "Amazon.CDK.AWS.SupportApp"
            },
            "java": {
              "package": "software.amazon.awscdk.services.supportapp"
            },
            "python": {
              "module": "aws_cdk.aws_supportapp"
            }
          }
        },
        "aws-cdk-lib.aws_synthetics": {
          "targets": {
            "dotnet": {
              "namespace": "Amazon.CDK.AWS.Synthetics"
            },
            "java": {
              "package": "software.amazon.awscdk.services.synthetics"
            },
            "python": {
              "module": "aws_cdk.aws_synthetics"
            }
          }
        },
        "aws-cdk-lib.aws_systemsmanagersap": {
          "targets": {
            "dotnet": {
              "namespace": "Amazon.CDK.AWS.SystemsManagerSAP"
            },
            "java": {
              "package": "software.amazon.awscdk.services.systemsmanagersap"
            },
            "python": {
              "module": "aws_cdk.aws_systemsmanagersap"
            }
          }
        },
        "aws-cdk-lib.aws_timestream": {
          "targets": {
            "dotnet": {
              "namespace": "Amazon.CDK.AWS.Timestream"
            },
            "java": {
              "package": "software.amazon.awscdk.services.timestream"
            },
            "python": {
              "module": "aws_cdk.aws_timestream"
            }
          }
        },
        "aws-cdk-lib.aws_transfer": {
          "targets": {
            "dotnet": {
              "namespace": "Amazon.CDK.AWS.Transfer"
            },
            "java": {
              "package": "software.amazon.awscdk.services.transfer"
            },
            "python": {
              "module": "aws_cdk.aws_transfer"
            }
          }
        },
        "aws-cdk-lib.aws_voiceid": {
          "targets": {
            "dotnet": {
              "namespace": "Amazon.CDK.AWS.VoiceID"
            },
            "java": {
              "package": "software.amazon.awscdk.services.voiceid"
            },
            "python": {
              "module": "aws_cdk.aws_voiceid"
            }
          }
        },
        "aws-cdk-lib.aws_vpclattice": {
          "targets": {
            "dotnet": {
              "namespace": "Amazon.CDK.AWS.VpcLattice"
            },
            "java": {
              "package": "software.amazon.awscdk.services.vpclattice"
            },
            "python": {
              "module": "aws_cdk.aws_vpclattice"
            }
          }
        },
        "aws-cdk-lib.aws_waf": {
          "targets": {
            "dotnet": {
              "namespace": "Amazon.CDK.AWS.WAF"
            },
            "java": {
              "package": "software.amazon.awscdk.services.waf"
            },
            "python": {
              "module": "aws_cdk.aws_waf"
            }
          }
        },
        "aws-cdk-lib.aws_wafregional": {
          "targets": {
            "dotnet": {
              "namespace": "Amazon.CDK.AWS.WAFRegional"
            },
            "java": {
              "package": "software.amazon.awscdk.services.waf.regional"
            },
            "python": {
              "module": "aws_cdk.aws_wafregional"
            }
          }
        },
        "aws-cdk-lib.aws_wafv2": {
          "targets": {
            "dotnet": {
              "namespace": "Amazon.CDK.AWS.WAFv2"
            },
            "java": {
              "package": "software.amazon.awscdk.services.wafv2"
            },
            "python": {
              "module": "aws_cdk.aws_wafv2"
            }
          }
        },
        "aws-cdk-lib.aws_wisdom": {
          "targets": {
            "dotnet": {
              "namespace": "Amazon.CDK.AWS.Wisdom"
            },
            "java": {
              "package": "software.amazon.awscdk.services.wisdom"
            },
            "python": {
              "module": "aws_cdk.aws_wisdom"
            }
          }
        },
        "aws-cdk-lib.aws_workspaces": {
          "targets": {
            "dotnet": {
              "namespace": "Amazon.CDK.AWS.WorkSpaces"
            },
            "java": {
              "package": "software.amazon.awscdk.services.workspaces"
            },
            "python": {
              "module": "aws_cdk.aws_workspaces"
            }
          }
        },
        "aws-cdk-lib.aws_xray": {
          "targets": {
            "dotnet": {
              "namespace": "Amazon.CDK.AWS.XRay"
            },
            "java": {
              "package": "software.amazon.awscdk.services.xray"
            },
            "python": {
              "module": "aws_cdk.aws_xray"
            }
          }
        },
        "aws-cdk-lib.cloud_assembly_schema": {
          "targets": {
            "dotnet": {
              "namespace": "Amazon.CDK.CloudAssembly.Schema"
            },
            "java": {
              "package": "software.amazon.awscdk.cloudassembly.schema"
            },
            "python": {
              "module": "aws_cdk.cloud_assembly_schema"
            }
          }
        },
        "aws-cdk-lib.cloudformation_include": {
          "targets": {
            "dotnet": {
              "namespace": "Amazon.CDK.CloudFormation.Include"
            },
            "java": {
              "package": "software.amazon.awscdk.cloudformation.include"
            },
            "python": {
              "module": "aws_cdk.cloudformation_include"
            }
          }
        },
        "aws-cdk-lib.custom_resources": {
          "targets": {
            "dotnet": {
              "namespace": "Amazon.CDK.CustomResources"
            },
            "java": {
              "package": "software.amazon.awscdk.customresources"
            },
            "python": {
              "module": "aws_cdk.custom_resources"
            }
          }
        },
        "aws-cdk-lib.cx_api": {
          "targets": {
            "dotnet": {
              "namespace": "Amazon.CDK.CXAPI"
            },
            "java": {
              "package": "software.amazon.awscdk.cxapi"
            },
            "python": {
              "module": "aws_cdk.cx_api"
            }
          }
        },
        "aws-cdk-lib.lambda_layer_awscli": {
          "targets": {
            "dotnet": {
              "namespace": "Amazon.CDK.LambdaLayer.AwsCli"
            },
            "java": {
              "package": "software.amazon.awscdk.lambdalayer.awscli"
            },
            "python": {
              "module": "aws_cdk.lambda_layer_awscli"
            }
          }
        },
        "aws-cdk-lib.lambda_layer_kubectl": {
          "targets": {
            "dotnet": {
              "namespace": "Amazon.CDK.LambdaLayer.Kubectl"
            },
            "java": {
              "package": "software.amazon.awscdk.lambdalayer.kubectl"
            },
            "python": {
              "module": "aws_cdk.lambda_layer_kubectl"
            }
          }
        },
        "aws-cdk-lib.lambda_layer_node_proxy_agent": {
          "targets": {
            "dotnet": {
              "namespace": "Amazon.CDK.LambdaLayer.NodeProxyAgent"
            },
            "java": {
              "package": "software.amazon.awscdk.lambda.layer.node.proxy.agent"
            },
            "python": {
              "module": "aws_cdk.lambda_layer_node_proxy_agent"
            }
          }
        },
        "aws-cdk-lib.pipelines": {
          "targets": {
            "dotnet": {
              "namespace": "Amazon.CDK.Pipelines"
            },
            "java": {
              "package": "software.amazon.awscdk.pipelines"
            },
            "python": {
              "module": "aws_cdk.pipelines"
            }
          }
        },
        "aws-cdk-lib.region_info": {
          "targets": {
            "dotnet": {
              "namespace": "Amazon.CDK.RegionInfo"
            },
            "java": {
              "package": "software.amazon.awscdk.regioninfo"
            },
            "python": {
              "module": "aws_cdk.region_info"
            }
          }
        },
        "aws-cdk-lib.triggers": {
          "targets": {
            "dotnet": {
              "namespace": "Amazon.CDK.Triggers"
            },
            "java": {
              "package": "software.amazon.awscdk.triggers"
            },
            "python": {
              "module": "aws_cdk.triggers"
            }
          }
        }
      },
      "targets": {
        "dotnet": {
          "iconUrl": "https://raw.githubusercontent.com/aws/aws-cdk/main/logo/default-256-dark.png",
          "namespace": "Amazon.CDK",
          "packageId": "Amazon.CDK.Lib"
        },
        "go": {
          "moduleName": "github.com/aws/aws-cdk-go",
          "packageName": "awscdk"
        },
        "java": {
          "maven": {
            "artifactId": "aws-cdk-lib",
            "groupId": "software.amazon.awscdk"
          },
          "package": "software.amazon.awscdk"
        },
        "js": {
          "npm": "aws-cdk-lib"
        },
        "python": {
          "distName": "aws-cdk-lib",
          "module": "aws_cdk"
        }
      }
    },
    "constructs": {
      "targets": {
        "dotnet": {
          "namespace": "Constructs",
          "packageId": "Constructs"
        },
        "go": {
          "moduleName": "github.com/aws/constructs-go"
        },
        "java": {
          "maven": {
            "artifactId": "constructs",
            "groupId": "software.constructs"
          },
          "package": "software.constructs"
        },
        "js": {
          "npm": "constructs"
        },
        "python": {
          "distName": "constructs",
          "module": "constructs"
        }
      }
    }
  },
  "description": "AppSync GraphQL Api Construct using Amplify GraphQL Transformer.",
  "docs": {
    "stability": "stable"
  },
  "homepage": "https://github.com/aws-amplify/amplify-category-api.git",
  "jsiiVersion": "5.2.14 (build 3ac02dc)",
  "keywords": [
    "awscdk",
    "aws-cdk",
    "graphql",
    "cdk",
    "aws",
    "amplify",
    "appsync"
  ],
  "license": "Apache-2.0",
  "metadata": {
    "jsii": {
      "pacmak": {
        "hasDefaultInterfaces": true
      }
    },
    "tscRootDir": "src"
  },
  "name": "@aws-amplify/graphql-api-construct",
  "readme": {
    "markdown": "# Amplify Graphql API Construct\n\n[![View on Construct Hub](https://constructs.dev/badge?package=%40aws-amplify%2Fgraphql-construct-alpha)](https://constructs.dev/packages/@aws-amplify/graphql-api-construct)\n\nThis package vends an L3 CDK Construct wrapping the behavior of the Amplify GraphQL Transformer. This enables quick development and interation of AppSync APIs which support the Amplify GraphQL Directives. For more information on schema modeling in GraphQL, please refer to the [amplify developer docs](https://docs.amplify.aws/cli/graphql/overview/).\n\nThe primary way to use this construct is to invoke it with a provided schema (either as an inline graphql string, or as one or more `appsync.SchemaFile`) objects, and with authorization config provided. There are 5 supported methods for authorization of an AppSync API, all of which are supported by this construct. For more information on authorization rule definitions in Amplify, refer to the [authorization docs](https://docs.amplify.aws/cli/graphql/authorization-rules/). Note: currently at least one authorization rule is required, and if multiple are specified, a `defaultAuthorizationMode` must be specified on the api as well. Specified authorization modes must be a superset of those configured in the graphql schema.\n\n## Examples\n\n### Simple Todo List With Cognito Userpool-based Owner Authorization\n\nIn this example, we create a single model, which will use `user pool` auth in order to allow logged in users to create and manage their own `todos` privately.\n\nWe create a cdk App and Stack, though you may be deploying this to a custom stack, this is purely illustrative for a concise demo.\n\nWe then wire this through to import a user pool which was already deployed (creating and deploying is out of scope for this example).\n\n```ts\nimport { App, Stack } from 'aws-cdk-lib';\nimport { UserPool } from 'aws-cdk-lib/aws-cognito';\nimport { AmplifyGraphqlApi, AmplifyGraphqlDefinition } from '@aws-amplify/graphql-api-construct';\n\nconst app = new App();\nconst stack = new Stack(app, 'TodoStack');\n\nnew AmplifyGraphqlApi(stack, 'TodoApp', {\n  definition: AmplifyGraphqlDefinition.fromString(/* GraphQL */ `\n    type Todo @model @auth(rules: [{ allow: owner }]) {\n      description: String!\n      completed: Boolean\n    }\n  `),\n  authorizationModes: {\n    userPoolConfig: {\n      userPool: UserPool.fromUserPoolId(stack, 'ImportedUserPool', '<YOUR_USER_POOL_ID>'),\n    },\n  },\n});\n```\n\n### Multiple related models, with public read access, and admin read/write access\n\nIn this example, we create a two related models, which will use which logged in users in the 'Author' and 'Admin' user groups will have\nfull access to, and customers requesting with api key will only have read permissions on.\n\n```ts\nimport { App, Stack } from 'aws-cdk-lib';\nimport { UserPool } from 'aws-cdk-lib/aws-cognito';\nimport { AmplifyGraphqlApi, AmplifyGraphqlDefinition } from '@aws-amplify/graphql-api-construct';\n\nconst app = new App();\nconst stack = new Stack(app, 'BlogStack');\n\nnew AmplifyGraphqlApi(stack, 'BlogApp', {\n  definition: AmplifyGraphqlDefinition.fromString(/* GraphQL */ `\n    type Blog @model @auth(rules: [{ allow: public, operations: [read] }, { allow: groups, groups: [\"Author\", \"Admin\"] }]) {\n      title: String!\n      description: String\n      posts: [Post] @hasMany\n    }\n\n    type Post @model @auth(rules: [{ allow: public, operations: [read] }, { allow: groups, groups: [\"Author\", \"Admin\"] }]) {\n      title: String!\n      content: [String]\n      blog: Blog @belongsTo\n    }\n  `),\n  authorizationModes: {\n    defaultAuthorizationMode: 'API_KEY',\n    apiKeyConfig: {\n      description: 'Api Key for public access',\n      expires: cdk.Duration.days(7),\n    },\n    userPoolConfig: {\n      userPool: UserPool.fromUserPoolId(stack, 'ImportedUserPool', '<YOUR_USER_POOL_ID>'),\n    },\n  },\n});\n```\n\n### Import GraphQL Schema from files, instead of inline.\n\nIn this example, we import the schema definition itself from one or more local file, rather than an inline graphql string.\n\n```graphql\n# todo.graphql\ntype Todo @model @auth(rules: [{ allow: owner }]) {\n  content: String!\n  done: Boolean\n}\n```\n\n```graphql\n# blog.graphql\ntype Blog @model @auth(rules: [{ allow: owner }, { allow: public, operations: [read] }]) {\n  title: String!\n  description: String\n  posts: [Post] @hasMany\n}\n\ntype Post @model @auth(rules: [{ allow: owner }, { allow: public, operations: [read] }]) {\n  title: String!\n  content: [String]\n  blog: Blog @belongsTo\n}\n```\n\n```ts\n// app.ts\nimport { App, Stack } from 'aws-cdk-lib';\nimport { UserPool } from 'aws-cdk-lib/aws-cognito';\nimport { AmplifyGraphqlApi, AmplifyGraphqlDefinition } from '@aws-amplify/graphql-api-construct';\n\nconst app = new App();\nconst stack = new Stack(app, 'MultiFileStack');\n\nnew AmplifyGraphqlApi(stack, 'MultiFileDefinition', {\n  definition: AmplifyGraphqlDefinition.fromFiles(path.join(__dirname, 'todo.graphql'), path.join(__dirname, 'blog.graphql')),\n  authorizationModes: {\n    defaultAuthorizationMode: 'API_KEY',\n    apiKeyConfig: {\n      description: 'Api Key for public access',\n      expires: cdk.Duration.days(7),\n    },\n    userPoolConfig: {\n      userPool: UserPool.fromUserPoolId(stack, 'ImportedUserPool', '<YOUR_USER_POOL_ID>'),\n    },\n  },\n});\n```\n\n# API Reference <a name=\"API Reference\" id=\"api-reference\"></a>\n\n## Constructs <a name=\"Constructs\" id=\"Constructs\"></a>\n\n### AmplifyGraphqlApi <a name=\"AmplifyGraphqlApi\" id=\"@aws-amplify/graphql-api-construct.AmplifyGraphqlApi\"></a>\n\nL3 Construct which invokes the Amplify Transformer Pattern over an input Graphql Schema.\n\nThis can be used to quickly define appsync apis which support full CRUD+List and Subscriptions, relationships,\nauth, search over data, the ability to inject custom business logic and query/mutation operations, and connect to ML services.\n\nFor more information, refer to the docs links below:\nData Modeling - https://docs.amplify.aws/cli/graphql/data-modeling/\nAuthorization - https://docs.amplify.aws/cli/graphql/authorization-rules/\nCustom Business Logic - https://docs.amplify.aws/cli/graphql/custom-business-logic/\nSearch - https://docs.amplify.aws/cli/graphql/search-and-result-aggregations/\nML Services - https://docs.amplify.aws/cli/graphql/connect-to-machine-learning-services/\n\nFor a full reference of the supported custom graphql directives - https://docs.amplify.aws/cli/graphql/directives-reference/\n\nThe output of this construct is a mapping of L2 or L1 resources generated by the transformer, which generally follow the access pattern\n\n```typescript\n  const api = new AmplifyGraphQlApi(this, 'api', { <params> });\n  // Access L2 resources under `.resources`\n  api.resources.tables[\"Todo\"].tableArn;\n\n  // Access L1 resources under `.resources.cfnResources`\n  api.resources.cfnResources.cfnGraphqlApi.xrayEnabled = true;\n  Object.values(api.resources.cfnResources.cfnTables).forEach(table => {\n    table.pointInTimeRecoverySpecification = { pointInTimeRecoveryEnabled: false };\n  });\n```\n`resources.<ResourceType>.<ResourceName>` - you can then perform any CDK action on these resulting resoureces.\n\n#### Initializers <a name=\"Initializers\" id=\"@aws-amplify/graphql-api-construct.AmplifyGraphqlApi.Initializer\"></a>\n\n```typescript\nimport { AmplifyGraphqlApi } from '@aws-amplify/graphql-api-construct'\n\nnew AmplifyGraphqlApi(scope: Construct, id: string, props: AmplifyGraphqlApiProps)\n```\n\n| **Name** | **Type** | **Description** |\n| --- | --- | --- |\n| <code><a href=\"#@aws-amplify/graphql-api-construct.AmplifyGraphqlApi.Initializer.parameter.scope\">scope</a></code> | <code>constructs.Construct</code> | the scope to create this construct within. |\n| <code><a href=\"#@aws-amplify/graphql-api-construct.AmplifyGraphqlApi.Initializer.parameter.id\">id</a></code> | <code>string</code> | the id to use for this api. |\n| <code><a href=\"#@aws-amplify/graphql-api-construct.AmplifyGraphqlApi.Initializer.parameter.props\">props</a></code> | <code><a href=\"#@aws-amplify/graphql-api-construct.AmplifyGraphqlApiProps\">AmplifyGraphqlApiProps</a></code> | the properties used to configure the generated api. |\n\n---\n\n##### `scope`<sup>Required</sup> <a name=\"scope\" id=\"@aws-amplify/graphql-api-construct.AmplifyGraphqlApi.Initializer.parameter.scope\"></a>\n\n- *Type:* constructs.Construct\n\nthe scope to create this construct within.\n\n---\n\n##### `id`<sup>Required</sup> <a name=\"id\" id=\"@aws-amplify/graphql-api-construct.AmplifyGraphqlApi.Initializer.parameter.id\"></a>\n\n- *Type:* string\n\nthe id to use for this api.\n\n---\n\n##### `props`<sup>Required</sup> <a name=\"props\" id=\"@aws-amplify/graphql-api-construct.AmplifyGraphqlApi.Initializer.parameter.props\"></a>\n\n- *Type:* <a href=\"#@aws-amplify/graphql-api-construct.AmplifyGraphqlApiProps\">AmplifyGraphqlApiProps</a>\n\nthe properties used to configure the generated api.\n\n---\n\n#### Methods <a name=\"Methods\" id=\"Methods\"></a>\n\n| **Name** | **Description** |\n| --- | --- |\n| <code><a href=\"#@aws-amplify/graphql-api-construct.AmplifyGraphqlApi.toString\">toString</a></code> | Returns a string representation of this construct. |\n| <code><a href=\"#@aws-amplify/graphql-api-construct.AmplifyGraphqlApi.addDynamoDbDataSource\">addDynamoDbDataSource</a></code> | Add a new DynamoDB data source to this API. |\n| <code><a href=\"#@aws-amplify/graphql-api-construct.AmplifyGraphqlApi.addElasticsearchDataSource\">addElasticsearchDataSource</a></code> | Add a new elasticsearch data source to this API. |\n| <code><a href=\"#@aws-amplify/graphql-api-construct.AmplifyGraphqlApi.addEventBridgeDataSource\">addEventBridgeDataSource</a></code> | Add an EventBridge data source to this api. |\n| <code><a href=\"#@aws-amplify/graphql-api-construct.AmplifyGraphqlApi.addFunction\">addFunction</a></code> | Add an appsync function to the api. |\n| <code><a href=\"#@aws-amplify/graphql-api-construct.AmplifyGraphqlApi.addHttpDataSource\">addHttpDataSource</a></code> | Add a new http data source to this API. |\n| <code><a href=\"#@aws-amplify/graphql-api-construct.AmplifyGraphqlApi.addLambdaDataSource\">addLambdaDataSource</a></code> | Add a new Lambda data source to this API. |\n| <code><a href=\"#@aws-amplify/graphql-api-construct.AmplifyGraphqlApi.addNoneDataSource\">addNoneDataSource</a></code> | Add a new dummy data source to this API. |\n| <code><a href=\"#@aws-amplify/graphql-api-construct.AmplifyGraphqlApi.addOpenSearchDataSource\">addOpenSearchDataSource</a></code> | dd a new OpenSearch data source to this API. |\n| <code><a href=\"#@aws-amplify/graphql-api-construct.AmplifyGraphqlApi.addRdsDataSource\">addRdsDataSource</a></code> | Add a new Rds data source to this API. |\n| <code><a href=\"#@aws-amplify/graphql-api-construct.AmplifyGraphqlApi.addResolver\">addResolver</a></code> | Add a resolver to the api. |\n\n---\n\n##### `toString` <a name=\"toString\" id=\"@aws-amplify/graphql-api-construct.AmplifyGraphqlApi.toString\"></a>\n\n```typescript\npublic toString(): string\n```\n\nReturns a string representation of this construct.\n\n##### `addDynamoDbDataSource` <a name=\"addDynamoDbDataSource\" id=\"@aws-amplify/graphql-api-construct.AmplifyGraphqlApi.addDynamoDbDataSource\"></a>\n\n```typescript\npublic addDynamoDbDataSource(id: string, table: ITable, options?: DataSourceOptions): DynamoDbDataSource\n```\n\nAdd a new DynamoDB data source to this API.\n\nThis is a proxy method to the L2 GraphqlApi Construct.\n\n###### `id`<sup>Required</sup> <a name=\"id\" id=\"@aws-amplify/graphql-api-construct.AmplifyGraphqlApi.addDynamoDbDataSource.parameter.id\"></a>\n\n- *Type:* string\n\nThe data source's id.\n\n---\n\n###### `table`<sup>Required</sup> <a name=\"table\" id=\"@aws-amplify/graphql-api-construct.AmplifyGraphqlApi.addDynamoDbDataSource.parameter.table\"></a>\n\n- *Type:* aws-cdk-lib.aws_dynamodb.ITable\n\nThe DynamoDB table backing this data source.\n\n---\n\n###### `options`<sup>Optional</sup> <a name=\"options\" id=\"@aws-amplify/graphql-api-construct.AmplifyGraphqlApi.addDynamoDbDataSource.parameter.options\"></a>\n\n- *Type:* aws-cdk-lib.aws_appsync.DataSourceOptions\n\nThe optional configuration for this data source.\n\n---\n\n##### ~~`addElasticsearchDataSource`~~ <a name=\"addElasticsearchDataSource\" id=\"@aws-amplify/graphql-api-construct.AmplifyGraphqlApi.addElasticsearchDataSource\"></a>\n\n```typescript\npublic addElasticsearchDataSource(id: string, domain: IDomain, options?: DataSourceOptions): ElasticsearchDataSource\n```\n\nAdd a new elasticsearch data source to this API.\n\nThis is a proxy method to the L2 GraphqlApi Construct.\n\n###### `id`<sup>Required</sup> <a name=\"id\" id=\"@aws-amplify/graphql-api-construct.AmplifyGraphqlApi.addElasticsearchDataSource.parameter.id\"></a>\n\n- *Type:* string\n\nThe data source's id.\n\n---\n\n###### `domain`<sup>Required</sup> <a name=\"domain\" id=\"@aws-amplify/graphql-api-construct.AmplifyGraphqlApi.addElasticsearchDataSource.parameter.domain\"></a>\n\n- *Type:* aws-cdk-lib.aws_elasticsearch.IDomain\n\nThe elasticsearch domain for this data source.\n\n---\n\n###### `options`<sup>Optional</sup> <a name=\"options\" id=\"@aws-amplify/graphql-api-construct.AmplifyGraphqlApi.addElasticsearchDataSource.parameter.options\"></a>\n\n- *Type:* aws-cdk-lib.aws_appsync.DataSourceOptions\n\nThe optional configuration for this data source.\n\n---\n\n##### `addEventBridgeDataSource` <a name=\"addEventBridgeDataSource\" id=\"@aws-amplify/graphql-api-construct.AmplifyGraphqlApi.addEventBridgeDataSource\"></a>\n\n```typescript\npublic addEventBridgeDataSource(id: string, eventBus: IEventBus, options?: DataSourceOptions): EventBridgeDataSource\n```\n\nAdd an EventBridge data source to this api.\n\nThis is a proxy method to the L2 GraphqlApi Construct.\n\n###### `id`<sup>Required</sup> <a name=\"id\" id=\"@aws-amplify/graphql-api-construct.AmplifyGraphqlApi.addEventBridgeDataSource.parameter.id\"></a>\n\n- *Type:* string\n\nThe data source's id.\n\n---\n\n###### `eventBus`<sup>Required</sup> <a name=\"eventBus\" id=\"@aws-amplify/graphql-api-construct.AmplifyGraphqlApi.addEventBridgeDataSource.parameter.eventBus\"></a>\n\n- *Type:* aws-cdk-lib.aws_events.IEventBus\n\nThe EventBridge EventBus on which to put events.\n\n---\n\n###### `options`<sup>Optional</sup> <a name=\"options\" id=\"@aws-amplify/graphql-api-construct.AmplifyGraphqlApi.addEventBridgeDataSource.parameter.options\"></a>\n\n- *Type:* aws-cdk-lib.aws_appsync.DataSourceOptions\n\nThe optional configuration for this data source.\n\n---\n\n##### `addFunction` <a name=\"addFunction\" id=\"@aws-amplify/graphql-api-construct.AmplifyGraphqlApi.addFunction\"></a>\n\n```typescript\npublic addFunction(id: string, props: AddFunctionProps): AppsyncFunction\n```\n\nAdd an appsync function to the api.\n\n###### `id`<sup>Required</sup> <a name=\"id\" id=\"@aws-amplify/graphql-api-construct.AmplifyGraphqlApi.addFunction.parameter.id\"></a>\n\n- *Type:* string\n\nthe function's id.\n\n---\n\n###### `props`<sup>Required</sup> <a name=\"props\" id=\"@aws-amplify/graphql-api-construct.AmplifyGraphqlApi.addFunction.parameter.props\"></a>\n\n- *Type:* <a href=\"#@aws-amplify/graphql-api-construct.AddFunctionProps\">AddFunctionProps</a>\n\n---\n\n##### `addHttpDataSource` <a name=\"addHttpDataSource\" id=\"@aws-amplify/graphql-api-construct.AmplifyGraphqlApi.addHttpDataSource\"></a>\n\n```typescript\npublic addHttpDataSource(id: string, endpoint: string, options?: HttpDataSourceOptions): HttpDataSource\n```\n\nAdd a new http data source to this API.\n\nThis is a proxy method to the L2 GraphqlApi Construct.\n\n###### `id`<sup>Required</sup> <a name=\"id\" id=\"@aws-amplify/graphql-api-construct.AmplifyGraphqlApi.addHttpDataSource.parameter.id\"></a>\n\n- *Type:* string\n\nThe data source's id.\n\n---\n\n###### `endpoint`<sup>Required</sup> <a name=\"endpoint\" id=\"@aws-amplify/graphql-api-construct.AmplifyGraphqlApi.addHttpDataSource.parameter.endpoint\"></a>\n\n- *Type:* string\n\nThe http endpoint.\n\n---\n\n###### `options`<sup>Optional</sup> <a name=\"options\" id=\"@aws-amplify/graphql-api-construct.AmplifyGraphqlApi.addHttpDataSource.parameter.options\"></a>\n\n- *Type:* aws-cdk-lib.aws_appsync.HttpDataSourceOptions\n\nThe optional configuration for this data source.\n\n---\n\n##### `addLambdaDataSource` <a name=\"addLambdaDataSource\" id=\"@aws-amplify/graphql-api-construct.AmplifyGraphqlApi.addLambdaDataSource\"></a>\n\n```typescript\npublic addLambdaDataSource(id: string, lambdaFunction: IFunction, options?: DataSourceOptions): LambdaDataSource\n```\n\nAdd a new Lambda data source to this API.\n\nThis is a proxy method to the L2 GraphqlApi Construct.\n\n###### `id`<sup>Required</sup> <a name=\"id\" id=\"@aws-amplify/graphql-api-construct.AmplifyGraphqlApi.addLambdaDataSource.parameter.id\"></a>\n\n- *Type:* string\n\nThe data source's id.\n\n---\n\n###### `lambdaFunction`<sup>Required</sup> <a name=\"lambdaFunction\" id=\"@aws-amplify/graphql-api-construct.AmplifyGraphqlApi.addLambdaDataSource.parameter.lambdaFunction\"></a>\n\n- *Type:* aws-cdk-lib.aws_lambda.IFunction\n\nThe Lambda function to call to interact with this data source.\n\n---\n\n###### `options`<sup>Optional</sup> <a name=\"options\" id=\"@aws-amplify/graphql-api-construct.AmplifyGraphqlApi.addLambdaDataSource.parameter.options\"></a>\n\n- *Type:* aws-cdk-lib.aws_appsync.DataSourceOptions\n\nThe optional configuration for this data source.\n\n---\n\n##### `addNoneDataSource` <a name=\"addNoneDataSource\" id=\"@aws-amplify/graphql-api-construct.AmplifyGraphqlApi.addNoneDataSource\"></a>\n\n```typescript\npublic addNoneDataSource(id: string, options?: DataSourceOptions): NoneDataSource\n```\n\nAdd a new dummy data source to this API.\n\nThis is a proxy method to the L2 GraphqlApi Construct.\nUseful for pipeline resolvers and for backend changes that don't require a data source.\n\n###### `id`<sup>Required</sup> <a name=\"id\" id=\"@aws-amplify/graphql-api-construct.AmplifyGraphqlApi.addNoneDataSource.parameter.id\"></a>\n\n- *Type:* string\n\nThe data source's id.\n\n---\n\n###### `options`<sup>Optional</sup> <a name=\"options\" id=\"@aws-amplify/graphql-api-construct.AmplifyGraphqlApi.addNoneDataSource.parameter.options\"></a>\n\n- *Type:* aws-cdk-lib.aws_appsync.DataSourceOptions\n\nThe optional configuration for this data source.\n\n---\n\n##### `addOpenSearchDataSource` <a name=\"addOpenSearchDataSource\" id=\"@aws-amplify/graphql-api-construct.AmplifyGraphqlApi.addOpenSearchDataSource\"></a>\n\n```typescript\npublic addOpenSearchDataSource(id: string, domain: IDomain, options?: DataSourceOptions): OpenSearchDataSource\n```\n\ndd a new OpenSearch data source to this API.\n\nThis is a proxy method to the L2 GraphqlApi Construct.\n\n###### `id`<sup>Required</sup> <a name=\"id\" id=\"@aws-amplify/graphql-api-construct.AmplifyGraphqlApi.addOpenSearchDataSource.parameter.id\"></a>\n\n- *Type:* string\n\nThe data source's id.\n\n---\n\n###### `domain`<sup>Required</sup> <a name=\"domain\" id=\"@aws-amplify/graphql-api-construct.AmplifyGraphqlApi.addOpenSearchDataSource.parameter.domain\"></a>\n\n- *Type:* aws-cdk-lib.aws_opensearchservice.IDomain\n\nThe OpenSearch domain for this data source.\n\n---\n\n###### `options`<sup>Optional</sup> <a name=\"options\" id=\"@aws-amplify/graphql-api-construct.AmplifyGraphqlApi.addOpenSearchDataSource.parameter.options\"></a>\n\n- *Type:* aws-cdk-lib.aws_appsync.DataSourceOptions\n\nThe optional configuration for this data source.\n\n---\n\n##### `addRdsDataSource` <a name=\"addRdsDataSource\" id=\"@aws-amplify/graphql-api-construct.AmplifyGraphqlApi.addRdsDataSource\"></a>\n\n```typescript\npublic addRdsDataSource(id: string, serverlessCluster: IServerlessCluster, secretStore: ISecret, databaseName?: string, options?: DataSourceOptions): RdsDataSource\n```\n\nAdd a new Rds data source to this API.\n\nThis is a proxy method to the L2 GraphqlApi Construct.\n\n###### `id`<sup>Required</sup> <a name=\"id\" id=\"@aws-amplify/graphql-api-construct.AmplifyGraphqlApi.addRdsDataSource.parameter.id\"></a>\n\n- *Type:* string\n\nThe data source's id.\n\n---\n\n###### `serverlessCluster`<sup>Required</sup> <a name=\"serverlessCluster\" id=\"@aws-amplify/graphql-api-construct.AmplifyGraphqlApi.addRdsDataSource.parameter.serverlessCluster\"></a>\n\n- *Type:* aws-cdk-lib.aws_rds.IServerlessCluster\n\nThe serverless cluster to interact with this data source.\n\n---\n\n###### `secretStore`<sup>Required</sup> <a name=\"secretStore\" id=\"@aws-amplify/graphql-api-construct.AmplifyGraphqlApi.addRdsDataSource.parameter.secretStore\"></a>\n\n- *Type:* aws-cdk-lib.aws_secretsmanager.ISecret\n\nThe secret store that contains the username and password for the serverless cluster.\n\n---\n\n###### `databaseName`<sup>Optional</sup> <a name=\"databaseName\" id=\"@aws-amplify/graphql-api-construct.AmplifyGraphqlApi.addRdsDataSource.parameter.databaseName\"></a>\n\n- *Type:* string\n\nThe optional name of the database to use within the cluster.\n\n---\n\n###### `options`<sup>Optional</sup> <a name=\"options\" id=\"@aws-amplify/graphql-api-construct.AmplifyGraphqlApi.addRdsDataSource.parameter.options\"></a>\n\n- *Type:* aws-cdk-lib.aws_appsync.DataSourceOptions\n\nThe optional configuration for this data source.\n\n---\n\n##### `addResolver` <a name=\"addResolver\" id=\"@aws-amplify/graphql-api-construct.AmplifyGraphqlApi.addResolver\"></a>\n\n```typescript\npublic addResolver(id: string, props: ExtendedResolverProps): Resolver\n```\n\nAdd a resolver to the api.\n\nThis is a proxy method to the L2 GraphqlApi Construct.\n\n###### `id`<sup>Required</sup> <a name=\"id\" id=\"@aws-amplify/graphql-api-construct.AmplifyGraphqlApi.addResolver.parameter.id\"></a>\n\n- *Type:* string\n\nThe resolver's id.\n\n---\n\n###### `props`<sup>Required</sup> <a name=\"props\" id=\"@aws-amplify/graphql-api-construct.AmplifyGraphqlApi.addResolver.parameter.props\"></a>\n\n- *Type:* aws-cdk-lib.aws_appsync.ExtendedResolverProps\n\nthe resolver properties.\n\n---\n\n#### Static Functions <a name=\"Static Functions\" id=\"Static Functions\"></a>\n\n| **Name** | **Description** |\n| --- | --- |\n| <code><a href=\"#@aws-amplify/graphql-api-construct.AmplifyGraphqlApi.isConstruct\">isConstruct</a></code> | Checks if `x` is a construct. |\n\n---\n\n##### ~~`isConstruct`~~ <a name=\"isConstruct\" id=\"@aws-amplify/graphql-api-construct.AmplifyGraphqlApi.isConstruct\"></a>\n\n```typescript\nimport { AmplifyGraphqlApi } from '@aws-amplify/graphql-api-construct'\n\nAmplifyGraphqlApi.isConstruct(x: any)\n```\n\nChecks if `x` is a construct.\n\n###### `x`<sup>Required</sup> <a name=\"x\" id=\"@aws-amplify/graphql-api-construct.AmplifyGraphqlApi.isConstruct.parameter.x\"></a>\n\n- *Type:* any\n\nAny object.\n\n---\n\n#### Properties <a name=\"Properties\" id=\"Properties\"></a>\n\n| **Name** | **Type** | **Description** |\n| --- | --- | --- |\n| <code><a href=\"#@aws-amplify/graphql-api-construct.AmplifyGraphqlApi.property.node\">node</a></code> | <code>constructs.Node</code> | The tree node. |\n| <code><a href=\"#@aws-amplify/graphql-api-construct.AmplifyGraphqlApi.property.generatedFunctionSlots\">generatedFunctionSlots</a></code> | <code><a href=\"#@aws-amplify/graphql-api-construct.MutationFunctionSlot\">MutationFunctionSlot</a> \\| <a href=\"#@aws-amplify/graphql-api-construct.QueryFunctionSlot\">QueryFunctionSlot</a> \\| <a href=\"#@aws-amplify/graphql-api-construct.SubscriptionFunctionSlot\">SubscriptionFunctionSlot</a>[]</code> | Resolvers generated by the transform process, persisted on the side in order to facilitate pulling a manifest for the purposes of inspecting and producing overrides. |\n| <code><a href=\"#@aws-amplify/graphql-api-construct.AmplifyGraphqlApi.property.graphqlUrl\">graphqlUrl</a></code> | <code>string</code> | Graphql URL For the generated API. |\n| <code><a href=\"#@aws-amplify/graphql-api-construct.AmplifyGraphqlApi.property.realtimeUrl\">realtimeUrl</a></code> | <code>string</code> | Realtime URL For the generated API. |\n| <code><a href=\"#@aws-amplify/graphql-api-construct.AmplifyGraphqlApi.property.resources\">resources</a></code> | <code><a href=\"#@aws-amplify/graphql-api-construct.AmplifyGraphqlApiResources\">AmplifyGraphqlApiResources</a></code> | Generated L1 and L2 CDK resources. |\n| <code><a href=\"#@aws-amplify/graphql-api-construct.AmplifyGraphqlApi.property.apiKey\">apiKey</a></code> | <code>string</code> | Generated Api Key if generated. |\n\n---\n\n##### `node`<sup>Required</sup> <a name=\"node\" id=\"@aws-amplify/graphql-api-construct.AmplifyGraphqlApi.property.node\"></a>\n\n```typescript\npublic readonly node: Node;\n```\n\n- *Type:* constructs.Node\n\nThe tree node.\n\n---\n\n##### `generatedFunctionSlots`<sup>Required</sup> <a name=\"generatedFunctionSlots\" id=\"@aws-amplify/graphql-api-construct.AmplifyGraphqlApi.property.generatedFunctionSlots\"></a>\n\n```typescript\npublic readonly generatedFunctionSlots: MutationFunctionSlot | QueryFunctionSlot | SubscriptionFunctionSlot[];\n```\n\n- *Type:* <a href=\"#@aws-amplify/graphql-api-construct.MutationFunctionSlot\">MutationFunctionSlot</a> | <a href=\"#@aws-amplify/graphql-api-construct.QueryFunctionSlot\">QueryFunctionSlot</a> | <a href=\"#@aws-amplify/graphql-api-construct.SubscriptionFunctionSlot\">SubscriptionFunctionSlot</a>[]\n\nResolvers generated by the transform process, persisted on the side in order to facilitate pulling a manifest for the purposes of inspecting and producing overrides.\n\n---\n\n##### `graphqlUrl`<sup>Required</sup> <a name=\"graphqlUrl\" id=\"@aws-amplify/graphql-api-construct.AmplifyGraphqlApi.property.graphqlUrl\"></a>\n\n```typescript\npublic readonly graphqlUrl: string;\n```\n\n- *Type:* string\n\nGraphql URL For the generated API.\n\nMay be a CDK Token.\n\n---\n\n##### `realtimeUrl`<sup>Required</sup> <a name=\"realtimeUrl\" id=\"@aws-amplify/graphql-api-construct.AmplifyGraphqlApi.property.realtimeUrl\"></a>\n\n```typescript\npublic readonly realtimeUrl: string;\n```\n\n- *Type:* string\n\nRealtime URL For the generated API.\n\nMay be a CDK Token.\n\n---\n\n##### `resources`<sup>Required</sup> <a name=\"resources\" id=\"@aws-amplify/graphql-api-construct.AmplifyGraphqlApi.property.resources\"></a>\n\n```typescript\npublic readonly resources: AmplifyGraphqlApiResources;\n```\n\n- *Type:* <a href=\"#@aws-amplify/graphql-api-construct.AmplifyGraphqlApiResources\">AmplifyGraphqlApiResources</a>\n\nGenerated L1 and L2 CDK resources.\n\n---\n\n##### `apiKey`<sup>Optional</sup> <a name=\"apiKey\" id=\"@aws-amplify/graphql-api-construct.AmplifyGraphqlApi.property.apiKey\"></a>\n\n```typescript\npublic readonly apiKey: string;\n```\n\n- *Type:* string\n\nGenerated Api Key if generated.\n\nMay be a CDK Token.\n\n---\n\n\n## Structs <a name=\"Structs\" id=\"Structs\"></a>\n\n### AddFunctionProps <a name=\"AddFunctionProps\" id=\"@aws-amplify/graphql-api-construct.AddFunctionProps\"></a>\n\nInput type properties when adding a new appsync.AppsyncFunction to the generated API. This is equivalent to the Omit<appsync.AppsyncFunctionProps, 'api'>.\n\n#### Initializer <a name=\"Initializer\" id=\"@aws-amplify/graphql-api-construct.AddFunctionProps.Initializer\"></a>\n\n```typescript\nimport { AddFunctionProps } from '@aws-amplify/graphql-api-construct'\n\nconst addFunctionProps: AddFunctionProps = { ... }\n```\n\n#### Properties <a name=\"Properties\" id=\"Properties\"></a>\n\n| **Name** | **Type** | **Description** |\n| --- | --- | --- |\n| <code><a href=\"#@aws-amplify/graphql-api-construct.AddFunctionProps.property.dataSource\">dataSource</a></code> | <code>aws-cdk-lib.aws_appsync.BaseDataSource</code> | the data source linked to this AppSync Function. |\n| <code><a href=\"#@aws-amplify/graphql-api-construct.AddFunctionProps.property.name\">name</a></code> | <code>string</code> | the name of the AppSync Function. |\n| <code><a href=\"#@aws-amplify/graphql-api-construct.AddFunctionProps.property.code\">code</a></code> | <code>aws-cdk-lib.aws_appsync.Code</code> | The function code. |\n| <code><a href=\"#@aws-amplify/graphql-api-construct.AddFunctionProps.property.description\">description</a></code> | <code>string</code> | the description for this AppSync Function. |\n| <code><a href=\"#@aws-amplify/graphql-api-construct.AddFunctionProps.property.requestMappingTemplate\">requestMappingTemplate</a></code> | <code>aws-cdk-lib.aws_appsync.MappingTemplate</code> | the request mapping template for the AppSync Function. |\n| <code><a href=\"#@aws-amplify/graphql-api-construct.AddFunctionProps.property.responseMappingTemplate\">responseMappingTemplate</a></code> | <code>aws-cdk-lib.aws_appsync.MappingTemplate</code> | the response mapping template for the AppSync Function. |\n| <code><a href=\"#@aws-amplify/graphql-api-construct.AddFunctionProps.property.runtime\">runtime</a></code> | <code>aws-cdk-lib.aws_appsync.FunctionRuntime</code> | The functions runtime. |\n\n---\n\n##### `dataSource`<sup>Required</sup> <a name=\"dataSource\" id=\"@aws-amplify/graphql-api-construct.AddFunctionProps.property.dataSource\"></a>\n\n```typescript\npublic readonly dataSource: BaseDataSource;\n```\n\n- *Type:* aws-cdk-lib.aws_appsync.BaseDataSource\n\nthe data source linked to this AppSync Function.\n\n---\n\n##### `name`<sup>Required</sup> <a name=\"name\" id=\"@aws-amplify/graphql-api-construct.AddFunctionProps.property.name\"></a>\n\n```typescript\npublic readonly name: string;\n```\n\n- *Type:* string\n\nthe name of the AppSync Function.\n\n---\n\n##### `code`<sup>Optional</sup> <a name=\"code\" id=\"@aws-amplify/graphql-api-construct.AddFunctionProps.property.code\"></a>\n\n```typescript\npublic readonly code: Code;\n```\n\n- *Type:* aws-cdk-lib.aws_appsync.Code\n- *Default:* no code is used\n\nThe function code.\n\n---\n\n##### `description`<sup>Optional</sup> <a name=\"description\" id=\"@aws-amplify/graphql-api-construct.AddFunctionProps.property.description\"></a>\n\n```typescript\npublic readonly description: string;\n```\n\n- *Type:* string\n- *Default:* no description\n\nthe description for this AppSync Function.\n\n---\n\n##### `requestMappingTemplate`<sup>Optional</sup> <a name=\"requestMappingTemplate\" id=\"@aws-amplify/graphql-api-construct.AddFunctionProps.property.requestMappingTemplate\"></a>\n\n```typescript\npublic readonly requestMappingTemplate: MappingTemplate;\n```\n\n- *Type:* aws-cdk-lib.aws_appsync.MappingTemplate\n- *Default:* no request mapping template\n\nthe request mapping template for the AppSync Function.\n\n---\n\n##### `responseMappingTemplate`<sup>Optional</sup> <a name=\"responseMappingTemplate\" id=\"@aws-amplify/graphql-api-construct.AddFunctionProps.property.responseMappingTemplate\"></a>\n\n```typescript\npublic readonly responseMappingTemplate: MappingTemplate;\n```\n\n- *Type:* aws-cdk-lib.aws_appsync.MappingTemplate\n- *Default:* no response mapping template\n\nthe response mapping template for the AppSync Function.\n\n---\n\n##### `runtime`<sup>Optional</sup> <a name=\"runtime\" id=\"@aws-amplify/graphql-api-construct.AddFunctionProps.property.runtime\"></a>\n\n```typescript\npublic readonly runtime: FunctionRuntime;\n```\n\n- *Type:* aws-cdk-lib.aws_appsync.FunctionRuntime\n- *Default:* no function runtime, VTL mapping templates used\n\nThe functions runtime.\n\n---\n\n### AmplifyGraphqlApiCfnResources <a name=\"AmplifyGraphqlApiCfnResources\" id=\"@aws-amplify/graphql-api-construct.AmplifyGraphqlApiCfnResources\"></a>\n\nL1 CDK resources from the Api which were generated as part of the transform.\n\nThese are potentially stored under nested stacks, but presented organized by type instead.\n\n#### Initializer <a name=\"Initializer\" id=\"@aws-amplify/graphql-api-construct.AmplifyGraphqlApiCfnResources.Initializer\"></a>\n\n```typescript\nimport { AmplifyGraphqlApiCfnResources } from '@aws-amplify/graphql-api-construct'\n\nconst amplifyGraphqlApiCfnResources: AmplifyGraphqlApiCfnResources = { ... }\n```\n\n#### Properties <a name=\"Properties\" id=\"Properties\"></a>\n\n| **Name** | **Type** | **Description** |\n| --- | --- | --- |\n| <code><a href=\"#@aws-amplify/graphql-api-construct.AmplifyGraphqlApiCfnResources.property.additionalCfnResources\">additionalCfnResources</a></code> | <code>{[ key: string ]: aws-cdk-lib.CfnResource}</code> | Remaining L1 resources generated, keyed by logicalId. |\n| <code><a href=\"#@aws-amplify/graphql-api-construct.AmplifyGraphqlApiCfnResources.property.cfnDataSources\">cfnDataSources</a></code> | <code>{[ key: string ]: aws-cdk-lib.aws_appsync.CfnDataSource}</code> | The Generated AppSync DataSource L1 Resources, keyed by logicalId. |\n| <code><a href=\"#@aws-amplify/graphql-api-construct.AmplifyGraphqlApiCfnResources.property.cfnFunctionConfigurations\">cfnFunctionConfigurations</a></code> | <code>{[ key: string ]: aws-cdk-lib.aws_appsync.CfnFunctionConfiguration}</code> | The Generated AppSync Function L1 Resources, keyed by logicalId. |\n| <code><a href=\"#@aws-amplify/graphql-api-construct.AmplifyGraphqlApiCfnResources.property.cfnFunctions\">cfnFunctions</a></code> | <code>{[ key: string ]: aws-cdk-lib.aws_lambda.CfnFunction}</code> | The Generated Lambda Function L1 Resources, keyed by function name. |\n| <code><a href=\"#@aws-amplify/graphql-api-construct.AmplifyGraphqlApiCfnResources.property.cfnGraphqlApi\">cfnGraphqlApi</a></code> | <code>aws-cdk-lib.aws_appsync.CfnGraphQLApi</code> | The Generated AppSync Api L1 Resource. |\n| <code><a href=\"#@aws-amplify/graphql-api-construct.AmplifyGraphqlApiCfnResources.property.cfnGraphqlSchema\">cfnGraphqlSchema</a></code> | <code>aws-cdk-lib.aws_appsync.CfnGraphQLSchema</code> | The Generated AppSync Schema L1 Resource. |\n| <code><a href=\"#@aws-amplify/graphql-api-construct.AmplifyGraphqlApiCfnResources.property.cfnResolvers\">cfnResolvers</a></code> | <code>{[ key: string ]: aws-cdk-lib.aws_appsync.CfnResolver}</code> | The Generated AppSync Resolver L1 Resources, keyed by logicalId. |\n| <code><a href=\"#@aws-amplify/graphql-api-construct.AmplifyGraphqlApiCfnResources.property.cfnRoles\">cfnRoles</a></code> | <code>{[ key: string ]: aws-cdk-lib.aws_iam.CfnRole}</code> | The Generated IAM Role L1 Resources, keyed by logicalId. |\n| <code><a href=\"#@aws-amplify/graphql-api-construct.AmplifyGraphqlApiCfnResources.property.cfnTables\">cfnTables</a></code> | <code>{[ key: string ]: aws-cdk-lib.aws_dynamodb.CfnTable}</code> | The Generated DynamoDB Table L1 Resources, keyed by logicalId. |\n| <code><a href=\"#@aws-amplify/graphql-api-construct.AmplifyGraphqlApiCfnResources.property.cfnApiKey\">cfnApiKey</a></code> | <code>aws-cdk-lib.aws_appsync.CfnApiKey</code> | The Generated AppSync Api Key L1 Resource. |\n\n---\n\n##### `additionalCfnResources`<sup>Required</sup> <a name=\"additionalCfnResources\" id=\"@aws-amplify/graphql-api-construct.AmplifyGraphqlApiCfnResources.property.additionalCfnResources\"></a>\n\n```typescript\npublic readonly additionalCfnResources: {[ key: string ]: CfnResource};\n```\n\n- *Type:* {[ key: string ]: aws-cdk-lib.CfnResource}\n\nRemaining L1 resources generated, keyed by logicalId.\n\n---\n\n##### `cfnDataSources`<sup>Required</sup> <a name=\"cfnDataSources\" id=\"@aws-amplify/graphql-api-construct.AmplifyGraphqlApiCfnResources.property.cfnDataSources\"></a>\n\n```typescript\npublic readonly cfnDataSources: {[ key: string ]: CfnDataSource};\n```\n\n- *Type:* {[ key: string ]: aws-cdk-lib.aws_appsync.CfnDataSource}\n\nThe Generated AppSync DataSource L1 Resources, keyed by logicalId.\n\n---\n\n##### `cfnFunctionConfigurations`<sup>Required</sup> <a name=\"cfnFunctionConfigurations\" id=\"@aws-amplify/graphql-api-construct.AmplifyGraphqlApiCfnResources.property.cfnFunctionConfigurations\"></a>\n\n```typescript\npublic readonly cfnFunctionConfigurations: {[ key: string ]: CfnFunctionConfiguration};\n```\n\n- *Type:* {[ key: string ]: aws-cdk-lib.aws_appsync.CfnFunctionConfiguration}\n\nThe Generated AppSync Function L1 Resources, keyed by logicalId.\n\n---\n\n##### `cfnFunctions`<sup>Required</sup> <a name=\"cfnFunctions\" id=\"@aws-amplify/graphql-api-construct.AmplifyGraphqlApiCfnResources.property.cfnFunctions\"></a>\n\n```typescript\npublic readonly cfnFunctions: {[ key: string ]: CfnFunction};\n```\n\n- *Type:* {[ key: string ]: aws-cdk-lib.aws_lambda.CfnFunction}\n\nThe Generated Lambda Function L1 Resources, keyed by function name.\n\n---\n\n##### `cfnGraphqlApi`<sup>Required</sup> <a name=\"cfnGraphqlApi\" id=\"@aws-amplify/graphql-api-construct.AmplifyGraphqlApiCfnResources.property.cfnGraphqlApi\"></a>\n\n```typescript\npublic readonly cfnGraphqlApi: CfnGraphQLApi;\n```\n\n- *Type:* aws-cdk-lib.aws_appsync.CfnGraphQLApi\n\nThe Generated AppSync Api L1 Resource.\n\n---\n\n##### `cfnGraphqlSchema`<sup>Required</sup> <a name=\"cfnGraphqlSchema\" id=\"@aws-amplify/graphql-api-construct.AmplifyGraphqlApiCfnResources.property.cfnGraphqlSchema\"></a>\n\n```typescript\npublic readonly cfnGraphqlSchema: CfnGraphQLSchema;\n```\n\n- *Type:* aws-cdk-lib.aws_appsync.CfnGraphQLSchema\n\nThe Generated AppSync Schema L1 Resource.\n\n---\n\n##### `cfnResolvers`<sup>Required</sup> <a name=\"cfnResolvers\" id=\"@aws-amplify/graphql-api-construct.AmplifyGraphqlApiCfnResources.property.cfnResolvers\"></a>\n\n```typescript\npublic readonly cfnResolvers: {[ key: string ]: CfnResolver};\n```\n\n- *Type:* {[ key: string ]: aws-cdk-lib.aws_appsync.CfnResolver}\n\nThe Generated AppSync Resolver L1 Resources, keyed by logicalId.\n\n---\n\n##### `cfnRoles`<sup>Required</sup> <a name=\"cfnRoles\" id=\"@aws-amplify/graphql-api-construct.AmplifyGraphqlApiCfnResources.property.cfnRoles\"></a>\n\n```typescript\npublic readonly cfnRoles: {[ key: string ]: CfnRole};\n```\n\n- *Type:* {[ key: string ]: aws-cdk-lib.aws_iam.CfnRole}\n\nThe Generated IAM Role L1 Resources, keyed by logicalId.\n\n---\n\n##### `cfnTables`<sup>Required</sup> <a name=\"cfnTables\" id=\"@aws-amplify/graphql-api-construct.AmplifyGraphqlApiCfnResources.property.cfnTables\"></a>\n\n```typescript\npublic readonly cfnTables: {[ key: string ]: CfnTable};\n```\n\n- *Type:* {[ key: string ]: aws-cdk-lib.aws_dynamodb.CfnTable}\n\nThe Generated DynamoDB Table L1 Resources, keyed by logicalId.\n\n---\n\n##### `cfnApiKey`<sup>Optional</sup> <a name=\"cfnApiKey\" id=\"@aws-amplify/graphql-api-construct.AmplifyGraphqlApiCfnResources.property.cfnApiKey\"></a>\n\n```typescript\npublic readonly cfnApiKey: CfnApiKey;\n```\n\n- *Type:* aws-cdk-lib.aws_appsync.CfnApiKey\n\nThe Generated AppSync Api Key L1 Resource.\n\n---\n\n### AmplifyGraphqlApiProps <a name=\"AmplifyGraphqlApiProps\" id=\"@aws-amplify/graphql-api-construct.AmplifyGraphqlApiProps\"></a>\n\nInput props for the AmplifyGraphqlApi construct.\n\nSpecifies what the input to transform into an Api, and configurations for\nthe transformation process.\n\n#### Initializer <a name=\"Initializer\" id=\"@aws-amplify/graphql-api-construct.AmplifyGraphqlApiProps.Initializer\"></a>\n\n```typescript\nimport { AmplifyGraphqlApiProps } from '@aws-amplify/graphql-api-construct'\n\nconst amplifyGraphqlApiProps: AmplifyGraphqlApiProps = { ... }\n```\n\n#### Properties <a name=\"Properties\" id=\"Properties\"></a>\n\n| **Name** | **Type** | **Description** |\n| --- | --- | --- |\n| <code><a href=\"#@aws-amplify/graphql-api-construct.AmplifyGraphqlApiProps.property.authorizationModes\">authorizationModes</a></code> | <code><a href=\"#@aws-amplify/graphql-api-construct.AuthorizationModes\">AuthorizationModes</a></code> | Required auth modes for the Api. |\n| <code><a href=\"#@aws-amplify/graphql-api-construct.AmplifyGraphqlApiProps.property.definition\">definition</a></code> | <code><a href=\"#@aws-amplify/graphql-api-construct.IAmplifyGraphqlDefinition\">IAmplifyGraphqlDefinition</a></code> | The definition to transform in a full Api. |\n| <code><a href=\"#@aws-amplify/graphql-api-construct.AmplifyGraphqlApiProps.property.apiName\">apiName</a></code> | <code>string</code> | Name to be used for the AppSync Api. |\n| <code><a href=\"#@aws-amplify/graphql-api-construct.AmplifyGraphqlApiProps.property.conflictResolution\">conflictResolution</a></code> | <code><a href=\"#@aws-amplify/graphql-api-construct.ConflictResolution\">ConflictResolution</a></code> | Configure conflict resolution on the Api, which is required to enable DataStore Api functionality. |\n| <code><a href=\"#@aws-amplify/graphql-api-construct.AmplifyGraphqlApiProps.property.functionNameMap\">functionNameMap</a></code> | <code>{[ key: string ]: aws-cdk-lib.aws_lambda.IFunction}</code> | Lambda functions referenced in the definitions's. |\n| <code><a href=\"#@aws-amplify/graphql-api-construct.AmplifyGraphqlApiProps.property.functionSlots\">functionSlots</a></code> | <code><a href=\"#@aws-amplify/graphql-api-construct.MutationFunctionSlot\">MutationFunctionSlot</a> \\| <a href=\"#@aws-amplify/graphql-api-construct.QueryFunctionSlot\">QueryFunctionSlot</a> \\| <a href=\"#@aws-amplify/graphql-api-construct.SubscriptionFunctionSlot\">SubscriptionFunctionSlot</a>[]</code> | Overrides for a given slot in the generated resolver pipelines. |\n| <code><a href=\"#@aws-amplify/graphql-api-construct.AmplifyGraphqlApiProps.property.outputStorageStrategy\">outputStorageStrategy</a></code> | <code><a href=\"#@aws-amplify/graphql-api-construct.IBackendOutputStorageStrategy\">IBackendOutputStorageStrategy</a></code> | Strategy to store construct outputs. |\n| <code><a href=\"#@aws-amplify/graphql-api-construct.AmplifyGraphqlApiProps.property.predictionsBucket\">predictionsBucket</a></code> | <code>aws-cdk-lib.aws_s3.IBucket</code> | If using predictions, a bucket must be provided which will be used to search for assets. |\n| <code><a href=\"#@aws-amplify/graphql-api-construct.AmplifyGraphqlApiProps.property.stackMappings\">stackMappings</a></code> | <code>{[ key: string ]: string}</code> | StackMappings override the assigned nested stack on a per-resource basis. |\n| <code><a href=\"#@aws-amplify/graphql-api-construct.AmplifyGraphqlApiProps.property.transformerPlugins\">transformerPlugins</a></code> | <code>any[]</code> | Provide a list of additional custom transformers which are injected into the transform process. |\n| <code><a href=\"#@aws-amplify/graphql-api-construct.AmplifyGraphqlApiProps.property.translationBehavior\">translationBehavior</a></code> | <code><a href=\"#@aws-amplify/graphql-api-construct.PartialTranslationBehavior\">PartialTranslationBehavior</a></code> | This replaces feature flags from the Api construct, for general information on what these parameters do, refer to https://docs.amplify.aws/cli/reference/feature-flags/#graphQLTransformer. |\n\n---\n\n##### `authorizationModes`<sup>Required</sup> <a name=\"authorizationModes\" id=\"@aws-amplify/graphql-api-construct.AmplifyGraphqlApiProps.property.authorizationModes\"></a>\n\n```typescript\npublic readonly authorizationModes: AuthorizationModes;\n```\n\n- *Type:* <a href=\"#@aws-amplify/graphql-api-construct.AuthorizationModes\">AuthorizationModes</a>\n\nRequired auth modes for the Api.\n\nThis object must be a superset of the configured auth providers in the Api definition.\nFor more information, refer to https://docs.amplify.aws/cli/graphql/authorization-rules/\n\n---\n\n##### `definition`<sup>Required</sup> <a name=\"definition\" id=\"@aws-amplify/graphql-api-construct.AmplifyGraphqlApiProps.property.definition\"></a>\n\n```typescript\npublic readonly definition: IAmplifyGraphqlDefinition;\n```\n\n- *Type:* <a href=\"#@aws-amplify/graphql-api-construct.IAmplifyGraphqlDefinition\">IAmplifyGraphqlDefinition</a>\n\nThe definition to transform in a full Api.\n\nCan be constructed via the AmplifyGraphqlDefinition class.\n\n---\n\n##### `apiName`<sup>Optional</sup> <a name=\"apiName\" id=\"@aws-amplify/graphql-api-construct.AmplifyGraphqlApiProps.property.apiName\"></a>\n\n```typescript\npublic readonly apiName: string;\n```\n\n- *Type:* string\n\nName to be used for the AppSync Api.\n\nDefault: construct id.\n\n---\n\n##### `conflictResolution`<sup>Optional</sup> <a name=\"conflictResolution\" id=\"@aws-amplify/graphql-api-construct.AmplifyGraphqlApiProps.property.conflictResolution\"></a>\n\n```typescript\npublic readonly conflictResolution: ConflictResolution;\n```\n\n- *Type:* <a href=\"#@aws-amplify/graphql-api-construct.ConflictResolution\">ConflictResolution</a>\n\nConfigure conflict resolution on the Api, which is required to enable DataStore Api functionality.\n\nFor more information, refer to https://docs.amplify.aws/lib/datastore/getting-started/q/platform/js/\n\n---\n\n##### `functionNameMap`<sup>Optional</sup> <a name=\"functionNameMap\" id=\"@aws-amplify/graphql-api-construct.AmplifyGraphqlApiProps.property.functionNameMap\"></a>\n\n```typescript\npublic readonly functionNameMap: {[ key: string ]: IFunction};\n```\n\n- *Type:* {[ key: string ]: aws-cdk-lib.aws_lambda.IFunction}\n\nLambda functions referenced in the definitions's.\n\n---\n\n##### `functionSlots`<sup>Optional</sup> <a name=\"functionSlots\" id=\"@aws-amplify/graphql-api-construct.AmplifyGraphqlApiProps.property.functionSlots\"></a>\n\n```typescript\npublic readonly functionSlots: MutationFunctionSlot | QueryFunctionSlot | SubscriptionFunctionSlot[];\n```\n\n- *Type:* <a href=\"#@aws-amplify/graphql-api-construct.MutationFunctionSlot\">MutationFunctionSlot</a> | <a href=\"#@aws-amplify/graphql-api-construct.QueryFunctionSlot\">QueryFunctionSlot</a> | <a href=\"#@aws-amplify/graphql-api-construct.SubscriptionFunctionSlot\">SubscriptionFunctionSlot</a>[]\n\nOverrides for a given slot in the generated resolver pipelines.\n\nFor more information about what slots are available,\nrefer to https://docs.amplify.aws/cli/graphql/custom-business-logic/#override-amplify-generated-resolvers.\n\n---\n\n##### `outputStorageStrategy`<sup>Optional</sup> <a name=\"outputStorageStrategy\" id=\"@aws-amplify/graphql-api-construct.AmplifyGraphqlApiProps.property.outputStorageStrategy\"></a>\n\n```typescript\npublic readonly outputStorageStrategy: IBackendOutputStorageStrategy;\n```\n\n- *Type:* <a href=\"#@aws-amplify/graphql-api-construct.IBackendOutputStorageStrategy\">IBackendOutputStorageStrategy</a>\n\nStrategy to store construct outputs.\n\nIf no outputStorageStrategey is provided a default strategy will be used.\n\n---\n\n##### `predictionsBucket`<sup>Optional</sup> <a name=\"predictionsBucket\" id=\"@aws-amplify/graphql-api-construct.AmplifyGraphqlApiProps.property.predictionsBucket\"></a>\n\n```typescript\npublic readonly predictionsBucket: IBucket;\n```\n\n- *Type:* aws-cdk-lib.aws_s3.IBucket\n\nIf using predictions, a bucket must be provided which will be used to search for assets.\n\n---\n\n##### `stackMappings`<sup>Optional</sup> <a name=\"stackMappings\" id=\"@aws-amplify/graphql-api-construct.AmplifyGraphqlApiProps.property.stackMappings\"></a>\n\n```typescript\npublic readonly stackMappings: {[ key: string ]: string};\n```\n\n- *Type:* {[ key: string ]: string}\n\nStackMappings override the assigned nested stack on a per-resource basis.\n\nOnly applies to resolvers, and takes the form\n{ <logicalId>: <stackName> }\nIt is not recommended to use this parameter unless you are encountering stack resource count limits, and worth noting that\nafter initial deployment AppSync resolvers cannot be moved between nested stacks, they will need to be removed from the app,\nthen re-added from a new stack.\n\n---\n\n##### `transformerPlugins`<sup>Optional</sup> <a name=\"transformerPlugins\" id=\"@aws-amplify/graphql-api-construct.AmplifyGraphqlApiProps.property.transformerPlugins\"></a>\n\n```typescript\npublic readonly transformerPlugins: any[];\n```\n\n- *Type:* any[]\n\nProvide a list of additional custom transformers which are injected into the transform process.\n\nThese custom transformers must be implemented with aws-cdk-lib >=2.80.0, and\n\n---\n\n##### `translationBehavior`<sup>Optional</sup> <a name=\"translationBehavior\" id=\"@aws-amplify/graphql-api-construct.AmplifyGraphqlApiProps.property.translationBehavior\"></a>\n\n```typescript\npublic readonly translationBehavior: PartialTranslationBehavior;\n```\n\n- *Type:* <a href=\"#@aws-amplify/graphql-api-construct.PartialTranslationBehavior\">PartialTranslationBehavior</a>\n\nThis replaces feature flags from the Api construct, for general information on what these parameters do, refer to https://docs.amplify.aws/cli/reference/feature-flags/#graphQLTransformer.\n\n---\n\n### AmplifyGraphqlApiResources <a name=\"AmplifyGraphqlApiResources\" id=\"@aws-amplify/graphql-api-construct.AmplifyGraphqlApiResources\"></a>\n\nAccessible resources from the Api which were generated as part of the transform.\n\nThese are potentially stored under nested stacks, but presented organized by type instead.\n\n#### Initializer <a name=\"Initializer\" id=\"@aws-amplify/graphql-api-construct.AmplifyGraphqlApiResources.Initializer\"></a>\n\n```typescript\nimport { AmplifyGraphqlApiResources } from '@aws-amplify/graphql-api-construct'\n\nconst amplifyGraphqlApiResources: AmplifyGraphqlApiResources = { ... }\n```\n\n#### Properties <a name=\"Properties\" id=\"Properties\"></a>\n\n| **Name** | **Type** | **Description** |\n| --- | --- | --- |\n| <code><a href=\"#@aws-amplify/graphql-api-construct.AmplifyGraphqlApiResources.property.cfnResources\">cfnResources</a></code> | <code><a href=\"#@aws-amplify/graphql-api-construct.AmplifyGraphqlApiCfnResources\">AmplifyGraphqlApiCfnResources</a></code> | L1 Cfn Resources, for when dipping down a level of abstraction is desirable. |\n| <code><a href=\"#@aws-amplify/graphql-api-construct.AmplifyGraphqlApiResources.property.functions\">functions</a></code> | <code>{[ key: string ]: aws-cdk-lib.aws_lambda.IFunction}</code> | The Generated Lambda Function L1 Resources, keyed by function name. |\n| <code><a href=\"#@aws-amplify/graphql-api-construct.AmplifyGraphqlApiResources.property.graphqlApi\">graphqlApi</a></code> | <code>aws-cdk-lib.aws_appsync.IGraphqlApi</code> | The Generated AppSync Api L2 Resource, includes the Schema. |\n| <code><a href=\"#@aws-amplify/graphql-api-construct.AmplifyGraphqlApiResources.property.nestedStacks\">nestedStacks</a></code> | <code>{[ key: string ]: aws-cdk-lib.NestedStack}</code> | Nested Stacks generated by the Api Construct. |\n| <code><a href=\"#@aws-amplify/graphql-api-construct.AmplifyGraphqlApiResources.property.roles\">roles</a></code> | <code>{[ key: string ]: aws-cdk-lib.aws_iam.IRole}</code> | The Generated IAM Role L2 Resources, keyed by logicalId. |\n| <code><a href=\"#@aws-amplify/graphql-api-construct.AmplifyGraphqlApiResources.property.tables\">tables</a></code> | <code>{[ key: string ]: aws-cdk-lib.aws_dynamodb.ITable}</code> | The Generated DynamoDB Table L2 Resources, keyed by logicalId. |\n\n---\n\n##### `cfnResources`<sup>Required</sup> <a name=\"cfnResources\" id=\"@aws-amplify/graphql-api-construct.AmplifyGraphqlApiResources.property.cfnResources\"></a>\n\n```typescript\npublic readonly cfnResources: AmplifyGraphqlApiCfnResources;\n```\n\n- *Type:* <a href=\"#@aws-amplify/graphql-api-construct.AmplifyGraphqlApiCfnResources\">AmplifyGraphqlApiCfnResources</a>\n\nL1 Cfn Resources, for when dipping down a level of abstraction is desirable.\n\n---\n\n##### `functions`<sup>Required</sup> <a name=\"functions\" id=\"@aws-amplify/graphql-api-construct.AmplifyGraphqlApiResources.property.functions\"></a>\n\n```typescript\npublic readonly functions: {[ key: string ]: IFunction};\n```\n\n- *Type:* {[ key: string ]: aws-cdk-lib.aws_lambda.IFunction}\n\nThe Generated Lambda Function L1 Resources, keyed by function name.\n\n---\n\n##### `graphqlApi`<sup>Required</sup> <a name=\"graphqlApi\" id=\"@aws-amplify/graphql-api-construct.AmplifyGraphqlApiResources.property.graphqlApi\"></a>\n\n```typescript\npublic readonly graphqlApi: IGraphqlApi;\n```\n\n- *Type:* aws-cdk-lib.aws_appsync.IGraphqlApi\n\nThe Generated AppSync Api L2 Resource, includes the Schema.\n\n---\n\n##### `nestedStacks`<sup>Required</sup> <a name=\"nestedStacks\" id=\"@aws-amplify/graphql-api-construct.AmplifyGraphqlApiResources.property.nestedStacks\"></a>\n\n```typescript\npublic readonly nestedStacks: {[ key: string ]: NestedStack};\n```\n\n- *Type:* {[ key: string ]: aws-cdk-lib.NestedStack}\n\nNested Stacks generated by the Api Construct.\n\n---\n\n##### `roles`<sup>Required</sup> <a name=\"roles\" id=\"@aws-amplify/graphql-api-construct.AmplifyGraphqlApiResources.property.roles\"></a>\n\n```typescript\npublic readonly roles: {[ key: string ]: IRole};\n```\n\n- *Type:* {[ key: string ]: aws-cdk-lib.aws_iam.IRole}\n\nThe Generated IAM Role L2 Resources, keyed by logicalId.\n\n---\n\n##### `tables`<sup>Required</sup> <a name=\"tables\" id=\"@aws-amplify/graphql-api-construct.AmplifyGraphqlApiResources.property.tables\"></a>\n\n```typescript\npublic readonly tables: {[ key: string ]: ITable};\n```\n\n- *Type:* {[ key: string ]: aws-cdk-lib.aws_dynamodb.ITable}\n\nThe Generated DynamoDB Table L2 Resources, keyed by logicalId.\n\n---\n\n### ApiKeyAuthorizationConfig <a name=\"ApiKeyAuthorizationConfig\" id=\"@aws-amplify/graphql-api-construct.ApiKeyAuthorizationConfig\"></a>\n\nConfiguration for Api Keys on the Graphql Api.\n\n#### Initializer <a name=\"Initializer\" id=\"@aws-amplify/graphql-api-construct.ApiKeyAuthorizationConfig.Initializer\"></a>\n\n```typescript\nimport { ApiKeyAuthorizationConfig } from '@aws-amplify/graphql-api-construct'\n\nconst apiKeyAuthorizationConfig: ApiKeyAuthorizationConfig = { ... }\n```\n\n#### Properties <a name=\"Properties\" id=\"Properties\"></a>\n\n| **Name** | **Type** | **Description** |\n| --- | --- | --- |\n| <code><a href=\"#@aws-amplify/graphql-api-construct.ApiKeyAuthorizationConfig.property.expires\">expires</a></code> | <code>aws-cdk-lib.Duration</code> | A duration representing the time from Cloudformation deploy until expiry. |\n| <code><a href=\"#@aws-amplify/graphql-api-construct.ApiKeyAuthorizationConfig.property.description\">description</a></code> | <code>string</code> | Optional description for the Api Key to attach to the Api. |\n\n---\n\n##### `expires`<sup>Required</sup> <a name=\"expires\" id=\"@aws-amplify/graphql-api-construct.ApiKeyAuthorizationConfig.property.expires\"></a>\n\n```typescript\npublic readonly expires: Duration;\n```\n\n- *Type:* aws-cdk-lib.Duration\n\nA duration representing the time from Cloudformation deploy until expiry.\n\n---\n\n##### `description`<sup>Optional</sup> <a name=\"description\" id=\"@aws-amplify/graphql-api-construct.ApiKeyAuthorizationConfig.property.description\"></a>\n\n```typescript\npublic readonly description: string;\n```\n\n- *Type:* string\n\nOptional description for the Api Key to attach to the Api.\n\n---\n\n### AuthorizationModes <a name=\"AuthorizationModes\" id=\"@aws-amplify/graphql-api-construct.AuthorizationModes\"></a>\n\nAuthorization Modes to apply to the Api.\n\nAt least one modes must be provided, and if more than one are provided a defaultAuthorizationMode must be specified.\nFor more information on Amplify Api auth, refer to https://docs.amplify.aws/cli/graphql/authorization-rules/#authorization-strategies\n\n#### Initializer <a name=\"Initializer\" id=\"@aws-amplify/graphql-api-construct.AuthorizationModes.Initializer\"></a>\n\n```typescript\nimport { AuthorizationModes } from '@aws-amplify/graphql-api-construct'\n\nconst authorizationModes: AuthorizationModes = { ... }\n```\n\n#### Properties <a name=\"Properties\" id=\"Properties\"></a>\n\n| **Name** | **Type** | **Description** |\n| --- | --- | --- |\n| <code><a href=\"#@aws-amplify/graphql-api-construct.AuthorizationModes.property.adminRoles\">adminRoles</a></code> | <code>aws-cdk-lib.aws_iam.IRole[]</code> | A list of roles granted full R/W access to the Api. |\n| <code><a href=\"#@aws-amplify/graphql-api-construct.AuthorizationModes.property.apiKeyConfig\">apiKeyConfig</a></code> | <code><a href=\"#@aws-amplify/graphql-api-construct.ApiKeyAuthorizationConfig\">ApiKeyAuthorizationConfig</a></code> | AppSync Api Key config, required if a 'apiKey' auth provider is specified in the Api. |\n| <code><a href=\"#@aws-amplify/graphql-api-construct.AuthorizationModes.property.defaultAuthorizationMode\">defaultAuthorizationMode</a></code> | <code>string</code> | Default auth mode to provide to the Api, required if more than one config type is specified. |\n| <code><a href=\"#@aws-amplify/graphql-api-construct.AuthorizationModes.property.iamConfig\">iamConfig</a></code> | <code><a href=\"#@aws-amplify/graphql-api-construct.IAMAuthorizationConfig\">IAMAuthorizationConfig</a></code> | IAM Auth config, required if an 'iam' auth provider is specified in the Api. |\n| <code><a href=\"#@aws-amplify/graphql-api-construct.AuthorizationModes.property.lambdaConfig\">lambdaConfig</a></code> | <code><a href=\"#@aws-amplify/graphql-api-construct.LambdaAuthorizationConfig\">LambdaAuthorizationConfig</a></code> | Lambda config, required if a 'function' auth provider is specified in the Api. |\n| <code><a href=\"#@aws-amplify/graphql-api-construct.AuthorizationModes.property.oidcConfig\">oidcConfig</a></code> | <code><a href=\"#@aws-amplify/graphql-api-construct.OIDCAuthorizationConfig\">OIDCAuthorizationConfig</a></code> | Cognito OIDC config, required if a 'oidc' auth provider is specified in the Api. |\n| <code><a href=\"#@aws-amplify/graphql-api-construct.AuthorizationModes.property.userPoolConfig\">userPoolConfig</a></code> | <code><a href=\"#@aws-amplify/graphql-api-construct.UserPoolAuthorizationConfig\">UserPoolAuthorizationConfig</a></code> | Cognito UserPool config, required if a 'userPools' auth provider is specified in the Api. |\n\n---\n\n##### `adminRoles`<sup>Optional</sup> <a name=\"adminRoles\" id=\"@aws-amplify/graphql-api-construct.AuthorizationModes.property.adminRoles\"></a>\n\n```typescript\npublic readonly adminRoles: IRole[];\n```\n\n- *Type:* aws-cdk-lib.aws_iam.IRole[]\n\nA list of roles granted full R/W access to the Api.\n\n---\n\n##### `apiKeyConfig`<sup>Optional</sup> <a name=\"apiKeyConfig\" id=\"@aws-amplify/graphql-api-construct.AuthorizationModes.property.apiKeyConfig\"></a>\n\n```typescript\npublic readonly apiKeyConfig: ApiKeyAuthorizationConfig;\n```\n\n- *Type:* <a href=\"#@aws-amplify/graphql-api-construct.ApiKeyAuthorizationConfig\">ApiKeyAuthorizationConfig</a>\n\nAppSync Api Key config, required if a 'apiKey' auth provider is specified in the Api.\n\nApplies to 'public' auth strategy.\n\n---\n\n##### `defaultAuthorizationMode`<sup>Optional</sup> <a name=\"defaultAuthorizationMode\" id=\"@aws-amplify/graphql-api-construct.AuthorizationModes.property.defaultAuthorizationMode\"></a>\n\n```typescript\npublic readonly defaultAuthorizationMode: string;\n```\n\n- *Type:* string\n\nDefault auth mode to provide to the Api, required if more than one config type is specified.\n\n---\n\n##### `iamConfig`<sup>Optional</sup> <a name=\"iamConfig\" id=\"@aws-amplify/graphql-api-construct.AuthorizationModes.property.iamConfig\"></a>\n\n```typescript\npublic readonly iamConfig: IAMAuthorizationConfig;\n```\n\n- *Type:* <a href=\"#@aws-amplify/graphql-api-construct.IAMAuthorizationConfig\">IAMAuthorizationConfig</a>\n\nIAM Auth config, required if an 'iam' auth provider is specified in the Api.\n\nApplies to 'public' and 'private' auth strategies.\n\n---\n\n##### `lambdaConfig`<sup>Optional</sup> <a name=\"lambdaConfig\" id=\"@aws-amplify/graphql-api-construct.AuthorizationModes.property.lambdaConfig\"></a>\n\n```typescript\npublic readonly lambdaConfig: LambdaAuthorizationConfig;\n```\n\n- *Type:* <a href=\"#@aws-amplify/graphql-api-construct.LambdaAuthorizationConfig\">LambdaAuthorizationConfig</a>\n\nLambda config, required if a 'function' auth provider is specified in the Api.\n\nApplies to 'custom' auth strategy.\n\n---\n\n##### `oidcConfig`<sup>Optional</sup> <a name=\"oidcConfig\" id=\"@aws-amplify/graphql-api-construct.AuthorizationModes.property.oidcConfig\"></a>\n\n```typescript\npublic readonly oidcConfig: OIDCAuthorizationConfig;\n```\n\n- *Type:* <a href=\"#@aws-amplify/graphql-api-construct.OIDCAuthorizationConfig\">OIDCAuthorizationConfig</a>\n\nCognito OIDC config, required if a 'oidc' auth provider is specified in the Api.\n\nApplies to 'owner', 'private', and 'group' auth strategies.\n\n---\n\n##### `userPoolConfig`<sup>Optional</sup> <a name=\"userPoolConfig\" id=\"@aws-amplify/graphql-api-construct.AuthorizationModes.property.userPoolConfig\"></a>\n\n```typescript\npublic readonly userPoolConfig: UserPoolAuthorizationConfig;\n```\n\n- *Type:* <a href=\"#@aws-amplify/graphql-api-construct.UserPoolAuthorizationConfig\">UserPoolAuthorizationConfig</a>\n\nCognito UserPool config, required if a 'userPools' auth provider is specified in the Api.\n\nApplies to 'owner', 'private', and 'group' auth strategies.\n\n---\n\n### AutomergeConflictResolutionStrategy <a name=\"AutomergeConflictResolutionStrategy\" id=\"@aws-amplify/graphql-api-construct.AutomergeConflictResolutionStrategy\"></a>\n\nEnable optimistic concurrency on the project.\n\n#### Initializer <a name=\"Initializer\" id=\"@aws-amplify/graphql-api-construct.AutomergeConflictResolutionStrategy.Initializer\"></a>\n\n```typescript\nimport { AutomergeConflictResolutionStrategy } from '@aws-amplify/graphql-api-construct'\n\nconst automergeConflictResolutionStrategy: AutomergeConflictResolutionStrategy = { ... }\n```\n\n#### Properties <a name=\"Properties\" id=\"Properties\"></a>\n\n| **Name** | **Type** | **Description** |\n| --- | --- | --- |\n| <code><a href=\"#@aws-amplify/graphql-api-construct.AutomergeConflictResolutionStrategy.property.detectionType\">detectionType</a></code> | <code>string</code> | The conflict detection type used for resolution. |\n| <code><a href=\"#@aws-amplify/graphql-api-construct.AutomergeConflictResolutionStrategy.property.handlerType\">handlerType</a></code> | <code>string</code> | This conflict resolution strategy executes an auto-merge. |\n\n---\n\n##### `detectionType`<sup>Required</sup> <a name=\"detectionType\" id=\"@aws-amplify/graphql-api-construct.AutomergeConflictResolutionStrategy.property.detectionType\"></a>\n\n```typescript\npublic readonly detectionType: string;\n```\n\n- *Type:* string\n\nThe conflict detection type used for resolution.\n\n---\n\n##### `handlerType`<sup>Required</sup> <a name=\"handlerType\" id=\"@aws-amplify/graphql-api-construct.AutomergeConflictResolutionStrategy.property.handlerType\"></a>\n\n```typescript\npublic readonly handlerType: string;\n```\n\n- *Type:* string\n\nThis conflict resolution strategy executes an auto-merge.\n\nFor more information, refer to https://docs.aws.amazon.com/appsync/latest/devguide/conflict-detection-and-sync.html#conflict-detection-and-resolution\n\n---\n\n### ConflictResolution <a name=\"ConflictResolution\" id=\"@aws-amplify/graphql-api-construct.ConflictResolution\"></a>\n\nProject level configuration for conflict resolution.\n\n#### Initializer <a name=\"Initializer\" id=\"@aws-amplify/graphql-api-construct.ConflictResolution.Initializer\"></a>\n\n```typescript\nimport { ConflictResolution } from '@aws-amplify/graphql-api-construct'\n\nconst conflictResolution: ConflictResolution = { ... }\n```\n\n#### Properties <a name=\"Properties\" id=\"Properties\"></a>\n\n| **Name** | **Type** | **Description** |\n| --- | --- | --- |\n| <code><a href=\"#@aws-amplify/graphql-api-construct.ConflictResolution.property.models\">models</a></code> | <code>{[ key: string ]: <a href=\"#@aws-amplify/graphql-api-construct.AutomergeConflictResolutionStrategy\">AutomergeConflictResolutionStrategy</a> \\| <a href=\"#@aws-amplify/graphql-api-construct.OptimisticConflictResolutionStrategy\">OptimisticConflictResolutionStrategy</a> \\| <a href=\"#@aws-amplify/graphql-api-construct.CustomConflictResolutionStrategy\">CustomConflictResolutionStrategy</a>}</code> | Model-specific conflict resolution overrides. |\n| <code><a href=\"#@aws-amplify/graphql-api-construct.ConflictResolution.property.project\">project</a></code> | <code><a href=\"#@aws-amplify/graphql-api-construct.AutomergeConflictResolutionStrategy\">AutomergeConflictResolutionStrategy</a> \\| <a href=\"#@aws-amplify/graphql-api-construct.OptimisticConflictResolutionStrategy\">OptimisticConflictResolutionStrategy</a> \\| <a href=\"#@aws-amplify/graphql-api-construct.CustomConflictResolutionStrategy\">CustomConflictResolutionStrategy</a></code> | Project-wide config for conflict resolution. |\n\n---\n\n##### `models`<sup>Optional</sup> <a name=\"models\" id=\"@aws-amplify/graphql-api-construct.ConflictResolution.property.models\"></a>\n\n```typescript\npublic readonly models: {[ key: string ]: AutomergeConflictResolutionStrategy | OptimisticConflictResolutionStrategy | CustomConflictResolutionStrategy};\n```\n\n- *Type:* {[ key: string ]: <a href=\"#@aws-amplify/graphql-api-construct.AutomergeConflictResolutionStrategy\">AutomergeConflictResolutionStrategy</a> | <a href=\"#@aws-amplify/graphql-api-construct.OptimisticConflictResolutionStrategy\">OptimisticConflictResolutionStrategy</a> | <a href=\"#@aws-amplify/graphql-api-construct.CustomConflictResolutionStrategy\">CustomConflictResolutionStrategy</a>}\n\nModel-specific conflict resolution overrides.\n\n---\n\n##### `project`<sup>Optional</sup> <a name=\"project\" id=\"@aws-amplify/graphql-api-construct.ConflictResolution.property.project\"></a>\n\n```typescript\npublic readonly project: AutomergeConflictResolutionStrategy | OptimisticConflictResolutionStrategy | CustomConflictResolutionStrategy;\n```\n\n- *Type:* <a href=\"#@aws-amplify/graphql-api-construct.AutomergeConflictResolutionStrategy\">AutomergeConflictResolutionStrategy</a> | <a href=\"#@aws-amplify/graphql-api-construct.OptimisticConflictResolutionStrategy\">OptimisticConflictResolutionStrategy</a> | <a href=\"#@aws-amplify/graphql-api-construct.CustomConflictResolutionStrategy\">CustomConflictResolutionStrategy</a>\n\nProject-wide config for conflict resolution.\n\nApplies to all non-overridden models.\n\n---\n\n### ConflictResolutionStrategyBase <a name=\"ConflictResolutionStrategyBase\" id=\"@aws-amplify/graphql-api-construct.ConflictResolutionStrategyBase\"></a>\n\nCommon parameters for conflict resolution.\n\n#### Initializer <a name=\"Initializer\" id=\"@aws-amplify/graphql-api-construct.ConflictResolutionStrategyBase.Initializer\"></a>\n\n```typescript\nimport { ConflictResolutionStrategyBase } from '@aws-amplify/graphql-api-construct'\n\nconst conflictResolutionStrategyBase: ConflictResolutionStrategyBase = { ... }\n```\n\n#### Properties <a name=\"Properties\" id=\"Properties\"></a>\n\n| **Name** | **Type** | **Description** |\n| --- | --- | --- |\n| <code><a href=\"#@aws-amplify/graphql-api-construct.ConflictResolutionStrategyBase.property.detectionType\">detectionType</a></code> | <code>string</code> | The conflict detection type used for resolution. |\n\n---\n\n##### `detectionType`<sup>Required</sup> <a name=\"detectionType\" id=\"@aws-amplify/graphql-api-construct.ConflictResolutionStrategyBase.property.detectionType\"></a>\n\n```typescript\npublic readonly detectionType: string;\n```\n\n- *Type:* string\n\nThe conflict detection type used for resolution.\n\n---\n\n### CustomConflictResolutionStrategy <a name=\"CustomConflictResolutionStrategy\" id=\"@aws-amplify/graphql-api-construct.CustomConflictResolutionStrategy\"></a>\n\nEnable custom sync on the project, powered by a lambda.\n\n#### Initializer <a name=\"Initializer\" id=\"@aws-amplify/graphql-api-construct.CustomConflictResolutionStrategy.Initializer\"></a>\n\n```typescript\nimport { CustomConflictResolutionStrategy } from '@aws-amplify/graphql-api-construct'\n\nconst customConflictResolutionStrategy: CustomConflictResolutionStrategy = { ... }\n```\n\n#### Properties <a name=\"Properties\" id=\"Properties\"></a>\n\n| **Name** | **Type** | **Description** |\n| --- | --- | --- |\n| <code><a href=\"#@aws-amplify/graphql-api-construct.CustomConflictResolutionStrategy.property.detectionType\">detectionType</a></code> | <code>string</code> | The conflict detection type used for resolution. |\n| <code><a href=\"#@aws-amplify/graphql-api-construct.CustomConflictResolutionStrategy.property.conflictHandler\">conflictHandler</a></code> | <code>aws-cdk-lib.aws_lambda.IFunction</code> | The function which will be invoked for conflict resolution. |\n| <code><a href=\"#@aws-amplify/graphql-api-construct.CustomConflictResolutionStrategy.property.handlerType\">handlerType</a></code> | <code>string</code> | This conflict resolution strategy uses a lambda handler type. |\n\n---\n\n##### `detectionType`<sup>Required</sup> <a name=\"detectionType\" id=\"@aws-amplify/graphql-api-construct.CustomConflictResolutionStrategy.property.detectionType\"></a>\n\n```typescript\npublic readonly detectionType: string;\n```\n\n- *Type:* string\n\nThe conflict detection type used for resolution.\n\n---\n\n##### `conflictHandler`<sup>Required</sup> <a name=\"conflictHandler\" id=\"@aws-amplify/graphql-api-construct.CustomConflictResolutionStrategy.property.conflictHandler\"></a>\n\n```typescript\npublic readonly conflictHandler: IFunction;\n```\n\n- *Type:* aws-cdk-lib.aws_lambda.IFunction\n\nThe function which will be invoked for conflict resolution.\n\n---\n\n##### `handlerType`<sup>Required</sup> <a name=\"handlerType\" id=\"@aws-amplify/graphql-api-construct.CustomConflictResolutionStrategy.property.handlerType\"></a>\n\n```typescript\npublic readonly handlerType: string;\n```\n\n- *Type:* string\n\nThis conflict resolution strategy uses a lambda handler type.\n\nFor more information, refer to https://docs.aws.amazon.com/appsync/latest/devguide/conflict-detection-and-sync.html#conflict-detection-and-resolution\n\n---\n\n### FunctionSlotBase <a name=\"FunctionSlotBase\" id=\"@aws-amplify/graphql-api-construct.FunctionSlotBase\"></a>\n\nCommon slot parameters.\n\n#### Initializer <a name=\"Initializer\" id=\"@aws-amplify/graphql-api-construct.FunctionSlotBase.Initializer\"></a>\n\n```typescript\nimport { FunctionSlotBase } from '@aws-amplify/graphql-api-construct'\n\nconst functionSlotBase: FunctionSlotBase = { ... }\n```\n\n#### Properties <a name=\"Properties\" id=\"Properties\"></a>\n\n| **Name** | **Type** | **Description** |\n| --- | --- | --- |\n| <code><a href=\"#@aws-amplify/graphql-api-construct.FunctionSlotBase.property.fieldName\">fieldName</a></code> | <code>string</code> | The field to attach this function to on the Api definition. |\n| <code><a href=\"#@aws-amplify/graphql-api-construct.FunctionSlotBase.property.function\">function</a></code> | <code><a href=\"#@aws-amplify/graphql-api-construct.FunctionSlotOverride\">FunctionSlotOverride</a></code> | The overridden behavior for this slot. |\n| <code><a href=\"#@aws-amplify/graphql-api-construct.FunctionSlotBase.property.slotIndex\">slotIndex</a></code> | <code>number</code> | The slot index to use to inject this into the execution pipeline. |\n\n---\n\n##### `fieldName`<sup>Required</sup> <a name=\"fieldName\" id=\"@aws-amplify/graphql-api-construct.FunctionSlotBase.property.fieldName\"></a>\n\n```typescript\npublic readonly fieldName: string;\n```\n\n- *Type:* string\n\nThe field to attach this function to on the Api definition.\n\n---\n\n##### `function`<sup>Required</sup> <a name=\"function\" id=\"@aws-amplify/graphql-api-construct.FunctionSlotBase.property.function\"></a>\n\n```typescript\npublic readonly function: FunctionSlotOverride;\n```\n\n- *Type:* <a href=\"#@aws-amplify/graphql-api-construct.FunctionSlotOverride\">FunctionSlotOverride</a>\n\nThe overridden behavior for this slot.\n\n---\n\n##### `slotIndex`<sup>Required</sup> <a name=\"slotIndex\" id=\"@aws-amplify/graphql-api-construct.FunctionSlotBase.property.slotIndex\"></a>\n\n```typescript\npublic readonly slotIndex: number;\n```\n\n- *Type:* number\n\nThe slot index to use to inject this into the execution pipeline.\n\nFor more information on slotting, refer to https://docs.amplify.aws/cli/graphql/custom-business-logic/#extend-amplify-generated-resolvers\n\n---\n\n### FunctionSlotOverride <a name=\"FunctionSlotOverride\" id=\"@aws-amplify/graphql-api-construct.FunctionSlotOverride\"></a>\n\nParams exposed to support configuring and overriding pipelined slots.\n\nThis allows configuration of the underlying function,\nincluding the request and response mapping templates.\n\n#### Initializer <a name=\"Initializer\" id=\"@aws-amplify/graphql-api-construct.FunctionSlotOverride.Initializer\"></a>\n\n```typescript\nimport { FunctionSlotOverride } from '@aws-amplify/graphql-api-construct'\n\nconst functionSlotOverride: FunctionSlotOverride = { ... }\n```\n\n#### Properties <a name=\"Properties\" id=\"Properties\"></a>\n\n| **Name** | **Type** | **Description** |\n| --- | --- | --- |\n| <code><a href=\"#@aws-amplify/graphql-api-construct.FunctionSlotOverride.property.requestMappingTemplate\">requestMappingTemplate</a></code> | <code>aws-cdk-lib.aws_appsync.MappingTemplate</code> | Override request mapping template for the function slot. |\n| <code><a href=\"#@aws-amplify/graphql-api-construct.FunctionSlotOverride.property.responseMappingTemplate\">responseMappingTemplate</a></code> | <code>aws-cdk-lib.aws_appsync.MappingTemplate</code> | Override response mapping template for the function slot. |\n\n---\n\n##### `requestMappingTemplate`<sup>Optional</sup> <a name=\"requestMappingTemplate\" id=\"@aws-amplify/graphql-api-construct.FunctionSlotOverride.property.requestMappingTemplate\"></a>\n\n```typescript\npublic readonly requestMappingTemplate: MappingTemplate;\n```\n\n- *Type:* aws-cdk-lib.aws_appsync.MappingTemplate\n\nOverride request mapping template for the function slot.\n\nExecuted before the datasource is invoked.\n\n---\n\n##### `responseMappingTemplate`<sup>Optional</sup> <a name=\"responseMappingTemplate\" id=\"@aws-amplify/graphql-api-construct.FunctionSlotOverride.property.responseMappingTemplate\"></a>\n\n```typescript\npublic readonly responseMappingTemplate: MappingTemplate;\n```\n\n- *Type:* aws-cdk-lib.aws_appsync.MappingTemplate\n\nOverride response mapping template for the function slot.\n\nExecuted after the datasource is invoked.\n\n---\n\n### IAMAuthorizationConfig <a name=\"IAMAuthorizationConfig\" id=\"@aws-amplify/graphql-api-construct.IAMAuthorizationConfig\"></a>\n\nConfiguration for IAM Authorization on the Graphql Api.\n\n#### Initializer <a name=\"Initializer\" id=\"@aws-amplify/graphql-api-construct.IAMAuthorizationConfig.Initializer\"></a>\n\n```typescript\nimport { IAMAuthorizationConfig } from '@aws-amplify/graphql-api-construct'\n\nconst iAMAuthorizationConfig: IAMAuthorizationConfig = { ... }\n```\n\n#### Properties <a name=\"Properties\" id=\"Properties\"></a>\n\n| **Name** | **Type** | **Description** |\n| --- | --- | --- |\n| <code><a href=\"#@aws-amplify/graphql-api-construct.IAMAuthorizationConfig.property.authenticatedUserRole\">authenticatedUserRole</a></code> | <code>aws-cdk-lib.aws_iam.IRole</code> | Authenticated user role, applies to { provider: iam, allow: private } access. |\n| <code><a href=\"#@aws-amplify/graphql-api-construct.IAMAuthorizationConfig.property.identityPoolId\">identityPoolId</a></code> | <code>string</code> | ID for the Cognito Identity Pool vending auth and unauth roles. |\n| <code><a href=\"#@aws-amplify/graphql-api-construct.IAMAuthorizationConfig.property.unauthenticatedUserRole\">unauthenticatedUserRole</a></code> | <code>aws-cdk-lib.aws_iam.IRole</code> | Unauthenticated user role, applies to { provider: iam, allow: public } access. |\n\n---\n\n##### `authenticatedUserRole`<sup>Required</sup> <a name=\"authenticatedUserRole\" id=\"@aws-amplify/graphql-api-construct.IAMAuthorizationConfig.property.authenticatedUserRole\"></a>\n\n```typescript\npublic readonly authenticatedUserRole: IRole;\n```\n\n- *Type:* aws-cdk-lib.aws_iam.IRole\n\nAuthenticated user role, applies to { provider: iam, allow: private } access.\n\n---\n\n##### `identityPoolId`<sup>Required</sup> <a name=\"identityPoolId\" id=\"@aws-amplify/graphql-api-construct.IAMAuthorizationConfig.property.identityPoolId\"></a>\n\n```typescript\npublic readonly identityPoolId: string;\n```\n\n- *Type:* string\n\nID for the Cognito Identity Pool vending auth and unauth roles.\n\nFormat: `<region>:<id string>`\n\n---\n\n##### `unauthenticatedUserRole`<sup>Required</sup> <a name=\"unauthenticatedUserRole\" id=\"@aws-amplify/graphql-api-construct.IAMAuthorizationConfig.property.unauthenticatedUserRole\"></a>\n\n```typescript\npublic readonly unauthenticatedUserRole: IRole;\n```\n\n- *Type:* aws-cdk-lib.aws_iam.IRole\n\nUnauthenticated user role, applies to { provider: iam, allow: public } access.\n\n---\n\n### LambdaAuthorizationConfig <a name=\"LambdaAuthorizationConfig\" id=\"@aws-amplify/graphql-api-construct.LambdaAuthorizationConfig\"></a>\n\nConfiguration for Custom Lambda authorization on the Graphql Api.\n\n#### Initializer <a name=\"Initializer\" id=\"@aws-amplify/graphql-api-construct.LambdaAuthorizationConfig.Initializer\"></a>\n\n```typescript\nimport { LambdaAuthorizationConfig } from '@aws-amplify/graphql-api-construct'\n\nconst lambdaAuthorizationConfig: LambdaAuthorizationConfig = { ... }\n```\n\n#### Properties <a name=\"Properties\" id=\"Properties\"></a>\n\n| **Name** | **Type** | **Description** |\n| --- | --- | --- |\n| <code><a href=\"#@aws-amplify/graphql-api-construct.LambdaAuthorizationConfig.property.function\">function</a></code> | <code>aws-cdk-lib.aws_lambda.IFunction</code> | The authorizer lambda function. |\n| <code><a href=\"#@aws-amplify/graphql-api-construct.LambdaAuthorizationConfig.property.ttl\">ttl</a></code> | <code>aws-cdk-lib.Duration</code> | How long the results are cached. |\n\n---\n\n##### `function`<sup>Required</sup> <a name=\"function\" id=\"@aws-amplify/graphql-api-construct.LambdaAuthorizationConfig.property.function\"></a>\n\n```typescript\npublic readonly function: IFunction;\n```\n\n- *Type:* aws-cdk-lib.aws_lambda.IFunction\n\nThe authorizer lambda function.\n\n---\n\n##### `ttl`<sup>Required</sup> <a name=\"ttl\" id=\"@aws-amplify/graphql-api-construct.LambdaAuthorizationConfig.property.ttl\"></a>\n\n```typescript\npublic readonly ttl: Duration;\n```\n\n- *Type:* aws-cdk-lib.Duration\n\nHow long the results are cached.\n\n---\n\n### MutationFunctionSlot <a name=\"MutationFunctionSlot\" id=\"@aws-amplify/graphql-api-construct.MutationFunctionSlot\"></a>\n\nSlot types for Mutation Resolvers.\n\n#### Initializer <a name=\"Initializer\" id=\"@aws-amplify/graphql-api-construct.MutationFunctionSlot.Initializer\"></a>\n\n```typescript\nimport { MutationFunctionSlot } from '@aws-amplify/graphql-api-construct'\n\nconst mutationFunctionSlot: MutationFunctionSlot = { ... }\n```\n\n#### Properties <a name=\"Properties\" id=\"Properties\"></a>\n\n| **Name** | **Type** | **Description** |\n| --- | --- | --- |\n| <code><a href=\"#@aws-amplify/graphql-api-construct.MutationFunctionSlot.property.fieldName\">fieldName</a></code> | <code>string</code> | The field to attach this function to on the Api definition. |\n| <code><a href=\"#@aws-amplify/graphql-api-construct.MutationFunctionSlot.property.function\">function</a></code> | <code><a href=\"#@aws-amplify/graphql-api-construct.FunctionSlotOverride\">FunctionSlotOverride</a></code> | The overridden behavior for this slot. |\n| <code><a href=\"#@aws-amplify/graphql-api-construct.MutationFunctionSlot.property.slotIndex\">slotIndex</a></code> | <code>number</code> | The slot index to use to inject this into the execution pipeline. |\n| <code><a href=\"#@aws-amplify/graphql-api-construct.MutationFunctionSlot.property.slotName\">slotName</a></code> | <code>string</code> | The slot name to inject this behavior into. |\n| <code><a href=\"#@aws-amplify/graphql-api-construct.MutationFunctionSlot.property.typeName\">typeName</a></code> | <code>string</code> | This slot type applies to the Mutation type on the Api definition. |\n\n---\n\n##### `fieldName`<sup>Required</sup> <a name=\"fieldName\" id=\"@aws-amplify/graphql-api-construct.MutationFunctionSlot.property.fieldName\"></a>\n\n```typescript\npublic readonly fieldName: string;\n```\n\n- *Type:* string\n\nThe field to attach this function to on the Api definition.\n\n---\n\n##### `function`<sup>Required</sup> <a name=\"function\" id=\"@aws-amplify/graphql-api-construct.MutationFunctionSlot.property.function\"></a>\n\n```typescript\npublic readonly function: FunctionSlotOverride;\n```\n\n- *Type:* <a href=\"#@aws-amplify/graphql-api-construct.FunctionSlotOverride\">FunctionSlotOverride</a>\n\nThe overridden behavior for this slot.\n\n---\n\n##### `slotIndex`<sup>Required</sup> <a name=\"slotIndex\" id=\"@aws-amplify/graphql-api-construct.MutationFunctionSlot.property.slotIndex\"></a>\n\n```typescript\npublic readonly slotIndex: number;\n```\n\n- *Type:* number\n\nThe slot index to use to inject this into the execution pipeline.\n\nFor more information on slotting, refer to https://docs.amplify.aws/cli/graphql/custom-business-logic/#extend-amplify-generated-resolvers\n\n---\n\n##### `slotName`<sup>Required</sup> <a name=\"slotName\" id=\"@aws-amplify/graphql-api-construct.MutationFunctionSlot.property.slotName\"></a>\n\n```typescript\npublic readonly slotName: string;\n```\n\n- *Type:* string\n\nThe slot name to inject this behavior into.\n\nFor more information on slotting, refer to https://docs.amplify.aws/cli/graphql/custom-business-logic/#extend-amplify-generated-resolvers\n\n---\n\n##### `typeName`<sup>Required</sup> <a name=\"typeName\" id=\"@aws-amplify/graphql-api-construct.MutationFunctionSlot.property.typeName\"></a>\n\n```typescript\npublic readonly typeName: string;\n```\n\n- *Type:* string\n\nThis slot type applies to the Mutation type on the Api definition.\n\n---\n\n### OIDCAuthorizationConfig <a name=\"OIDCAuthorizationConfig\" id=\"@aws-amplify/graphql-api-construct.OIDCAuthorizationConfig\"></a>\n\nConfiguration for OpenId Connect Authorization on the Graphql Api.\n\n#### Initializer <a name=\"Initializer\" id=\"@aws-amplify/graphql-api-construct.OIDCAuthorizationConfig.Initializer\"></a>\n\n```typescript\nimport { OIDCAuthorizationConfig } from '@aws-amplify/graphql-api-construct'\n\nconst oIDCAuthorizationConfig: OIDCAuthorizationConfig = { ... }\n```\n\n#### Properties <a name=\"Properties\" id=\"Properties\"></a>\n\n| **Name** | **Type** | **Description** |\n| --- | --- | --- |\n| <code><a href=\"#@aws-amplify/graphql-api-construct.OIDCAuthorizationConfig.property.oidcIssuerUrl\">oidcIssuerUrl</a></code> | <code>string</code> | Url for the OIDC token issuer. |\n| <code><a href=\"#@aws-amplify/graphql-api-construct.OIDCAuthorizationConfig.property.oidcProviderName\">oidcProviderName</a></code> | <code>string</code> | The issuer for the OIDC configuration. |\n| <code><a href=\"#@aws-amplify/graphql-api-construct.OIDCAuthorizationConfig.property.tokenExpiryFromAuth\">tokenExpiryFromAuth</a></code> | <code>aws-cdk-lib.Duration</code> | The duration an OIDC token is valid after being authenticated by OIDC provider. |\n| <code><a href=\"#@aws-amplify/graphql-api-construct.OIDCAuthorizationConfig.property.tokenExpiryFromIssue\">tokenExpiryFromIssue</a></code> | <code>aws-cdk-lib.Duration</code> | The duration an OIDC token is valid after being issued to a user. |\n| <code><a href=\"#@aws-amplify/graphql-api-construct.OIDCAuthorizationConfig.property.clientId\">clientId</a></code> | <code>string</code> | The client identifier of the Relying party at the OpenID identity provider. |\n\n---\n\n##### `oidcIssuerUrl`<sup>Required</sup> <a name=\"oidcIssuerUrl\" id=\"@aws-amplify/graphql-api-construct.OIDCAuthorizationConfig.property.oidcIssuerUrl\"></a>\n\n```typescript\npublic readonly oidcIssuerUrl: string;\n```\n\n- *Type:* string\n\nUrl for the OIDC token issuer.\n\n---\n\n##### `oidcProviderName`<sup>Required</sup> <a name=\"oidcProviderName\" id=\"@aws-amplify/graphql-api-construct.OIDCAuthorizationConfig.property.oidcProviderName\"></a>\n\n```typescript\npublic readonly oidcProviderName: string;\n```\n\n- *Type:* string\n\nThe issuer for the OIDC configuration.\n\n---\n\n##### `tokenExpiryFromAuth`<sup>Required</sup> <a name=\"tokenExpiryFromAuth\" id=\"@aws-amplify/graphql-api-construct.OIDCAuthorizationConfig.property.tokenExpiryFromAuth\"></a>\n\n```typescript\npublic readonly tokenExpiryFromAuth: Duration;\n```\n\n- *Type:* aws-cdk-lib.Duration\n\nThe duration an OIDC token is valid after being authenticated by OIDC provider.\n\nauth_time claim in OIDC token is required for this validation to work.\n\n---\n\n##### `tokenExpiryFromIssue`<sup>Required</sup> <a name=\"tokenExpiryFromIssue\" id=\"@aws-amplify/graphql-api-construct.OIDCAuthorizationConfig.property.tokenExpiryFromIssue\"></a>\n\n```typescript\npublic readonly tokenExpiryFromIssue: Duration;\n```\n\n- *Type:* aws-cdk-lib.Duration\n\nThe duration an OIDC token is valid after being issued to a user.\n\nThis validation uses iat claim of OIDC token.\n\n---\n\n##### `clientId`<sup>Optional</sup> <a name=\"clientId\" id=\"@aws-amplify/graphql-api-construct.OIDCAuthorizationConfig.property.clientId\"></a>\n\n```typescript\npublic readonly clientId: string;\n```\n\n- *Type:* string\n\nThe client identifier of the Relying party at the OpenID identity provider.\n\nA regular expression can be specified so AppSync can validate against multiple client identifiers at a time. Example\n\n---\n\n### OptimisticConflictResolutionStrategy <a name=\"OptimisticConflictResolutionStrategy\" id=\"@aws-amplify/graphql-api-construct.OptimisticConflictResolutionStrategy\"></a>\n\nEnable automerge on the project.\n\n#### Initializer <a name=\"Initializer\" id=\"@aws-amplify/graphql-api-construct.OptimisticConflictResolutionStrategy.Initializer\"></a>\n\n```typescript\nimport { OptimisticConflictResolutionStrategy } from '@aws-amplify/graphql-api-construct'\n\nconst optimisticConflictResolutionStrategy: OptimisticConflictResolutionStrategy = { ... }\n```\n\n#### Properties <a name=\"Properties\" id=\"Properties\"></a>\n\n| **Name** | **Type** | **Description** |\n| --- | --- | --- |\n| <code><a href=\"#@aws-amplify/graphql-api-construct.OptimisticConflictResolutionStrategy.property.detectionType\">detectionType</a></code> | <code>string</code> | The conflict detection type used for resolution. |\n| <code><a href=\"#@aws-amplify/graphql-api-construct.OptimisticConflictResolutionStrategy.property.handlerType\">handlerType</a></code> | <code>string</code> | This conflict resolution strategy the _version to perform optimistic concurrency. |\n\n---\n\n##### `detectionType`<sup>Required</sup> <a name=\"detectionType\" id=\"@aws-amplify/graphql-api-construct.OptimisticConflictResolutionStrategy.property.detectionType\"></a>\n\n```typescript\npublic readonly detectionType: string;\n```\n\n- *Type:* string\n\nThe conflict detection type used for resolution.\n\n---\n\n##### `handlerType`<sup>Required</sup> <a name=\"handlerType\" id=\"@aws-amplify/graphql-api-construct.OptimisticConflictResolutionStrategy.property.handlerType\"></a>\n\n```typescript\npublic readonly handlerType: string;\n```\n\n- *Type:* string\n\nThis conflict resolution strategy the _version to perform optimistic concurrency.\n\nFor more information, refer to https://docs.aws.amazon.com/appsync/latest/devguide/conflict-detection-and-sync.html#conflict-detection-and-resolution\n\n---\n\n### PartialTranslationBehavior <a name=\"PartialTranslationBehavior\" id=\"@aws-amplify/graphql-api-construct.PartialTranslationBehavior\"></a>\n\nA utility interface equivalent to Partial<TranslationBehavior>.\n\n#### Initializer <a name=\"Initializer\" id=\"@aws-amplify/graphql-api-construct.PartialTranslationBehavior.Initializer\"></a>\n\n```typescript\nimport { PartialTranslationBehavior } from '@aws-amplify/graphql-api-construct'\n\nconst partialTranslationBehavior: PartialTranslationBehavior = { ... }\n```\n\n#### Properties <a name=\"Properties\" id=\"Properties\"></a>\n\n| **Name** | **Type** | **Description** |\n| --- | --- | --- |\n| <code><a href=\"#@aws-amplify/graphql-api-construct.PartialTranslationBehavior.property.disableResolverDeduping\">disableResolverDeduping</a></code> | <code>boolean</code> | Disable resolver deduping, this can sometimes cause problems because dedupe ordering isn't stable today, which can lead to circular dependencies across stacks if models are reordered. |\n| <code><a href=\"#@aws-amplify/graphql-api-construct.PartialTranslationBehavior.property.enableAutoIndexQueryNames\">enableAutoIndexQueryNames</a></code> | <code>boolean</code> | Automate generation of query names, and as a result attaching all indexes as queries to the generated Api. |\n| <code><a href=\"#@aws-amplify/graphql-api-construct.PartialTranslationBehavior.property.enableSearchNodeToNodeEncryption\">enableSearchNodeToNodeEncryption</a></code> | <code>boolean</code> | If enabled, set nodeToNodeEncryption on the searchable domain (if one exists). |\n| <code><a href=\"#@aws-amplify/graphql-api-construct.PartialTranslationBehavior.property.enableTransformerCfnOutputs\">enableTransformerCfnOutputs</a></code> | <code>boolean</code> | When enabled, internal cfn outputs which existed in Amplify-generated apps will continue to be emitted. |\n| <code><a href=\"#@aws-amplify/graphql-api-construct.PartialTranslationBehavior.property.populateOwnerFieldForStaticGroupAuth\">populateOwnerFieldForStaticGroupAuth</a></code> | <code>boolean</code> | Ensure that the owner field is still populated even if a static iam or group authorization applies. |\n| <code><a href=\"#@aws-amplify/graphql-api-construct.PartialTranslationBehavior.property.respectPrimaryKeyAttributesOnConnectionField\">respectPrimaryKeyAttributesOnConnectionField</a></code> | <code>boolean</code> | Enable custom primary key support, there's no good reason to disable this unless trying not to update a legacy app. |\n| <code><a href=\"#@aws-amplify/graphql-api-construct.PartialTranslationBehavior.property.sandboxModeEnabled\">sandboxModeEnabled</a></code> | <code>boolean</code> | Enabling sandbox mode will enable api key auth on all models in the transformed schema. |\n| <code><a href=\"#@aws-amplify/graphql-api-construct.PartialTranslationBehavior.property.secondaryKeyAsGSI\">secondaryKeyAsGSI</a></code> | <code>boolean</code> | If disabled, generated. |\n| <code><a href=\"#@aws-amplify/graphql-api-construct.PartialTranslationBehavior.property.shouldDeepMergeDirectiveConfigDefaults\">shouldDeepMergeDirectiveConfigDefaults</a></code> | <code>boolean</code> | Restore parity w/ GQLv1. |\n| <code><a href=\"#@aws-amplify/graphql-api-construct.PartialTranslationBehavior.property.suppressApiKeyGeneration\">suppressApiKeyGeneration</a></code> | <code>boolean</code> | If enabled, disable api key resource generation even if specified as an auth rule on the construct. |\n| <code><a href=\"#@aws-amplify/graphql-api-construct.PartialTranslationBehavior.property.useSubUsernameForDefaultIdentityClaim\">useSubUsernameForDefaultIdentityClaim</a></code> | <code>boolean</code> | Ensure that oidc and userPool auth use the `sub` field in the for the username field, which disallows new users with the same id to access data from a deleted user in the pool. |\n\n---\n\n##### `disableResolverDeduping`<sup>Optional</sup> <a name=\"disableResolverDeduping\" id=\"@aws-amplify/graphql-api-construct.PartialTranslationBehavior.property.disableResolverDeduping\"></a>\n\n```typescript\npublic readonly disableResolverDeduping: boolean;\n```\n\n- *Type:* boolean\n- *Default:* true\n\nDisable resolver deduping, this can sometimes cause problems because dedupe ordering isn't stable today, which can lead to circular dependencies across stacks if models are reordered.\n\n---\n\n##### `enableAutoIndexQueryNames`<sup>Optional</sup> <a name=\"enableAutoIndexQueryNames\" id=\"@aws-amplify/graphql-api-construct.PartialTranslationBehavior.property.enableAutoIndexQueryNames\"></a>\n\n```typescript\npublic readonly enableAutoIndexQueryNames: boolean;\n```\n\n- *Type:* boolean\n- *Default:* true\n\nAutomate generation of query names, and as a result attaching all indexes as queries to the generated Api.\n\nIf enabled,\n\n---\n\n##### `enableSearchNodeToNodeEncryption`<sup>Optional</sup> <a name=\"enableSearchNodeToNodeEncryption\" id=\"@aws-amplify/graphql-api-construct.PartialTranslationBehavior.property.enableSearchNodeToNodeEncryption\"></a>\n\n```typescript\npublic readonly enableSearchNodeToNodeEncryption: boolean;\n```\n\n- *Type:* boolean\n- *Default:* false\n\nIf enabled, set nodeToNodeEncryption on the searchable domain (if one exists).\n\nNot recommended for use, prefer\nto use `Object.values(resources.additionalResources['AWS::Elasticsearch::Domain']).forEach((domain: CfnDomain) => {\n  domain.NodeToNodeEncryptionOptions = { Enabled: True };\n});\n\n---\n\n##### `enableTransformerCfnOutputs`<sup>Optional</sup> <a name=\"enableTransformerCfnOutputs\" id=\"@aws-amplify/graphql-api-construct.PartialTranslationBehavior.property.enableTransformerCfnOutputs\"></a>\n\n```typescript\npublic readonly enableTransformerCfnOutputs: boolean;\n```\n\n- *Type:* boolean\n- *Default:* false\n\nWhen enabled, internal cfn outputs which existed in Amplify-generated apps will continue to be emitted.\n\n---\n\n##### `populateOwnerFieldForStaticGroupAuth`<sup>Optional</sup> <a name=\"populateOwnerFieldForStaticGroupAuth\" id=\"@aws-amplify/graphql-api-construct.PartialTranslationBehavior.property.populateOwnerFieldForStaticGroupAuth\"></a>\n\n```typescript\npublic readonly populateOwnerFieldForStaticGroupAuth: boolean;\n```\n\n- *Type:* boolean\n- *Default:* true\n\nEnsure that the owner field is still populated even if a static iam or group authorization applies.\n\n---\n\n##### `respectPrimaryKeyAttributesOnConnectionField`<sup>Optional</sup> <a name=\"respectPrimaryKeyAttributesOnConnectionField\" id=\"@aws-amplify/graphql-api-construct.PartialTranslationBehavior.property.respectPrimaryKeyAttributesOnConnectionField\"></a>\n\n```typescript\npublic readonly respectPrimaryKeyAttributesOnConnectionField: boolean;\n```\n\n- *Type:* boolean\n- *Default:* true\n\nEnable custom primary key support, there's no good reason to disable this unless trying not to update a legacy app.\n\n---\n\n##### `sandboxModeEnabled`<sup>Optional</sup> <a name=\"sandboxModeEnabled\" id=\"@aws-amplify/graphql-api-construct.PartialTranslationBehavior.property.sandboxModeEnabled\"></a>\n\n```typescript\npublic readonly sandboxModeEnabled: boolean;\n```\n\n- *Type:* boolean\n- *Default:* false\n\nEnabling sandbox mode will enable api key auth on all models in the transformed schema.\n\n---\n\n##### `secondaryKeyAsGSI`<sup>Optional</sup> <a name=\"secondaryKeyAsGSI\" id=\"@aws-amplify/graphql-api-construct.PartialTranslationBehavior.property.secondaryKeyAsGSI\"></a>\n\n```typescript\npublic readonly secondaryKeyAsGSI: boolean;\n```\n\n- *Type:* boolean\n- *Default:* true\n\nIf disabled, generated.\n\n---\n\n##### `shouldDeepMergeDirectiveConfigDefaults`<sup>Optional</sup> <a name=\"shouldDeepMergeDirectiveConfigDefaults\" id=\"@aws-amplify/graphql-api-construct.PartialTranslationBehavior.property.shouldDeepMergeDirectiveConfigDefaults\"></a>\n\n```typescript\npublic readonly shouldDeepMergeDirectiveConfigDefaults: boolean;\n```\n\n- *Type:* boolean\n- *Default:* true\n\nRestore parity w/ GQLv1.\n\n---\n\n##### `suppressApiKeyGeneration`<sup>Optional</sup> <a name=\"suppressApiKeyGeneration\" id=\"@aws-amplify/graphql-api-construct.PartialTranslationBehavior.property.suppressApiKeyGeneration\"></a>\n\n```typescript\npublic readonly suppressApiKeyGeneration: boolean;\n```\n\n- *Type:* boolean\n- *Default:* false\n\nIf enabled, disable api key resource generation even if specified as an auth rule on the construct.\n\nThis is a legacy parameter from the Graphql Transformer existing in Amplify CLI, not recommended to change.\n\n---\n\n##### `useSubUsernameForDefaultIdentityClaim`<sup>Optional</sup> <a name=\"useSubUsernameForDefaultIdentityClaim\" id=\"@aws-amplify/graphql-api-construct.PartialTranslationBehavior.property.useSubUsernameForDefaultIdentityClaim\"></a>\n\n```typescript\npublic readonly useSubUsernameForDefaultIdentityClaim: boolean;\n```\n\n- *Type:* boolean\n- *Default:* true\n\nEnsure that oidc and userPool auth use the `sub` field in the for the username field, which disallows new users with the same id to access data from a deleted user in the pool.\n\n---\n\n### QueryFunctionSlot <a name=\"QueryFunctionSlot\" id=\"@aws-amplify/graphql-api-construct.QueryFunctionSlot\"></a>\n\nSlot types for Query Resolvers.\n\n#### Initializer <a name=\"Initializer\" id=\"@aws-amplify/graphql-api-construct.QueryFunctionSlot.Initializer\"></a>\n\n```typescript\nimport { QueryFunctionSlot } from '@aws-amplify/graphql-api-construct'\n\nconst queryFunctionSlot: QueryFunctionSlot = { ... }\n```\n\n#### Properties <a name=\"Properties\" id=\"Properties\"></a>\n\n| **Name** | **Type** | **Description** |\n| --- | --- | --- |\n| <code><a href=\"#@aws-amplify/graphql-api-construct.QueryFunctionSlot.property.fieldName\">fieldName</a></code> | <code>string</code> | The field to attach this function to on the Api definition. |\n| <code><a href=\"#@aws-amplify/graphql-api-construct.QueryFunctionSlot.property.function\">function</a></code> | <code><a href=\"#@aws-amplify/graphql-api-construct.FunctionSlotOverride\">FunctionSlotOverride</a></code> | The overridden behavior for this slot. |\n| <code><a href=\"#@aws-amplify/graphql-api-construct.QueryFunctionSlot.property.slotIndex\">slotIndex</a></code> | <code>number</code> | The slot index to use to inject this into the execution pipeline. |\n| <code><a href=\"#@aws-amplify/graphql-api-construct.QueryFunctionSlot.property.slotName\">slotName</a></code> | <code>string</code> | The slot name to inject this behavior into. |\n| <code><a href=\"#@aws-amplify/graphql-api-construct.QueryFunctionSlot.property.typeName\">typeName</a></code> | <code>string</code> | This slot type applies to the Query type on the Api definition. |\n\n---\n\n##### `fieldName`<sup>Required</sup> <a name=\"fieldName\" id=\"@aws-amplify/graphql-api-construct.QueryFunctionSlot.property.fieldName\"></a>\n\n```typescript\npublic readonly fieldName: string;\n```\n\n- *Type:* string\n\nThe field to attach this function to on the Api definition.\n\n---\n\n##### `function`<sup>Required</sup> <a name=\"function\" id=\"@aws-amplify/graphql-api-construct.QueryFunctionSlot.property.function\"></a>\n\n```typescript\npublic readonly function: FunctionSlotOverride;\n```\n\n- *Type:* <a href=\"#@aws-amplify/graphql-api-construct.FunctionSlotOverride\">FunctionSlotOverride</a>\n\nThe overridden behavior for this slot.\n\n---\n\n##### `slotIndex`<sup>Required</sup> <a name=\"slotIndex\" id=\"@aws-amplify/graphql-api-construct.QueryFunctionSlot.property.slotIndex\"></a>\n\n```typescript\npublic readonly slotIndex: number;\n```\n\n- *Type:* number\n\nThe slot index to use to inject this into the execution pipeline.\n\nFor more information on slotting, refer to https://docs.amplify.aws/cli/graphql/custom-business-logic/#extend-amplify-generated-resolvers\n\n---\n\n##### `slotName`<sup>Required</sup> <a name=\"slotName\" id=\"@aws-amplify/graphql-api-construct.QueryFunctionSlot.property.slotName\"></a>\n\n```typescript\npublic readonly slotName: string;\n```\n\n- *Type:* string\n\nThe slot name to inject this behavior into.\n\nFor more information on slotting, refer to https://docs.amplify.aws/cli/graphql/custom-business-logic/#extend-amplify-generated-resolvers\n\n---\n\n##### `typeName`<sup>Required</sup> <a name=\"typeName\" id=\"@aws-amplify/graphql-api-construct.QueryFunctionSlot.property.typeName\"></a>\n\n```typescript\npublic readonly typeName: string;\n```\n\n- *Type:* string\n\nThis slot type applies to the Query type on the Api definition.\n\n---\n\n### SubscriptionFunctionSlot <a name=\"SubscriptionFunctionSlot\" id=\"@aws-amplify/graphql-api-construct.SubscriptionFunctionSlot\"></a>\n\nSlot types for Subscription Resolvers.\n\n#### Initializer <a name=\"Initializer\" id=\"@aws-amplify/graphql-api-construct.SubscriptionFunctionSlot.Initializer\"></a>\n\n```typescript\nimport { SubscriptionFunctionSlot } from '@aws-amplify/graphql-api-construct'\n\nconst subscriptionFunctionSlot: SubscriptionFunctionSlot = { ... }\n```\n\n#### Properties <a name=\"Properties\" id=\"Properties\"></a>\n\n| **Name** | **Type** | **Description** |\n| --- | --- | --- |\n| <code><a href=\"#@aws-amplify/graphql-api-construct.SubscriptionFunctionSlot.property.fieldName\">fieldName</a></code> | <code>string</code> | The field to attach this function to on the Api definition. |\n| <code><a href=\"#@aws-amplify/graphql-api-construct.SubscriptionFunctionSlot.property.function\">function</a></code> | <code><a href=\"#@aws-amplify/graphql-api-construct.FunctionSlotOverride\">FunctionSlotOverride</a></code> | The overridden behavior for this slot. |\n| <code><a href=\"#@aws-amplify/graphql-api-construct.SubscriptionFunctionSlot.property.slotIndex\">slotIndex</a></code> | <code>number</code> | The slot index to use to inject this into the execution pipeline. |\n| <code><a href=\"#@aws-amplify/graphql-api-construct.SubscriptionFunctionSlot.property.slotName\">slotName</a></code> | <code>string</code> | The slot name to inject this behavior into. |\n| <code><a href=\"#@aws-amplify/graphql-api-construct.SubscriptionFunctionSlot.property.typeName\">typeName</a></code> | <code>string</code> | This slot type applies to the Subscription type on the Api definition. |\n\n---\n\n##### `fieldName`<sup>Required</sup> <a name=\"fieldName\" id=\"@aws-amplify/graphql-api-construct.SubscriptionFunctionSlot.property.fieldName\"></a>\n\n```typescript\npublic readonly fieldName: string;\n```\n\n- *Type:* string\n\nThe field to attach this function to on the Api definition.\n\n---\n\n##### `function`<sup>Required</sup> <a name=\"function\" id=\"@aws-amplify/graphql-api-construct.SubscriptionFunctionSlot.property.function\"></a>\n\n```typescript\npublic readonly function: FunctionSlotOverride;\n```\n\n- *Type:* <a href=\"#@aws-amplify/graphql-api-construct.FunctionSlotOverride\">FunctionSlotOverride</a>\n\nThe overridden behavior for this slot.\n\n---\n\n##### `slotIndex`<sup>Required</sup> <a name=\"slotIndex\" id=\"@aws-amplify/graphql-api-construct.SubscriptionFunctionSlot.property.slotIndex\"></a>\n\n```typescript\npublic readonly slotIndex: number;\n```\n\n- *Type:* number\n\nThe slot index to use to inject this into the execution pipeline.\n\nFor more information on slotting, refer to https://docs.amplify.aws/cli/graphql/custom-business-logic/#extend-amplify-generated-resolvers\n\n---\n\n##### `slotName`<sup>Required</sup> <a name=\"slotName\" id=\"@aws-amplify/graphql-api-construct.SubscriptionFunctionSlot.property.slotName\"></a>\n\n```typescript\npublic readonly slotName: string;\n```\n\n- *Type:* string\n\nThe slot name to inject this behavior into.\n\nFor more information on slotting, refer to https://docs.amplify.aws/cli/graphql/custom-business-logic/#extend-amplify-generated-resolvers\n\n---\n\n##### `typeName`<sup>Required</sup> <a name=\"typeName\" id=\"@aws-amplify/graphql-api-construct.SubscriptionFunctionSlot.property.typeName\"></a>\n\n```typescript\npublic readonly typeName: string;\n```\n\n- *Type:* string\n\nThis slot type applies to the Subscription type on the Api definition.\n\n---\n\n### TranslationBehavior <a name=\"TranslationBehavior\" id=\"@aws-amplify/graphql-api-construct.TranslationBehavior\"></a>\n\nStrongly typed set of shared parameters for all transformers, and core layer.\n\nThis is intended to replace feature flags, to ensure param coercion happens in\na single location, and isn't spread around the transformers, where they can\nhave different default behaviors.\n\n#### Initializer <a name=\"Initializer\" id=\"@aws-amplify/graphql-api-construct.TranslationBehavior.Initializer\"></a>\n\n```typescript\nimport { TranslationBehavior } from '@aws-amplify/graphql-api-construct'\n\nconst translationBehavior: TranslationBehavior = { ... }\n```\n\n#### Properties <a name=\"Properties\" id=\"Properties\"></a>\n\n| **Name** | **Type** | **Description** |\n| --- | --- | --- |\n| <code><a href=\"#@aws-amplify/graphql-api-construct.TranslationBehavior.property.disableResolverDeduping\">disableResolverDeduping</a></code> | <code>boolean</code> | Disable resolver deduping, this can sometimes cause problems because dedupe ordering isn't stable today, which can lead to circular dependencies across stacks if models are reordered. |\n| <code><a href=\"#@aws-amplify/graphql-api-construct.TranslationBehavior.property.enableAutoIndexQueryNames\">enableAutoIndexQueryNames</a></code> | <code>boolean</code> | Automate generation of query names, and as a result attaching all indexes as queries to the generated Api. |\n| <code><a href=\"#@aws-amplify/graphql-api-construct.TranslationBehavior.property.enableSearchNodeToNodeEncryption\">enableSearchNodeToNodeEncryption</a></code> | <code>boolean</code> | If enabled, set nodeToNodeEncryption on the searchable domain (if one exists). |\n| <code><a href=\"#@aws-amplify/graphql-api-construct.TranslationBehavior.property.enableTransformerCfnOutputs\">enableTransformerCfnOutputs</a></code> | <code>boolean</code> | When enabled, internal cfn outputs which existed in Amplify-generated apps will continue to be emitted. |\n| <code><a href=\"#@aws-amplify/graphql-api-construct.TranslationBehavior.property.populateOwnerFieldForStaticGroupAuth\">populateOwnerFieldForStaticGroupAuth</a></code> | <code>boolean</code> | Ensure that the owner field is still populated even if a static iam or group authorization applies. |\n| <code><a href=\"#@aws-amplify/graphql-api-construct.TranslationBehavior.property.respectPrimaryKeyAttributesOnConnectionField\">respectPrimaryKeyAttributesOnConnectionField</a></code> | <code>boolean</code> | Enable custom primary key support, there's no good reason to disable this unless trying not to update a legacy app. |\n| <code><a href=\"#@aws-amplify/graphql-api-construct.TranslationBehavior.property.sandboxModeEnabled\">sandboxModeEnabled</a></code> | <code>boolean</code> | Enabling sandbox mode will enable api key auth on all models in the transformed schema. |\n| <code><a href=\"#@aws-amplify/graphql-api-construct.TranslationBehavior.property.secondaryKeyAsGSI\">secondaryKeyAsGSI</a></code> | <code>boolean</code> | If disabled, generated. |\n| <code><a href=\"#@aws-amplify/graphql-api-construct.TranslationBehavior.property.shouldDeepMergeDirectiveConfigDefaults\">shouldDeepMergeDirectiveConfigDefaults</a></code> | <code>boolean</code> | Restore parity w/ GQLv1. |\n| <code><a href=\"#@aws-amplify/graphql-api-construct.TranslationBehavior.property.suppressApiKeyGeneration\">suppressApiKeyGeneration</a></code> | <code>boolean</code> | If enabled, disable api key resource generation even if specified as an auth rule on the construct. |\n| <code><a href=\"#@aws-amplify/graphql-api-construct.TranslationBehavior.property.useSubUsernameForDefaultIdentityClaim\">useSubUsernameForDefaultIdentityClaim</a></code> | <code>boolean</code> | Ensure that oidc and userPool auth use the `sub` field in the for the username field, which disallows new users with the same id to access data from a deleted user in the pool. |\n\n---\n\n##### `disableResolverDeduping`<sup>Required</sup> <a name=\"disableResolverDeduping\" id=\"@aws-amplify/graphql-api-construct.TranslationBehavior.property.disableResolverDeduping\"></a>\n\n```typescript\npublic readonly disableResolverDeduping: boolean;\n```\n\n- *Type:* boolean\n- *Default:* true\n\nDisable resolver deduping, this can sometimes cause problems because dedupe ordering isn't stable today, which can lead to circular dependencies across stacks if models are reordered.\n\n---\n\n##### `enableAutoIndexQueryNames`<sup>Required</sup> <a name=\"enableAutoIndexQueryNames\" id=\"@aws-amplify/graphql-api-construct.TranslationBehavior.property.enableAutoIndexQueryNames\"></a>\n\n```typescript\npublic readonly enableAutoIndexQueryNames: boolean;\n```\n\n- *Type:* boolean\n- *Default:* true\n\nAutomate generation of query names, and as a result attaching all indexes as queries to the generated Api.\n\nIf enabled,\n\n---\n\n##### `enableSearchNodeToNodeEncryption`<sup>Required</sup> <a name=\"enableSearchNodeToNodeEncryption\" id=\"@aws-amplify/graphql-api-construct.TranslationBehavior.property.enableSearchNodeToNodeEncryption\"></a>\n\n```typescript\npublic readonly enableSearchNodeToNodeEncryption: boolean;\n```\n\n- *Type:* boolean\n- *Default:* false\n\nIf enabled, set nodeToNodeEncryption on the searchable domain (if one exists).\n\nNot recommended for use, prefer\nto use `Object.values(resources.additionalResources['AWS::Elasticsearch::Domain']).forEach((domain: CfnDomain) => {\n  domain.NodeToNodeEncryptionOptions = { Enabled: True };\n});\n\n---\n\n##### `enableTransformerCfnOutputs`<sup>Required</sup> <a name=\"enableTransformerCfnOutputs\" id=\"@aws-amplify/graphql-api-construct.TranslationBehavior.property.enableTransformerCfnOutputs\"></a>\n\n```typescript\npublic readonly enableTransformerCfnOutputs: boolean;\n```\n\n- *Type:* boolean\n- *Default:* false\n\nWhen enabled, internal cfn outputs which existed in Amplify-generated apps will continue to be emitted.\n\n---\n\n##### `populateOwnerFieldForStaticGroupAuth`<sup>Required</sup> <a name=\"populateOwnerFieldForStaticGroupAuth\" id=\"@aws-amplify/graphql-api-construct.TranslationBehavior.property.populateOwnerFieldForStaticGroupAuth\"></a>\n\n```typescript\npublic readonly populateOwnerFieldForStaticGroupAuth: boolean;\n```\n\n- *Type:* boolean\n- *Default:* true\n\nEnsure that the owner field is still populated even if a static iam or group authorization applies.\n\n---\n\n##### `respectPrimaryKeyAttributesOnConnectionField`<sup>Required</sup> <a name=\"respectPrimaryKeyAttributesOnConnectionField\" id=\"@aws-amplify/graphql-api-construct.TranslationBehavior.property.respectPrimaryKeyAttributesOnConnectionField\"></a>\n\n```typescript\npublic readonly respectPrimaryKeyAttributesOnConnectionField: boolean;\n```\n\n- *Type:* boolean\n- *Default:* true\n\nEnable custom primary key support, there's no good reason to disable this unless trying not to update a legacy app.\n\n---\n\n##### `sandboxModeEnabled`<sup>Required</sup> <a name=\"sandboxModeEnabled\" id=\"@aws-amplify/graphql-api-construct.TranslationBehavior.property.sandboxModeEnabled\"></a>\n\n```typescript\npublic readonly sandboxModeEnabled: boolean;\n```\n\n- *Type:* boolean\n- *Default:* false\n\nEnabling sandbox mode will enable api key auth on all models in the transformed schema.\n\n---\n\n##### `secondaryKeyAsGSI`<sup>Required</sup> <a name=\"secondaryKeyAsGSI\" id=\"@aws-amplify/graphql-api-construct.TranslationBehavior.property.secondaryKeyAsGSI\"></a>\n\n```typescript\npublic readonly secondaryKeyAsGSI: boolean;\n```\n\n- *Type:* boolean\n- *Default:* true\n\nIf disabled, generated.\n\n---\n\n##### `shouldDeepMergeDirectiveConfigDefaults`<sup>Required</sup> <a name=\"shouldDeepMergeDirectiveConfigDefaults\" id=\"@aws-amplify/graphql-api-construct.TranslationBehavior.property.shouldDeepMergeDirectiveConfigDefaults\"></a>\n\n```typescript\npublic readonly shouldDeepMergeDirectiveConfigDefaults: boolean;\n```\n\n- *Type:* boolean\n- *Default:* true\n\nRestore parity w/ GQLv1.\n\n---\n\n##### `suppressApiKeyGeneration`<sup>Required</sup> <a name=\"suppressApiKeyGeneration\" id=\"@aws-amplify/graphql-api-construct.TranslationBehavior.property.suppressApiKeyGeneration\"></a>\n\n```typescript\npublic readonly suppressApiKeyGeneration: boolean;\n```\n\n- *Type:* boolean\n- *Default:* false\n\nIf enabled, disable api key resource generation even if specified as an auth rule on the construct.\n\nThis is a legacy parameter from the Graphql Transformer existing in Amplify CLI, not recommended to change.\n\n---\n\n##### `useSubUsernameForDefaultIdentityClaim`<sup>Required</sup> <a name=\"useSubUsernameForDefaultIdentityClaim\" id=\"@aws-amplify/graphql-api-construct.TranslationBehavior.property.useSubUsernameForDefaultIdentityClaim\"></a>\n\n```typescript\npublic readonly useSubUsernameForDefaultIdentityClaim: boolean;\n```\n\n- *Type:* boolean\n- *Default:* true\n\nEnsure that oidc and userPool auth use the `sub` field in the for the username field, which disallows new users with the same id to access data from a deleted user in the pool.\n\n---\n\n### UserPoolAuthorizationConfig <a name=\"UserPoolAuthorizationConfig\" id=\"@aws-amplify/graphql-api-construct.UserPoolAuthorizationConfig\"></a>\n\nConfiguration for Cognito UserPool Authorization on the Graphql Api.\n\n#### Initializer <a name=\"Initializer\" id=\"@aws-amplify/graphql-api-construct.UserPoolAuthorizationConfig.Initializer\"></a>\n\n```typescript\nimport { UserPoolAuthorizationConfig } from '@aws-amplify/graphql-api-construct'\n\nconst userPoolAuthorizationConfig: UserPoolAuthorizationConfig = { ... }\n```\n\n#### Properties <a name=\"Properties\" id=\"Properties\"></a>\n\n| **Name** | **Type** | **Description** |\n| --- | --- | --- |\n| <code><a href=\"#@aws-amplify/graphql-api-construct.UserPoolAuthorizationConfig.property.userPool\">userPool</a></code> | <code>aws-cdk-lib.aws_cognito.IUserPool</code> | The Cognito User Pool which is used to authenticated JWT tokens, and vends group and user information. |\n\n---\n\n##### `userPool`<sup>Required</sup> <a name=\"userPool\" id=\"@aws-amplify/graphql-api-construct.UserPoolAuthorizationConfig.property.userPool\"></a>\n\n```typescript\npublic readonly userPool: IUserPool;\n```\n\n- *Type:* aws-cdk-lib.aws_cognito.IUserPool\n\nThe Cognito User Pool which is used to authenticated JWT tokens, and vends group and user information.\n\n---\n\n## Classes <a name=\"Classes\" id=\"Classes\"></a>\n\n### AmplifyGraphqlDefinition <a name=\"AmplifyGraphqlDefinition\" id=\"@aws-amplify/graphql-api-construct.AmplifyGraphqlDefinition\"></a>\n\nClass exposing utilities to produce IAmplifyGraphqlDefinition objects given various inputs.\n\n#### Initializers <a name=\"Initializers\" id=\"@aws-amplify/graphql-api-construct.AmplifyGraphqlDefinition.Initializer\"></a>\n\n```typescript\nimport { AmplifyGraphqlDefinition } from '@aws-amplify/graphql-api-construct'\n\nnew AmplifyGraphqlDefinition()\n```\n\n| **Name** | **Type** | **Description** |\n| --- | --- | --- |\n\n---\n\n\n#### Static Functions <a name=\"Static Functions\" id=\"Static Functions\"></a>\n\n| **Name** | **Description** |\n| --- | --- |\n| <code><a href=\"#@aws-amplify/graphql-api-construct.AmplifyGraphqlDefinition.fromFiles\">fromFiles</a></code> | Convert one or more appsync SchemaFile objects into an Amplify Graphql Schema. |\n| <code><a href=\"#@aws-amplify/graphql-api-construct.AmplifyGraphqlDefinition.fromString\">fromString</a></code> | Produce a schema definition from a string input. |\n\n---\n\n##### `fromFiles` <a name=\"fromFiles\" id=\"@aws-amplify/graphql-api-construct.AmplifyGraphqlDefinition.fromFiles\"></a>\n\n```typescript\nimport { AmplifyGraphqlDefinition } from '@aws-amplify/graphql-api-construct'\n\nAmplifyGraphqlDefinition.fromFiles(filePaths: string)\n```\n\nConvert one or more appsync SchemaFile objects into an Amplify Graphql Schema.\n\n###### `filePaths`<sup>Required</sup> <a name=\"filePaths\" id=\"@aws-amplify/graphql-api-construct.AmplifyGraphqlDefinition.fromFiles.parameter.filePaths\"></a>\n\n- *Type:* string\n\none or more paths to the graphql files to process.\n\n---\n\n##### `fromString` <a name=\"fromString\" id=\"@aws-amplify/graphql-api-construct.AmplifyGraphqlDefinition.fromString\"></a>\n\n```typescript\nimport { AmplifyGraphqlDefinition } from '@aws-amplify/graphql-api-construct'\n\nAmplifyGraphqlDefinition.fromString(schema: string)\n```\n\nProduce a schema definition from a string input.\n\n###### `schema`<sup>Required</sup> <a name=\"schema\" id=\"@aws-amplify/graphql-api-construct.AmplifyGraphqlDefinition.fromString.parameter.schema\"></a>\n\n- *Type:* string\n\nthe graphql input as a string.\n\n---\n\n\n\n## Protocols <a name=\"Protocols\" id=\"Protocols\"></a>\n\n### IAmplifyGraphqlDefinition <a name=\"IAmplifyGraphqlDefinition\" id=\"@aws-amplify/graphql-api-construct.IAmplifyGraphqlDefinition\"></a>\n\n- *Implemented By:* <a href=\"#@aws-amplify/graphql-api-construct.IAmplifyGraphqlDefinition\">IAmplifyGraphqlDefinition</a>\n\nGraphql Api definition, which can be implemented in multiple ways.\n\n\n#### Properties <a name=\"Properties\" id=\"Properties\"></a>\n\n| **Name** | **Type** | **Description** |\n| --- | --- | --- |\n| <code><a href=\"#@aws-amplify/graphql-api-construct.IAmplifyGraphqlDefinition.property.functionSlots\">functionSlots</a></code> | <code><a href=\"#@aws-amplify/graphql-api-construct.MutationFunctionSlot\">MutationFunctionSlot</a> \\| <a href=\"#@aws-amplify/graphql-api-construct.QueryFunctionSlot\">QueryFunctionSlot</a> \\| <a href=\"#@aws-amplify/graphql-api-construct.SubscriptionFunctionSlot\">SubscriptionFunctionSlot</a>[]</code> | Retrieve any function slots defined explicitly in the Api definition. |\n| <code><a href=\"#@aws-amplify/graphql-api-construct.IAmplifyGraphqlDefinition.property.schema\">schema</a></code> | <code>string</code> | Return the schema definition as a graphql string, with amplify directives allowed. |\n\n---\n\n##### `functionSlots`<sup>Required</sup> <a name=\"functionSlots\" id=\"@aws-amplify/graphql-api-construct.IAmplifyGraphqlDefinition.property.functionSlots\"></a>\n\n```typescript\npublic readonly functionSlots: MutationFunctionSlot | QueryFunctionSlot | SubscriptionFunctionSlot[];\n```\n\n- *Type:* <a href=\"#@aws-amplify/graphql-api-construct.MutationFunctionSlot\">MutationFunctionSlot</a> | <a href=\"#@aws-amplify/graphql-api-construct.QueryFunctionSlot\">QueryFunctionSlot</a> | <a href=\"#@aws-amplify/graphql-api-construct.SubscriptionFunctionSlot\">SubscriptionFunctionSlot</a>[]\n\nRetrieve any function slots defined explicitly in the Api definition.\n\n---\n\n##### `schema`<sup>Required</sup> <a name=\"schema\" id=\"@aws-amplify/graphql-api-construct.IAmplifyGraphqlDefinition.property.schema\"></a>\n\n```typescript\npublic readonly schema: string;\n```\n\n- *Type:* string\n\nReturn the schema definition as a graphql string, with amplify directives allowed.\n\n---\n\n### IBackendOutputEntry <a name=\"IBackendOutputEntry\" id=\"@aws-amplify/graphql-api-construct.IBackendOutputEntry\"></a>\n\n- *Implemented By:* <a href=\"#@aws-amplify/graphql-api-construct.IBackendOutputEntry\">IBackendOutputEntry</a>\n\nEntry representing the required output from the backend for codegen generate commands to work.\n\n\n#### Properties <a name=\"Properties\" id=\"Properties\"></a>\n\n| **Name** | **Type** | **Description** |\n| --- | --- | --- |\n| <code><a href=\"#@aws-amplify/graphql-api-construct.IBackendOutputEntry.property.payload\">payload</a></code> | <code>{[ key: string ]: string}</code> | The string-map payload of generated config values. |\n| <code><a href=\"#@aws-amplify/graphql-api-construct.IBackendOutputEntry.property.version\">version</a></code> | <code>string</code> | The protocol version for this backend output. |\n\n---\n\n##### `payload`<sup>Required</sup> <a name=\"payload\" id=\"@aws-amplify/graphql-api-construct.IBackendOutputEntry.property.payload\"></a>\n\n```typescript\npublic readonly payload: {[ key: string ]: string};\n```\n\n- *Type:* {[ key: string ]: string}\n\nThe string-map payload of generated config values.\n\n---\n\n##### `version`<sup>Required</sup> <a name=\"version\" id=\"@aws-amplify/graphql-api-construct.IBackendOutputEntry.property.version\"></a>\n\n```typescript\npublic readonly version: string;\n```\n\n- *Type:* string\n\nThe protocol version for this backend output.\n\n---\n\n### IBackendOutputStorageStrategy <a name=\"IBackendOutputStorageStrategy\" id=\"@aws-amplify/graphql-api-construct.IBackendOutputStorageStrategy\"></a>\n\n- *Implemented By:* <a href=\"#@aws-amplify/graphql-api-construct.IBackendOutputStorageStrategy\">IBackendOutputStorageStrategy</a>\n\nBackend output strategy used to write config required for codegen tasks.\n\n#### Methods <a name=\"Methods\" id=\"Methods\"></a>\n\n| **Name** | **Description** |\n| --- | --- |\n| <code><a href=\"#@aws-amplify/graphql-api-construct.IBackendOutputStorageStrategy.addBackendOutputEntry\">addBackendOutputEntry</a></code> | Add an entry to backend output. |\n\n---\n\n##### `addBackendOutputEntry` <a name=\"addBackendOutputEntry\" id=\"@aws-amplify/graphql-api-construct.IBackendOutputStorageStrategy.addBackendOutputEntry\"></a>\n\n```typescript\npublic addBackendOutputEntry(keyName: string, backendOutputEntry: IBackendOutputEntry): void\n```\n\nAdd an entry to backend output.\n\n###### `keyName`<sup>Required</sup> <a name=\"keyName\" id=\"@aws-amplify/graphql-api-construct.IBackendOutputStorageStrategy.addBackendOutputEntry.parameter.keyName\"></a>\n\n- *Type:* string\n\nthe key.\n\n---\n\n###### `backendOutputEntry`<sup>Required</sup> <a name=\"backendOutputEntry\" id=\"@aws-amplify/graphql-api-construct.IBackendOutputStorageStrategy.addBackendOutputEntry.parameter.backendOutputEntry\"></a>\n\n- *Type:* <a href=\"#@aws-amplify/graphql-api-construct.IBackendOutputEntry\">IBackendOutputEntry</a>\n\nthe record to store in the backend output.\n\n---\n\n\n"
  },
  "repository": {
    "directory": "packages/amplify-graphql-api-construct",
    "type": "git",
    "url": "https://github.com/aws-amplify/amplify-category-api.git"
  },
  "schema": "jsii/0.10.0",
  "targets": {
    "js": {
      "npm": "@aws-amplify/graphql-api-construct"
    }
  },
  "types": {
    "@aws-amplify/graphql-api-construct.AddFunctionProps": {
      "assembly": "@aws-amplify/graphql-api-construct",
      "datatype": true,
      "docs": {
        "stability": "stable",
        "summary": "Input type properties when adding a new appsync.AppsyncFunction to the generated API. This is equivalent to the Omit<appsync.AppsyncFunctionProps, 'api'>."
      },
      "fqn": "@aws-amplify/graphql-api-construct.AddFunctionProps",
      "kind": "interface",
      "locationInModule": {
        "filename": "src/types.ts",
        "line": 706
      },
      "name": "AddFunctionProps",
      "properties": [
        {
          "abstract": true,
          "docs": {
            "stability": "stable",
            "summary": "the data source linked to this AppSync Function."
          },
          "immutable": true,
          "locationInModule": {
            "filename": "src/types.ts",
            "line": 710
          },
          "name": "dataSource",
          "type": {
            "fqn": "aws-cdk-lib.aws_appsync.BaseDataSource"
          }
        },
        {
          "abstract": true,
          "docs": {
            "stability": "stable",
            "summary": "the name of the AppSync Function."
          },
          "immutable": true,
          "locationInModule": {
            "filename": "src/types.ts",
            "line": 715
          },
          "name": "name",
          "type": {
            "primitive": "string"
          }
        },
        {
          "abstract": true,
          "docs": {
            "default": "- no code is used",
            "stability": "stable",
            "summary": "The function code."
          },
          "immutable": true,
          "locationInModule": {
            "filename": "src/types.ts",
            "line": 750
          },
          "name": "code",
          "optional": true,
          "type": {
            "fqn": "aws-cdk-lib.aws_appsync.Code"
          }
        },
        {
          "abstract": true,
          "docs": {
            "default": "- no description",
            "stability": "stable",
            "summary": "the description for this AppSync Function."
          },
          "immutable": true,
          "locationInModule": {
            "filename": "src/types.ts",
            "line": 722
          },
          "name": "description",
          "optional": true,
          "type": {
            "primitive": "string"
          }
        },
        {
          "abstract": true,
          "docs": {
            "default": "- no request mapping template",
            "stability": "stable",
            "summary": "the request mapping template for the AppSync Function."
          },
          "immutable": true,
          "locationInModule": {
            "filename": "src/types.ts",
            "line": 729
          },
          "name": "requestMappingTemplate",
          "optional": true,
          "type": {
            "fqn": "aws-cdk-lib.aws_appsync.MappingTemplate"
          }
        },
        {
          "abstract": true,
          "docs": {
            "default": "- no response mapping template",
            "stability": "stable",
            "summary": "the response mapping template for the AppSync Function."
          },
          "immutable": true,
          "locationInModule": {
            "filename": "src/types.ts",
            "line": 736
          },
          "name": "responseMappingTemplate",
          "optional": true,
          "type": {
            "fqn": "aws-cdk-lib.aws_appsync.MappingTemplate"
          }
        },
        {
          "abstract": true,
          "docs": {
            "default": "- no function runtime, VTL mapping templates used",
            "stability": "stable",
            "summary": "The functions runtime."
          },
          "immutable": true,
          "locationInModule": {
            "filename": "src/types.ts",
            "line": 743
          },
          "name": "runtime",
          "optional": true,
          "type": {
            "fqn": "aws-cdk-lib.aws_appsync.FunctionRuntime"
          }
        }
      ],
      "symbolId": "src/types:AddFunctionProps"
    },
    "@aws-amplify/graphql-api-construct.AmplifyGraphqlApi": {
      "assembly": "@aws-amplify/graphql-api-construct",
      "base": "constructs.Construct",
      "docs": {
        "remarks": "This can be used to quickly define appsync apis which support full CRUD+List and Subscriptions, relationships,\nauth, search over data, the ability to inject custom business logic and query/mutation operations, and connect to ML services.\n\nFor more information, refer to the docs links below:\nData Modeling - https://docs.amplify.aws/cli/graphql/data-modeling/\nAuthorization - https://docs.amplify.aws/cli/graphql/authorization-rules/\nCustom Business Logic - https://docs.amplify.aws/cli/graphql/custom-business-logic/\nSearch - https://docs.amplify.aws/cli/graphql/search-and-result-aggregations/\nML Services - https://docs.amplify.aws/cli/graphql/connect-to-machine-learning-services/\n\nFor a full reference of the supported custom graphql directives - https://docs.amplify.aws/cli/graphql/directives-reference/\n\nThe output of this construct is a mapping of L2 or L1 resources generated by the transformer, which generally follow the access pattern\n\n```typescript\n  const api = new AmplifyGraphQlApi(this, 'api', { <params> });\n  // Access L2 resources under `.resources`\n  api.resources.tables[\"Todo\"].tableArn;\n\n  // Access L1 resources under `.resources.cfnResources`\n  api.resources.cfnResources.cfnGraphqlApi.xrayEnabled = true;\n  Object.values(api.resources.cfnResources.cfnTables).forEach(table => {\n    table.pointInTimeRecoverySpecification = { pointInTimeRecoveryEnabled: false };\n  });\n```\n`resources.<ResourceType>.<ResourceName>` - you can then perform any CDK action on these resulting resoureces.",
        "stability": "stable",
        "summary": "L3 Construct which invokes the Amplify Transformer Pattern over an input Graphql Schema."
      },
      "fqn": "@aws-amplify/graphql-api-construct.AmplifyGraphqlApi",
      "initializer": {
        "docs": {
          "stability": "stable",
          "summary": "New AmplifyGraphqlApi construct, this will create an appsync api with authorization, a schema, and all necessary resolvers, functions, and datasources."
        },
        "locationInModule": {
          "filename": "src/amplify-graphql-api.ts",
          "line": 126
        },
        "parameters": [
          {
            "docs": {
              "summary": "the scope to create this construct within."
            },
            "name": "scope",
            "type": {
              "fqn": "constructs.Construct"
            }
          },
          {
            "docs": {
              "summary": "the id to use for this api."
            },
            "name": "id",
            "type": {
              "primitive": "string"
            }
          },
          {
            "docs": {
              "summary": "the properties used to configure the generated api."
            },
            "name": "props",
            "type": {
              "fqn": "@aws-amplify/graphql-api-construct.AmplifyGraphqlApiProps"
            }
          }
        ]
      },
      "kind": "class",
      "locationInModule": {
        "filename": "src/amplify-graphql-api.ts",
        "line": 82
      },
      "methods": [
        {
          "docs": {
            "remarks": "This is a proxy method to the L2 GraphqlApi Construct.",
            "returns": "the generated data source.",
            "stability": "stable",
            "summary": "Add a new DynamoDB data source to this API."
          },
          "locationInModule": {
            "filename": "src/amplify-graphql-api.ts",
            "line": 248
          },
          "name": "addDynamoDbDataSource",
          "parameters": [
            {
              "docs": {
                "summary": "The data source's id."
              },
              "name": "id",
              "type": {
                "primitive": "string"
              }
            },
            {
              "docs": {
                "summary": "The DynamoDB table backing this data source."
              },
              "name": "table",
              "type": {
                "fqn": "aws-cdk-lib.aws_dynamodb.ITable"
              }
            },
            {
              "docs": {
                "summary": "The optional configuration for this data source."
              },
              "name": "options",
              "optional": true,
              "type": {
                "fqn": "aws-cdk-lib.aws_appsync.DataSourceOptions"
              }
            }
          ],
          "returns": {
            "type": {
              "fqn": "aws-cdk-lib.aws_appsync.DynamoDbDataSource"
            }
          }
        },
        {
          "docs": {
            "deprecated": "use `addOpenSearchDataSource`",
            "remarks": "This is a proxy method to the L2 GraphqlApi Construct.",
            "returns": "the generated data source.",
            "stability": "deprecated",
            "summary": "Add a new elasticsearch data source to this API."
          },
          "locationInModule": {
            "filename": "src/amplify-graphql-api.ts",
            "line": 260
          },
          "name": "addElasticsearchDataSource",
          "parameters": [
            {
              "docs": {
                "summary": "The data source's id."
              },
              "name": "id",
              "type": {
                "primitive": "string"
              }
            },
            {
              "docs": {
                "summary": "The elasticsearch domain for this data source."
              },
              "name": "domain",
              "type": {
                "fqn": "aws-cdk-lib.aws_elasticsearch.IDomain"
              }
            },
            {
              "docs": {
                "summary": "The optional configuration for this data source."
              },
              "name": "options",
              "optional": true,
              "type": {
                "fqn": "aws-cdk-lib.aws_appsync.DataSourceOptions"
              }
            }
          ],
          "returns": {
            "type": {
              "fqn": "aws-cdk-lib.aws_appsync.ElasticsearchDataSource"
            }
          }
        },
        {
          "docs": {
            "remarks": "This is a proxy method to the L2 GraphqlApi Construct.",
            "stability": "stable",
            "summary": "Add an EventBridge data source to this api."
          },
          "locationInModule": {
            "filename": "src/amplify-graphql-api.ts",
            "line": 270
          },
          "name": "addEventBridgeDataSource",
          "parameters": [
            {
              "docs": {
                "summary": "The data source's id."
              },
              "name": "id",
              "type": {
                "primitive": "string"
              }
            },
            {
              "docs": {
                "summary": "The EventBridge EventBus on which to put events."
              },
              "name": "eventBus",
              "type": {
                "fqn": "aws-cdk-lib.aws_events.IEventBus"
              }
            },
            {
              "docs": {
                "summary": "The optional configuration for this data source."
              },
              "name": "options",
              "optional": true,
              "type": {
                "fqn": "aws-cdk-lib.aws_appsync.DataSourceOptions"
              }
            }
          ],
          "returns": {
            "type": {
              "fqn": "aws-cdk-lib.aws_appsync.EventBridgeDataSource"
            }
          }
        },
        {
          "docs": {
            "returns": "the generated appsync function.",
            "stability": "stable",
            "summary": "Add an appsync function to the api."
          },
          "locationInModule": {
            "filename": "src/amplify-graphql-api.ts",
            "line": 352
          },
          "name": "addFunction",
          "parameters": [
            {
              "docs": {
                "summary": "the function's id."
              },
              "name": "id",
              "type": {
                "primitive": "string"
              }
            },
            {
              "name": "props",
              "type": {
                "fqn": "@aws-amplify/graphql-api-construct.AddFunctionProps"
              }
            }
          ],
          "returns": {
            "type": {
              "fqn": "aws-cdk-lib.aws_appsync.AppsyncFunction"
            }
          }
        },
        {
          "docs": {
            "remarks": "This is a proxy method to the L2 GraphqlApi Construct.",
            "returns": "the generated data source.",
            "stability": "stable",
            "summary": "Add a new http data source to this API."
          },
          "locationInModule": {
            "filename": "src/amplify-graphql-api.ts",
            "line": 281
          },
          "name": "addHttpDataSource",
          "parameters": [
            {
              "docs": {
                "summary": "The data source's id."
              },
              "name": "id",
              "type": {
                "primitive": "string"
              }
            },
            {
              "docs": {
                "summary": "The http endpoint."
              },
              "name": "endpoint",
              "type": {
                "primitive": "string"
              }
            },
            {
              "docs": {
                "summary": "The optional configuration for this data source."
              },
              "name": "options",
              "optional": true,
              "type": {
                "fqn": "aws-cdk-lib.aws_appsync.HttpDataSourceOptions"
              }
            }
          ],
          "returns": {
            "type": {
              "fqn": "aws-cdk-lib.aws_appsync.HttpDataSource"
            }
          }
        },
        {
          "docs": {
            "remarks": "This is a proxy method to the L2 GraphqlApi Construct.",
            "returns": "the generated data source.",
            "stability": "stable",
            "summary": "Add a new Lambda data source to this API."
          },
          "locationInModule": {
            "filename": "src/amplify-graphql-api.ts",
            "line": 292
          },
          "name": "addLambdaDataSource",
          "parameters": [
            {
              "docs": {
                "summary": "The data source's id."
              },
              "name": "id",
              "type": {
                "primitive": "string"
              }
            },
            {
              "docs": {
                "summary": "The Lambda function to call to interact with this data source."
              },
              "name": "lambdaFunction",
              "type": {
                "fqn": "aws-cdk-lib.aws_lambda.IFunction"
              }
            },
            {
              "docs": {
                "summary": "The optional configuration for this data source."
              },
              "name": "options",
              "optional": true,
              "type": {
                "fqn": "aws-cdk-lib.aws_appsync.DataSourceOptions"
              }
            }
          ],
          "returns": {
            "type": {
              "fqn": "aws-cdk-lib.aws_appsync.LambdaDataSource"
            }
          }
        },
        {
          "docs": {
            "remarks": "This is a proxy method to the L2 GraphqlApi Construct.\nUseful for pipeline resolvers and for backend changes that don't require a data source.",
            "returns": "the generated data source.",
            "stability": "stable",
            "summary": "Add a new dummy data source to this API."
          },
          "locationInModule": {
            "filename": "src/amplify-graphql-api.ts",
            "line": 303
          },
          "name": "addNoneDataSource",
          "parameters": [
            {
              "docs": {
                "summary": "The data source's id."
              },
              "name": "id",
              "type": {
                "primitive": "string"
              }
            },
            {
              "docs": {
                "summary": "The optional configuration for this data source."
              },
              "name": "options",
              "optional": true,
              "type": {
                "fqn": "aws-cdk-lib.aws_appsync.DataSourceOptions"
              }
            }
          ],
          "returns": {
            "type": {
              "fqn": "aws-cdk-lib.aws_appsync.NoneDataSource"
            }
          }
        },
        {
          "docs": {
            "remarks": "This is a proxy method to the L2 GraphqlApi Construct.",
            "returns": "the generated data source.",
            "stability": "stable",
            "summary": "dd a new OpenSearch data source to this API."
          },
          "locationInModule": {
            "filename": "src/amplify-graphql-api.ts",
            "line": 314
          },
          "name": "addOpenSearchDataSource",
          "parameters": [
            {
              "docs": {
                "summary": "The data source's id."
              },
              "name": "id",
              "type": {
                "primitive": "string"
              }
            },
            {
              "docs": {
                "summary": "The OpenSearch domain for this data source."
              },
              "name": "domain",
              "type": {
                "fqn": "aws-cdk-lib.aws_opensearchservice.IDomain"
              }
            },
            {
              "docs": {
                "summary": "The optional configuration for this data source."
              },
              "name": "options",
              "optional": true,
              "type": {
                "fqn": "aws-cdk-lib.aws_appsync.DataSourceOptions"
              }
            }
          ],
          "returns": {
            "type": {
              "fqn": "aws-cdk-lib.aws_appsync.OpenSearchDataSource"
            }
          }
        },
        {
          "docs": {
            "remarks": "This is a proxy method to the L2 GraphqlApi Construct.",
            "returns": "the generated data source.",
            "stability": "stable",
            "summary": "Add a new Rds data source to this API."
          },
          "locationInModule": {
            "filename": "src/amplify-graphql-api.ts",
            "line": 327
          },
          "name": "addRdsDataSource",
          "parameters": [
            {
              "docs": {
                "summary": "The data source's id."
              },
              "name": "id",
              "type": {
                "primitive": "string"
              }
            },
            {
              "docs": {
                "summary": "The serverless cluster to interact with this data source."
              },
              "name": "serverlessCluster",
              "type": {
                "fqn": "aws-cdk-lib.aws_rds.IServerlessCluster"
              }
            },
            {
              "docs": {
                "summary": "The secret store that contains the username and password for the serverless cluster."
              },
              "name": "secretStore",
              "type": {
                "fqn": "aws-cdk-lib.aws_secretsmanager.ISecret"
              }
            },
            {
              "docs": {
                "summary": "The optional name of the database to use within the cluster."
              },
              "name": "databaseName",
              "optional": true,
              "type": {
                "primitive": "string"
              }
            },
            {
              "docs": {
                "summary": "The optional configuration for this data source."
              },
              "name": "options",
              "optional": true,
              "type": {
                "fqn": "aws-cdk-lib.aws_appsync.DataSourceOptions"
              }
            }
          ],
          "returns": {
            "type": {
              "fqn": "aws-cdk-lib.aws_appsync.RdsDataSource"
            }
          }
        },
        {
          "docs": {
            "remarks": "This is a proxy method to the L2 GraphqlApi Construct.",
            "returns": "the generated resolver.",
            "stability": "stable",
            "summary": "Add a resolver to the api."
          },
          "locationInModule": {
            "filename": "src/amplify-graphql-api.ts",
            "line": 343
          },
          "name": "addResolver",
          "parameters": [
            {
              "docs": {
                "summary": "The resolver's id."
              },
              "name": "id",
              "type": {
                "primitive": "string"
              }
            },
            {
              "docs": {
                "summary": "the resolver properties."
              },
              "name": "props",
              "type": {
                "fqn": "aws-cdk-lib.aws_appsync.ExtendedResolverProps"
              }
            }
          ],
          "returns": {
            "type": {
              "fqn": "aws-cdk-lib.aws_appsync.Resolver"
            }
          }
        }
      ],
      "name": "AmplifyGraphqlApi",
      "properties": [
        {
          "docs": {
            "stability": "stable",
            "summary": "Resolvers generated by the transform process, persisted on the side in order to facilitate pulling a manifest for the purposes of inspecting and producing overrides."
          },
          "immutable": true,
          "locationInModule": {
            "filename": "src/amplify-graphql-api.ts",
            "line": 97
          },
          "name": "generatedFunctionSlots",
          "type": {
            "collection": {
              "elementtype": {
                "union": {
                  "types": [
                    {
                      "fqn": "@aws-amplify/graphql-api-construct.MutationFunctionSlot"
                    },
                    {
                      "fqn": "@aws-amplify/graphql-api-construct.QueryFunctionSlot"
                    },
                    {
                      "fqn": "@aws-amplify/graphql-api-construct.SubscriptionFunctionSlot"
                    }
                  ]
                }
              },
              "kind": "array"
            }
          }
        },
        {
          "docs": {
            "remarks": "May be a CDK Token.",
            "stability": "stable",
            "summary": "Graphql URL For the generated API."
          },
          "immutable": true,
          "locationInModule": {
            "filename": "src/amplify-graphql-api.ts",
            "line": 102
          },
          "name": "graphqlUrl",
          "type": {
            "primitive": "string"
          }
        },
        {
          "docs": {
            "remarks": "May be a CDK Token.",
            "stability": "stable",
            "summary": "Realtime URL For the generated API."
          },
          "immutable": true,
          "locationInModule": {
            "filename": "src/amplify-graphql-api.ts",
            "line": 107
          },
          "name": "realtimeUrl",
          "type": {
            "primitive": "string"
          }
        },
        {
          "docs": {
            "stability": "stable",
            "summary": "Generated L1 and L2 CDK resources."
          },
          "immutable": true,
          "locationInModule": {
            "filename": "src/amplify-graphql-api.ts",
            "line": 86
          },
          "name": "resources",
          "type": {
            "fqn": "@aws-amplify/graphql-api-construct.AmplifyGraphqlApiResources"
          }
        },
        {
          "docs": {
            "remarks": "May be a CDK Token.",
            "stability": "stable",
            "summary": "Generated Api Key if generated."
          },
          "immutable": true,
          "locationInModule": {
            "filename": "src/amplify-graphql-api.ts",
            "line": 112
          },
          "name": "apiKey",
          "optional": true,
          "type": {
            "primitive": "string"
          }
        }
      ],
      "symbolId": "src/amplify-graphql-api:AmplifyGraphqlApi"
    },
    "@aws-amplify/graphql-api-construct.AmplifyGraphqlApiCfnResources": {
      "assembly": "@aws-amplify/graphql-api-construct",
      "datatype": true,
      "docs": {
        "remarks": "These are potentially stored under nested stacks, but presented organized by type instead.",
        "stability": "stable",
        "summary": "L1 CDK resources from the Api which were generated as part of the transform."
      },
      "fqn": "@aws-amplify/graphql-api-construct.AmplifyGraphqlApiCfnResources",
      "kind": "interface",
      "locationInModule": {
        "filename": "src/types.ts",
        "line": 614
      },
      "name": "AmplifyGraphqlApiCfnResources",
      "properties": [
        {
          "abstract": true,
          "docs": {
            "stability": "stable",
            "summary": "Remaining L1 resources generated, keyed by logicalId."
          },
          "immutable": true,
          "locationInModule": {
            "filename": "src/types.ts",
            "line": 663
          },
          "name": "additionalCfnResources",
          "type": {
            "collection": {
              "elementtype": {
                "fqn": "aws-cdk-lib.CfnResource"
              },
              "kind": "map"
            }
          }
        },
        {
          "abstract": true,
          "docs": {
            "stability": "stable",
            "summary": "The Generated AppSync DataSource L1 Resources, keyed by logicalId."
          },
          "immutable": true,
          "locationInModule": {
            "filename": "src/types.ts",
            "line": 643
          },
          "name": "cfnDataSources",
          "type": {
            "collection": {
              "elementtype": {
                "fqn": "aws-cdk-lib.aws_appsync.CfnDataSource"
              },
              "kind": "map"
            }
          }
        },
        {
          "abstract": true,
          "docs": {
            "stability": "stable",
            "summary": "The Generated AppSync Function L1 Resources, keyed by logicalId."
          },
          "immutable": true,
          "locationInModule": {
            "filename": "src/types.ts",
            "line": 638
          },
          "name": "cfnFunctionConfigurations",
          "type": {
            "collection": {
              "elementtype": {
                "fqn": "aws-cdk-lib.aws_appsync.CfnFunctionConfiguration"
              },
              "kind": "map"
            }
          }
        },
        {
          "abstract": true,
          "docs": {
            "stability": "stable",
            "summary": "The Generated Lambda Function L1 Resources, keyed by function name."
          },
          "immutable": true,
          "locationInModule": {
            "filename": "src/types.ts",
            "line": 658
          },
          "name": "cfnFunctions",
          "type": {
            "collection": {
              "elementtype": {
                "fqn": "aws-cdk-lib.aws_lambda.CfnFunction"
              },
              "kind": "map"
            }
          }
        },
        {
          "abstract": true,
          "docs": {
            "stability": "stable",
            "summary": "The Generated AppSync Api L1 Resource."
          },
          "immutable": true,
          "locationInModule": {
            "filename": "src/types.ts",
            "line": 618
          },
          "name": "cfnGraphqlApi",
          "type": {
            "fqn": "aws-cdk-lib.aws_appsync.CfnGraphQLApi"
          }
        },
        {
          "abstract": true,
          "docs": {
            "stability": "stable",
            "summary": "The Generated AppSync Schema L1 Resource."
          },
          "immutable": true,
          "locationInModule": {
            "filename": "src/types.ts",
            "line": 623
          },
          "name": "cfnGraphqlSchema",
          "type": {
            "fqn": "aws-cdk-lib.aws_appsync.CfnGraphQLSchema"
          }
        },
        {
          "abstract": true,
          "docs": {
            "stability": "stable",
            "summary": "The Generated AppSync Resolver L1 Resources, keyed by logicalId."
          },
          "immutable": true,
          "locationInModule": {
            "filename": "src/types.ts",
            "line": 633
          },
          "name": "cfnResolvers",
          "type": {
            "collection": {
              "elementtype": {
                "fqn": "aws-cdk-lib.aws_appsync.CfnResolver"
              },
              "kind": "map"
            }
          }
        },
        {
          "abstract": true,
          "docs": {
            "stability": "stable",
            "summary": "The Generated IAM Role L1 Resources, keyed by logicalId."
          },
          "immutable": true,
          "locationInModule": {
            "filename": "src/types.ts",
            "line": 653
          },
          "name": "cfnRoles",
          "type": {
            "collection": {
              "elementtype": {
                "fqn": "aws-cdk-lib.aws_iam.CfnRole"
              },
              "kind": "map"
            }
          }
        },
        {
          "abstract": true,
          "docs": {
            "stability": "stable",
            "summary": "The Generated DynamoDB Table L1 Resources, keyed by logicalId."
          },
          "immutable": true,
          "locationInModule": {
            "filename": "src/types.ts",
            "line": 648
          },
          "name": "cfnTables",
          "type": {
            "collection": {
              "elementtype": {
                "fqn": "aws-cdk-lib.aws_dynamodb.CfnTable"
              },
              "kind": "map"
            }
          }
        },
        {
          "abstract": true,
          "docs": {
            "stability": "stable",
            "summary": "The Generated AppSync Api Key L1 Resource."
          },
          "immutable": true,
          "locationInModule": {
            "filename": "src/types.ts",
            "line": 628
          },
          "name": "cfnApiKey",
          "optional": true,
          "type": {
            "fqn": "aws-cdk-lib.aws_appsync.CfnApiKey"
          }
        }
      ],
      "symbolId": "src/types:AmplifyGraphqlApiCfnResources"
    },
    "@aws-amplify/graphql-api-construct.AmplifyGraphqlApiProps": {
      "assembly": "@aws-amplify/graphql-api-construct",
      "datatype": true,
      "docs": {
        "remarks": "Specifies what the input to transform into an Api, and configurations for\nthe transformation process.",
        "stability": "stable",
        "summary": "Input props for the AmplifyGraphqlApi construct."
      },
      "fqn": "@aws-amplify/graphql-api-construct.AmplifyGraphqlApiProps",
      "kind": "interface",
      "locationInModule": {
        "filename": "src/types.ts",
        "line": 538
      },
      "name": "AmplifyGraphqlApiProps",
      "properties": [
        {
          "abstract": true,
          "docs": {
            "remarks": "This object must be a superset of the configured auth providers in the Api definition.\nFor more information, refer to https://docs.amplify.aws/cli/graphql/authorization-rules/",
            "stability": "stable",
            "summary": "Required auth modes for the Api."
          },
          "immutable": true,
          "locationInModule": {
            "filename": "src/types.ts",
            "line": 555
          },
          "name": "authorizationModes",
          "type": {
            "fqn": "@aws-amplify/graphql-api-construct.AuthorizationModes"
          }
        },
        {
          "abstract": true,
          "docs": {
            "remarks": "Can be constructed via the AmplifyGraphqlDefinition class.",
            "stability": "stable",
            "summary": "The definition to transform in a full Api."
          },
          "immutable": true,
          "locationInModule": {
            "filename": "src/types.ts",
            "line": 543
          },
          "name": "definition",
          "type": {
            "fqn": "@aws-amplify/graphql-api-construct.IAmplifyGraphqlDefinition"
          }
        },
        {
          "abstract": true,
          "docs": {
            "remarks": "Default: construct id.",
            "stability": "stable",
            "summary": "Name to be used for the AppSync Api."
          },
          "immutable": true,
          "locationInModule": {
            "filename": "src/types.ts",
            "line": 549
          },
          "name": "apiName",
          "optional": true,
          "type": {
            "primitive": "string"
          }
        },
        {
          "abstract": true,
          "docs": {
            "remarks": "For more information, refer to https://docs.amplify.aws/lib/datastore/getting-started/q/platform/js/",
            "stability": "stable",
            "summary": "Configure conflict resolution on the Api, which is required to enable DataStore Api functionality."
          },
          "immutable": true,
          "locationInModule": {
            "filename": "src/types.ts",
            "line": 569
          },
          "name": "conflictResolution",
          "optional": true,
          "type": {
            "fqn": "@aws-amplify/graphql-api-construct.ConflictResolution"
          }
        },
        {
          "abstract": true,
          "docs": {
            "custom": {
              "function": "directives. The keys of this object are expected to be the\nfunction name provided in the definition, and value is the function that name refers to. If a name is not found in this\nmap, then it is interpreted as the `functionName`, and an arn will be constructed using the current aws account and region\n(or overridden values, if set in the directive)."
            },
            "stability": "stable",
            "summary": "Lambda functions referenced in the definitions's."
          },
          "immutable": true,
          "locationInModule": {
            "filename": "src/types.ts",
            "line": 563
          },
          "name": "functionNameMap",
          "optional": true,
          "type": {
            "collection": {
              "elementtype": {
                "fqn": "aws-cdk-lib.aws_lambda.IFunction"
              },
              "kind": "map"
            }
          }
        },
        {
          "abstract": true,
          "docs": {
            "remarks": "For more information about what slots are available,\nrefer to https://docs.amplify.aws/cli/graphql/custom-business-logic/#override-amplify-generated-resolvers.",
            "stability": "stable",
            "summary": "Overrides for a given slot in the generated resolver pipelines."
          },
          "immutable": true,
          "locationInModule": {
            "filename": "src/types.ts",
            "line": 584
          },
          "name": "functionSlots",
          "optional": true,
          "type": {
            "collection": {
              "elementtype": {
                "union": {
                  "types": [
                    {
                      "fqn": "@aws-amplify/graphql-api-construct.MutationFunctionSlot"
                    },
                    {
                      "fqn": "@aws-amplify/graphql-api-construct.QueryFunctionSlot"
                    },
                    {
                      "fqn": "@aws-amplify/graphql-api-construct.SubscriptionFunctionSlot"
                    }
                  ]
                }
              },
              "kind": "array"
            }
          }
        },
        {
          "abstract": true,
          "docs": {
            "remarks": "If no outputStorageStrategey is provided a default strategy will be used.",
            "stability": "stable",
            "summary": "Strategy to store construct outputs."
          },
          "immutable": true,
          "locationInModule": {
            "filename": "src/types.ts",
            "line": 607
          },
          "name": "outputStorageStrategy",
          "optional": true,
          "type": {
            "fqn": "@aws-amplify/graphql-api-construct.IBackendOutputStorageStrategy"
          }
        },
        {
          "abstract": true,
          "docs": {
            "stability": "stable",
            "summary": "If using predictions, a bucket must be provided which will be used to search for assets."
          },
          "immutable": true,
          "locationInModule": {
            "filename": "src/types.ts",
            "line": 596
          },
          "name": "predictionsBucket",
          "optional": true,
          "type": {
            "fqn": "aws-cdk-lib.aws_s3.IBucket"
          }
        },
        {
          "abstract": true,
          "docs": {
            "remarks": "Only applies to resolvers, and takes the form\n{ <logicalId>: <stackName> }\nIt is not recommended to use this parameter unless you are encountering stack resource count limits, and worth noting that\nafter initial deployment AppSync resolvers cannot be moved between nested stacks, they will need to be removed from the app,\nthen re-added from a new stack.",
            "stability": "stable",
            "summary": "StackMappings override the assigned nested stack on a per-resource basis."
          },
          "immutable": true,
          "locationInModule": {
            "filename": "src/types.ts",
            "line": 578
          },
          "name": "stackMappings",
          "optional": true,
          "type": {
            "collection": {
              "elementtype": {
                "primitive": "string"
              },
              "kind": "map"
            }
          }
        },
        {
          "abstract": true,
          "docs": {
            "custom": {
              "aws-amplify": "/graphql-transformer-core >= 2.1.1"
            },
            "remarks": "These custom transformers must be implemented with aws-cdk-lib >=2.80.0, and",
            "stability": "experimental",
            "summary": "Provide a list of additional custom transformers which are injected into the transform process."
          },
          "immutable": true,
          "locationInModule": {
            "filename": "src/types.ts",
            "line": 591
          },
          "name": "transformerPlugins",
          "optional": true,
          "type": {
            "collection": {
              "elementtype": {
                "primitive": "any"
              },
              "kind": "array"
            }
          }
        },
        {
          "abstract": true,
          "docs": {
            "stability": "stable",
            "summary": "This replaces feature flags from the Api construct, for general information on what these parameters do, refer to https://docs.amplify.aws/cli/reference/feature-flags/#graphQLTransformer."
          },
          "immutable": true,
          "locationInModule": {
            "filename": "src/types.ts",
            "line": 602
          },
          "name": "translationBehavior",
          "optional": true,
          "type": {
            "fqn": "@aws-amplify/graphql-api-construct.PartialTranslationBehavior"
          }
        }
      ],
      "symbolId": "src/types:AmplifyGraphqlApiProps"
    },
    "@aws-amplify/graphql-api-construct.AmplifyGraphqlApiResources": {
      "assembly": "@aws-amplify/graphql-api-construct",
      "datatype": true,
      "docs": {
        "remarks": "These are potentially stored under nested stacks, but presented organized by type instead.",
        "stability": "stable",
        "summary": "Accessible resources from the Api which were generated as part of the transform."
      },
      "fqn": "@aws-amplify/graphql-api-construct.AmplifyGraphqlApiResources",
      "kind": "interface",
      "locationInModule": {
        "filename": "src/types.ts",
        "line": 670
      },
      "name": "AmplifyGraphqlApiResources",
      "properties": [
        {
          "abstract": true,
          "docs": {
            "stability": "stable",
            "summary": "L1 Cfn Resources, for when dipping down a level of abstraction is desirable."
          },
          "immutable": true,
          "locationInModule": {
            "filename": "src/types.ts",
            "line": 694
          },
          "name": "cfnResources",
          "type": {
            "fqn": "@aws-amplify/graphql-api-construct.AmplifyGraphqlApiCfnResources"
          }
        },
        {
          "abstract": true,
          "docs": {
            "stability": "stable",
            "summary": "The Generated Lambda Function L1 Resources, keyed by function name."
          },
          "immutable": true,
          "locationInModule": {
            "filename": "src/types.ts",
            "line": 689
          },
          "name": "functions",
          "type": {
            "collection": {
              "elementtype": {
                "fqn": "aws-cdk-lib.aws_lambda.IFunction"
              },
              "kind": "map"
            }
          }
        },
        {
          "abstract": true,
          "docs": {
            "stability": "stable",
            "summary": "The Generated AppSync Api L2 Resource, includes the Schema."
          },
          "immutable": true,
          "locationInModule": {
            "filename": "src/types.ts",
            "line": 674
          },
          "name": "graphqlApi",
          "type": {
            "fqn": "aws-cdk-lib.aws_appsync.IGraphqlApi"
          }
        },
        {
          "abstract": true,
          "docs": {
            "stability": "stable",
            "summary": "Nested Stacks generated by the Api Construct."
          },
          "immutable": true,
          "locationInModule": {
            "filename": "src/types.ts",
            "line": 699
          },
          "name": "nestedStacks",
          "type": {
            "collection": {
              "elementtype": {
                "fqn": "aws-cdk-lib.NestedStack"
              },
              "kind": "map"
            }
          }
        },
        {
          "abstract": true,
          "docs": {
            "stability": "stable",
            "summary": "The Generated IAM Role L2 Resources, keyed by logicalId."
          },
          "immutable": true,
          "locationInModule": {
            "filename": "src/types.ts",
            "line": 684
          },
          "name": "roles",
          "type": {
            "collection": {
              "elementtype": {
                "fqn": "aws-cdk-lib.aws_iam.IRole"
              },
              "kind": "map"
            }
          }
        },
        {
          "abstract": true,
          "docs": {
            "stability": "stable",
            "summary": "The Generated DynamoDB Table L2 Resources, keyed by logicalId."
          },
          "immutable": true,
          "locationInModule": {
            "filename": "src/types.ts",
            "line": 679
          },
          "name": "tables",
          "type": {
            "collection": {
              "elementtype": {
                "fqn": "aws-cdk-lib.aws_dynamodb.ITable"
              },
              "kind": "map"
            }
          }
        }
      ],
      "symbolId": "src/types:AmplifyGraphqlApiResources"
    },
    "@aws-amplify/graphql-api-construct.AmplifyGraphqlDefinition": {
      "assembly": "@aws-amplify/graphql-api-construct",
      "docs": {
        "stability": "stable",
        "summary": "Class exposing utilities to produce IAmplifyGraphqlDefinition objects given various inputs."
      },
      "fqn": "@aws-amplify/graphql-api-construct.AmplifyGraphqlDefinition",
      "initializer": {
        "docs": {
          "stability": "stable"
        }
      },
      "kind": "class",
      "locationInModule": {
        "filename": "src/amplify-graphql-definition.ts",
        "line": 8
      },
      "methods": [
        {
          "docs": {
            "returns": "a fully formed amplify graphql definition",
            "stability": "stable",
            "summary": "Convert one or more appsync SchemaFile objects into an Amplify Graphql Schema."
          },
          "locationInModule": {
            "filename": "src/amplify-graphql-definition.ts",
            "line": 26
          },
          "name": "fromFiles",
          "parameters": [
            {
              "docs": {
                "summary": "one or more paths to the graphql files to process."
              },
              "name": "filePaths",
              "type": {
                "primitive": "string"
              },
              "variadic": true
            }
          ],
          "returns": {
            "type": {
              "fqn": "@aws-amplify/graphql-api-construct.IAmplifyGraphqlDefinition"
            }
          },
          "static": true,
          "variadic": true
        },
        {
          "docs": {
            "returns": "a fully formed amplify graphql definition",
            "stability": "stable",
            "summary": "Produce a schema definition from a string input."
          },
          "locationInModule": {
            "filename": "src/amplify-graphql-definition.ts",
            "line": 14
          },
          "name": "fromString",
          "parameters": [
            {
              "docs": {
                "summary": "the graphql input as a string."
              },
              "name": "schema",
              "type": {
                "primitive": "string"
              }
            }
          ],
          "returns": {
            "type": {
              "fqn": "@aws-amplify/graphql-api-construct.IAmplifyGraphqlDefinition"
            }
          },
          "static": true
        }
      ],
      "name": "AmplifyGraphqlDefinition",
      "symbolId": "src/amplify-graphql-definition:AmplifyGraphqlDefinition"
    },
    "@aws-amplify/graphql-api-construct.ApiKeyAuthorizationConfig": {
      "assembly": "@aws-amplify/graphql-api-construct",
      "datatype": true,
      "docs": {
        "stability": "stable",
        "summary": "Configuration for Api Keys on the Graphql Api."
      },
      "fqn": "@aws-amplify/graphql-api-construct.ApiKeyAuthorizationConfig",
      "kind": "interface",
      "locationInModule": {
        "filename": "src/types.ts",
        "line": 89
      },
      "name": "ApiKeyAuthorizationConfig",
      "properties": [
        {
          "abstract": true,
          "docs": {
            "stability": "stable",
            "summary": "A duration representing the time from Cloudformation deploy until expiry."
          },
          "immutable": true,
          "locationInModule": {
            "filename": "src/types.ts",
            "line": 98
          },
          "name": "expires",
          "type": {
            "fqn": "aws-cdk-lib.Duration"
          }
        },
        {
          "abstract": true,
          "docs": {
            "stability": "stable",
            "summary": "Optional description for the Api Key to attach to the Api."
          },
          "immutable": true,
          "locationInModule": {
            "filename": "src/types.ts",
            "line": 93
          },
          "name": "description",
          "optional": true,
          "type": {
            "primitive": "string"
          }
        }
      ],
      "symbolId": "src/types:ApiKeyAuthorizationConfig"
    },
    "@aws-amplify/graphql-api-construct.AuthorizationModes": {
      "assembly": "@aws-amplify/graphql-api-construct",
      "datatype": true,
      "docs": {
        "remarks": "At least one modes must be provided, and if more than one are provided a defaultAuthorizationMode must be specified.\nFor more information on Amplify Api auth, refer to https://docs.amplify.aws/cli/graphql/authorization-rules/#authorization-strategies",
        "stability": "stable",
        "summary": "Authorization Modes to apply to the Api."
      },
      "fqn": "@aws-amplify/graphql-api-construct.AuthorizationModes",
      "kind": "interface",
      "locationInModule": {
        "filename": "src/types.ts",
        "line": 121
      },
      "name": "AuthorizationModes",
      "properties": [
        {
          "abstract": true,
          "docs": {
            "stability": "stable",
            "summary": "A list of roles granted full R/W access to the Api."
          },
          "immutable": true,
          "locationInModule": {
            "filename": "src/types.ts",
            "line": 160
          },
          "name": "adminRoles",
          "optional": true,
          "type": {
            "collection": {
              "elementtype": {
                "fqn": "aws-cdk-lib.aws_iam.IRole"
              },
              "kind": "array"
            }
          }
        },
        {
          "abstract": true,
          "docs": {
            "remarks": "Applies to 'public' auth strategy.",
            "stability": "stable",
            "summary": "AppSync Api Key config, required if a 'apiKey' auth provider is specified in the Api."
          },
          "immutable": true,
          "locationInModule": {
            "filename": "src/types.ts",
            "line": 149
          },
          "name": "apiKeyConfig",
          "optional": true,
          "type": {
            "fqn": "@aws-amplify/graphql-api-construct.ApiKeyAuthorizationConfig"
          }
        },
        {
          "abstract": true,
          "docs": {
            "stability": "stable",
            "summary": "Default auth mode to provide to the Api, required if more than one config type is specified."
          },
          "immutable": true,
          "locationInModule": {
            "filename": "src/types.ts",
            "line": 125
          },
          "name": "defaultAuthorizationMode",
          "optional": true,
          "type": {
            "primitive": "string"
          }
        },
        {
          "abstract": true,
          "docs": {
            "remarks": "Applies to 'public' and 'private' auth strategies.",
            "stability": "stable",
            "summary": "IAM Auth config, required if an 'iam' auth provider is specified in the Api."
          },
          "immutable": true,
          "locationInModule": {
            "filename": "src/types.ts",
            "line": 131
          },
          "name": "iamConfig",
          "optional": true,
          "type": {
            "fqn": "@aws-amplify/graphql-api-construct.IAMAuthorizationConfig"
          }
        },
        {
          "abstract": true,
          "docs": {
            "remarks": "Applies to 'custom' auth strategy.",
            "stability": "stable",
            "summary": "Lambda config, required if a 'function' auth provider is specified in the Api."
          },
          "immutable": true,
          "locationInModule": {
            "filename": "src/types.ts",
            "line": 155
          },
          "name": "lambdaConfig",
          "optional": true,
          "type": {
            "fqn": "@aws-amplify/graphql-api-construct.LambdaAuthorizationConfig"
          }
        },
        {
          "abstract": true,
          "docs": {
            "remarks": "Applies to 'owner', 'private', and 'group' auth strategies.",
            "stability": "stable",
            "summary": "Cognito OIDC config, required if a 'oidc' auth provider is specified in the Api."
          },
          "immutable": true,
          "locationInModule": {
            "filename": "src/types.ts",
            "line": 143
          },
          "name": "oidcConfig",
          "optional": true,
          "type": {
            "fqn": "@aws-amplify/graphql-api-construct.OIDCAuthorizationConfig"
          }
        },
        {
          "abstract": true,
          "docs": {
            "remarks": "Applies to 'owner', 'private', and 'group' auth strategies.",
            "stability": "stable",
            "summary": "Cognito UserPool config, required if a 'userPools' auth provider is specified in the Api."
          },
          "immutable": true,
          "locationInModule": {
            "filename": "src/types.ts",
            "line": 137
          },
          "name": "userPoolConfig",
          "optional": true,
          "type": {
            "fqn": "@aws-amplify/graphql-api-construct.UserPoolAuthorizationConfig"
          }
        }
      ],
      "symbolId": "src/types:AuthorizationModes"
    },
    "@aws-amplify/graphql-api-construct.AutomergeConflictResolutionStrategy": {
      "assembly": "@aws-amplify/graphql-api-construct",
      "datatype": true,
      "docs": {
        "stability": "stable",
        "summary": "Enable optimistic concurrency on the project."
      },
      "fqn": "@aws-amplify/graphql-api-construct.AutomergeConflictResolutionStrategy",
      "interfaces": [
        "@aws-amplify/graphql-api-construct.ConflictResolutionStrategyBase"
      ],
      "kind": "interface",
      "locationInModule": {
        "filename": "src/types.ts",
        "line": 181
      },
      "name": "AutomergeConflictResolutionStrategy",
      "properties": [
        {
          "abstract": true,
          "docs": {
            "remarks": "For more information, refer to https://docs.aws.amazon.com/appsync/latest/devguide/conflict-detection-and-sync.html#conflict-detection-and-resolution",
            "stability": "stable",
            "summary": "This conflict resolution strategy executes an auto-merge."
          },
          "immutable": true,
          "locationInModule": {
            "filename": "src/types.ts",
            "line": 186
          },
          "name": "handlerType",
          "type": {
            "primitive": "string"
          }
        }
      ],
      "symbolId": "src/types:AutomergeConflictResolutionStrategy"
    },
    "@aws-amplify/graphql-api-construct.ConflictResolution": {
      "assembly": "@aws-amplify/graphql-api-construct",
      "datatype": true,
      "docs": {
        "stability": "stable",
        "summary": "Project level configuration for conflict resolution."
      },
      "fqn": "@aws-amplify/graphql-api-construct.ConflictResolution",
      "kind": "interface",
      "locationInModule": {
        "filename": "src/types.ts",
        "line": 228
      },
      "name": "ConflictResolution",
      "properties": [
        {
          "abstract": true,
          "docs": {
            "stability": "stable",
            "summary": "Model-specific conflict resolution overrides."
          },
          "immutable": true,
          "locationInModule": {
            "filename": "src/types.ts",
            "line": 237
          },
          "name": "models",
          "optional": true,
          "type": {
            "collection": {
              "elementtype": {
                "union": {
                  "types": [
                    {
                      "fqn": "@aws-amplify/graphql-api-construct.AutomergeConflictResolutionStrategy"
                    },
                    {
                      "fqn": "@aws-amplify/graphql-api-construct.OptimisticConflictResolutionStrategy"
                    },
                    {
                      "fqn": "@aws-amplify/graphql-api-construct.CustomConflictResolutionStrategy"
                    }
                  ]
                }
              },
              "kind": "map"
            }
          }
        },
        {
          "abstract": true,
          "docs": {
            "remarks": "Applies to all non-overridden models.",
            "stability": "stable",
            "summary": "Project-wide config for conflict resolution."
          },
          "immutable": true,
          "locationInModule": {
            "filename": "src/types.ts",
            "line": 232
          },
          "name": "project",
          "optional": true,
          "type": {
            "union": {
              "types": [
                {
                  "fqn": "@aws-amplify/graphql-api-construct.AutomergeConflictResolutionStrategy"
                },
                {
                  "fqn": "@aws-amplify/graphql-api-construct.OptimisticConflictResolutionStrategy"
                },
                {
                  "fqn": "@aws-amplify/graphql-api-construct.CustomConflictResolutionStrategy"
                }
              ]
            }
          }
        }
      ],
      "symbolId": "src/types:ConflictResolution"
    },
    "@aws-amplify/graphql-api-construct.ConflictResolutionStrategyBase": {
      "assembly": "@aws-amplify/graphql-api-construct",
      "datatype": true,
      "docs": {
        "stability": "stable",
        "summary": "Common parameters for conflict resolution."
      },
      "fqn": "@aws-amplify/graphql-api-construct.ConflictResolutionStrategyBase",
      "kind": "interface",
      "locationInModule": {
        "filename": "src/types.ts",
        "line": 171
      },
      "name": "ConflictResolutionStrategyBase",
      "properties": [
        {
          "abstract": true,
          "docs": {
            "stability": "stable",
            "summary": "The conflict detection type used for resolution."
          },
          "immutable": true,
          "locationInModule": {
            "filename": "src/types.ts",
            "line": 175
          },
          "name": "detectionType",
          "type": {
            "primitive": "string"
          }
        }
      ],
      "symbolId": "src/types:ConflictResolutionStrategyBase"
    },
    "@aws-amplify/graphql-api-construct.CustomConflictResolutionStrategy": {
      "assembly": "@aws-amplify/graphql-api-construct",
      "datatype": true,
      "docs": {
        "stability": "stable",
        "summary": "Enable custom sync on the project, powered by a lambda."
      },
      "fqn": "@aws-amplify/graphql-api-construct.CustomConflictResolutionStrategy",
      "interfaces": [
        "@aws-amplify/graphql-api-construct.ConflictResolutionStrategyBase"
      ],
      "kind": "interface",
      "locationInModule": {
        "filename": "src/types.ts",
        "line": 203
      },
      "name": "CustomConflictResolutionStrategy",
      "properties": [
        {
          "abstract": true,
          "docs": {
            "stability": "stable",
            "summary": "The function which will be invoked for conflict resolution."
          },
          "immutable": true,
          "locationInModule": {
            "filename": "src/types.ts",
            "line": 214
          },
          "name": "conflictHandler",
          "type": {
            "fqn": "aws-cdk-lib.aws_lambda.IFunction"
          }
        },
        {
          "abstract": true,
          "docs": {
            "remarks": "For more information, refer to https://docs.aws.amazon.com/appsync/latest/devguide/conflict-detection-and-sync.html#conflict-detection-and-resolution",
            "stability": "stable",
            "summary": "This conflict resolution strategy uses a lambda handler type."
          },
          "immutable": true,
          "locationInModule": {
            "filename": "src/types.ts",
            "line": 209
          },
          "name": "handlerType",
          "type": {
            "primitive": "string"
          }
        }
      ],
      "symbolId": "src/types:CustomConflictResolutionStrategy"
    },
    "@aws-amplify/graphql-api-construct.FunctionSlotBase": {
      "assembly": "@aws-amplify/graphql-api-construct",
      "datatype": true,
      "docs": {
        "stability": "stable",
        "summary": "Common slot parameters."
      },
      "fqn": "@aws-amplify/graphql-api-construct.FunctionSlotBase",
      "kind": "interface",
      "locationInModule": {
        "filename": "src/types.ts",
        "line": 259
      },
      "name": "FunctionSlotBase",
      "properties": [
        {
          "abstract": true,
          "docs": {
            "stability": "stable",
            "summary": "The field to attach this function to on the Api definition."
          },
          "immutable": true,
          "locationInModule": {
            "filename": "src/types.ts",
            "line": 263
          },
          "name": "fieldName",
          "type": {
            "primitive": "string"
          }
        },
        {
          "abstract": true,
          "docs": {
            "stability": "stable",
            "summary": "The overridden behavior for this slot."
          },
          "immutable": true,
          "locationInModule": {
            "filename": "src/types.ts",
            "line": 274
          },
          "name": "function",
          "type": {
            "fqn": "@aws-amplify/graphql-api-construct.FunctionSlotOverride"
          }
        },
        {
          "abstract": true,
          "docs": {
            "remarks": "For more information on slotting, refer to https://docs.amplify.aws/cli/graphql/custom-business-logic/#extend-amplify-generated-resolvers",
            "stability": "stable",
            "summary": "The slot index to use to inject this into the execution pipeline."
          },
          "immutable": true,
          "locationInModule": {
            "filename": "src/types.ts",
            "line": 269
          },
          "name": "slotIndex",
          "type": {
            "primitive": "number"
          }
        }
      ],
      "symbolId": "src/types:FunctionSlotBase"
    },
    "@aws-amplify/graphql-api-construct.FunctionSlotOverride": {
      "assembly": "@aws-amplify/graphql-api-construct",
      "datatype": true,
      "docs": {
        "remarks": "This allows configuration of the underlying function,\nincluding the request and response mapping templates.",
        "stability": "stable",
        "summary": "Params exposed to support configuring and overriding pipelined slots."
      },
      "fqn": "@aws-amplify/graphql-api-construct.FunctionSlotOverride",
      "kind": "interface",
      "locationInModule": {
        "filename": "src/types.ts",
        "line": 244
      },
      "name": "FunctionSlotOverride",
      "properties": [
        {
          "abstract": true,
          "docs": {
            "remarks": "Executed before the datasource is invoked.",
            "stability": "stable",
            "summary": "Override request mapping template for the function slot."
          },
          "immutable": true,
          "locationInModule": {
            "filename": "src/types.ts",
            "line": 248
          },
          "name": "requestMappingTemplate",
          "optional": true,
          "type": {
            "fqn": "aws-cdk-lib.aws_appsync.MappingTemplate"
          }
        },
        {
          "abstract": true,
          "docs": {
            "remarks": "Executed after the datasource is invoked.",
            "stability": "stable",
            "summary": "Override response mapping template for the function slot."
          },
          "immutable": true,
          "locationInModule": {
            "filename": "src/types.ts",
            "line": 253
          },
          "name": "responseMappingTemplate",
          "optional": true,
          "type": {
            "fqn": "aws-cdk-lib.aws_appsync.MappingTemplate"
          }
        }
      ],
      "symbolId": "src/types:FunctionSlotOverride"
    },
    "@aws-amplify/graphql-api-construct.IAMAuthorizationConfig": {
      "assembly": "@aws-amplify/graphql-api-construct",
      "datatype": true,
      "docs": {
        "stability": "stable",
        "summary": "Configuration for IAM Authorization on the Graphql Api."
      },
      "fqn": "@aws-amplify/graphql-api-construct.IAMAuthorizationConfig",
      "kind": "interface",
      "locationInModule": {
        "filename": "src/types.ts",
        "line": 25
      },
      "name": "IAMAuthorizationConfig",
      "properties": [
        {
          "abstract": true,
          "docs": {
            "stability": "stable",
            "summary": "Authenticated user role, applies to { provider: iam, allow: private } access."
          },
          "immutable": true,
          "locationInModule": {
            "filename": "src/types.ts",
            "line": 35
          },
          "name": "authenticatedUserRole",
          "type": {
            "fqn": "aws-cdk-lib.aws_iam.IRole"
          }
        },
        {
          "abstract": true,
          "docs": {
            "remarks": "Format: `<region>:<id string>`",
            "stability": "stable",
            "summary": "ID for the Cognito Identity Pool vending auth and unauth roles."
          },
          "immutable": true,
          "locationInModule": {
            "filename": "src/types.ts",
            "line": 30
          },
          "name": "identityPoolId",
          "type": {
            "primitive": "string"
          }
        },
        {
          "abstract": true,
          "docs": {
            "stability": "stable",
            "summary": "Unauthenticated user role, applies to { provider: iam, allow: public } access."
          },
          "immutable": true,
          "locationInModule": {
            "filename": "src/types.ts",
            "line": 40
          },
          "name": "unauthenticatedUserRole",
          "type": {
            "fqn": "aws-cdk-lib.aws_iam.IRole"
          }
        }
      ],
      "symbolId": "src/types:IAMAuthorizationConfig"
    },
    "@aws-amplify/graphql-api-construct.IAmplifyGraphqlDefinition": {
      "assembly": "@aws-amplify/graphql-api-construct",
      "docs": {
        "stability": "stable",
        "summary": "Graphql Api definition, which can be implemented in multiple ways."
      },
      "fqn": "@aws-amplify/graphql-api-construct.IAmplifyGraphqlDefinition",
      "kind": "interface",
      "locationInModule": {
        "filename": "src/types.ts",
        "line": 492
      },
      "name": "IAmplifyGraphqlDefinition",
      "properties": [
        {
          "abstract": true,
          "docs": {
            "returns": "generated function slots",
            "stability": "stable",
            "summary": "Retrieve any function slots defined explicitly in the Api definition."
          },
          "immutable": true,
          "locationInModule": {
            "filename": "src/types.ts",
            "line": 503
          },
          "name": "functionSlots",
          "type": {
            "collection": {
              "elementtype": {
                "union": {
                  "types": [
                    {
                      "fqn": "@aws-amplify/graphql-api-construct.MutationFunctionSlot"
                    },
                    {
                      "fqn": "@aws-amplify/graphql-api-construct.QueryFunctionSlot"
                    },
                    {
                      "fqn": "@aws-amplify/graphql-api-construct.SubscriptionFunctionSlot"
                    }
                  ]
                }
              },
              "kind": "array"
            }
          }
        },
        {
          "abstract": true,
          "docs": {
            "returns": "the rendered schema.",
            "stability": "stable",
            "summary": "Return the schema definition as a graphql string, with amplify directives allowed."
          },
          "immutable": true,
          "locationInModule": {
            "filename": "src/types.ts",
            "line": 497
          },
          "name": "schema",
          "type": {
            "primitive": "string"
          }
        }
      ],
      "symbolId": "src/types:IAmplifyGraphqlDefinition"
    },
    "@aws-amplify/graphql-api-construct.IBackendOutputEntry": {
      "assembly": "@aws-amplify/graphql-api-construct",
      "docs": {
        "stability": "stable",
        "summary": "Entry representing the required output from the backend for codegen generate commands to work."
      },
      "fqn": "@aws-amplify/graphql-api-construct.IBackendOutputEntry",
      "kind": "interface",
      "locationInModule": {
        "filename": "src/types.ts",
        "line": 509
      },
      "name": "IBackendOutputEntry",
      "properties": [
        {
          "abstract": true,
          "docs": {
            "stability": "stable",
            "summary": "The string-map payload of generated config values."
          },
          "immutable": true,
          "locationInModule": {
            "filename": "src/types.ts",
            "line": 518
          },
          "name": "payload",
          "type": {
            "collection": {
              "elementtype": {
                "primitive": "string"
              },
              "kind": "map"
            }
          }
        },
        {
          "abstract": true,
          "docs": {
            "stability": "stable",
            "summary": "The protocol version for this backend output."
          },
          "immutable": true,
          "locationInModule": {
            "filename": "src/types.ts",
            "line": 513
          },
          "name": "version",
          "type": {
            "primitive": "string"
          }
        }
      ],
      "symbolId": "src/types:IBackendOutputEntry"
    },
    "@aws-amplify/graphql-api-construct.IBackendOutputStorageStrategy": {
      "assembly": "@aws-amplify/graphql-api-construct",
      "docs": {
        "stability": "stable",
        "summary": "Backend output strategy used to write config required for codegen tasks."
      },
      "fqn": "@aws-amplify/graphql-api-construct.IBackendOutputStorageStrategy",
      "kind": "interface",
      "locationInModule": {
        "filename": "src/types.ts",
        "line": 524
      },
      "methods": [
        {
          "abstract": true,
          "docs": {
            "stability": "stable",
            "summary": "Add an entry to backend output."
          },
          "locationInModule": {
            "filename": "src/types.ts",
            "line": 531
          },
          "name": "addBackendOutputEntry",
          "parameters": [
            {
              "docs": {
                "summary": "the key."
              },
              "name": "keyName",
              "type": {
                "primitive": "string"
              }
            },
            {
              "docs": {
                "summary": "the record to store in the backend output."
              },
              "name": "backendOutputEntry",
              "type": {
                "fqn": "@aws-amplify/graphql-api-construct.IBackendOutputEntry"
              }
            }
          ]
        }
      ],
      "name": "IBackendOutputStorageStrategy",
      "symbolId": "src/types:IBackendOutputStorageStrategy"
    },
    "@aws-amplify/graphql-api-construct.LambdaAuthorizationConfig": {
      "assembly": "@aws-amplify/graphql-api-construct",
      "datatype": true,
      "docs": {
        "stability": "stable",
        "summary": "Configuration for Custom Lambda authorization on the Graphql Api."
      },
      "fqn": "@aws-amplify/graphql-api-construct.LambdaAuthorizationConfig",
      "kind": "interface",
      "locationInModule": {
        "filename": "src/types.ts",
        "line": 104
      },
      "name": "LambdaAuthorizationConfig",
      "properties": [
        {
          "abstract": true,
          "docs": {
            "stability": "stable",
            "summary": "The authorizer lambda function."
          },
          "immutable": true,
          "locationInModule": {
            "filename": "src/types.ts",
            "line": 108
          },
          "name": "function",
          "type": {
            "fqn": "aws-cdk-lib.aws_lambda.IFunction"
          }
        },
        {
          "abstract": true,
          "docs": {
            "stability": "stable",
            "summary": "How long the results are cached."
          },
          "immutable": true,
          "locationInModule": {
            "filename": "src/types.ts",
            "line": 113
          },
          "name": "ttl",
          "type": {
            "fqn": "aws-cdk-lib.Duration"
          }
        }
      ],
      "symbolId": "src/types:LambdaAuthorizationConfig"
    },
    "@aws-amplify/graphql-api-construct.MutationFunctionSlot": {
      "assembly": "@aws-amplify/graphql-api-construct",
      "datatype": true,
      "docs": {
        "stability": "stable",
        "summary": "Slot types for Mutation Resolvers."
      },
      "fqn": "@aws-amplify/graphql-api-construct.MutationFunctionSlot",
      "interfaces": [
        "@aws-amplify/graphql-api-construct.FunctionSlotBase"
      ],
      "kind": "interface",
      "locationInModule": {
        "filename": "src/types.ts",
        "line": 280
      },
      "name": "MutationFunctionSlot",
      "properties": [
        {
          "abstract": true,
          "docs": {
            "remarks": "For more information on slotting, refer to https://docs.amplify.aws/cli/graphql/custom-business-logic/#extend-amplify-generated-resolvers",
            "stability": "stable",
            "summary": "The slot name to inject this behavior into."
          },
          "immutable": true,
          "locationInModule": {
            "filename": "src/types.ts",
            "line": 290
          },
          "name": "slotName",
          "type": {
            "primitive": "string"
          }
        },
        {
          "abstract": true,
          "docs": {
            "stability": "stable",
            "summary": "This slot type applies to the Mutation type on the Api definition."
          },
          "immutable": true,
          "locationInModule": {
            "filename": "src/types.ts",
            "line": 284
          },
          "name": "typeName",
          "type": {
            "primitive": "string"
          }
        }
      ],
      "symbolId": "src/types:MutationFunctionSlot"
    },
    "@aws-amplify/graphql-api-construct.OIDCAuthorizationConfig": {
      "assembly": "@aws-amplify/graphql-api-construct",
      "datatype": true,
      "docs": {
        "stability": "stable",
        "summary": "Configuration for OpenId Connect Authorization on the Graphql Api."
      },
      "fqn": "@aws-amplify/graphql-api-construct.OIDCAuthorizationConfig",
      "kind": "interface",
      "locationInModule": {
        "filename": "src/types.ts",
        "line": 56
      },
      "name": "OIDCAuthorizationConfig",
      "properties": [
        {
          "abstract": true,
          "docs": {
            "stability": "stable",
            "summary": "Url for the OIDC token issuer."
          },
          "immutable": true,
          "locationInModule": {
            "filename": "src/types.ts",
            "line": 65
          },
          "name": "oidcIssuerUrl",
          "type": {
            "primitive": "string"
          }
        },
        {
          "abstract": true,
          "docs": {
            "stability": "stable",
            "summary": "The issuer for the OIDC configuration."
          },
          "immutable": true,
          "locationInModule": {
            "filename": "src/types.ts",
            "line": 60
          },
          "name": "oidcProviderName",
          "type": {
            "primitive": "string"
          }
        },
        {
          "abstract": true,
          "docs": {
            "remarks": "auth_time claim in OIDC token is required for this validation to work.",
            "stability": "stable",
            "summary": "The duration an OIDC token is valid after being authenticated by OIDC provider."
          },
          "immutable": true,
          "locationInModule": {
            "filename": "src/types.ts",
            "line": 77
          },
          "name": "tokenExpiryFromAuth",
          "type": {
            "fqn": "aws-cdk-lib.Duration"
          }
        },
        {
          "abstract": true,
          "docs": {
            "remarks": "This validation uses iat claim of OIDC token.",
            "stability": "stable",
            "summary": "The duration an OIDC token is valid after being issued to a user."
          },
          "immutable": true,
          "locationInModule": {
            "filename": "src/types.ts",
            "line": 83
          },
          "name": "tokenExpiryFromIssue",
          "type": {
            "fqn": "aws-cdk-lib.Duration"
          }
        },
        {
          "abstract": true,
          "docs": {
            "remarks": "A regular expression can be specified so AppSync can validate against multiple client identifiers at a time. Example",
            "stability": "stable",
            "summary": "The client identifier of the Relying party at the OpenID identity provider."
          },
          "immutable": true,
          "locationInModule": {
            "filename": "src/types.ts",
            "line": 71
          },
          "name": "clientId",
          "optional": true,
          "type": {
            "primitive": "string"
          }
        }
      ],
      "symbolId": "src/types:OIDCAuthorizationConfig"
    },
    "@aws-amplify/graphql-api-construct.OptimisticConflictResolutionStrategy": {
      "assembly": "@aws-amplify/graphql-api-construct",
      "datatype": true,
      "docs": {
        "stability": "stable",
        "summary": "Enable automerge on the project."
      },
      "fqn": "@aws-amplify/graphql-api-construct.OptimisticConflictResolutionStrategy",
      "interfaces": [
        "@aws-amplify/graphql-api-construct.ConflictResolutionStrategyBase"
      ],
      "kind": "interface",
      "locationInModule": {
        "filename": "src/types.ts",
        "line": 192
      },
      "name": "OptimisticConflictResolutionStrategy",
      "properties": [
        {
          "abstract": true,
          "docs": {
            "remarks": "For more information, refer to https://docs.aws.amazon.com/appsync/latest/devguide/conflict-detection-and-sync.html#conflict-detection-and-resolution",
            "stability": "stable",
            "summary": "This conflict resolution strategy the _version to perform optimistic concurrency."
          },
          "immutable": true,
          "locationInModule": {
            "filename": "src/types.ts",
            "line": 197
          },
          "name": "handlerType",
          "type": {
            "primitive": "string"
          }
        }
      ],
      "symbolId": "src/types:OptimisticConflictResolutionStrategy"
    },
    "@aws-amplify/graphql-api-construct.PartialTranslationBehavior": {
      "assembly": "@aws-amplify/graphql-api-construct",
      "datatype": true,
      "docs": {
        "stability": "stable",
        "summary": "A utility interface equivalent to Partial<TranslationBehavior>."
      },
      "fqn": "@aws-amplify/graphql-api-construct.PartialTranslationBehavior",
      "kind": "interface",
      "locationInModule": {
        "filename": "src/types.ts",
        "line": 414
      },
      "name": "PartialTranslationBehavior",
      "properties": [
        {
          "abstract": true,
          "docs": {
            "default": "true",
            "stability": "stable",
            "summary": "Disable resolver deduping, this can sometimes cause problems because dedupe ordering isn't stable today, which can lead to circular dependencies across stacks if models are reordered."
          },
          "immutable": true,
          "locationInModule": {
            "filename": "src/types.ts",
            "line": 426
          },
          "name": "disableResolverDeduping",
          "optional": true,
          "type": {
            "primitive": "boolean"
          }
        },
        {
          "abstract": true,
          "docs": {
            "custom": {
              "index": "can be provided a null name field to disable the generation of the query on the Api."
            },
            "default": "true",
            "remarks": "If enabled,",
            "stability": "stable",
            "summary": "Automate generation of query names, and as a result attaching all indexes as queries to the generated Api."
          },
          "immutable": true,
          "locationInModule": {
            "filename": "src/types.ts",
            "line": 465
          },
          "name": "enableAutoIndexQueryNames",
          "optional": true,
          "type": {
            "primitive": "boolean"
          }
        },
        {
          "abstract": true,
          "docs": {
            "default": "false",
            "remarks": "Not recommended for use, prefer\nto use `Object.values(resources.additionalResources['AWS::Elasticsearch::Domain']).forEach((domain: CfnDomain) => {\n  domain.NodeToNodeEncryptionOptions = { Enabled: True };\n});",
            "stability": "stable",
            "summary": "If enabled, set nodeToNodeEncryption on the searchable domain (if one exists)."
          },
          "immutable": true,
          "locationInModule": {
            "filename": "src/types.ts",
            "line": 480
          },
          "name": "enableSearchNodeToNodeEncryption",
          "optional": true,
          "type": {
            "primitive": "boolean"
          }
        },
        {
          "abstract": true,
          "docs": {
            "default": "false",
            "stability": "stable",
            "summary": "When enabled, internal cfn outputs which existed in Amplify-generated apps will continue to be emitted."
          },
          "immutable": true,
          "locationInModule": {
            "filename": "src/types.ts",
            "line": 486
          },
          "name": "enableTransformerCfnOutputs",
          "optional": true,
          "type": {
            "primitive": "boolean"
          }
        },
        {
          "abstract": true,
          "docs": {
            "default": "true",
            "stability": "stable",
            "summary": "Ensure that the owner field is still populated even if a static iam or group authorization applies."
          },
          "immutable": true,
          "locationInModule": {
            "filename": "src/types.ts",
            "line": 445
          },
          "name": "populateOwnerFieldForStaticGroupAuth",
          "optional": true,
          "type": {
            "primitive": "boolean"
          }
        },
        {
          "abstract": true,
          "docs": {
            "default": "true",
            "stability": "stable",
            "summary": "Enable custom primary key support, there's no good reason to disable this unless trying not to update a legacy app."
          },
          "immutable": true,
          "locationInModule": {
            "filename": "src/types.ts",
            "line": 471
          },
          "name": "respectPrimaryKeyAttributesOnConnectionField",
          "optional": true,
          "type": {
            "primitive": "boolean"
          }
        },
        {
          "abstract": true,
          "docs": {
            "default": "false",
            "stability": "stable",
            "summary": "Enabling sandbox mode will enable api key auth on all models in the transformed schema."
          },
          "immutable": true,
          "locationInModule": {
            "filename": "src/types.ts",
            "line": 432
          },
          "name": "sandboxModeEnabled",
          "optional": true,
          "type": {
            "primitive": "boolean"
          }
        },
        {
          "abstract": true,
          "docs": {
            "custom": {
              "index": "as an LSI instead of a GSI."
            },
            "default": "true",
            "stability": "stable",
            "summary": "If disabled, generated."
          },
          "immutable": true,
          "locationInModule": {
            "filename": "src/types.ts",
            "line": 458
          },
          "name": "secondaryKeyAsGSI",
          "optional": true,
          "type": {
            "primitive": "boolean"
          }
        },
        {
          "abstract": true,
          "docs": {
            "custom": {
              "model": "parameter behavior, where setting a single field doesn't implicitly set the other fields to null."
            },
            "default": "true",
            "stability": "stable",
            "summary": "Restore parity w/ GQLv1."
          },
          "immutable": true,
          "locationInModule": {
            "filename": "src/types.ts",
            "line": 419
          },
          "name": "shouldDeepMergeDirectiveConfigDefaults",
          "optional": true,
          "type": {
            "primitive": "boolean"
          }
        },
        {
          "abstract": true,
          "docs": {
            "default": "false",
            "remarks": "This is a legacy parameter from the Graphql Transformer existing in Amplify CLI, not recommended to change.",
            "stability": "stable",
            "summary": "If enabled, disable api key resource generation even if specified as an auth rule on the construct."
          },
          "immutable": true,
          "locationInModule": {
            "filename": "src/types.ts",
            "line": 452
          },
          "name": "suppressApiKeyGeneration",
          "optional": true,
          "type": {
            "primitive": "boolean"
          }
        },
        {
          "abstract": true,
          "docs": {
            "default": "true",
            "stability": "stable",
            "summary": "Ensure that oidc and userPool auth use the `sub` field in the for the username field, which disallows new users with the same id to access data from a deleted user in the pool."
          },
          "immutable": true,
          "locationInModule": {
            "filename": "src/types.ts",
            "line": 439
          },
          "name": "useSubUsernameForDefaultIdentityClaim",
          "optional": true,
          "type": {
            "primitive": "boolean"
          }
        }
      ],
      "symbolId": "src/types:PartialTranslationBehavior"
    },
    "@aws-amplify/graphql-api-construct.QueryFunctionSlot": {
      "assembly": "@aws-amplify/graphql-api-construct",
      "datatype": true,
      "docs": {
        "stability": "stable",
        "summary": "Slot types for Query Resolvers."
      },
      "fqn": "@aws-amplify/graphql-api-construct.QueryFunctionSlot",
      "interfaces": [
        "@aws-amplify/graphql-api-construct.FunctionSlotBase"
      ],
      "kind": "interface",
      "locationInModule": {
        "filename": "src/types.ts",
        "line": 296
      },
      "name": "QueryFunctionSlot",
      "properties": [
        {
          "abstract": true,
          "docs": {
            "remarks": "For more information on slotting, refer to https://docs.amplify.aws/cli/graphql/custom-business-logic/#extend-amplify-generated-resolvers",
            "stability": "stable",
            "summary": "The slot name to inject this behavior into."
          },
          "immutable": true,
          "locationInModule": {
            "filename": "src/types.ts",
            "line": 306
          },
          "name": "slotName",
          "type": {
            "primitive": "string"
          }
        },
        {
          "abstract": true,
          "docs": {
            "stability": "stable",
            "summary": "This slot type applies to the Query type on the Api definition."
          },
          "immutable": true,
          "locationInModule": {
            "filename": "src/types.ts",
            "line": 300
          },
          "name": "typeName",
          "type": {
            "primitive": "string"
          }
        }
      ],
      "symbolId": "src/types:QueryFunctionSlot"
    },
    "@aws-amplify/graphql-api-construct.SubscriptionFunctionSlot": {
      "assembly": "@aws-amplify/graphql-api-construct",
      "datatype": true,
      "docs": {
        "stability": "stable",
        "summary": "Slot types for Subscription Resolvers."
      },
      "fqn": "@aws-amplify/graphql-api-construct.SubscriptionFunctionSlot",
      "interfaces": [
        "@aws-amplify/graphql-api-construct.FunctionSlotBase"
      ],
      "kind": "interface",
      "locationInModule": {
        "filename": "src/types.ts",
        "line": 312
      },
      "name": "SubscriptionFunctionSlot",
      "properties": [
        {
          "abstract": true,
          "docs": {
            "remarks": "For more information on slotting, refer to https://docs.amplify.aws/cli/graphql/custom-business-logic/#extend-amplify-generated-resolvers",
            "stability": "stable",
            "summary": "The slot name to inject this behavior into."
          },
          "immutable": true,
          "locationInModule": {
            "filename": "src/types.ts",
            "line": 322
          },
          "name": "slotName",
          "type": {
            "primitive": "string"
          }
        },
        {
          "abstract": true,
          "docs": {
            "stability": "stable",
            "summary": "This slot type applies to the Subscription type on the Api definition."
          },
          "immutable": true,
          "locationInModule": {
            "filename": "src/types.ts",
            "line": 316
          },
          "name": "typeName",
          "type": {
            "primitive": "string"
          }
        }
      ],
      "symbolId": "src/types:SubscriptionFunctionSlot"
    },
    "@aws-amplify/graphql-api-construct.TranslationBehavior": {
      "assembly": "@aws-amplify/graphql-api-construct",
      "datatype": true,
      "docs": {
        "remarks": "This is intended to replace feature flags, to ensure param coercion happens in\na single location, and isn't spread around the transformers, where they can\nhave different default behaviors.",
        "stability": "stable",
        "summary": "Strongly typed set of shared parameters for all transformers, and core layer."
      },
      "fqn": "@aws-amplify/graphql-api-construct.TranslationBehavior",
      "kind": "interface",
      "locationInModule": {
        "filename": "src/types.ts",
        "line": 336
      },
      "name": "TranslationBehavior",
      "properties": [
        {
          "abstract": true,
          "docs": {
            "default": "true",
            "stability": "stable",
            "summary": "Disable resolver deduping, this can sometimes cause problems because dedupe ordering isn't stable today, which can lead to circular dependencies across stacks if models are reordered."
          },
          "immutable": true,
          "locationInModule": {
            "filename": "src/types.ts",
            "line": 348
          },
          "name": "disableResolverDeduping",
          "type": {
            "primitive": "boolean"
          }
        },
        {
          "abstract": true,
          "docs": {
            "custom": {
              "index": "can be provided a null name field to disable the generation of the query on the Api."
            },
            "default": "true",
            "remarks": "If enabled,",
            "stability": "stable",
            "summary": "Automate generation of query names, and as a result attaching all indexes as queries to the generated Api."
          },
          "immutable": true,
          "locationInModule": {
            "filename": "src/types.ts",
            "line": 387
          },
          "name": "enableAutoIndexQueryNames",
          "type": {
            "primitive": "boolean"
          }
        },
        {
          "abstract": true,
          "docs": {
            "default": "false",
            "remarks": "Not recommended for use, prefer\nto use `Object.values(resources.additionalResources['AWS::Elasticsearch::Domain']).forEach((domain: CfnDomain) => {\n  domain.NodeToNodeEncryptionOptions = { Enabled: True };\n});",
            "stability": "stable",
            "summary": "If enabled, set nodeToNodeEncryption on the searchable domain (if one exists)."
          },
          "immutable": true,
          "locationInModule": {
            "filename": "src/types.ts",
            "line": 402
          },
          "name": "enableSearchNodeToNodeEncryption",
          "type": {
            "primitive": "boolean"
          }
        },
        {
          "abstract": true,
          "docs": {
            "default": "false",
            "stability": "stable",
            "summary": "When enabled, internal cfn outputs which existed in Amplify-generated apps will continue to be emitted."
          },
          "immutable": true,
          "locationInModule": {
            "filename": "src/types.ts",
            "line": 408
          },
          "name": "enableTransformerCfnOutputs",
          "type": {
            "primitive": "boolean"
          }
        },
        {
          "abstract": true,
          "docs": {
            "default": "true",
            "stability": "stable",
            "summary": "Ensure that the owner field is still populated even if a static iam or group authorization applies."
          },
          "immutable": true,
          "locationInModule": {
            "filename": "src/types.ts",
            "line": 367
          },
          "name": "populateOwnerFieldForStaticGroupAuth",
          "type": {
            "primitive": "boolean"
          }
        },
        {
          "abstract": true,
          "docs": {
            "default": "true",
            "stability": "stable",
            "summary": "Enable custom primary key support, there's no good reason to disable this unless trying not to update a legacy app."
          },
          "immutable": true,
          "locationInModule": {
            "filename": "src/types.ts",
            "line": 393
          },
          "name": "respectPrimaryKeyAttributesOnConnectionField",
          "type": {
            "primitive": "boolean"
          }
        },
        {
          "abstract": true,
          "docs": {
            "default": "false",
            "stability": "stable",
            "summary": "Enabling sandbox mode will enable api key auth on all models in the transformed schema."
          },
          "immutable": true,
          "locationInModule": {
            "filename": "src/types.ts",
            "line": 354
          },
          "name": "sandboxModeEnabled",
          "type": {
            "primitive": "boolean"
          }
        },
        {
          "abstract": true,
          "docs": {
            "custom": {
              "index": "as an LSI instead of a GSI."
            },
            "default": "true",
            "stability": "stable",
            "summary": "If disabled, generated."
          },
          "immutable": true,
          "locationInModule": {
            "filename": "src/types.ts",
            "line": 380
          },
          "name": "secondaryKeyAsGSI",
          "type": {
            "primitive": "boolean"
          }
        },
        {
          "abstract": true,
          "docs": {
            "custom": {
              "model": "parameter behavior, where setting a single field doesn't implicitly set the other fields to null."
            },
            "default": "true",
            "stability": "stable",
            "summary": "Restore parity w/ GQLv1."
          },
          "immutable": true,
          "locationInModule": {
            "filename": "src/types.ts",
            "line": 341
          },
          "name": "shouldDeepMergeDirectiveConfigDefaults",
          "type": {
            "primitive": "boolean"
          }
        },
        {
          "abstract": true,
          "docs": {
            "default": "false",
            "remarks": "This is a legacy parameter from the Graphql Transformer existing in Amplify CLI, not recommended to change.",
            "stability": "stable",
            "summary": "If enabled, disable api key resource generation even if specified as an auth rule on the construct."
          },
          "immutable": true,
          "locationInModule": {
            "filename": "src/types.ts",
            "line": 374
          },
          "name": "suppressApiKeyGeneration",
          "type": {
            "primitive": "boolean"
          }
        },
        {
          "abstract": true,
          "docs": {
            "default": "true",
            "stability": "stable",
            "summary": "Ensure that oidc and userPool auth use the `sub` field in the for the username field, which disallows new users with the same id to access data from a deleted user in the pool."
          },
          "immutable": true,
          "locationInModule": {
            "filename": "src/types.ts",
            "line": 361
          },
          "name": "useSubUsernameForDefaultIdentityClaim",
          "type": {
            "primitive": "boolean"
          }
        }
      ],
      "symbolId": "src/types:TranslationBehavior"
    },
    "@aws-amplify/graphql-api-construct.UserPoolAuthorizationConfig": {
      "assembly": "@aws-amplify/graphql-api-construct",
      "datatype": true,
      "docs": {
        "stability": "stable",
        "summary": "Configuration for Cognito UserPool Authorization on the Graphql Api."
      },
      "fqn": "@aws-amplify/graphql-api-construct.UserPoolAuthorizationConfig",
      "kind": "interface",
      "locationInModule": {
        "filename": "src/types.ts",
        "line": 46
      },
      "name": "UserPoolAuthorizationConfig",
      "properties": [
        {
          "abstract": true,
          "docs": {
            "stability": "stable",
            "summary": "The Cognito User Pool which is used to authenticated JWT tokens, and vends group and user information."
          },
          "immutable": true,
          "locationInModule": {
            "filename": "src/types.ts",
            "line": 50
          },
          "name": "userPool",
          "type": {
            "fqn": "aws-cdk-lib.aws_cognito.IUserPool"
          }
        }
      ],
      "symbolId": "src/types:UserPoolAuthorizationConfig"
    }
  },
<<<<<<< HEAD
  "version": "1.1.4",
  "fingerprint": "0jxG3lLu6EVWNFa8MtpucCyxf3rKclI9PYF/AeYR6x8="
=======
  "version": "1.1.5",
  "fingerprint": "BfB7fdyUFhebBKnpRNzyId2Ash+x40lfxy1no/aiNyw="
>>>>>>> 7f61fd55
}<|MERGE_RESOLUTION|>--- conflicted
+++ resolved
@@ -18,12 +18,8 @@
     "@aws-amplify/graphql-predictions-transformer": "2.1.6",
     "@aws-amplify/graphql-relational-transformer": "2.1.7",
     "@aws-amplify/graphql-searchable-transformer": "2.2.3",
-<<<<<<< HEAD
     "@aws-amplify/graphql-sql-transformer": "0.0.1",
-    "@aws-amplify/graphql-transformer": "1.2.4",
-=======
     "@aws-amplify/graphql-transformer": "1.2.5",
->>>>>>> 7f61fd55
     "@aws-amplify/graphql-transformer-core": "2.2.3",
     "@aws-amplify/graphql-transformer-interfaces": "3.2.1",
     "charenc": "^0.0.2",
@@ -6571,11 +6567,6 @@
       "symbolId": "src/types:UserPoolAuthorizationConfig"
     }
   },
-<<<<<<< HEAD
-  "version": "1.1.4",
-  "fingerprint": "0jxG3lLu6EVWNFa8MtpucCyxf3rKclI9PYF/AeYR6x8="
-=======
   "version": "1.1.5",
   "fingerprint": "BfB7fdyUFhebBKnpRNzyId2Ash+x40lfxy1no/aiNyw="
->>>>>>> 7f61fd55
 }