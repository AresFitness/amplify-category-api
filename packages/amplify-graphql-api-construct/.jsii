{
  "author": {
    "name": "Amazon Web Services",
    "roles": [
      "author"
    ]
  },
  "bundled": {
    "@aws-amplify/backend-output-schemas": "^0.4.0",
    "@aws-amplify/backend-output-storage": "^0.2.2",
    "@aws-amplify/graphql-auth-transformer": "3.4.2",
    "@aws-amplify/graphql-default-value-transformer": "2.3.2",
    "@aws-amplify/graphql-directives": "1.0.1",
    "@aws-amplify/graphql-function-transformer": "2.1.19",
    "@aws-amplify/graphql-http-transformer": "2.1.19",
    "@aws-amplify/graphql-index-transformer": "2.3.8",
    "@aws-amplify/graphql-maps-to-transformer": "3.4.9",
    "@aws-amplify/graphql-model-transformer": "2.7.0",
    "@aws-amplify/graphql-predictions-transformer": "2.1.19",
    "@aws-amplify/graphql-relational-transformer": "2.4.2",
    "@aws-amplify/graphql-searchable-transformer": "2.6.2",
    "@aws-amplify/graphql-sql-transformer": "0.2.8",
    "@aws-amplify/graphql-transformer": "1.4.0",
    "@aws-amplify/graphql-transformer-core": "2.5.1",
    "@aws-amplify/graphql-transformer-interfaces": "3.5.0",
    "@aws-amplify/platform-core": "^0.2.0",
    "@aws-amplify/plugin-types": "^0.4.1",
    "charenc": "^0.0.2",
    "crypt": "^0.0.2",
    "fs-extra": "^8.1.0",
    "graceful-fs": "^4.2.11",
    "graphql": "^15.5.0",
    "graphql-mapping-template": "4.20.15",
    "graphql-transformer-common": "4.29.0",
    "hjson": "^3.2.2",
    "immer": "^9.0.12",
    "is-buffer": "^2.0.5",
    "jsonfile": "^6.1.0",
    "libphonenumber-js": "1.9.47",
    "lodash": "^4.17.21",
    "md5": "^2.3.0",
    "object-hash": "^3.0.0",
    "pluralize": "^8.0.0",
    "ts-dedent": "^2.0.0",
    "universalify": "^2.0.0",
    "zod": "^3.22.3"
  },
  "dependencies": {
    "aws-cdk-lib": "^2.80.0",
    "constructs": "^10.0.5"
  },
  "dependencyClosure": {
    "@aws-cdk/asset-awscli-v1": {
      "targets": {
        "dotnet": {
          "namespace": "Amazon.CDK.Asset.AwsCliV1",
          "packageId": "Amazon.CDK.Asset.AwsCliV1"
        },
        "go": {
          "moduleName": "github.com/cdklabs/awscdk-asset-awscli-go",
          "packageName": "awscliv1"
        },
        "java": {
          "maven": {
            "artifactId": "cdk-asset-awscli-v1",
            "groupId": "software.amazon.awscdk"
          },
          "package": "software.amazon.awscdk.cdk.asset.awscli.v1"
        },
        "js": {
          "npm": "@aws-cdk/asset-awscli-v1"
        },
        "python": {
          "distName": "aws-cdk.asset-awscli-v1",
          "module": "aws_cdk.asset_awscli_v1"
        }
      }
    },
    "@aws-cdk/asset-kubectl-v20": {
      "targets": {
        "dotnet": {
          "namespace": "Amazon.CDK.Asset.KubectlV20",
          "packageId": "Amazon.CDK.Asset.KubectlV20"
        },
        "go": {
          "moduleName": "github.com/cdklabs/awscdk-asset-kubectl-go",
          "packageName": "kubectlv20"
        },
        "java": {
          "maven": {
            "artifactId": "cdk-asset-kubectl-v20",
            "groupId": "software.amazon.awscdk"
          },
          "package": "software.amazon.awscdk.cdk.asset.kubectl.v20"
        },
        "js": {
          "npm": "@aws-cdk/asset-kubectl-v20"
        },
        "python": {
          "distName": "aws-cdk.asset-kubectl-v20",
          "module": "aws_cdk.asset_kubectl_v20"
        }
      }
    },
    "@aws-cdk/asset-node-proxy-agent-v5": {
      "targets": {
        "dotnet": {
          "namespace": "Amazon.CDK.Asset.NodeProxyAgentV5",
          "packageId": "Amazon.CDK.Asset.NodeProxyAgentV5"
        },
        "go": {
          "moduleName": "github.com/cdklabs/awscdk-asset-node-proxy-agent-go",
          "packageName": "nodeproxyagentv5"
        },
        "java": {
          "maven": {
            "artifactId": "cdk-asset-node-proxy-agent-v5",
            "groupId": "software.amazon.awscdk"
          },
          "package": "software.amazon.awscdk.cdk.asset.node.proxy.agent.v5"
        },
        "js": {
          "npm": "@aws-cdk/asset-node-proxy-agent-v5"
        },
        "python": {
          "distName": "aws-cdk.asset-node-proxy-agent-v5",
          "module": "aws_cdk.asset_node_proxy_agent_v5"
        }
      }
    },
    "aws-cdk-lib": {
      "submodules": {
        "aws-cdk-lib.alexa_ask": {
          "targets": {
            "dotnet": {
              "namespace": "Amazon.CDK.Alexa.Ask"
            },
            "java": {
              "package": "software.amazon.awscdk.alexa.ask"
            },
            "python": {
              "module": "aws_cdk.alexa_ask"
            }
          }
        },
        "aws-cdk-lib.assertions": {
          "targets": {
            "dotnet": {
              "namespace": "Amazon.CDK.Assertions"
            },
            "java": {
              "package": "software.amazon.awscdk.assertions"
            },
            "python": {
              "module": "aws_cdk.assertions"
            }
          }
        },
        "aws-cdk-lib.assets": {
          "targets": {
            "dotnet": {
              "namespace": "Amazon.CDK.Assets"
            },
            "java": {
              "package": "software.amazon.awscdk.assets"
            },
            "python": {
              "module": "aws_cdk.assets"
            }
          }
        },
        "aws-cdk-lib.aws_accessanalyzer": {
          "targets": {
            "dotnet": {
              "namespace": "Amazon.CDK.AWS.AccessAnalyzer"
            },
            "java": {
              "package": "software.amazon.awscdk.services.accessanalyzer"
            },
            "python": {
              "module": "aws_cdk.aws_accessanalyzer"
            }
          }
        },
        "aws-cdk-lib.aws_acmpca": {
          "targets": {
            "dotnet": {
              "namespace": "Amazon.CDK.AWS.ACMPCA"
            },
            "java": {
              "package": "software.amazon.awscdk.services.acmpca"
            },
            "python": {
              "module": "aws_cdk.aws_acmpca"
            }
          }
        },
        "aws-cdk-lib.aws_amazonmq": {
          "targets": {
            "dotnet": {
              "namespace": "Amazon.CDK.AWS.AmazonMQ"
            },
            "java": {
              "package": "software.amazon.awscdk.services.amazonmq"
            },
            "python": {
              "module": "aws_cdk.aws_amazonmq"
            }
          }
        },
        "aws-cdk-lib.aws_amplify": {
          "targets": {
            "dotnet": {
              "namespace": "Amazon.CDK.AWS.Amplify"
            },
            "java": {
              "package": "software.amazon.awscdk.services.amplify"
            },
            "python": {
              "module": "aws_cdk.aws_amplify"
            }
          }
        },
        "aws-cdk-lib.aws_amplifyuibuilder": {
          "targets": {
            "dotnet": {
              "namespace": "Amazon.CDK.AWS.AmplifyUIBuilder"
            },
            "java": {
              "package": "software.amazon.awscdk.services.amplifyuibuilder"
            },
            "python": {
              "module": "aws_cdk.aws_amplifyuibuilder"
            }
          }
        },
        "aws-cdk-lib.aws_apigateway": {
          "targets": {
            "dotnet": {
              "namespace": "Amazon.CDK.AWS.APIGateway"
            },
            "java": {
              "package": "software.amazon.awscdk.services.apigateway"
            },
            "python": {
              "module": "aws_cdk.aws_apigateway"
            }
          }
        },
        "aws-cdk-lib.aws_apigatewayv2": {
          "targets": {
            "dotnet": {
              "namespace": "Amazon.CDK.AWS.Apigatewayv2"
            },
            "java": {
              "package": "software.amazon.awscdk.services.apigatewayv2"
            },
            "python": {
              "module": "aws_cdk.aws_apigatewayv2"
            }
          }
        },
        "aws-cdk-lib.aws_appconfig": {
          "targets": {
            "dotnet": {
              "namespace": "Amazon.CDK.AWS.AppConfig"
            },
            "java": {
              "package": "software.amazon.awscdk.services.appconfig"
            },
            "python": {
              "module": "aws_cdk.aws_appconfig"
            }
          }
        },
        "aws-cdk-lib.aws_appflow": {
          "targets": {
            "dotnet": {
              "namespace": "Amazon.CDK.AWS.AppFlow"
            },
            "java": {
              "package": "software.amazon.awscdk.services.appflow"
            },
            "python": {
              "module": "aws_cdk.aws_appflow"
            }
          }
        },
        "aws-cdk-lib.aws_appintegrations": {
          "targets": {
            "dotnet": {
              "namespace": "Amazon.CDK.AWS.AppIntegrations"
            },
            "java": {
              "package": "software.amazon.awscdk.services.appintegrations"
            },
            "python": {
              "module": "aws_cdk.aws_appintegrations"
            }
          }
        },
        "aws-cdk-lib.aws_applicationautoscaling": {
          "targets": {
            "dotnet": {
              "namespace": "Amazon.CDK.AWS.ApplicationAutoScaling"
            },
            "java": {
              "package": "software.amazon.awscdk.services.applicationautoscaling"
            },
            "python": {
              "module": "aws_cdk.aws_applicationautoscaling"
            }
          }
        },
        "aws-cdk-lib.aws_applicationinsights": {
          "targets": {
            "dotnet": {
              "namespace": "Amazon.CDK.AWS.ApplicationInsights"
            },
            "java": {
              "package": "software.amazon.awscdk.services.applicationinsights"
            },
            "python": {
              "module": "aws_cdk.aws_applicationinsights"
            }
          }
        },
        "aws-cdk-lib.aws_appmesh": {
          "targets": {
            "dotnet": {
              "namespace": "Amazon.CDK.AWS.AppMesh"
            },
            "java": {
              "package": "software.amazon.awscdk.services.appmesh"
            },
            "python": {
              "module": "aws_cdk.aws_appmesh"
            }
          }
        },
        "aws-cdk-lib.aws_apprunner": {
          "targets": {
            "dotnet": {
              "namespace": "Amazon.CDK.AWS.AppRunner"
            },
            "java": {
              "package": "software.amazon.awscdk.services.apprunner"
            },
            "python": {
              "module": "aws_cdk.aws_apprunner"
            }
          }
        },
        "aws-cdk-lib.aws_appstream": {
          "targets": {
            "dotnet": {
              "namespace": "Amazon.CDK.AWS.AppStream"
            },
            "java": {
              "package": "software.amazon.awscdk.services.appstream"
            },
            "python": {
              "module": "aws_cdk.aws_appstream"
            }
          }
        },
        "aws-cdk-lib.aws_appsync": {
          "targets": {
            "dotnet": {
              "namespace": "Amazon.CDK.AWS.AppSync"
            },
            "java": {
              "package": "software.amazon.awscdk.services.appsync"
            },
            "python": {
              "module": "aws_cdk.aws_appsync"
            }
          }
        },
        "aws-cdk-lib.aws_aps": {
          "targets": {
            "dotnet": {
              "namespace": "Amazon.CDK.AWS.APS"
            },
            "java": {
              "package": "software.amazon.awscdk.services.aps"
            },
            "python": {
              "module": "aws_cdk.aws_aps"
            }
          }
        },
        "aws-cdk-lib.aws_athena": {
          "targets": {
            "dotnet": {
              "namespace": "Amazon.CDK.AWS.Athena"
            },
            "java": {
              "package": "software.amazon.awscdk.services.athena"
            },
            "python": {
              "module": "aws_cdk.aws_athena"
            }
          }
        },
        "aws-cdk-lib.aws_auditmanager": {
          "targets": {
            "dotnet": {
              "namespace": "Amazon.CDK.AWS.AuditManager"
            },
            "java": {
              "package": "software.amazon.awscdk.services.auditmanager"
            },
            "python": {
              "module": "aws_cdk.aws_auditmanager"
            }
          }
        },
        "aws-cdk-lib.aws_autoscaling": {
          "targets": {
            "dotnet": {
              "namespace": "Amazon.CDK.AWS.AutoScaling"
            },
            "java": {
              "package": "software.amazon.awscdk.services.autoscaling"
            },
            "python": {
              "module": "aws_cdk.aws_autoscaling"
            }
          }
        },
        "aws-cdk-lib.aws_autoscaling_common": {
          "targets": {
            "dotnet": {
              "namespace": "Amazon.CDK.AWS.AutoScaling.Common"
            },
            "java": {
              "package": "software.amazon.awscdk.services.autoscaling.common"
            },
            "python": {
              "module": "aws_cdk.aws_autoscaling_common"
            }
          }
        },
        "aws-cdk-lib.aws_autoscaling_hooktargets": {
          "targets": {
            "dotnet": {
              "namespace": "Amazon.CDK.AWS.AutoScaling.HookTargets"
            },
            "java": {
              "package": "software.amazon.awscdk.services.autoscaling.hooktargets"
            },
            "python": {
              "module": "aws_cdk.aws_autoscaling_hooktargets"
            }
          }
        },
        "aws-cdk-lib.aws_autoscalingplans": {
          "targets": {
            "dotnet": {
              "namespace": "Amazon.CDK.AWS.AutoScalingPlans"
            },
            "java": {
              "package": "software.amazon.awscdk.services.autoscalingplans"
            },
            "python": {
              "module": "aws_cdk.aws_autoscalingplans"
            }
          }
        },
        "aws-cdk-lib.aws_backup": {
          "targets": {
            "dotnet": {
              "namespace": "Amazon.CDK.AWS.Backup"
            },
            "java": {
              "package": "software.amazon.awscdk.services.backup"
            },
            "python": {
              "module": "aws_cdk.aws_backup"
            }
          }
        },
        "aws-cdk-lib.aws_backupgateway": {
          "targets": {
            "dotnet": {
              "package": "Amazon.CDK.AWS.BackupGateway"
            },
            "java": {
              "package": "services.backupgateway"
            },
            "python": {
              "module": "aws_cdk.aws_backupgateway"
            }
          }
        },
        "aws-cdk-lib.aws_batch": {
          "targets": {
            "dotnet": {
              "namespace": "Amazon.CDK.AWS.Batch"
            },
            "java": {
              "package": "software.amazon.awscdk.services.batch"
            },
            "python": {
              "module": "aws_cdk.aws_batch"
            }
          }
        },
        "aws-cdk-lib.aws_billingconductor": {
          "targets": {
            "dotnet": {
              "namespace": "Amazon.CDK.AWS.BillingConductor"
            },
            "java": {
              "package": "software.amazon.awscdk.services.billingconductor"
            },
            "python": {
              "module": "aws_cdk.aws_billingconductor"
            }
          }
        },
        "aws-cdk-lib.aws_budgets": {
          "targets": {
            "dotnet": {
              "namespace": "Amazon.CDK.AWS.Budgets"
            },
            "java": {
              "package": "software.amazon.awscdk.services.budgets"
            },
            "python": {
              "module": "aws_cdk.aws_budgets"
            }
          }
        },
        "aws-cdk-lib.aws_cassandra": {
          "targets": {
            "dotnet": {
              "namespace": "Amazon.CDK.AWS.Cassandra"
            },
            "java": {
              "package": "software.amazon.awscdk.services.cassandra"
            },
            "python": {
              "module": "aws_cdk.aws_cassandra"
            }
          }
        },
        "aws-cdk-lib.aws_ce": {
          "targets": {
            "dotnet": {
              "namespace": "Amazon.CDK.AWS.CE"
            },
            "java": {
              "package": "software.amazon.awscdk.services.ce"
            },
            "python": {
              "module": "aws_cdk.aws_ce"
            }
          }
        },
        "aws-cdk-lib.aws_certificatemanager": {
          "targets": {
            "dotnet": {
              "namespace": "Amazon.CDK.AWS.CertificateManager"
            },
            "java": {
              "package": "software.amazon.awscdk.services.certificatemanager"
            },
            "python": {
              "module": "aws_cdk.aws_certificatemanager"
            }
          }
        },
        "aws-cdk-lib.aws_chatbot": {
          "targets": {
            "dotnet": {
              "namespace": "Amazon.CDK.AWS.Chatbot"
            },
            "java": {
              "package": "software.amazon.awscdk.services.chatbot"
            },
            "python": {
              "module": "aws_cdk.aws_chatbot"
            }
          }
        },
        "aws-cdk-lib.aws_cloud9": {
          "targets": {
            "dotnet": {
              "namespace": "Amazon.CDK.AWS.Cloud9"
            },
            "java": {
              "package": "software.amazon.awscdk.services.cloud9"
            },
            "python": {
              "module": "aws_cdk.aws_cloud9"
            }
          }
        },
        "aws-cdk-lib.aws_cloudformation": {
          "targets": {
            "dotnet": {
              "namespace": "Amazon.CDK.AWS.CloudFormation"
            },
            "java": {
              "package": "software.amazon.awscdk.services.cloudformation"
            },
            "python": {
              "module": "aws_cdk.aws_cloudformation"
            }
          }
        },
        "aws-cdk-lib.aws_cloudfront": {
          "targets": {
            "dotnet": {
              "namespace": "Amazon.CDK.AWS.CloudFront"
            },
            "java": {
              "package": "software.amazon.awscdk.services.cloudfront"
            },
            "python": {
              "module": "aws_cdk.aws_cloudfront"
            }
          }
        },
        "aws-cdk-lib.aws_cloudfront.experimental": {},
        "aws-cdk-lib.aws_cloudfront_origins": {
          "targets": {
            "dotnet": {
              "namespace": "Amazon.CDK.AWS.CloudFront.Origins"
            },
            "java": {
              "package": "software.amazon.awscdk.services.cloudfront.origins"
            },
            "python": {
              "module": "aws_cdk.aws_cloudfront_origins"
            }
          }
        },
        "aws-cdk-lib.aws_cloudtrail": {
          "targets": {
            "dotnet": {
              "namespace": "Amazon.CDK.AWS.CloudTrail"
            },
            "java": {
              "package": "software.amazon.awscdk.services.cloudtrail"
            },
            "python": {
              "module": "aws_cdk.aws_cloudtrail"
            }
          }
        },
        "aws-cdk-lib.aws_cloudwatch": {
          "targets": {
            "dotnet": {
              "namespace": "Amazon.CDK.AWS.CloudWatch"
            },
            "java": {
              "package": "software.amazon.awscdk.services.cloudwatch"
            },
            "python": {
              "module": "aws_cdk.aws_cloudwatch"
            }
          }
        },
        "aws-cdk-lib.aws_cloudwatch_actions": {
          "targets": {
            "dotnet": {
              "namespace": "Amazon.CDK.AWS.CloudWatch.Actions"
            },
            "java": {
              "package": "software.amazon.awscdk.services.cloudwatch.actions"
            },
            "python": {
              "module": "aws_cdk.aws_cloudwatch_actions"
            }
          }
        },
        "aws-cdk-lib.aws_codeartifact": {
          "targets": {
            "dotnet": {
              "namespace": "Amazon.CDK.AWS.CodeArtifact"
            },
            "java": {
              "package": "software.amazon.awscdk.services.codeartifact"
            },
            "python": {
              "module": "aws_cdk.aws_codeartifact"
            }
          }
        },
        "aws-cdk-lib.aws_codebuild": {
          "targets": {
            "dotnet": {
              "namespace": "Amazon.CDK.AWS.CodeBuild"
            },
            "java": {
              "package": "software.amazon.awscdk.services.codebuild"
            },
            "python": {
              "module": "aws_cdk.aws_codebuild"
            }
          }
        },
        "aws-cdk-lib.aws_codecommit": {
          "targets": {
            "dotnet": {
              "namespace": "Amazon.CDK.AWS.CodeCommit"
            },
            "java": {
              "package": "software.amazon.awscdk.services.codecommit"
            },
            "python": {
              "module": "aws_cdk.aws_codecommit"
            }
          }
        },
        "aws-cdk-lib.aws_codedeploy": {
          "targets": {
            "dotnet": {
              "namespace": "Amazon.CDK.AWS.CodeDeploy"
            },
            "java": {
              "package": "software.amazon.awscdk.services.codedeploy"
            },
            "python": {
              "module": "aws_cdk.aws_codedeploy"
            }
          }
        },
        "aws-cdk-lib.aws_codeguruprofiler": {
          "targets": {
            "dotnet": {
              "namespace": "Amazon.CDK.AWS.CodeGuruProfiler"
            },
            "java": {
              "package": "software.amazon.awscdk.services.codeguruprofiler"
            },
            "python": {
              "module": "aws_cdk.aws_codeguruprofiler"
            }
          }
        },
        "aws-cdk-lib.aws_codegurureviewer": {
          "targets": {
            "dotnet": {
              "namespace": "Amazon.CDK.AWS.CodeGuruReviewer"
            },
            "java": {
              "package": "software.amazon.awscdk.services.codegurureviewer"
            },
            "python": {
              "module": "aws_cdk.aws_codegurureviewer"
            }
          }
        },
        "aws-cdk-lib.aws_codepipeline": {
          "targets": {
            "dotnet": {
              "namespace": "Amazon.CDK.AWS.CodePipeline"
            },
            "java": {
              "package": "software.amazon.awscdk.services.codepipeline"
            },
            "python": {
              "module": "aws_cdk.aws_codepipeline"
            }
          }
        },
        "aws-cdk-lib.aws_codepipeline_actions": {
          "targets": {
            "dotnet": {
              "namespace": "Amazon.CDK.AWS.CodePipeline.Actions"
            },
            "java": {
              "package": "software.amazon.awscdk.services.codepipeline.actions"
            },
            "python": {
              "module": "aws_cdk.aws_codepipeline_actions"
            }
          }
        },
        "aws-cdk-lib.aws_codestar": {
          "targets": {
            "dotnet": {
              "namespace": "Amazon.CDK.AWS.Codestar"
            },
            "java": {
              "package": "software.amazon.awscdk.services.codestar"
            },
            "python": {
              "module": "aws_cdk.aws_codestar"
            }
          }
        },
        "aws-cdk-lib.aws_codestarconnections": {
          "targets": {
            "dotnet": {
              "namespace": "Amazon.CDK.AWS.CodeStarConnections"
            },
            "java": {
              "package": "software.amazon.awscdk.services.codestarconnections"
            },
            "python": {
              "module": "aws_cdk.aws_codestarconnections"
            }
          }
        },
        "aws-cdk-lib.aws_codestarnotifications": {
          "targets": {
            "dotnet": {
              "namespace": "Amazon.CDK.AWS.CodeStarNotifications"
            },
            "java": {
              "package": "software.amazon.awscdk.services.codestarnotifications"
            },
            "python": {
              "module": "aws_cdk.aws_codestarnotifications"
            }
          }
        },
        "aws-cdk-lib.aws_cognito": {
          "targets": {
            "dotnet": {
              "namespace": "Amazon.CDK.AWS.Cognito"
            },
            "java": {
              "package": "software.amazon.awscdk.services.cognito"
            },
            "python": {
              "module": "aws_cdk.aws_cognito"
            }
          }
        },
        "aws-cdk-lib.aws_comprehend": {
          "targets": {
            "dotnet": {
              "namespace": "Amazon.CDK.AWS.Comprehend"
            },
            "java": {
              "package": "software.amazon.awscdk.services.comprehend"
            },
            "python": {
              "module": "aws_cdk.aws_comprehend"
            }
          }
        },
        "aws-cdk-lib.aws_config": {
          "targets": {
            "dotnet": {
              "namespace": "Amazon.CDK.AWS.Config"
            },
            "java": {
              "package": "software.amazon.awscdk.services.config"
            },
            "python": {
              "module": "aws_cdk.aws_config"
            }
          }
        },
        "aws-cdk-lib.aws_connect": {
          "targets": {
            "dotnet": {
              "namespace": "Amazon.CDK.AWS.Connect"
            },
            "java": {
              "package": "software.amazon.awscdk.services.connect"
            },
            "python": {
              "module": "aws_cdk.aws_connect"
            }
          }
        },
        "aws-cdk-lib.aws_connectcampaigns": {
          "targets": {
            "dotnet": {
              "namespace": "Amazon.CDK.AWS.ConnectCampaigns"
            },
            "java": {
              "package": "software.amazon.awscdk.services.connectcampaigns"
            },
            "python": {
              "module": "aws_cdk.aws_connectcampaigns"
            }
          }
        },
        "aws-cdk-lib.aws_controltower": {
          "targets": {
            "dotnet": {
              "namespace": "Amazon.CDK.AWS.ControlTower"
            },
            "java": {
              "package": "software.amazon.awscdk.services.controltower"
            },
            "python": {
              "module": "aws_cdk.aws_controltower"
            }
          }
        },
        "aws-cdk-lib.aws_cur": {
          "targets": {
            "dotnet": {
              "namespace": "Amazon.CDK.AWS.CUR"
            },
            "java": {
              "package": "software.amazon.awscdk.services.cur"
            },
            "python": {
              "module": "aws_cdk.aws_cur"
            }
          }
        },
        "aws-cdk-lib.aws_customerprofiles": {
          "targets": {
            "dotnet": {
              "namespace": "Amazon.CDK.AWS.CustomerProfiles"
            },
            "java": {
              "package": "software.amazon.awscdk.services.customerprofiles"
            },
            "python": {
              "module": "aws_cdk.aws_customerprofiles"
            }
          }
        },
        "aws-cdk-lib.aws_databrew": {
          "targets": {
            "dotnet": {
              "namespace": "Amazon.CDK.AWS.DataBrew"
            },
            "java": {
              "package": "software.amazon.awscdk.services.databrew"
            },
            "python": {
              "module": "aws_cdk.aws_databrew"
            }
          }
        },
        "aws-cdk-lib.aws_datapipeline": {
          "targets": {
            "dotnet": {
              "namespace": "Amazon.CDK.AWS.DataPipeline"
            },
            "java": {
              "package": "software.amazon.awscdk.services.datapipeline"
            },
            "python": {
              "module": "aws_cdk.aws_datapipeline"
            }
          }
        },
        "aws-cdk-lib.aws_datasync": {
          "targets": {
            "dotnet": {
              "namespace": "Amazon.CDK.AWS.DataSync"
            },
            "java": {
              "package": "software.amazon.awscdk.services.datasync"
            },
            "python": {
              "module": "aws_cdk.aws_datasync"
            }
          }
        },
        "aws-cdk-lib.aws_dax": {
          "targets": {
            "dotnet": {
              "namespace": "Amazon.CDK.AWS.DAX"
            },
            "java": {
              "package": "software.amazon.awscdk.services.dax"
            },
            "python": {
              "module": "aws_cdk.aws_dax"
            }
          }
        },
        "aws-cdk-lib.aws_detective": {
          "targets": {
            "dotnet": {
              "namespace": "Amazon.CDK.AWS.Detective"
            },
            "java": {
              "package": "software.amazon.awscdk.services.detective"
            },
            "python": {
              "module": "aws_cdk.aws_detective"
            }
          }
        },
        "aws-cdk-lib.aws_devicefarm": {
          "targets": {
            "dotnet": {
              "namespace": "Amazon.CDK.AWS.DeviceFarm"
            },
            "java": {
              "package": "software.amazon.awscdk.services.devicefarm"
            },
            "python": {
              "module": "aws_cdk.aws_devicefarm"
            }
          }
        },
        "aws-cdk-lib.aws_devopsguru": {
          "targets": {
            "dotnet": {
              "namespace": "Amazon.CDK.AWS.DevOpsGuru"
            },
            "java": {
              "package": "software.amazon.awscdk.services.devopsguru"
            },
            "python": {
              "module": "aws_cdk.aws_devopsguru"
            }
          }
        },
        "aws-cdk-lib.aws_directoryservice": {
          "targets": {
            "dotnet": {
              "namespace": "Amazon.CDK.AWS.DirectoryService"
            },
            "java": {
              "package": "software.amazon.awscdk.services.directoryservice"
            },
            "python": {
              "module": "aws_cdk.aws_directoryservice"
            }
          }
        },
        "aws-cdk-lib.aws_dlm": {
          "targets": {
            "dotnet": {
              "namespace": "Amazon.CDK.AWS.DLM"
            },
            "java": {
              "package": "software.amazon.awscdk.services.dlm"
            },
            "python": {
              "module": "aws_cdk.aws_dlm"
            }
          }
        },
        "aws-cdk-lib.aws_dms": {
          "targets": {
            "dotnet": {
              "namespace": "Amazon.CDK.AWS.DMS"
            },
            "java": {
              "package": "software.amazon.awscdk.services.dms"
            },
            "python": {
              "module": "aws_cdk.aws_dms"
            }
          }
        },
        "aws-cdk-lib.aws_docdb": {
          "targets": {
            "dotnet": {
              "namespace": "Amazon.CDK.AWS.DocDB"
            },
            "java": {
              "package": "software.amazon.awscdk.services.docdb"
            },
            "python": {
              "module": "aws_cdk.aws_docdb"
            }
          }
        },
        "aws-cdk-lib.aws_docdbelastic": {
          "targets": {
            "dotnet": {
              "namespace": "Amazon.CDK.AWS.DocDBElastic"
            },
            "java": {
              "package": "software.amazon.awscdk.services.docdbelastic"
            },
            "python": {
              "module": "aws_cdk.aws_docdbelastic"
            }
          }
        },
        "aws-cdk-lib.aws_dynamodb": {
          "targets": {
            "dotnet": {
              "namespace": "Amazon.CDK.AWS.DynamoDB"
            },
            "java": {
              "package": "software.amazon.awscdk.services.dynamodb"
            },
            "python": {
              "module": "aws_cdk.aws_dynamodb"
            }
          }
        },
        "aws-cdk-lib.aws_ec2": {
          "targets": {
            "dotnet": {
              "namespace": "Amazon.CDK.AWS.EC2"
            },
            "java": {
              "package": "software.amazon.awscdk.services.ec2"
            },
            "python": {
              "module": "aws_cdk.aws_ec2"
            }
          }
        },
        "aws-cdk-lib.aws_ecr": {
          "targets": {
            "dotnet": {
              "namespace": "Amazon.CDK.AWS.ECR"
            },
            "java": {
              "package": "software.amazon.awscdk.services.ecr"
            },
            "python": {
              "module": "aws_cdk.aws_ecr"
            }
          }
        },
        "aws-cdk-lib.aws_ecr_assets": {
          "targets": {
            "dotnet": {
              "namespace": "Amazon.CDK.AWS.Ecr.Assets"
            },
            "java": {
              "package": "software.amazon.awscdk.services.ecr.assets"
            },
            "python": {
              "module": "aws_cdk.aws_ecr_assets"
            }
          }
        },
        "aws-cdk-lib.aws_ecs": {
          "targets": {
            "dotnet": {
              "namespace": "Amazon.CDK.AWS.ECS"
            },
            "java": {
              "package": "software.amazon.awscdk.services.ecs"
            },
            "python": {
              "module": "aws_cdk.aws_ecs"
            }
          }
        },
        "aws-cdk-lib.aws_ecs_patterns": {
          "targets": {
            "dotnet": {
              "namespace": "Amazon.CDK.AWS.ECS.Patterns"
            },
            "java": {
              "package": "software.amazon.awscdk.services.ecs.patterns"
            },
            "python": {
              "module": "aws_cdk.aws_ecs_patterns"
            }
          }
        },
        "aws-cdk-lib.aws_efs": {
          "targets": {
            "dotnet": {
              "namespace": "Amazon.CDK.AWS.EFS"
            },
            "java": {
              "package": "software.amazon.awscdk.services.efs"
            },
            "python": {
              "module": "aws_cdk.aws_efs"
            }
          }
        },
        "aws-cdk-lib.aws_eks": {
          "targets": {
            "dotnet": {
              "namespace": "Amazon.CDK.AWS.EKS"
            },
            "java": {
              "package": "software.amazon.awscdk.services.eks"
            },
            "python": {
              "module": "aws_cdk.aws_eks"
            }
          }
        },
        "aws-cdk-lib.aws_elasticache": {
          "targets": {
            "dotnet": {
              "namespace": "Amazon.CDK.AWS.ElastiCache"
            },
            "java": {
              "package": "software.amazon.awscdk.services.elasticache"
            },
            "python": {
              "module": "aws_cdk.aws_elasticache"
            }
          }
        },
        "aws-cdk-lib.aws_elasticbeanstalk": {
          "targets": {
            "dotnet": {
              "namespace": "Amazon.CDK.AWS.ElasticBeanstalk"
            },
            "java": {
              "package": "software.amazon.awscdk.services.elasticbeanstalk"
            },
            "python": {
              "module": "aws_cdk.aws_elasticbeanstalk"
            }
          }
        },
        "aws-cdk-lib.aws_elasticloadbalancing": {
          "targets": {
            "dotnet": {
              "namespace": "Amazon.CDK.AWS.ElasticLoadBalancing"
            },
            "java": {
              "package": "software.amazon.awscdk.services.elasticloadbalancing"
            },
            "python": {
              "module": "aws_cdk.aws_elasticloadbalancing"
            }
          }
        },
        "aws-cdk-lib.aws_elasticloadbalancingv2": {
          "targets": {
            "dotnet": {
              "namespace": "Amazon.CDK.AWS.ElasticLoadBalancingV2"
            },
            "java": {
              "package": "software.amazon.awscdk.services.elasticloadbalancingv2"
            },
            "python": {
              "module": "aws_cdk.aws_elasticloadbalancingv2"
            }
          }
        },
        "aws-cdk-lib.aws_elasticloadbalancingv2_actions": {
          "targets": {
            "dotnet": {
              "namespace": "Amazon.CDK.AWS.ElasticLoadBalancingV2.Actions"
            },
            "java": {
              "package": "software.amazon.awscdk.services.elasticloadbalancingv2.actions"
            },
            "python": {
              "module": "aws_cdk.aws_elasticloadbalancingv2_actions"
            }
          }
        },
        "aws-cdk-lib.aws_elasticloadbalancingv2_targets": {
          "targets": {
            "dotnet": {
              "namespace": "Amazon.CDK.AWS.ElasticLoadBalancingV2.Targets"
            },
            "java": {
              "package": "software.amazon.awscdk.services.elasticloadbalancingv2.targets"
            },
            "python": {
              "module": "aws_cdk.aws_elasticloadbalancingv2_targets"
            }
          }
        },
        "aws-cdk-lib.aws_elasticsearch": {
          "targets": {
            "dotnet": {
              "namespace": "Amazon.CDK.AWS.Elasticsearch"
            },
            "java": {
              "package": "software.amazon.awscdk.services.elasticsearch"
            },
            "python": {
              "module": "aws_cdk.aws_elasticsearch"
            }
          }
        },
        "aws-cdk-lib.aws_emr": {
          "targets": {
            "dotnet": {
              "namespace": "Amazon.CDK.AWS.EMR"
            },
            "java": {
              "package": "software.amazon.awscdk.services.emr"
            },
            "python": {
              "module": "aws_cdk.aws_emr"
            }
          }
        },
        "aws-cdk-lib.aws_emrcontainers": {
          "targets": {
            "dotnet": {
              "namespace": "Amazon.CDK.AWS.EMRContainers"
            },
            "java": {
              "package": "software.amazon.awscdk.services.emrcontainers"
            },
            "python": {
              "module": "aws_cdk.aws_emrcontainers"
            }
          }
        },
        "aws-cdk-lib.aws_emrserverless": {
          "targets": {
            "dotnet": {
              "namespace": "Amazon.CDK.AWS.EMRServerless"
            },
            "java": {
              "package": "software.amazon.awscdk.services.emrserverless"
            },
            "python": {
              "module": "aws_cdk.aws_emrserverless"
            }
          }
        },
        "aws-cdk-lib.aws_events": {
          "targets": {
            "dotnet": {
              "namespace": "Amazon.CDK.AWS.Events"
            },
            "java": {
              "package": "software.amazon.awscdk.services.events"
            },
            "python": {
              "module": "aws_cdk.aws_events"
            }
          }
        },
        "aws-cdk-lib.aws_events_targets": {
          "targets": {
            "dotnet": {
              "namespace": "Amazon.CDK.AWS.Events.Targets"
            },
            "java": {
              "package": "software.amazon.awscdk.services.events.targets"
            },
            "python": {
              "module": "aws_cdk.aws_events_targets"
            }
          }
        },
        "aws-cdk-lib.aws_eventschemas": {
          "targets": {
            "dotnet": {
              "namespace": "Amazon.CDK.AWS.EventSchemas"
            },
            "java": {
              "package": "software.amazon.awscdk.services.eventschemas"
            },
            "python": {
              "module": "aws_cdk.aws_eventschemas"
            }
          }
        },
        "aws-cdk-lib.aws_evidently": {
          "targets": {
            "dotnet": {
              "namespace": "Amazon.CDK.AWS.Evidently"
            },
            "java": {
              "package": "software.amazon.awscdk.services.evidently"
            },
            "python": {
              "module": "aws_cdk.aws_evidently"
            }
          }
        },
        "aws-cdk-lib.aws_finspace": {
          "targets": {
            "dotnet": {
              "namespace": "Amazon.CDK.AWS.FinSpace"
            },
            "java": {
              "package": "software.amazon.awscdk.services.finspace"
            },
            "python": {
              "module": "aws_cdk.aws_finspace"
            }
          }
        },
        "aws-cdk-lib.aws_fis": {
          "targets": {
            "dotnet": {
              "namespace": "Amazon.CDK.AWS.FIS"
            },
            "java": {
              "package": "software.amazon.awscdk.services.fis"
            },
            "python": {
              "module": "aws_cdk.aws_fis"
            }
          }
        },
        "aws-cdk-lib.aws_fms": {
          "targets": {
            "dotnet": {
              "namespace": "Amazon.CDK.AWS.FMS"
            },
            "java": {
              "package": "software.amazon.awscdk.services.fms"
            },
            "python": {
              "module": "aws_cdk.aws_fms"
            }
          }
        },
        "aws-cdk-lib.aws_forecast": {
          "targets": {
            "dotnet": {
              "namespace": "Amazon.CDK.AWS.Forecast"
            },
            "java": {
              "package": "software.amazon.awscdk.services.forecast"
            },
            "python": {
              "module": "aws_cdk.aws_forecast"
            }
          }
        },
        "aws-cdk-lib.aws_frauddetector": {
          "targets": {
            "dotnet": {
              "namespace": "Amazon.CDK.AWS.FraudDetector"
            },
            "java": {
              "package": "software.amazon.awscdk.services.frauddetector"
            },
            "python": {
              "module": "aws_cdk.aws_frauddetector"
            }
          }
        },
        "aws-cdk-lib.aws_fsx": {
          "targets": {
            "dotnet": {
              "namespace": "Amazon.CDK.AWS.FSx"
            },
            "java": {
              "package": "software.amazon.awscdk.services.fsx"
            },
            "python": {
              "module": "aws_cdk.aws_fsx"
            }
          }
        },
        "aws-cdk-lib.aws_gamelift": {
          "targets": {
            "dotnet": {
              "namespace": "Amazon.CDK.AWS.GameLift"
            },
            "java": {
              "package": "software.amazon.awscdk.services.gamelift"
            },
            "python": {
              "module": "aws_cdk.aws_gamelift"
            }
          }
        },
        "aws-cdk-lib.aws_globalaccelerator": {
          "targets": {
            "dotnet": {
              "namespace": "Amazon.CDK.AWS.GlobalAccelerator"
            },
            "java": {
              "package": "software.amazon.awscdk.services.globalaccelerator"
            },
            "python": {
              "module": "aws_cdk.aws_globalaccelerator"
            }
          }
        },
        "aws-cdk-lib.aws_globalaccelerator_endpoints": {
          "targets": {
            "dotnet": {
              "namespace": "Amazon.CDK.AWS.GlobalAccelerator.Endpoints"
            },
            "java": {
              "package": "software.amazon.awscdk.services.globalaccelerator.endpoints"
            },
            "python": {
              "module": "aws_cdk.aws_globalaccelerator_endpoints"
            }
          }
        },
        "aws-cdk-lib.aws_glue": {
          "targets": {
            "dotnet": {
              "namespace": "Amazon.CDK.AWS.Glue"
            },
            "java": {
              "package": "software.amazon.awscdk.services.glue"
            },
            "python": {
              "module": "aws_cdk.aws_glue"
            }
          }
        },
        "aws-cdk-lib.aws_grafana": {
          "targets": {
            "dotnet": {
              "namespace": "Amazon.CDK.AWS.Grafana"
            },
            "java": {
              "package": "software.amazon.awscdk.services.grafana"
            },
            "python": {
              "module": "aws_cdk.aws_grafana"
            }
          }
        },
        "aws-cdk-lib.aws_greengrass": {
          "targets": {
            "dotnet": {
              "namespace": "Amazon.CDK.AWS.Greengrass"
            },
            "java": {
              "package": "software.amazon.awscdk.services.greengrass"
            },
            "python": {
              "module": "aws_cdk.aws_greengrass"
            }
          }
        },
        "aws-cdk-lib.aws_greengrassv2": {
          "targets": {
            "dotnet": {
              "namespace": "Amazon.CDK.AWS.GreengrassV2"
            },
            "java": {
              "package": "software.amazon.awscdk.services.greengrassv2"
            },
            "python": {
              "module": "aws_cdk.aws_greengrassv2"
            }
          }
        },
        "aws-cdk-lib.aws_groundstation": {
          "targets": {
            "dotnet": {
              "namespace": "Amazon.CDK.AWS.GroundStation"
            },
            "java": {
              "package": "software.amazon.awscdk.services.groundstation"
            },
            "python": {
              "module": "aws_cdk.aws_groundstation"
            }
          }
        },
        "aws-cdk-lib.aws_guardduty": {
          "targets": {
            "dotnet": {
              "namespace": "Amazon.CDK.AWS.GuardDuty"
            },
            "java": {
              "package": "software.amazon.awscdk.services.guardduty"
            },
            "python": {
              "module": "aws_cdk.aws_guardduty"
            }
          }
        },
        "aws-cdk-lib.aws_healthlake": {
          "targets": {
            "dotnet": {
              "namespace": "Amazon.CDK.AWS.HealthLake"
            },
            "java": {
              "package": "software.amazon.awscdk.services.healthlake"
            },
            "python": {
              "module": "aws_cdk.aws_healthlake"
            }
          }
        },
        "aws-cdk-lib.aws_iam": {
          "targets": {
            "dotnet": {
              "namespace": "Amazon.CDK.AWS.IAM"
            },
            "java": {
              "package": "software.amazon.awscdk.services.iam"
            },
            "python": {
              "module": "aws_cdk.aws_iam"
            }
          }
        },
        "aws-cdk-lib.aws_identitystore": {
          "targets": {
            "dotnet": {
              "namespace": "Amazon.CDK.AWS.IdentityStore"
            },
            "java": {
              "package": "software.amazon.awscdk.services.identitystore"
            },
            "python": {
              "module": "aws_cdk.aws_identitystore"
            }
          }
        },
        "aws-cdk-lib.aws_imagebuilder": {
          "targets": {
            "dotnet": {
              "namespace": "Amazon.CDK.AWS.ImageBuilder"
            },
            "java": {
              "package": "software.amazon.awscdk.services.imagebuilder"
            },
            "python": {
              "module": "aws_cdk.aws_imagebuilder"
            }
          }
        },
        "aws-cdk-lib.aws_inspector": {
          "targets": {
            "dotnet": {
              "namespace": "Amazon.CDK.AWS.Inspector"
            },
            "java": {
              "package": "software.amazon.awscdk.services.inspector"
            },
            "python": {
              "module": "aws_cdk.aws_inspector"
            }
          }
        },
        "aws-cdk-lib.aws_inspectorv2": {
          "targets": {
            "dotnet": {
              "namespace": "Amazon.CDK.AWS.InspectorV2"
            },
            "java": {
              "package": "software.amazon.awscdk.services.inspectorv2"
            },
            "python": {
              "module": "aws_cdk.aws_inspectorv2"
            }
          }
        },
        "aws-cdk-lib.aws_internetmonitor": {
          "targets": {
            "dotnet": {
              "namespace": "Amazon.CDK.AWS.InternetMonitor"
            },
            "java": {
              "package": "software.amazon.awscdk.services.internetmonitor"
            },
            "python": {
              "module": "aws_cdk.aws_internetmonitor"
            }
          }
        },
        "aws-cdk-lib.aws_iot": {
          "targets": {
            "dotnet": {
              "namespace": "Amazon.CDK.AWS.IoT"
            },
            "java": {
              "package": "software.amazon.awscdk.services.iot"
            },
            "python": {
              "module": "aws_cdk.aws_iot"
            }
          }
        },
        "aws-cdk-lib.aws_iot1click": {
          "targets": {
            "dotnet": {
              "namespace": "Amazon.CDK.AWS.IoT1Click"
            },
            "java": {
              "package": "software.amazon.awscdk.services.iot1click"
            },
            "python": {
              "module": "aws_cdk.aws_iot1click"
            }
          }
        },
        "aws-cdk-lib.aws_iotanalytics": {
          "targets": {
            "dotnet": {
              "namespace": "Amazon.CDK.AWS.IoTAnalytics"
            },
            "java": {
              "package": "software.amazon.awscdk.services.iotanalytics"
            },
            "python": {
              "module": "aws_cdk.aws_iotanalytics"
            }
          }
        },
        "aws-cdk-lib.aws_iotcoredeviceadvisor": {
          "targets": {
            "dotnet": {
              "namespace": "Amazon.CDK.AWS.IoTCoreDeviceAdvisor"
            },
            "java": {
              "package": "software.amazon.awscdk.services.iotcoredeviceadvisor"
            },
            "python": {
              "module": "aws_cdk.aws_iotcoredeviceadvisor"
            }
          }
        },
        "aws-cdk-lib.aws_iotevents": {
          "targets": {
            "dotnet": {
              "namespace": "Amazon.CDK.AWS.IoTEvents"
            },
            "java": {
              "package": "software.amazon.awscdk.services.iotevents"
            },
            "python": {
              "module": "aws_cdk.aws_iotevents"
            }
          }
        },
        "aws-cdk-lib.aws_iotfleethub": {
          "targets": {
            "dotnet": {
              "namespace": "Amazon.CDK.AWS.IoTFleetHub"
            },
            "java": {
              "package": "software.amazon.awscdk.services.iotfleethub"
            },
            "python": {
              "module": "aws_cdk.aws_iotfleethub"
            }
          }
        },
        "aws-cdk-lib.aws_iotfleetwise": {
          "targets": {
            "dotnet": {
              "namespace": "Amazon.CDK.AWS.IoTFleetWise"
            },
            "java": {
              "package": "software.amazon.awscdk.services.iotfleetwise"
            },
            "python": {
              "module": "aws_cdk.aws_iotfleetwise"
            }
          }
        },
        "aws-cdk-lib.aws_iotsitewise": {
          "targets": {
            "dotnet": {
              "namespace": "Amazon.CDK.AWS.IoTSiteWise"
            },
            "java": {
              "package": "software.amazon.awscdk.services.iotsitewise"
            },
            "python": {
              "module": "aws_cdk.aws_iotsitewise"
            }
          }
        },
        "aws-cdk-lib.aws_iotthingsgraph": {
          "targets": {
            "dotnet": {
              "namespace": "Amazon.CDK.AWS.IoTThingsGraph"
            },
            "java": {
              "package": "software.amazon.awscdk.services.iotthingsgraph"
            },
            "python": {
              "module": "aws_cdk.aws_iotthingsgraph"
            }
          }
        },
        "aws-cdk-lib.aws_iottwinmaker": {
          "targets": {
            "dotnet": {
              "namespace": "Amazon.CDK.AWS.IoTTwinMaker"
            },
            "java": {
              "package": "software.amazon.awscdk.services.iottwinmaker"
            },
            "python": {
              "module": "aws_cdk.aws_iottwinmaker"
            }
          }
        },
        "aws-cdk-lib.aws_iotwireless": {
          "targets": {
            "dotnet": {
              "namespace": "Amazon.CDK.AWS.IoTWireless"
            },
            "java": {
              "package": "software.amazon.awscdk.services.iotwireless"
            },
            "python": {
              "module": "aws_cdk.aws_iotwireless"
            }
          }
        },
        "aws-cdk-lib.aws_ivs": {
          "targets": {
            "dotnet": {
              "namespace": "Amazon.CDK.AWS.Ivs"
            },
            "java": {
              "package": "software.amazon.awscdk.services.ivs"
            },
            "python": {
              "module": "aws_cdk.aws_ivs"
            }
          }
        },
        "aws-cdk-lib.aws_ivschat": {
          "targets": {
            "dotnet": {
              "namespace": "Amazon.CDK.AWS.IVSChat"
            },
            "java": {
              "package": "software.amazon.awscdk.services.ivschat"
            },
            "python": {
              "module": "aws_cdk.aws_ivschat"
            }
          }
        },
        "aws-cdk-lib.aws_kafkaconnect": {
          "targets": {
            "dotnet": {
              "namespace": "Amazon.CDK.AWS.KafkaConnect"
            },
            "java": {
              "package": "software.amazon.awscdk.services.kafkaconnect"
            },
            "python": {
              "module": "aws_cdk.aws_kafkaconnect"
            }
          }
        },
        "aws-cdk-lib.aws_kendra": {
          "targets": {
            "dotnet": {
              "namespace": "Amazon.CDK.AWS.Kendra"
            },
            "java": {
              "package": "software.amazon.awscdk.services.kendra"
            },
            "python": {
              "module": "aws_cdk.aws_kendra"
            }
          }
        },
        "aws-cdk-lib.aws_kendraranking": {
          "targets": {
            "dotnet": {
              "namespace": "Amazon.CDK.AWS.KendraRanking"
            },
            "java": {
              "package": "software.amazon.awscdk.services.kendraranking"
            },
            "python": {
              "module": "aws_cdk.aws_kendraranking"
            }
          }
        },
        "aws-cdk-lib.aws_kinesis": {
          "targets": {
            "dotnet": {
              "namespace": "Amazon.CDK.AWS.Kinesis"
            },
            "java": {
              "package": "software.amazon.awscdk.services.kinesis"
            },
            "python": {
              "module": "aws_cdk.aws_kinesis"
            }
          }
        },
        "aws-cdk-lib.aws_kinesisanalytics": {
          "targets": {
            "dotnet": {
              "namespace": "Amazon.CDK.AWS.KinesisAnalytics"
            },
            "java": {
              "package": "software.amazon.awscdk.services.kinesisanalytics"
            },
            "python": {
              "module": "aws_cdk.aws_kinesisanalytics"
            }
          }
        },
        "aws-cdk-lib.aws_kinesisanalyticsv2": {
          "targets": {
            "dotnet": {
              "namespace": "Amazon.CDK.AWS.KinesisAnalyticsV2"
            },
            "java": {
              "package": "software.amazon.awscdk.services.kinesisanalyticsv2"
            },
            "python": {
              "module": "aws_cdk.aws_kinesisanalyticsv2"
            }
          }
        },
        "aws-cdk-lib.aws_kinesisfirehose": {
          "targets": {
            "dotnet": {
              "namespace": "Amazon.CDK.AWS.KinesisFirehose"
            },
            "java": {
              "package": "software.amazon.awscdk.services.kinesisfirehose"
            },
            "python": {
              "module": "aws_cdk.aws_kinesisfirehose"
            }
          }
        },
        "aws-cdk-lib.aws_kinesisvideo": {
          "targets": {
            "dotnet": {
              "namespace": "Amazon.CDK.AWS.KinesisVideo"
            },
            "java": {
              "package": "software.amazon.awscdk.services.kinesisvideo"
            },
            "python": {
              "module": "aws_cdk.aws_kinesisvideo"
            }
          }
        },
        "aws-cdk-lib.aws_kms": {
          "targets": {
            "dotnet": {
              "namespace": "Amazon.CDK.AWS.KMS"
            },
            "java": {
              "package": "software.amazon.awscdk.services.kms"
            },
            "python": {
              "module": "aws_cdk.aws_kms"
            }
          }
        },
        "aws-cdk-lib.aws_lakeformation": {
          "targets": {
            "dotnet": {
              "namespace": "Amazon.CDK.AWS.LakeFormation"
            },
            "java": {
              "package": "software.amazon.awscdk.services.lakeformation"
            },
            "python": {
              "module": "aws_cdk.aws_lakeformation"
            }
          }
        },
        "aws-cdk-lib.aws_lambda": {
          "targets": {
            "dotnet": {
              "namespace": "Amazon.CDK.AWS.Lambda"
            },
            "java": {
              "package": "software.amazon.awscdk.services.lambda"
            },
            "python": {
              "module": "aws_cdk.aws_lambda"
            }
          }
        },
        "aws-cdk-lib.aws_lambda_destinations": {
          "targets": {
            "dotnet": {
              "namespace": "Amazon.CDK.AWS.Lambda.Destinations"
            },
            "java": {
              "package": "software.amazon.awscdk.services.lambda.destinations"
            },
            "python": {
              "module": "aws_cdk.aws_lambda_destinations"
            }
          }
        },
        "aws-cdk-lib.aws_lambda_event_sources": {
          "targets": {
            "dotnet": {
              "namespace": "Amazon.CDK.AWS.Lambda.EventSources"
            },
            "java": {
              "package": "software.amazon.awscdk.services.lambda.eventsources"
            },
            "python": {
              "module": "aws_cdk.aws_lambda_event_sources"
            }
          }
        },
        "aws-cdk-lib.aws_lambda_nodejs": {
          "targets": {
            "dotnet": {
              "namespace": "Amazon.CDK.AWS.Lambda.Nodejs"
            },
            "java": {
              "package": "software.amazon.awscdk.services.lambda.nodejs"
            },
            "python": {
              "module": "aws_cdk.aws_lambda_nodejs"
            }
          }
        },
        "aws-cdk-lib.aws_lex": {
          "targets": {
            "dotnet": {
              "namespace": "Amazon.CDK.AWS.Lex"
            },
            "java": {
              "package": "software.amazon.awscdk.services.lex"
            },
            "python": {
              "module": "aws_cdk.aws_lex"
            }
          }
        },
        "aws-cdk-lib.aws_licensemanager": {
          "targets": {
            "dotnet": {
              "namespace": "Amazon.CDK.AWS.LicenseManager"
            },
            "java": {
              "package": "software.amazon.awscdk.services.licensemanager"
            },
            "python": {
              "module": "aws_cdk.aws_licensemanager"
            }
          }
        },
        "aws-cdk-lib.aws_lightsail": {
          "targets": {
            "dotnet": {
              "namespace": "Amazon.CDK.AWS.Lightsail"
            },
            "java": {
              "package": "software.amazon.awscdk.services.lightsail"
            },
            "python": {
              "module": "aws_cdk.aws_lightsail"
            }
          }
        },
        "aws-cdk-lib.aws_location": {
          "targets": {
            "dotnet": {
              "namespace": "Amazon.CDK.AWS.Location"
            },
            "java": {
              "package": "software.amazon.awscdk.services.location"
            },
            "python": {
              "module": "aws_cdk.aws_location"
            }
          }
        },
        "aws-cdk-lib.aws_logs": {
          "targets": {
            "dotnet": {
              "namespace": "Amazon.CDK.AWS.Logs"
            },
            "java": {
              "package": "software.amazon.awscdk.services.logs"
            },
            "python": {
              "module": "aws_cdk.aws_logs"
            }
          }
        },
        "aws-cdk-lib.aws_logs_destinations": {
          "targets": {
            "dotnet": {
              "namespace": "Amazon.CDK.AWS.Logs.Destinations"
            },
            "java": {
              "package": "software.amazon.awscdk.services.logs.destinations"
            },
            "python": {
              "module": "aws_cdk.aws_logs_destinations"
            }
          }
        },
        "aws-cdk-lib.aws_lookoutequipment": {
          "targets": {
            "dotnet": {
              "namespace": "Amazon.CDK.AWS.LookoutEquipment"
            },
            "java": {
              "package": "software.amazon.awscdk.services.lookoutequipment"
            },
            "python": {
              "module": "aws_cdk.aws_lookoutequipment"
            }
          }
        },
        "aws-cdk-lib.aws_lookoutmetrics": {
          "targets": {
            "dotnet": {
              "namespace": "Amazon.CDK.AWS.LookoutMetrics"
            },
            "java": {
              "package": "software.amazon.awscdk.services.lookoutmetrics"
            },
            "python": {
              "module": "aws_cdk.aws_lookoutmetrics"
            }
          }
        },
        "aws-cdk-lib.aws_lookoutvision": {
          "targets": {
            "dotnet": {
              "namespace": "Amazon.CDK.AWS.LookoutVision"
            },
            "java": {
              "package": "software.amazon.awscdk.services.lookoutvision"
            },
            "python": {
              "module": "aws_cdk.aws_lookoutvision"
            }
          }
        },
        "aws-cdk-lib.aws_m2": {
          "targets": {
            "dotnet": {
              "namespace": "Amazon.CDK.AWS.M2"
            },
            "java": {
              "package": "software.amazon.awscdk.services.m2"
            },
            "python": {
              "module": "aws_cdk.aws_m2"
            }
          }
        },
        "aws-cdk-lib.aws_macie": {
          "targets": {
            "dotnet": {
              "namespace": "Amazon.CDK.AWS.Macie"
            },
            "java": {
              "package": "software.amazon.awscdk.services.macie"
            },
            "python": {
              "module": "aws_cdk.aws_macie"
            }
          }
        },
        "aws-cdk-lib.aws_managedblockchain": {
          "targets": {
            "dotnet": {
              "namespace": "Amazon.CDK.AWS.ManagedBlockchain"
            },
            "java": {
              "package": "software.amazon.awscdk.services.managedblockchain"
            },
            "python": {
              "module": "aws_cdk.aws_managedblockchain"
            }
          }
        },
        "aws-cdk-lib.aws_mediaconnect": {
          "targets": {
            "dotnet": {
              "namespace": "Amazon.CDK.AWS.MediaConnect"
            },
            "java": {
              "package": "software.amazon.awscdk.services.mediaconnect"
            },
            "python": {
              "module": "aws_cdk.aws_mediaconnect"
            }
          }
        },
        "aws-cdk-lib.aws_mediaconvert": {
          "targets": {
            "dotnet": {
              "namespace": "Amazon.CDK.AWS.MediaConvert"
            },
            "java": {
              "package": "software.amazon.awscdk.services.mediaconvert"
            },
            "python": {
              "module": "aws_cdk.aws_mediaconvert"
            }
          }
        },
        "aws-cdk-lib.aws_medialive": {
          "targets": {
            "dotnet": {
              "namespace": "Amazon.CDK.AWS.MediaLive"
            },
            "java": {
              "package": "software.amazon.awscdk.services.medialive"
            },
            "python": {
              "module": "aws_cdk.aws_medialive"
            }
          }
        },
        "aws-cdk-lib.aws_mediapackage": {
          "targets": {
            "dotnet": {
              "namespace": "Amazon.CDK.AWS.MediaPackage"
            },
            "java": {
              "package": "software.amazon.awscdk.services.mediapackage"
            },
            "python": {
              "module": "aws_cdk.aws_mediapackage"
            }
          }
        },
        "aws-cdk-lib.aws_mediastore": {
          "targets": {
            "dotnet": {
              "namespace": "Amazon.CDK.AWS.MediaStore"
            },
            "java": {
              "package": "software.amazon.awscdk.services.mediastore"
            },
            "python": {
              "module": "aws_cdk.aws_mediastore"
            }
          }
        },
        "aws-cdk-lib.aws_mediatailor": {
          "targets": {
            "dotnet": {
              "namespace": "Amazon.CDK.AWS.MediaTailor"
            },
            "java": {
              "package": "software.amazon.awscdk.services.mediatailor"
            },
            "python": {
              "module": "aws_cdk.aws_mediatailor"
            }
          }
        },
        "aws-cdk-lib.aws_memorydb": {
          "targets": {
            "dotnet": {
              "namespace": "Amazon.CDK.AWS.MemoryDB"
            },
            "java": {
              "package": "software.amazon.awscdk.services.memorydb"
            },
            "python": {
              "module": "aws_cdk.aws_memorydb"
            }
          }
        },
        "aws-cdk-lib.aws_msk": {
          "targets": {
            "dotnet": {
              "namespace": "Amazon.CDK.AWS.MSK"
            },
            "java": {
              "package": "software.amazon.awscdk.services.msk"
            },
            "python": {
              "module": "aws_cdk.aws_msk"
            }
          }
        },
        "aws-cdk-lib.aws_mwaa": {
          "targets": {
            "dotnet": {
              "namespace": "Amazon.CDK.AWS.MWAA"
            },
            "java": {
              "package": "software.amazon.awscdk.services.mwaa"
            },
            "python": {
              "module": "aws_cdk.aws_mwaa"
            }
          }
        },
        "aws-cdk-lib.aws_neptune": {
          "targets": {
            "dotnet": {
              "namespace": "Amazon.CDK.AWS.Neptune"
            },
            "java": {
              "package": "software.amazon.awscdk.services.neptune"
            },
            "python": {
              "module": "aws_cdk.aws_neptune"
            }
          }
        },
        "aws-cdk-lib.aws_networkfirewall": {
          "targets": {
            "dotnet": {
              "namespace": "Amazon.CDK.AWS.NetworkFirewall"
            },
            "java": {
              "package": "software.amazon.awscdk.services.networkfirewall"
            },
            "python": {
              "module": "aws_cdk.aws_networkfirewall"
            }
          }
        },
        "aws-cdk-lib.aws_networkmanager": {
          "targets": {
            "dotnet": {
              "namespace": "Amazon.CDK.AWS.NetworkManager"
            },
            "java": {
              "package": "software.amazon.awscdk.services.networkmanager"
            },
            "python": {
              "module": "aws_cdk.aws_networkmanager"
            }
          }
        },
        "aws-cdk-lib.aws_nimblestudio": {
          "targets": {
            "dotnet": {
              "namespace": "Amazon.CDK.AWS.NimbleStudio"
            },
            "java": {
              "package": "software.amazon.awscdk.services.nimblestudio"
            },
            "python": {
              "module": "aws_cdk.aws_nimblestudio"
            }
          }
        },
        "aws-cdk-lib.aws_oam": {
          "targets": {
            "dotnet": {
              "namespace": "Amazon.CDK.AWS.Oam"
            },
            "java": {
              "package": "software.amazon.awscdk.services.oam"
            },
            "python": {
              "module": "aws_cdk.aws_oam"
            }
          }
        },
        "aws-cdk-lib.aws_omics": {
          "targets": {
            "dotnet": {
              "namespace": "Amazon.CDK.AWS.Omics"
            },
            "java": {
              "package": "software.amazon.awscdk.services.omics"
            },
            "python": {
              "module": "aws_cdk.aws_omics"
            }
          }
        },
        "aws-cdk-lib.aws_opensearchserverless": {
          "targets": {
            "dotnet": {
              "namespace": "Amazon.CDK.AWS.OpenSearchServerless"
            },
            "java": {
              "package": "software.amazon.awscdk.services.opensearchserverless"
            },
            "python": {
              "module": "aws_cdk.aws_opensearchserverless"
            }
          }
        },
        "aws-cdk-lib.aws_opensearchservice": {
          "targets": {
            "dotnet": {
              "namespace": "Amazon.CDK.AWS.OpenSearchService"
            },
            "java": {
              "package": "software.amazon.awscdk.services.opensearchservice"
            },
            "python": {
              "module": "aws_cdk.aws_opensearchservice"
            }
          }
        },
        "aws-cdk-lib.aws_opsworks": {
          "targets": {
            "dotnet": {
              "namespace": "Amazon.CDK.AWS.OpsWorks"
            },
            "java": {
              "package": "software.amazon.awscdk.services.opsworks"
            },
            "python": {
              "module": "aws_cdk.aws_opsworks"
            }
          }
        },
        "aws-cdk-lib.aws_opsworkscm": {
          "targets": {
            "dotnet": {
              "namespace": "Amazon.CDK.AWS.OpsWorksCM"
            },
            "java": {
              "package": "software.amazon.awscdk.services.opsworkscm"
            },
            "python": {
              "module": "aws_cdk.aws_opsworkscm"
            }
          }
        },
        "aws-cdk-lib.aws_organizations": {
          "targets": {
            "dotnet": {
              "namespace": "Amazon.CDK.AWS.Organizations"
            },
            "java": {
              "package": "software.amazon.awscdk.services.organizations"
            },
            "python": {
              "module": "aws_cdk.aws_organizations"
            }
          }
        },
        "aws-cdk-lib.aws_osis": {
          "targets": {
            "dotnet": {
              "package": "Amazon.CDK.AWS.OSIS"
            },
            "java": {
              "package": "services.osis"
            },
            "python": {
              "module": "aws_cdk.aws_osis"
            }
          }
        },
        "aws-cdk-lib.aws_panorama": {
          "targets": {
            "dotnet": {
              "namespace": "Amazon.CDK.AWS.Panorama"
            },
            "java": {
              "package": "software.amazon.awscdk.services.panorama"
            },
            "python": {
              "module": "aws_cdk.aws_panorama"
            }
          }
        },
        "aws-cdk-lib.aws_personalize": {
          "targets": {
            "dotnet": {
              "namespace": "Amazon.CDK.AWS.Personalize"
            },
            "java": {
              "package": "software.amazon.awscdk.services.personalize"
            },
            "python": {
              "module": "aws_cdk.aws_personalize"
            }
          }
        },
        "aws-cdk-lib.aws_pinpoint": {
          "targets": {
            "dotnet": {
              "namespace": "Amazon.CDK.AWS.Pinpoint"
            },
            "java": {
              "package": "software.amazon.awscdk.services.pinpoint"
            },
            "python": {
              "module": "aws_cdk.aws_pinpoint"
            }
          }
        },
        "aws-cdk-lib.aws_pinpointemail": {
          "targets": {
            "dotnet": {
              "namespace": "Amazon.CDK.AWS.PinpointEmail"
            },
            "java": {
              "package": "software.amazon.awscdk.services.pinpointemail"
            },
            "python": {
              "module": "aws_cdk.aws_pinpointemail"
            }
          }
        },
        "aws-cdk-lib.aws_pipes": {
          "targets": {
            "dotnet": {
              "namespace": "Amazon.CDK.AWS.Pipes"
            },
            "java": {
              "package": "software.amazon.awscdk.services.pipes"
            },
            "python": {
              "module": "aws_cdk.aws_pipes"
            }
          }
        },
        "aws-cdk-lib.aws_proton": {
          "targets": {
            "dotnet": {
              "package": "Amazon.CDK.AWS.Proton"
            },
            "java": {
              "package": "services.proton"
            },
            "python": {
              "module": "aws_cdk.aws_proton"
            }
          }
        },
        "aws-cdk-lib.aws_qldb": {
          "targets": {
            "dotnet": {
              "namespace": "Amazon.CDK.AWS.QLDB"
            },
            "java": {
              "package": "software.amazon.awscdk.services.qldb"
            },
            "python": {
              "module": "aws_cdk.aws_qldb"
            }
          }
        },
        "aws-cdk-lib.aws_quicksight": {
          "targets": {
            "dotnet": {
              "namespace": "Amazon.CDK.AWS.QuickSight"
            },
            "java": {
              "package": "software.amazon.awscdk.services.quicksight"
            },
            "python": {
              "module": "aws_cdk.aws_quicksight"
            }
          }
        },
        "aws-cdk-lib.aws_ram": {
          "targets": {
            "dotnet": {
              "namespace": "Amazon.CDK.AWS.RAM"
            },
            "java": {
              "package": "software.amazon.awscdk.services.ram"
            },
            "python": {
              "module": "aws_cdk.aws_ram"
            }
          }
        },
        "aws-cdk-lib.aws_rds": {
          "targets": {
            "dotnet": {
              "namespace": "Amazon.CDK.AWS.RDS"
            },
            "java": {
              "package": "software.amazon.awscdk.services.rds"
            },
            "python": {
              "module": "aws_cdk.aws_rds"
            }
          }
        },
        "aws-cdk-lib.aws_redshift": {
          "targets": {
            "dotnet": {
              "namespace": "Amazon.CDK.AWS.Redshift"
            },
            "java": {
              "package": "software.amazon.awscdk.services.redshift"
            },
            "python": {
              "module": "aws_cdk.aws_redshift"
            }
          }
        },
        "aws-cdk-lib.aws_redshiftserverless": {
          "targets": {
            "dotnet": {
              "namespace": "Amazon.CDK.AWS.RedshiftServerless"
            },
            "java": {
              "package": "software.amazon.awscdk.services.redshiftserverless"
            },
            "python": {
              "module": "aws_cdk.aws_redshiftserverless"
            }
          }
        },
        "aws-cdk-lib.aws_refactorspaces": {
          "targets": {
            "dotnet": {
              "namespace": "Amazon.CDK.AWS.RefactorSpaces"
            },
            "java": {
              "package": "software.amazon.awscdk.services.refactorspaces"
            },
            "python": {
              "module": "aws_cdk.aws_refactorspaces"
            }
          }
        },
        "aws-cdk-lib.aws_rekognition": {
          "targets": {
            "dotnet": {
              "namespace": "Amazon.CDK.AWS.Rekognition"
            },
            "java": {
              "package": "software.amazon.awscdk.services.rekognition"
            },
            "python": {
              "module": "aws_cdk.aws_rekognition"
            }
          }
        },
        "aws-cdk-lib.aws_resiliencehub": {
          "targets": {
            "dotnet": {
              "namespace": "Amazon.CDK.AWS.ResilienceHub"
            },
            "java": {
              "package": "software.amazon.awscdk.services.resiliencehub"
            },
            "python": {
              "module": "aws_cdk.aws_resiliencehub"
            }
          }
        },
        "aws-cdk-lib.aws_resourceexplorer2": {
          "targets": {
            "dotnet": {
              "namespace": "Amazon.CDK.AWS.ResourceExplorer2"
            },
            "java": {
              "package": "software.amazon.awscdk.services.resourceexplorer2"
            },
            "python": {
              "module": "aws_cdk.aws_resourceexplorer2"
            }
          }
        },
        "aws-cdk-lib.aws_resourcegroups": {
          "targets": {
            "dotnet": {
              "namespace": "Amazon.CDK.AWS.ResourceGroups"
            },
            "java": {
              "package": "software.amazon.awscdk.services.resourcegroups"
            },
            "python": {
              "module": "aws_cdk.aws_resourcegroups"
            }
          }
        },
        "aws-cdk-lib.aws_robomaker": {
          "targets": {
            "dotnet": {
              "namespace": "Amazon.CDK.AWS.RoboMaker"
            },
            "java": {
              "package": "software.amazon.awscdk.services.robomaker"
            },
            "python": {
              "module": "aws_cdk.aws_robomaker"
            }
          }
        },
        "aws-cdk-lib.aws_rolesanywhere": {
          "targets": {
            "dotnet": {
              "namespace": "Amazon.CDK.AWS.RolesAnywhere"
            },
            "java": {
              "package": "software.amazon.awscdk.services.rolesanywhere"
            },
            "python": {
              "module": "aws_cdk.aws_rolesanywhere"
            }
          }
        },
        "aws-cdk-lib.aws_route53": {
          "targets": {
            "dotnet": {
              "namespace": "Amazon.CDK.AWS.Route53"
            },
            "java": {
              "package": "software.amazon.awscdk.services.route53"
            },
            "python": {
              "module": "aws_cdk.aws_route53"
            }
          }
        },
        "aws-cdk-lib.aws_route53_patterns": {
          "targets": {
            "dotnet": {
              "namespace": "Amazon.CDK.AWS.Route53.Patterns"
            },
            "java": {
              "package": "software.amazon.awscdk.services.route53.patterns"
            },
            "python": {
              "module": "aws_cdk.aws_route53_patterns"
            }
          }
        },
        "aws-cdk-lib.aws_route53_targets": {
          "targets": {
            "dotnet": {
              "namespace": "Amazon.CDK.AWS.Route53.Targets"
            },
            "java": {
              "package": "software.amazon.awscdk.services.route53.targets"
            },
            "python": {
              "module": "aws_cdk.aws_route53_targets"
            }
          }
        },
        "aws-cdk-lib.aws_route53recoverycontrol": {
          "targets": {
            "dotnet": {
              "namespace": "Amazon.CDK.AWS.Route53RecoveryControl"
            },
            "java": {
              "package": "software.amazon.awscdk.services.route53recoverycontrol"
            },
            "python": {
              "module": "aws_cdk.aws_route53recoverycontrol"
            }
          }
        },
        "aws-cdk-lib.aws_route53recoveryreadiness": {
          "targets": {
            "dotnet": {
              "namespace": "Amazon.CDK.AWS.Route53RecoveryReadiness"
            },
            "java": {
              "package": "software.amazon.awscdk.services.route53recoveryreadiness"
            },
            "python": {
              "module": "aws_cdk.aws_route53recoveryreadiness"
            }
          }
        },
        "aws-cdk-lib.aws_route53resolver": {
          "targets": {
            "dotnet": {
              "namespace": "Amazon.CDK.AWS.Route53Resolver"
            },
            "java": {
              "package": "software.amazon.awscdk.services.route53resolver"
            },
            "python": {
              "module": "aws_cdk.aws_route53resolver"
            }
          }
        },
        "aws-cdk-lib.aws_rum": {
          "targets": {
            "dotnet": {
              "namespace": "Amazon.CDK.AWS.RUM"
            },
            "java": {
              "package": "software.amazon.awscdk.services.rum"
            },
            "python": {
              "module": "aws_cdk.aws_rum"
            }
          }
        },
        "aws-cdk-lib.aws_s3": {
          "targets": {
            "dotnet": {
              "namespace": "Amazon.CDK.AWS.S3"
            },
            "java": {
              "package": "software.amazon.awscdk.services.s3"
            },
            "python": {
              "module": "aws_cdk.aws_s3"
            }
          }
        },
        "aws-cdk-lib.aws_s3_assets": {
          "targets": {
            "dotnet": {
              "namespace": "Amazon.CDK.AWS.S3.Assets"
            },
            "java": {
              "package": "software.amazon.awscdk.services.s3.assets"
            },
            "python": {
              "module": "aws_cdk.aws_s3_assets"
            }
          }
        },
        "aws-cdk-lib.aws_s3_deployment": {
          "targets": {
            "dotnet": {
              "namespace": "Amazon.CDK.AWS.S3.Deployment"
            },
            "java": {
              "package": "software.amazon.awscdk.services.s3.deployment"
            },
            "python": {
              "module": "aws_cdk.aws_s3_deployment"
            }
          }
        },
        "aws-cdk-lib.aws_s3_notifications": {
          "targets": {
            "dotnet": {
              "namespace": "Amazon.CDK.AWS.S3.Notifications"
            },
            "java": {
              "package": "software.amazon.awscdk.services.s3.notifications"
            },
            "python": {
              "module": "aws_cdk.aws_s3_notifications"
            }
          }
        },
        "aws-cdk-lib.aws_s3objectlambda": {
          "targets": {
            "dotnet": {
              "namespace": "Amazon.CDK.AWS.S3ObjectLambda"
            },
            "java": {
              "package": "software.amazon.awscdk.services.s3objectlambda"
            },
            "python": {
              "module": "aws_cdk.aws_s3objectlambda"
            }
          }
        },
        "aws-cdk-lib.aws_s3outposts": {
          "targets": {
            "dotnet": {
              "namespace": "Amazon.CDK.AWS.S3Outposts"
            },
            "java": {
              "package": "software.amazon.awscdk.services.s3outposts"
            },
            "python": {
              "module": "aws_cdk.aws_s3outposts"
            }
          }
        },
        "aws-cdk-lib.aws_sagemaker": {
          "targets": {
            "dotnet": {
              "namespace": "Amazon.CDK.AWS.Sagemaker"
            },
            "java": {
              "package": "software.amazon.awscdk.services.sagemaker"
            },
            "python": {
              "module": "aws_cdk.aws_sagemaker"
            }
          }
        },
        "aws-cdk-lib.aws_sam": {
          "targets": {
            "dotnet": {
              "namespace": "Amazon.CDK.AWS.SAM"
            },
            "java": {
              "package": "software.amazon.awscdk.services.sam"
            },
            "python": {
              "module": "aws_cdk.aws_sam"
            }
          }
        },
        "aws-cdk-lib.aws_scheduler": {
          "targets": {
            "dotnet": {
              "namespace": "Amazon.CDK.AWS.Scheduler"
            },
            "java": {
              "package": "software.amazon.awscdk.services.scheduler"
            },
            "python": {
              "module": "aws_cdk.aws_scheduler"
            }
          }
        },
        "aws-cdk-lib.aws_sdb": {
          "targets": {
            "dotnet": {
              "namespace": "Amazon.CDK.AWS.SDB"
            },
            "java": {
              "package": "software.amazon.awscdk.services.sdb"
            },
            "python": {
              "module": "aws_cdk.aws_sdb"
            }
          }
        },
        "aws-cdk-lib.aws_secretsmanager": {
          "targets": {
            "dotnet": {
              "namespace": "Amazon.CDK.AWS.SecretsManager"
            },
            "java": {
              "package": "software.amazon.awscdk.services.secretsmanager"
            },
            "python": {
              "module": "aws_cdk.aws_secretsmanager"
            }
          }
        },
        "aws-cdk-lib.aws_securityhub": {
          "targets": {
            "dotnet": {
              "namespace": "Amazon.CDK.AWS.SecurityHub"
            },
            "java": {
              "package": "software.amazon.awscdk.services.securityhub"
            },
            "python": {
              "module": "aws_cdk.aws_securityhub"
            }
          }
        },
        "aws-cdk-lib.aws_servicecatalog": {
          "targets": {
            "dotnet": {
              "namespace": "Amazon.CDK.AWS.Servicecatalog"
            },
            "java": {
              "package": "software.amazon.awscdk.services.servicecatalog"
            },
            "python": {
              "module": "aws_cdk.aws_servicecatalog"
            }
          }
        },
        "aws-cdk-lib.aws_servicecatalogappregistry": {
          "targets": {
            "dotnet": {
              "namespace": "Amazon.CDK.AWS.Servicecatalogappregistry"
            },
            "java": {
              "package": "software.amazon.awscdk.services.servicecatalogappregistry"
            },
            "python": {
              "module": "aws_cdk.aws_servicecatalogappregistry"
            }
          }
        },
        "aws-cdk-lib.aws_servicediscovery": {
          "targets": {
            "dotnet": {
              "namespace": "Amazon.CDK.AWS.ServiceDiscovery"
            },
            "java": {
              "package": "software.amazon.awscdk.services.servicediscovery"
            },
            "python": {
              "module": "aws_cdk.aws_servicediscovery"
            }
          }
        },
        "aws-cdk-lib.aws_ses": {
          "targets": {
            "dotnet": {
              "namespace": "Amazon.CDK.AWS.SES"
            },
            "java": {
              "package": "software.amazon.awscdk.services.ses"
            },
            "python": {
              "module": "aws_cdk.aws_ses"
            }
          }
        },
        "aws-cdk-lib.aws_ses_actions": {
          "targets": {
            "dotnet": {
              "namespace": "Amazon.CDK.AWS.SES.Actions"
            },
            "java": {
              "package": "software.amazon.awscdk.services.ses.actions"
            },
            "python": {
              "module": "aws_cdk.aws_ses_actions"
            }
          }
        },
        "aws-cdk-lib.aws_signer": {
          "targets": {
            "dotnet": {
              "namespace": "Amazon.CDK.AWS.Signer"
            },
            "java": {
              "package": "software.amazon.awscdk.services.signer"
            },
            "python": {
              "module": "aws_cdk.aws_signer"
            }
          }
        },
        "aws-cdk-lib.aws_simspaceweaver": {
          "targets": {
            "dotnet": {
              "namespace": "Amazon.CDK.AWS.SimSpaceWeaver"
            },
            "java": {
              "package": "software.amazon.awscdk.services.simspaceweaver"
            },
            "python": {
              "module": "aws_cdk.aws_simspaceweaver"
            }
          }
        },
        "aws-cdk-lib.aws_sns": {
          "targets": {
            "dotnet": {
              "namespace": "Amazon.CDK.AWS.SNS"
            },
            "java": {
              "package": "software.amazon.awscdk.services.sns"
            },
            "python": {
              "module": "aws_cdk.aws_sns"
            }
          }
        },
        "aws-cdk-lib.aws_sns_subscriptions": {
          "targets": {
            "dotnet": {
              "namespace": "Amazon.CDK.AWS.SNS.Subscriptions"
            },
            "java": {
              "package": "software.amazon.awscdk.services.sns.subscriptions"
            },
            "python": {
              "module": "aws_cdk.aws_sns_subscriptions"
            }
          }
        },
        "aws-cdk-lib.aws_sqs": {
          "targets": {
            "dotnet": {
              "namespace": "Amazon.CDK.AWS.SQS"
            },
            "java": {
              "package": "software.amazon.awscdk.services.sqs"
            },
            "python": {
              "module": "aws_cdk.aws_sqs"
            }
          }
        },
        "aws-cdk-lib.aws_ssm": {
          "targets": {
            "dotnet": {
              "namespace": "Amazon.CDK.AWS.SSM"
            },
            "java": {
              "package": "software.amazon.awscdk.services.ssm"
            },
            "python": {
              "module": "aws_cdk.aws_ssm"
            }
          }
        },
        "aws-cdk-lib.aws_ssmcontacts": {
          "targets": {
            "dotnet": {
              "namespace": "Amazon.CDK.AWS.SSMContacts"
            },
            "java": {
              "package": "software.amazon.awscdk.services.ssmcontacts"
            },
            "python": {
              "module": "aws_cdk.aws_ssmcontacts"
            }
          }
        },
        "aws-cdk-lib.aws_ssmincidents": {
          "targets": {
            "dotnet": {
              "namespace": "Amazon.CDK.AWS.SSMIncidents"
            },
            "java": {
              "package": "software.amazon.awscdk.services.ssmincidents"
            },
            "python": {
              "module": "aws_cdk.aws_ssmincidents"
            }
          }
        },
        "aws-cdk-lib.aws_sso": {
          "targets": {
            "dotnet": {
              "namespace": "Amazon.CDK.AWS.SSO"
            },
            "java": {
              "package": "software.amazon.awscdk.services.sso"
            },
            "python": {
              "module": "aws_cdk.aws_sso"
            }
          }
        },
        "aws-cdk-lib.aws_stepfunctions": {
          "targets": {
            "dotnet": {
              "namespace": "Amazon.CDK.AWS.StepFunctions"
            },
            "java": {
              "package": "software.amazon.awscdk.services.stepfunctions"
            },
            "python": {
              "module": "aws_cdk.aws_stepfunctions"
            }
          }
        },
        "aws-cdk-lib.aws_stepfunctions_tasks": {
          "targets": {
            "dotnet": {
              "namespace": "Amazon.CDK.AWS.StepFunctions.Tasks"
            },
            "java": {
              "package": "software.amazon.awscdk.services.stepfunctions.tasks"
            },
            "python": {
              "module": "aws_cdk.aws_stepfunctions_tasks"
            }
          }
        },
        "aws-cdk-lib.aws_supportapp": {
          "targets": {
            "dotnet": {
              "namespace": "Amazon.CDK.AWS.SupportApp"
            },
            "java": {
              "package": "software.amazon.awscdk.services.supportapp"
            },
            "python": {
              "module": "aws_cdk.aws_supportapp"
            }
          }
        },
        "aws-cdk-lib.aws_synthetics": {
          "targets": {
            "dotnet": {
              "namespace": "Amazon.CDK.AWS.Synthetics"
            },
            "java": {
              "package": "software.amazon.awscdk.services.synthetics"
            },
            "python": {
              "module": "aws_cdk.aws_synthetics"
            }
          }
        },
        "aws-cdk-lib.aws_systemsmanagersap": {
          "targets": {
            "dotnet": {
              "namespace": "Amazon.CDK.AWS.SystemsManagerSAP"
            },
            "java": {
              "package": "software.amazon.awscdk.services.systemsmanagersap"
            },
            "python": {
              "module": "aws_cdk.aws_systemsmanagersap"
            }
          }
        },
        "aws-cdk-lib.aws_timestream": {
          "targets": {
            "dotnet": {
              "namespace": "Amazon.CDK.AWS.Timestream"
            },
            "java": {
              "package": "software.amazon.awscdk.services.timestream"
            },
            "python": {
              "module": "aws_cdk.aws_timestream"
            }
          }
        },
        "aws-cdk-lib.aws_transfer": {
          "targets": {
            "dotnet": {
              "namespace": "Amazon.CDK.AWS.Transfer"
            },
            "java": {
              "package": "software.amazon.awscdk.services.transfer"
            },
            "python": {
              "module": "aws_cdk.aws_transfer"
            }
          }
        },
        "aws-cdk-lib.aws_voiceid": {
          "targets": {
            "dotnet": {
              "namespace": "Amazon.CDK.AWS.VoiceID"
            },
            "java": {
              "package": "software.amazon.awscdk.services.voiceid"
            },
            "python": {
              "module": "aws_cdk.aws_voiceid"
            }
          }
        },
        "aws-cdk-lib.aws_vpclattice": {
          "targets": {
            "dotnet": {
              "namespace": "Amazon.CDK.AWS.VpcLattice"
            },
            "java": {
              "package": "software.amazon.awscdk.services.vpclattice"
            },
            "python": {
              "module": "aws_cdk.aws_vpclattice"
            }
          }
        },
        "aws-cdk-lib.aws_waf": {
          "targets": {
            "dotnet": {
              "namespace": "Amazon.CDK.AWS.WAF"
            },
            "java": {
              "package": "software.amazon.awscdk.services.waf"
            },
            "python": {
              "module": "aws_cdk.aws_waf"
            }
          }
        },
        "aws-cdk-lib.aws_wafregional": {
          "targets": {
            "dotnet": {
              "namespace": "Amazon.CDK.AWS.WAFRegional"
            },
            "java": {
              "package": "software.amazon.awscdk.services.waf.regional"
            },
            "python": {
              "module": "aws_cdk.aws_wafregional"
            }
          }
        },
        "aws-cdk-lib.aws_wafv2": {
          "targets": {
            "dotnet": {
              "namespace": "Amazon.CDK.AWS.WAFv2"
            },
            "java": {
              "package": "software.amazon.awscdk.services.wafv2"
            },
            "python": {
              "module": "aws_cdk.aws_wafv2"
            }
          }
        },
        "aws-cdk-lib.aws_wisdom": {
          "targets": {
            "dotnet": {
              "namespace": "Amazon.CDK.AWS.Wisdom"
            },
            "java": {
              "package": "software.amazon.awscdk.services.wisdom"
            },
            "python": {
              "module": "aws_cdk.aws_wisdom"
            }
          }
        },
        "aws-cdk-lib.aws_workspaces": {
          "targets": {
            "dotnet": {
              "namespace": "Amazon.CDK.AWS.WorkSpaces"
            },
            "java": {
              "package": "software.amazon.awscdk.services.workspaces"
            },
            "python": {
              "module": "aws_cdk.aws_workspaces"
            }
          }
        },
        "aws-cdk-lib.aws_xray": {
          "targets": {
            "dotnet": {
              "namespace": "Amazon.CDK.AWS.XRay"
            },
            "java": {
              "package": "software.amazon.awscdk.services.xray"
            },
            "python": {
              "module": "aws_cdk.aws_xray"
            }
          }
        },
        "aws-cdk-lib.cloud_assembly_schema": {
          "targets": {
            "dotnet": {
              "namespace": "Amazon.CDK.CloudAssembly.Schema"
            },
            "java": {
              "package": "software.amazon.awscdk.cloudassembly.schema"
            },
            "python": {
              "module": "aws_cdk.cloud_assembly_schema"
            }
          }
        },
        "aws-cdk-lib.cloudformation_include": {
          "targets": {
            "dotnet": {
              "namespace": "Amazon.CDK.CloudFormation.Include"
            },
            "java": {
              "package": "software.amazon.awscdk.cloudformation.include"
            },
            "python": {
              "module": "aws_cdk.cloudformation_include"
            }
          }
        },
        "aws-cdk-lib.custom_resources": {
          "targets": {
            "dotnet": {
              "namespace": "Amazon.CDK.CustomResources"
            },
            "java": {
              "package": "software.amazon.awscdk.customresources"
            },
            "python": {
              "module": "aws_cdk.custom_resources"
            }
          }
        },
        "aws-cdk-lib.cx_api": {
          "targets": {
            "dotnet": {
              "namespace": "Amazon.CDK.CXAPI"
            },
            "java": {
              "package": "software.amazon.awscdk.cxapi"
            },
            "python": {
              "module": "aws_cdk.cx_api"
            }
          }
        },
        "aws-cdk-lib.lambda_layer_awscli": {
          "targets": {
            "dotnet": {
              "namespace": "Amazon.CDK.LambdaLayer.AwsCli"
            },
            "java": {
              "package": "software.amazon.awscdk.lambdalayer.awscli"
            },
            "python": {
              "module": "aws_cdk.lambda_layer_awscli"
            }
          }
        },
        "aws-cdk-lib.lambda_layer_kubectl": {
          "targets": {
            "dotnet": {
              "namespace": "Amazon.CDK.LambdaLayer.Kubectl"
            },
            "java": {
              "package": "software.amazon.awscdk.lambdalayer.kubectl"
            },
            "python": {
              "module": "aws_cdk.lambda_layer_kubectl"
            }
          }
        },
        "aws-cdk-lib.lambda_layer_node_proxy_agent": {
          "targets": {
            "dotnet": {
              "namespace": "Amazon.CDK.LambdaLayer.NodeProxyAgent"
            },
            "java": {
              "package": "software.amazon.awscdk.lambda.layer.node.proxy.agent"
            },
            "python": {
              "module": "aws_cdk.lambda_layer_node_proxy_agent"
            }
          }
        },
        "aws-cdk-lib.pipelines": {
          "targets": {
            "dotnet": {
              "namespace": "Amazon.CDK.Pipelines"
            },
            "java": {
              "package": "software.amazon.awscdk.pipelines"
            },
            "python": {
              "module": "aws_cdk.pipelines"
            }
          }
        },
        "aws-cdk-lib.region_info": {
          "targets": {
            "dotnet": {
              "namespace": "Amazon.CDK.RegionInfo"
            },
            "java": {
              "package": "software.amazon.awscdk.regioninfo"
            },
            "python": {
              "module": "aws_cdk.region_info"
            }
          }
        },
        "aws-cdk-lib.triggers": {
          "targets": {
            "dotnet": {
              "namespace": "Amazon.CDK.Triggers"
            },
            "java": {
              "package": "software.amazon.awscdk.triggers"
            },
            "python": {
              "module": "aws_cdk.triggers"
            }
          }
        }
      },
      "targets": {
        "dotnet": {
          "iconUrl": "https://raw.githubusercontent.com/aws/aws-cdk/main/logo/default-256-dark.png",
          "namespace": "Amazon.CDK",
          "packageId": "Amazon.CDK.Lib"
        },
        "go": {
          "moduleName": "github.com/aws/aws-cdk-go",
          "packageName": "awscdk"
        },
        "java": {
          "maven": {
            "artifactId": "aws-cdk-lib",
            "groupId": "software.amazon.awscdk"
          },
          "package": "software.amazon.awscdk"
        },
        "js": {
          "npm": "aws-cdk-lib"
        },
        "python": {
          "distName": "aws-cdk-lib",
          "module": "aws_cdk"
        }
      }
    },
    "constructs": {
      "targets": {
        "dotnet": {
          "namespace": "Constructs",
          "packageId": "Constructs"
        },
        "go": {
          "moduleName": "github.com/aws/constructs-go"
        },
        "java": {
          "maven": {
            "artifactId": "constructs",
            "groupId": "software.constructs"
          },
          "package": "software.constructs"
        },
        "js": {
          "npm": "constructs"
        },
        "python": {
          "distName": "constructs",
          "module": "constructs"
        }
      }
    }
  },
  "description": "AppSync GraphQL Api Construct using Amplify GraphQL Transformer.",
  "docs": {
    "stability": "stable"
  },
  "homepage": "https://github.com/aws-amplify/amplify-category-api.git",
  "jsiiVersion": "5.2.14 (build 3ac02dc)",
  "keywords": [
    "awscdk",
    "aws-cdk",
    "graphql",
    "cdk",
    "aws",
    "amplify",
    "appsync"
  ],
  "license": "Apache-2.0",
  "metadata": {
    "jsii": {
      "pacmak": {
        "hasDefaultInterfaces": true
      }
    },
    "tscRootDir": "src"
  },
  "name": "@aws-amplify/graphql-api-construct",
  "readme": {
    "markdown": "# Amplify Graphql API Construct\n\n[![View on Construct Hub](https://constructs.dev/badge?package=%40aws-amplify%2Fgraphql-api-construct)](https://constructs.dev/packages/@aws-amplify/graphql-api-construct)\n\nThis package vends an L3 CDK Construct wrapping the behavior of the Amplify GraphQL Transformer. This enables quick development and interation of AppSync APIs which support the Amplify GraphQL Directives. For more information on schema modeling in GraphQL, please refer to the [amplify developer docs](https://docs.amplify.aws/cli/graphql/overview/).\n\nThe primary way to use this construct is to invoke it with a provided schema (either as an inline graphql string, or as one or more `appsync.SchemaFile`) objects, and with authorization config provided. There are 5 supported methods for authorization of an AppSync API, all of which are supported by this construct. For more information on authorization rule definitions in Amplify, refer to the [authorization docs](https://docs.amplify.aws/cli/graphql/authorization-rules/). Note: currently at least one authorization rule is required, and if multiple are specified, a `defaultAuthorizationMode` must be specified on the api as well. Specified authorization modes must be a superset of those configured in the graphql schema.\n\nNote: only a single instance of the `AmplifyGraphqlApi` construct can be invoked within a CDK synthesis at this point in time.\n\n## Examples\n\n### Simple Todo List With Cognito Userpool-based Owner Authorization\n\nIn this example, we create a single model, which will use `user pool` auth in order to allow logged in users to create and manage their own `todos` privately.\n\nWe create a cdk App and Stack, though you may be deploying this to a custom stack, this is purely illustrative for a concise demo.\n\nWe then wire this through to import a user pool which was already deployed (creating and deploying is out of scope for this example).\n\n```ts\nimport { App, Stack } from 'aws-cdk-lib';\nimport { UserPool } from 'aws-cdk-lib/aws-cognito';\nimport { AmplifyGraphqlApi, AmplifyGraphqlDefinition } from '@aws-amplify/graphql-api-construct';\n\nconst app = new App();\nconst stack = new Stack(app, 'TodoStack');\n\nnew AmplifyGraphqlApi(stack, 'TodoApp', {\n  definition: AmplifyGraphqlDefinition.fromString(/* GraphQL */ `\n    type Todo @model @auth(rules: [{ allow: owner }]) {\n      description: String!\n      completed: Boolean\n    }\n  `),\n  authorizationModes: {\n    userPoolConfig: {\n      userPool: UserPool.fromUserPoolId(stack, 'ImportedUserPool', '<YOUR_USER_POOL_ID>'),\n    },\n  },\n});\n```\n\n### Multiple related models, with public read access, and admin read/write access\n\nIn this example, we create a two related models, which will use which logged in users in the 'Author' and 'Admin' user groups will have\nfull access to, and customers requesting with api key will only have read permissions on.\n\n```ts\nimport { App, Stack } from 'aws-cdk-lib';\nimport { UserPool } from 'aws-cdk-lib/aws-cognito';\nimport { AmplifyGraphqlApi, AmplifyGraphqlDefinition } from '@aws-amplify/graphql-api-construct';\n\nconst app = new App();\nconst stack = new Stack(app, 'BlogStack');\n\nnew AmplifyGraphqlApi(stack, 'BlogApp', {\n  definition: AmplifyGraphqlDefinition.fromString(/* GraphQL */ `\n    type Blog @model @auth(rules: [{ allow: public, operations: [read] }, { allow: groups, groups: [\"Author\", \"Admin\"] }]) {\n      title: String!\n      description: String\n      posts: [Post] @hasMany\n    }\n\n    type Post @model @auth(rules: [{ allow: public, operations: [read] }, { allow: groups, groups: [\"Author\", \"Admin\"] }]) {\n      title: String!\n      content: [String]\n      blog: Blog @belongsTo\n    }\n  `),\n  authorizationModes: {\n    defaultAuthorizationMode: 'API_KEY',\n    apiKeyConfig: {\n      description: 'Api Key for public access',\n      expires: cdk.Duration.days(7),\n    },\n    userPoolConfig: {\n      userPool: UserPool.fromUserPoolId(stack, 'ImportedUserPool', '<YOUR_USER_POOL_ID>'),\n    },\n  },\n});\n```\n\n### Import GraphQL Schema from files, instead of inline\n\nIn this example, we import the schema definition itself from one or more local files, rather than an inline graphql string.\n\n```graphql\n# todo.graphql\ntype Todo @model @auth(rules: [{ allow: owner }]) {\n  content: String!\n  done: Boolean\n}\n```\n\n```graphql\n# blog.graphql\ntype Blog @model @auth(rules: [{ allow: owner }, { allow: public, operations: [read] }]) {\n  title: String!\n  description: String\n  posts: [Post] @hasMany\n}\n\ntype Post @model @auth(rules: [{ allow: owner }, { allow: public, operations: [read] }]) {\n  title: String!\n  content: [String]\n  blog: Blog @belongsTo\n}\n```\n\n```ts\n// app.ts\nimport { App, Stack } from 'aws-cdk-lib';\nimport { UserPool } from 'aws-cdk-lib/aws-cognito';\nimport { AmplifyGraphqlApi, AmplifyGraphqlDefinition } from '@aws-amplify/graphql-api-construct';\n\nconst app = new App();\nconst stack = new Stack(app, 'MultiFileStack');\n\nnew AmplifyGraphqlApi(stack, 'MultiFileDefinition', {\n  definition: AmplifyGraphqlDefinition.fromFiles(path.join(__dirname, 'todo.graphql'), path.join(__dirname, 'blog.graphql')),\n  authorizationModes: {\n    defaultAuthorizationMode: 'API_KEY',\n    apiKeyConfig: {\n      description: 'Api Key for public access',\n      expires: cdk.Duration.days(7),\n    },\n    userPoolConfig: {\n      userPool: UserPool.fromUserPoolId(stack, 'ImportedUserPool', '<YOUR_USER_POOL_ID>'),\n    },\n  },\n});\n```\n\n# API Reference <a name=\"API Reference\" id=\"api-reference\"></a>\n\n## Constructs <a name=\"Constructs\" id=\"Constructs\"></a>\n\n### AmplifyGraphqlApi <a name=\"AmplifyGraphqlApi\" id=\"@aws-amplify/graphql-api-construct.AmplifyGraphqlApi\"></a>\n\nL3 Construct which invokes the Amplify Transformer Pattern over an input Graphql Schema.\n\nThis can be used to quickly define appsync apis which support full CRUD+List and Subscriptions, relationships,\nauth, search over data, the ability to inject custom business logic and query/mutation operations, and connect to ML services.\n\nFor more information, refer to the docs links below:\nData Modeling - https://docs.amplify.aws/cli/graphql/data-modeling/\nAuthorization - https://docs.amplify.aws/cli/graphql/authorization-rules/\nCustom Business Logic - https://docs.amplify.aws/cli/graphql/custom-business-logic/\nSearch - https://docs.amplify.aws/cli/graphql/search-and-result-aggregations/\nML Services - https://docs.amplify.aws/cli/graphql/connect-to-machine-learning-services/\n\nFor a full reference of the supported custom graphql directives - https://docs.amplify.aws/cli/graphql/directives-reference/\n\nThe output of this construct is a mapping of L2 or L1 resources generated by the transformer, which generally follow the access pattern\n\n```typescript\n  const api = new AmplifyGraphQlApi(this, 'api', { <params> });\n  // Access L2 resources under `.resources`\n  api.resources.tables[\"Todo\"].tableArn;\n\n  // Access L1 resources under `.resources.cfnResources`\n  api.resources.cfnResources.cfnGraphqlApi.xrayEnabled = true;\n  Object.values(api.resources.cfnResources.cfnTables).forEach(table => {\n    table.pointInTimeRecoverySpecification = { pointInTimeRecoveryEnabled: false };\n  });\n```\n`resources.<ResourceType>.<ResourceName>` - you can then perform any CDK action on these resulting resoureces.\n\n#### Initializers <a name=\"Initializers\" id=\"@aws-amplify/graphql-api-construct.AmplifyGraphqlApi.Initializer\"></a>\n\n```typescript\nimport { AmplifyGraphqlApi } from '@aws-amplify/graphql-api-construct'\n\nnew AmplifyGraphqlApi(scope: Construct, id: string, props: AmplifyGraphqlApiProps)\n```\n\n| **Name** | **Type** | **Description** |\n| --- | --- | --- |\n| <code><a href=\"#@aws-amplify/graphql-api-construct.AmplifyGraphqlApi.Initializer.parameter.scope\">scope</a></code> | <code>constructs.Construct</code> | the scope to create this construct within. |\n| <code><a href=\"#@aws-amplify/graphql-api-construct.AmplifyGraphqlApi.Initializer.parameter.id\">id</a></code> | <code>string</code> | the id to use for this api. |\n| <code><a href=\"#@aws-amplify/graphql-api-construct.AmplifyGraphqlApi.Initializer.parameter.props\">props</a></code> | <code><a href=\"#@aws-amplify/graphql-api-construct.AmplifyGraphqlApiProps\">AmplifyGraphqlApiProps</a></code> | the properties used to configure the generated api. |\n\n---\n\n##### `scope`<sup>Required</sup> <a name=\"scope\" id=\"@aws-amplify/graphql-api-construct.AmplifyGraphqlApi.Initializer.parameter.scope\"></a>\n\n- *Type:* constructs.Construct\n\nthe scope to create this construct within.\n\n---\n\n##### `id`<sup>Required</sup> <a name=\"id\" id=\"@aws-amplify/graphql-api-construct.AmplifyGraphqlApi.Initializer.parameter.id\"></a>\n\n- *Type:* string\n\nthe id to use for this api.\n\n---\n\n##### `props`<sup>Required</sup> <a name=\"props\" id=\"@aws-amplify/graphql-api-construct.AmplifyGraphqlApi.Initializer.parameter.props\"></a>\n\n- *Type:* <a href=\"#@aws-amplify/graphql-api-construct.AmplifyGraphqlApiProps\">AmplifyGraphqlApiProps</a>\n\nthe properties used to configure the generated api.\n\n---\n\n#### Methods <a name=\"Methods\" id=\"Methods\"></a>\n\n| **Name** | **Description** |\n| --- | --- |\n| <code><a href=\"#@aws-amplify/graphql-api-construct.AmplifyGraphqlApi.toString\">toString</a></code> | Returns a string representation of this construct. |\n| <code><a href=\"#@aws-amplify/graphql-api-construct.AmplifyGraphqlApi.addDynamoDbDataSource\">addDynamoDbDataSource</a></code> | Add a new DynamoDB data source to this API. |\n| <code><a href=\"#@aws-amplify/graphql-api-construct.AmplifyGraphqlApi.addElasticsearchDataSource\">addElasticsearchDataSource</a></code> | Add a new elasticsearch data source to this API. |\n| <code><a href=\"#@aws-amplify/graphql-api-construct.AmplifyGraphqlApi.addEventBridgeDataSource\">addEventBridgeDataSource</a></code> | Add an EventBridge data source to this api. |\n| <code><a href=\"#@aws-amplify/graphql-api-construct.AmplifyGraphqlApi.addFunction\">addFunction</a></code> | Add an appsync function to the api. |\n| <code><a href=\"#@aws-amplify/graphql-api-construct.AmplifyGraphqlApi.addHttpDataSource\">addHttpDataSource</a></code> | Add a new http data source to this API. |\n| <code><a href=\"#@aws-amplify/graphql-api-construct.AmplifyGraphqlApi.addLambdaDataSource\">addLambdaDataSource</a></code> | Add a new Lambda data source to this API. |\n| <code><a href=\"#@aws-amplify/graphql-api-construct.AmplifyGraphqlApi.addNoneDataSource\">addNoneDataSource</a></code> | Add a new dummy data source to this API. |\n| <code><a href=\"#@aws-amplify/graphql-api-construct.AmplifyGraphqlApi.addOpenSearchDataSource\">addOpenSearchDataSource</a></code> | dd a new OpenSearch data source to this API. |\n| <code><a href=\"#@aws-amplify/graphql-api-construct.AmplifyGraphqlApi.addRdsDataSource\">addRdsDataSource</a></code> | Add a new Rds data source to this API. |\n| <code><a href=\"#@aws-amplify/graphql-api-construct.AmplifyGraphqlApi.addResolver\">addResolver</a></code> | Add a resolver to the api. |\n\n---\n\n##### `toString` <a name=\"toString\" id=\"@aws-amplify/graphql-api-construct.AmplifyGraphqlApi.toString\"></a>\n\n```typescript\npublic toString(): string\n```\n\nReturns a string representation of this construct.\n\n##### `addDynamoDbDataSource` <a name=\"addDynamoDbDataSource\" id=\"@aws-amplify/graphql-api-construct.AmplifyGraphqlApi.addDynamoDbDataSource\"></a>\n\n```typescript\npublic addDynamoDbDataSource(id: string, table: ITable, options?: DataSourceOptions): DynamoDbDataSource\n```\n\nAdd a new DynamoDB data source to this API.\n\nThis is a proxy method to the L2 GraphqlApi Construct.\n\n###### `id`<sup>Required</sup> <a name=\"id\" id=\"@aws-amplify/graphql-api-construct.AmplifyGraphqlApi.addDynamoDbDataSource.parameter.id\"></a>\n\n- *Type:* string\n\nThe data source's id.\n\n---\n\n###### `table`<sup>Required</sup> <a name=\"table\" id=\"@aws-amplify/graphql-api-construct.AmplifyGraphqlApi.addDynamoDbDataSource.parameter.table\"></a>\n\n- *Type:* aws-cdk-lib.aws_dynamodb.ITable\n\nThe DynamoDB table backing this data source.\n\n---\n\n###### `options`<sup>Optional</sup> <a name=\"options\" id=\"@aws-amplify/graphql-api-construct.AmplifyGraphqlApi.addDynamoDbDataSource.parameter.options\"></a>\n\n- *Type:* aws-cdk-lib.aws_appsync.DataSourceOptions\n\nThe optional configuration for this data source.\n\n---\n\n##### ~~`addElasticsearchDataSource`~~ <a name=\"addElasticsearchDataSource\" id=\"@aws-amplify/graphql-api-construct.AmplifyGraphqlApi.addElasticsearchDataSource\"></a>\n\n```typescript\npublic addElasticsearchDataSource(id: string, domain: IDomain, options?: DataSourceOptions): ElasticsearchDataSource\n```\n\nAdd a new elasticsearch data source to this API.\n\nThis is a proxy method to the L2 GraphqlApi Construct.\n\n###### `id`<sup>Required</sup> <a name=\"id\" id=\"@aws-amplify/graphql-api-construct.AmplifyGraphqlApi.addElasticsearchDataSource.parameter.id\"></a>\n\n- *Type:* string\n\nThe data source's id.\n\n---\n\n###### `domain`<sup>Required</sup> <a name=\"domain\" id=\"@aws-amplify/graphql-api-construct.AmplifyGraphqlApi.addElasticsearchDataSource.parameter.domain\"></a>\n\n- *Type:* aws-cdk-lib.aws_elasticsearch.IDomain\n\nThe elasticsearch domain for this data source.\n\n---\n\n###### `options`<sup>Optional</sup> <a name=\"options\" id=\"@aws-amplify/graphql-api-construct.AmplifyGraphqlApi.addElasticsearchDataSource.parameter.options\"></a>\n\n- *Type:* aws-cdk-lib.aws_appsync.DataSourceOptions\n\nThe optional configuration for this data source.\n\n---\n\n##### `addEventBridgeDataSource` <a name=\"addEventBridgeDataSource\" id=\"@aws-amplify/graphql-api-construct.AmplifyGraphqlApi.addEventBridgeDataSource\"></a>\n\n```typescript\npublic addEventBridgeDataSource(id: string, eventBus: IEventBus, options?: DataSourceOptions): EventBridgeDataSource\n```\n\nAdd an EventBridge data source to this api.\n\nThis is a proxy method to the L2 GraphqlApi Construct.\n\n###### `id`<sup>Required</sup> <a name=\"id\" id=\"@aws-amplify/graphql-api-construct.AmplifyGraphqlApi.addEventBridgeDataSource.parameter.id\"></a>\n\n- *Type:* string\n\nThe data source's id.\n\n---\n\n###### `eventBus`<sup>Required</sup> <a name=\"eventBus\" id=\"@aws-amplify/graphql-api-construct.AmplifyGraphqlApi.addEventBridgeDataSource.parameter.eventBus\"></a>\n\n- *Type:* aws-cdk-lib.aws_events.IEventBus\n\nThe EventBridge EventBus on which to put events.\n\n---\n\n###### `options`<sup>Optional</sup> <a name=\"options\" id=\"@aws-amplify/graphql-api-construct.AmplifyGraphqlApi.addEventBridgeDataSource.parameter.options\"></a>\n\n- *Type:* aws-cdk-lib.aws_appsync.DataSourceOptions\n\nThe optional configuration for this data source.\n\n---\n\n##### `addFunction` <a name=\"addFunction\" id=\"@aws-amplify/graphql-api-construct.AmplifyGraphqlApi.addFunction\"></a>\n\n```typescript\npublic addFunction(id: string, props: AddFunctionProps): AppsyncFunction\n```\n\nAdd an appsync function to the api.\n\n###### `id`<sup>Required</sup> <a name=\"id\" id=\"@aws-amplify/graphql-api-construct.AmplifyGraphqlApi.addFunction.parameter.id\"></a>\n\n- *Type:* string\n\nthe function's id.\n\n---\n\n###### `props`<sup>Required</sup> <a name=\"props\" id=\"@aws-amplify/graphql-api-construct.AmplifyGraphqlApi.addFunction.parameter.props\"></a>\n\n- *Type:* <a href=\"#@aws-amplify/graphql-api-construct.AddFunctionProps\">AddFunctionProps</a>\n\n---\n\n##### `addHttpDataSource` <a name=\"addHttpDataSource\" id=\"@aws-amplify/graphql-api-construct.AmplifyGraphqlApi.addHttpDataSource\"></a>\n\n```typescript\npublic addHttpDataSource(id: string, endpoint: string, options?: HttpDataSourceOptions): HttpDataSource\n```\n\nAdd a new http data source to this API.\n\nThis is a proxy method to the L2 GraphqlApi Construct.\n\n###### `id`<sup>Required</sup> <a name=\"id\" id=\"@aws-amplify/graphql-api-construct.AmplifyGraphqlApi.addHttpDataSource.parameter.id\"></a>\n\n- *Type:* string\n\nThe data source's id.\n\n---\n\n###### `endpoint`<sup>Required</sup> <a name=\"endpoint\" id=\"@aws-amplify/graphql-api-construct.AmplifyGraphqlApi.addHttpDataSource.parameter.endpoint\"></a>\n\n- *Type:* string\n\nThe http endpoint.\n\n---\n\n###### `options`<sup>Optional</sup> <a name=\"options\" id=\"@aws-amplify/graphql-api-construct.AmplifyGraphqlApi.addHttpDataSource.parameter.options\"></a>\n\n- *Type:* aws-cdk-lib.aws_appsync.HttpDataSourceOptions\n\nThe optional configuration for this data source.\n\n---\n\n##### `addLambdaDataSource` <a name=\"addLambdaDataSource\" id=\"@aws-amplify/graphql-api-construct.AmplifyGraphqlApi.addLambdaDataSource\"></a>\n\n```typescript\npublic addLambdaDataSource(id: string, lambdaFunction: IFunction, options?: DataSourceOptions): LambdaDataSource\n```\n\nAdd a new Lambda data source to this API.\n\nThis is a proxy method to the L2 GraphqlApi Construct.\n\n###### `id`<sup>Required</sup> <a name=\"id\" id=\"@aws-amplify/graphql-api-construct.AmplifyGraphqlApi.addLambdaDataSource.parameter.id\"></a>\n\n- *Type:* string\n\nThe data source's id.\n\n---\n\n###### `lambdaFunction`<sup>Required</sup> <a name=\"lambdaFunction\" id=\"@aws-amplify/graphql-api-construct.AmplifyGraphqlApi.addLambdaDataSource.parameter.lambdaFunction\"></a>\n\n- *Type:* aws-cdk-lib.aws_lambda.IFunction\n\nThe Lambda function to call to interact with this data source.\n\n---\n\n###### `options`<sup>Optional</sup> <a name=\"options\" id=\"@aws-amplify/graphql-api-construct.AmplifyGraphqlApi.addLambdaDataSource.parameter.options\"></a>\n\n- *Type:* aws-cdk-lib.aws_appsync.DataSourceOptions\n\nThe optional configuration for this data source.\n\n---\n\n##### `addNoneDataSource` <a name=\"addNoneDataSource\" id=\"@aws-amplify/graphql-api-construct.AmplifyGraphqlApi.addNoneDataSource\"></a>\n\n```typescript\npublic addNoneDataSource(id: string, options?: DataSourceOptions): NoneDataSource\n```\n\nAdd a new dummy data source to this API.\n\nThis is a proxy method to the L2 GraphqlApi Construct.\nUseful for pipeline resolvers and for backend changes that don't require a data source.\n\n###### `id`<sup>Required</sup> <a name=\"id\" id=\"@aws-amplify/graphql-api-construct.AmplifyGraphqlApi.addNoneDataSource.parameter.id\"></a>\n\n- *Type:* string\n\nThe data source's id.\n\n---\n\n###### `options`<sup>Optional</sup> <a name=\"options\" id=\"@aws-amplify/graphql-api-construct.AmplifyGraphqlApi.addNoneDataSource.parameter.options\"></a>\n\n- *Type:* aws-cdk-lib.aws_appsync.DataSourceOptions\n\nThe optional configuration for this data source.\n\n---\n\n##### `addOpenSearchDataSource` <a name=\"addOpenSearchDataSource\" id=\"@aws-amplify/graphql-api-construct.AmplifyGraphqlApi.addOpenSearchDataSource\"></a>\n\n```typescript\npublic addOpenSearchDataSource(id: string, domain: IDomain, options?: DataSourceOptions): OpenSearchDataSource\n```\n\ndd a new OpenSearch data source to this API.\n\nThis is a proxy method to the L2 GraphqlApi Construct.\n\n###### `id`<sup>Required</sup> <a name=\"id\" id=\"@aws-amplify/graphql-api-construct.AmplifyGraphqlApi.addOpenSearchDataSource.parameter.id\"></a>\n\n- *Type:* string\n\nThe data source's id.\n\n---\n\n###### `domain`<sup>Required</sup> <a name=\"domain\" id=\"@aws-amplify/graphql-api-construct.AmplifyGraphqlApi.addOpenSearchDataSource.parameter.domain\"></a>\n\n- *Type:* aws-cdk-lib.aws_opensearchservice.IDomain\n\nThe OpenSearch domain for this data source.\n\n---\n\n###### `options`<sup>Optional</sup> <a name=\"options\" id=\"@aws-amplify/graphql-api-construct.AmplifyGraphqlApi.addOpenSearchDataSource.parameter.options\"></a>\n\n- *Type:* aws-cdk-lib.aws_appsync.DataSourceOptions\n\nThe optional configuration for this data source.\n\n---\n\n##### `addRdsDataSource` <a name=\"addRdsDataSource\" id=\"@aws-amplify/graphql-api-construct.AmplifyGraphqlApi.addRdsDataSource\"></a>\n\n```typescript\npublic addRdsDataSource(id: string, serverlessCluster: IServerlessCluster, secretStore: ISecret, databaseName?: string, options?: DataSourceOptions): RdsDataSource\n```\n\nAdd a new Rds data source to this API.\n\nThis is a proxy method to the L2 GraphqlApi Construct.\n\n###### `id`<sup>Required</sup> <a name=\"id\" id=\"@aws-amplify/graphql-api-construct.AmplifyGraphqlApi.addRdsDataSource.parameter.id\"></a>\n\n- *Type:* string\n\nThe data source's id.\n\n---\n\n###### `serverlessCluster`<sup>Required</sup> <a name=\"serverlessCluster\" id=\"@aws-amplify/graphql-api-construct.AmplifyGraphqlApi.addRdsDataSource.parameter.serverlessCluster\"></a>\n\n- *Type:* aws-cdk-lib.aws_rds.IServerlessCluster\n\nThe serverless cluster to interact with this data source.\n\n---\n\n###### `secretStore`<sup>Required</sup> <a name=\"secretStore\" id=\"@aws-amplify/graphql-api-construct.AmplifyGraphqlApi.addRdsDataSource.parameter.secretStore\"></a>\n\n- *Type:* aws-cdk-lib.aws_secretsmanager.ISecret\n\nThe secret store that contains the username and password for the serverless cluster.\n\n---\n\n###### `databaseName`<sup>Optional</sup> <a name=\"databaseName\" id=\"@aws-amplify/graphql-api-construct.AmplifyGraphqlApi.addRdsDataSource.parameter.databaseName\"></a>\n\n- *Type:* string\n\nThe optional name of the database to use within the cluster.\n\n---\n\n###### `options`<sup>Optional</sup> <a name=\"options\" id=\"@aws-amplify/graphql-api-construct.AmplifyGraphqlApi.addRdsDataSource.parameter.options\"></a>\n\n- *Type:* aws-cdk-lib.aws_appsync.DataSourceOptions\n\nThe optional configuration for this data source.\n\n---\n\n##### `addResolver` <a name=\"addResolver\" id=\"@aws-amplify/graphql-api-construct.AmplifyGraphqlApi.addResolver\"></a>\n\n```typescript\npublic addResolver(id: string, props: ExtendedResolverProps): Resolver\n```\n\nAdd a resolver to the api.\n\nThis is a proxy method to the L2 GraphqlApi Construct.\n\n###### `id`<sup>Required</sup> <a name=\"id\" id=\"@aws-amplify/graphql-api-construct.AmplifyGraphqlApi.addResolver.parameter.id\"></a>\n\n- *Type:* string\n\nThe resolver's id.\n\n---\n\n###### `props`<sup>Required</sup> <a name=\"props\" id=\"@aws-amplify/graphql-api-construct.AmplifyGraphqlApi.addResolver.parameter.props\"></a>\n\n- *Type:* aws-cdk-lib.aws_appsync.ExtendedResolverProps\n\nthe resolver properties.\n\n---\n\n#### Static Functions <a name=\"Static Functions\" id=\"Static Functions\"></a>\n\n| **Name** | **Description** |\n| --- | --- |\n| <code><a href=\"#@aws-amplify/graphql-api-construct.AmplifyGraphqlApi.isConstruct\">isConstruct</a></code> | Checks if `x` is a construct. |\n\n---\n\n##### ~~`isConstruct`~~ <a name=\"isConstruct\" id=\"@aws-amplify/graphql-api-construct.AmplifyGraphqlApi.isConstruct\"></a>\n\n```typescript\nimport { AmplifyGraphqlApi } from '@aws-amplify/graphql-api-construct'\n\nAmplifyGraphqlApi.isConstruct(x: any)\n```\n\nChecks if `x` is a construct.\n\n###### `x`<sup>Required</sup> <a name=\"x\" id=\"@aws-amplify/graphql-api-construct.AmplifyGraphqlApi.isConstruct.parameter.x\"></a>\n\n- *Type:* any\n\nAny object.\n\n---\n\n#### Properties <a name=\"Properties\" id=\"Properties\"></a>\n\n| **Name** | **Type** | **Description** |\n| --- | --- | --- |\n| <code><a href=\"#@aws-amplify/graphql-api-construct.AmplifyGraphqlApi.property.node\">node</a></code> | <code>constructs.Node</code> | The tree node. |\n| <code><a href=\"#@aws-amplify/graphql-api-construct.AmplifyGraphqlApi.property.apiId\">apiId</a></code> | <code>string</code> | Generated Api Id. |\n| <code><a href=\"#@aws-amplify/graphql-api-construct.AmplifyGraphqlApi.property.generatedFunctionSlots\">generatedFunctionSlots</a></code> | <code><a href=\"#@aws-amplify/graphql-api-construct.MutationFunctionSlot\">MutationFunctionSlot</a> \\| <a href=\"#@aws-amplify/graphql-api-construct.QueryFunctionSlot\">QueryFunctionSlot</a> \\| <a href=\"#@aws-amplify/graphql-api-construct.SubscriptionFunctionSlot\">SubscriptionFunctionSlot</a>[]</code> | Resolvers generated by the transform process, persisted on the side in order to facilitate pulling a manifest for the purposes of inspecting and producing overrides. |\n| <code><a href=\"#@aws-amplify/graphql-api-construct.AmplifyGraphqlApi.property.graphqlUrl\">graphqlUrl</a></code> | <code>string</code> | Graphql URL For the generated API. |\n| <code><a href=\"#@aws-amplify/graphql-api-construct.AmplifyGraphqlApi.property.realtimeUrl\">realtimeUrl</a></code> | <code>string</code> | Realtime URL For the generated API. |\n| <code><a href=\"#@aws-amplify/graphql-api-construct.AmplifyGraphqlApi.property.resources\">resources</a></code> | <code><a href=\"#@aws-amplify/graphql-api-construct.AmplifyGraphqlApiResources\">AmplifyGraphqlApiResources</a></code> | Generated L1 and L2 CDK resources. |\n| <code><a href=\"#@aws-amplify/graphql-api-construct.AmplifyGraphqlApi.property.apiKey\">apiKey</a></code> | <code>string</code> | Generated Api Key if generated. |\n\n---\n\n##### `node`<sup>Required</sup> <a name=\"node\" id=\"@aws-amplify/graphql-api-construct.AmplifyGraphqlApi.property.node\"></a>\n\n```typescript\npublic readonly node: Node;\n```\n\n- *Type:* constructs.Node\n\nThe tree node.\n\n---\n\n##### `apiId`<sup>Required</sup> <a name=\"apiId\" id=\"@aws-amplify/graphql-api-construct.AmplifyGraphqlApi.property.apiId\"></a>\n\n```typescript\npublic readonly apiId: string;\n```\n\n- *Type:* string\n\nGenerated Api Id.\n\nMay be a CDK Token.\n\n---\n\n##### `generatedFunctionSlots`<sup>Required</sup> <a name=\"generatedFunctionSlots\" id=\"@aws-amplify/graphql-api-construct.AmplifyGraphqlApi.property.generatedFunctionSlots\"></a>\n\n```typescript\npublic readonly generatedFunctionSlots: MutationFunctionSlot | QueryFunctionSlot | SubscriptionFunctionSlot[];\n```\n\n- *Type:* <a href=\"#@aws-amplify/graphql-api-construct.MutationFunctionSlot\">MutationFunctionSlot</a> | <a href=\"#@aws-amplify/graphql-api-construct.QueryFunctionSlot\">QueryFunctionSlot</a> | <a href=\"#@aws-amplify/graphql-api-construct.SubscriptionFunctionSlot\">SubscriptionFunctionSlot</a>[]\n\nResolvers generated by the transform process, persisted on the side in order to facilitate pulling a manifest for the purposes of inspecting and producing overrides.\n\n---\n\n##### `graphqlUrl`<sup>Required</sup> <a name=\"graphqlUrl\" id=\"@aws-amplify/graphql-api-construct.AmplifyGraphqlApi.property.graphqlUrl\"></a>\n\n```typescript\npublic readonly graphqlUrl: string;\n```\n\n- *Type:* string\n\nGraphql URL For the generated API.\n\nMay be a CDK Token.\n\n---\n\n##### `realtimeUrl`<sup>Required</sup> <a name=\"realtimeUrl\" id=\"@aws-amplify/graphql-api-construct.AmplifyGraphqlApi.property.realtimeUrl\"></a>\n\n```typescript\npublic readonly realtimeUrl: string;\n```\n\n- *Type:* string\n\nRealtime URL For the generated API.\n\nMay be a CDK Token.\n\n---\n\n##### `resources`<sup>Required</sup> <a name=\"resources\" id=\"@aws-amplify/graphql-api-construct.AmplifyGraphqlApi.property.resources\"></a>\n\n```typescript\npublic readonly resources: AmplifyGraphqlApiResources;\n```\n\n- *Type:* <a href=\"#@aws-amplify/graphql-api-construct.AmplifyGraphqlApiResources\">AmplifyGraphqlApiResources</a>\n\nGenerated L1 and L2 CDK resources.\n\n---\n\n##### `apiKey`<sup>Optional</sup> <a name=\"apiKey\" id=\"@aws-amplify/graphql-api-construct.AmplifyGraphqlApi.property.apiKey\"></a>\n\n```typescript\npublic readonly apiKey: string;\n```\n\n- *Type:* string\n\nGenerated Api Key if generated.\n\nMay be a CDK Token.\n\n---\n\n\n## Structs <a name=\"Structs\" id=\"Structs\"></a>\n\n### AddFunctionProps <a name=\"AddFunctionProps\" id=\"@aws-amplify/graphql-api-construct.AddFunctionProps\"></a>\n\nInput type properties when adding a new appsync.AppsyncFunction to the generated API. This is equivalent to the Omit<appsync.AppsyncFunctionProps, 'api'>.\n\n#### Initializer <a name=\"Initializer\" id=\"@aws-amplify/graphql-api-construct.AddFunctionProps.Initializer\"></a>\n\n```typescript\nimport { AddFunctionProps } from '@aws-amplify/graphql-api-construct'\n\nconst addFunctionProps: AddFunctionProps = { ... }\n```\n\n#### Properties <a name=\"Properties\" id=\"Properties\"></a>\n\n| **Name** | **Type** | **Description** |\n| --- | --- | --- |\n| <code><a href=\"#@aws-amplify/graphql-api-construct.AddFunctionProps.property.dataSource\">dataSource</a></code> | <code>aws-cdk-lib.aws_appsync.BaseDataSource</code> | the data source linked to this AppSync Function. |\n| <code><a href=\"#@aws-amplify/graphql-api-construct.AddFunctionProps.property.name\">name</a></code> | <code>string</code> | the name of the AppSync Function. |\n| <code><a href=\"#@aws-amplify/graphql-api-construct.AddFunctionProps.property.code\">code</a></code> | <code>aws-cdk-lib.aws_appsync.Code</code> | The function code. |\n| <code><a href=\"#@aws-amplify/graphql-api-construct.AddFunctionProps.property.description\">description</a></code> | <code>string</code> | the description for this AppSync Function. |\n| <code><a href=\"#@aws-amplify/graphql-api-construct.AddFunctionProps.property.requestMappingTemplate\">requestMappingTemplate</a></code> | <code>aws-cdk-lib.aws_appsync.MappingTemplate</code> | the request mapping template for the AppSync Function. |\n| <code><a href=\"#@aws-amplify/graphql-api-construct.AddFunctionProps.property.responseMappingTemplate\">responseMappingTemplate</a></code> | <code>aws-cdk-lib.aws_appsync.MappingTemplate</code> | the response mapping template for the AppSync Function. |\n| <code><a href=\"#@aws-amplify/graphql-api-construct.AddFunctionProps.property.runtime\">runtime</a></code> | <code>aws-cdk-lib.aws_appsync.FunctionRuntime</code> | The functions runtime. |\n\n---\n\n##### `dataSource`<sup>Required</sup> <a name=\"dataSource\" id=\"@aws-amplify/graphql-api-construct.AddFunctionProps.property.dataSource\"></a>\n\n```typescript\npublic readonly dataSource: BaseDataSource;\n```\n\n- *Type:* aws-cdk-lib.aws_appsync.BaseDataSource\n\nthe data source linked to this AppSync Function.\n\n---\n\n##### `name`<sup>Required</sup> <a name=\"name\" id=\"@aws-amplify/graphql-api-construct.AddFunctionProps.property.name\"></a>\n\n```typescript\npublic readonly name: string;\n```\n\n- *Type:* string\n\nthe name of the AppSync Function.\n\n---\n\n##### `code`<sup>Optional</sup> <a name=\"code\" id=\"@aws-amplify/graphql-api-construct.AddFunctionProps.property.code\"></a>\n\n```typescript\npublic readonly code: Code;\n```\n\n- *Type:* aws-cdk-lib.aws_appsync.Code\n- *Default:* no code is used\n\nThe function code.\n\n---\n\n##### `description`<sup>Optional</sup> <a name=\"description\" id=\"@aws-amplify/graphql-api-construct.AddFunctionProps.property.description\"></a>\n\n```typescript\npublic readonly description: string;\n```\n\n- *Type:* string\n- *Default:* no description\n\nthe description for this AppSync Function.\n\n---\n\n##### `requestMappingTemplate`<sup>Optional</sup> <a name=\"requestMappingTemplate\" id=\"@aws-amplify/graphql-api-construct.AddFunctionProps.property.requestMappingTemplate\"></a>\n\n```typescript\npublic readonly requestMappingTemplate: MappingTemplate;\n```\n\n- *Type:* aws-cdk-lib.aws_appsync.MappingTemplate\n- *Default:* no request mapping template\n\nthe request mapping template for the AppSync Function.\n\n---\n\n##### `responseMappingTemplate`<sup>Optional</sup> <a name=\"responseMappingTemplate\" id=\"@aws-amplify/graphql-api-construct.AddFunctionProps.property.responseMappingTemplate\"></a>\n\n```typescript\npublic readonly responseMappingTemplate: MappingTemplate;\n```\n\n- *Type:* aws-cdk-lib.aws_appsync.MappingTemplate\n- *Default:* no response mapping template\n\nthe response mapping template for the AppSync Function.\n\n---\n\n##### `runtime`<sup>Optional</sup> <a name=\"runtime\" id=\"@aws-amplify/graphql-api-construct.AddFunctionProps.property.runtime\"></a>\n\n```typescript\npublic readonly runtime: FunctionRuntime;\n```\n\n- *Type:* aws-cdk-lib.aws_appsync.FunctionRuntime\n- *Default:* no function runtime, VTL mapping templates used\n\nThe functions runtime.\n\n---\n\n### AmplifyDynamoDbModelDataSourceStrategy <a name=\"AmplifyDynamoDbModelDataSourceStrategy\" id=\"@aws-amplify/graphql-api-construct.AmplifyDynamoDbModelDataSourceStrategy\"></a>\n\nUse custom resource type 'Custom::AmplifyDynamoDBTable' to provision table.\n\n#### Initializer <a name=\"Initializer\" id=\"@aws-amplify/graphql-api-construct.AmplifyDynamoDbModelDataSourceStrategy.Initializer\"></a>\n\n```typescript\nimport { AmplifyDynamoDbModelDataSourceStrategy } from '@aws-amplify/graphql-api-construct'\n\nconst amplifyDynamoDbModelDataSourceStrategy: AmplifyDynamoDbModelDataSourceStrategy = { ... }\n```\n\n#### Properties <a name=\"Properties\" id=\"Properties\"></a>\n\n| **Name** | **Type** | **Description** |\n| --- | --- | --- |\n| <code><a href=\"#@aws-amplify/graphql-api-construct.AmplifyDynamoDbModelDataSourceStrategy.property.dbType\">dbType</a></code> | <code>string</code> | *No description.* |\n| <code><a href=\"#@aws-amplify/graphql-api-construct.AmplifyDynamoDbModelDataSourceStrategy.property.provisionStrategy\">provisionStrategy</a></code> | <code>string</code> | *No description.* |\n\n---\n\n##### `dbType`<sup>Required</sup> <a name=\"dbType\" id=\"@aws-amplify/graphql-api-construct.AmplifyDynamoDbModelDataSourceStrategy.property.dbType\"></a>\n\n```typescript\npublic readonly dbType: string;\n```\n\n- *Type:* string\n\n---\n\n##### `provisionStrategy`<sup>Required</sup> <a name=\"provisionStrategy\" id=\"@aws-amplify/graphql-api-construct.AmplifyDynamoDbModelDataSourceStrategy.property.provisionStrategy\"></a>\n\n```typescript\npublic readonly provisionStrategy: string;\n```\n\n- *Type:* string\n\n---\n\n### AmplifyGraphqlApiCfnResources <a name=\"AmplifyGraphqlApiCfnResources\" id=\"@aws-amplify/graphql-api-construct.AmplifyGraphqlApiCfnResources\"></a>\n\nL1 CDK resources from the Api which were generated as part of the transform.\n\nThese are potentially stored under nested stacks, but presented organized by type instead.\n\n#### Initializer <a name=\"Initializer\" id=\"@aws-amplify/graphql-api-construct.AmplifyGraphqlApiCfnResources.Initializer\"></a>\n\n```typescript\nimport { AmplifyGraphqlApiCfnResources } from '@aws-amplify/graphql-api-construct'\n\nconst amplifyGraphqlApiCfnResources: AmplifyGraphqlApiCfnResources = { ... }\n```\n\n#### Properties <a name=\"Properties\" id=\"Properties\"></a>\n\n| **Name** | **Type** | **Description** |\n| --- | --- | --- |\n| <code><a href=\"#@aws-amplify/graphql-api-construct.AmplifyGraphqlApiCfnResources.property.additionalCfnResources\">additionalCfnResources</a></code> | <code>{[ key: string ]: aws-cdk-lib.CfnResource}</code> | Remaining L1 resources generated, keyed by logicalId. |\n| <code><a href=\"#@aws-amplify/graphql-api-construct.AmplifyGraphqlApiCfnResources.property.cfnDataSources\">cfnDataSources</a></code> | <code>{[ key: string ]: aws-cdk-lib.aws_appsync.CfnDataSource}</code> | The Generated AppSync DataSource L1 Resources, keyed by logicalId. |\n| <code><a href=\"#@aws-amplify/graphql-api-construct.AmplifyGraphqlApiCfnResources.property.cfnFunctionConfigurations\">cfnFunctionConfigurations</a></code> | <code>{[ key: string ]: aws-cdk-lib.aws_appsync.CfnFunctionConfiguration}</code> | The Generated AppSync Function L1 Resources, keyed by logicalId. |\n| <code><a href=\"#@aws-amplify/graphql-api-construct.AmplifyGraphqlApiCfnResources.property.cfnFunctions\">cfnFunctions</a></code> | <code>{[ key: string ]: aws-cdk-lib.aws_lambda.CfnFunction}</code> | The Generated Lambda Function L1 Resources, keyed by function name. |\n| <code><a href=\"#@aws-amplify/graphql-api-construct.AmplifyGraphqlApiCfnResources.property.cfnGraphqlApi\">cfnGraphqlApi</a></code> | <code>aws-cdk-lib.aws_appsync.CfnGraphQLApi</code> | The Generated AppSync Api L1 Resource. |\n| <code><a href=\"#@aws-amplify/graphql-api-construct.AmplifyGraphqlApiCfnResources.property.cfnGraphqlSchema\">cfnGraphqlSchema</a></code> | <code>aws-cdk-lib.aws_appsync.CfnGraphQLSchema</code> | The Generated AppSync Schema L1 Resource. |\n| <code><a href=\"#@aws-amplify/graphql-api-construct.AmplifyGraphqlApiCfnResources.property.cfnResolvers\">cfnResolvers</a></code> | <code>{[ key: string ]: aws-cdk-lib.aws_appsync.CfnResolver}</code> | The Generated AppSync Resolver L1 Resources, keyed by logicalId. |\n| <code><a href=\"#@aws-amplify/graphql-api-construct.AmplifyGraphqlApiCfnResources.property.cfnRoles\">cfnRoles</a></code> | <code>{[ key: string ]: aws-cdk-lib.aws_iam.CfnRole}</code> | The Generated IAM Role L1 Resources, keyed by logicalId. |\n| <code><a href=\"#@aws-amplify/graphql-api-construct.AmplifyGraphqlApiCfnResources.property.cfnTables\">cfnTables</a></code> | <code>{[ key: string ]: aws-cdk-lib.aws_dynamodb.CfnTable}</code> | The Generated DynamoDB Table L1 Resources, keyed by logicalId. |\n| <code><a href=\"#@aws-amplify/graphql-api-construct.AmplifyGraphqlApiCfnResources.property.cfnApiKey\">cfnApiKey</a></code> | <code>aws-cdk-lib.aws_appsync.CfnApiKey</code> | The Generated AppSync Api Key L1 Resource. |\n\n---\n\n##### `additionalCfnResources`<sup>Required</sup> <a name=\"additionalCfnResources\" id=\"@aws-amplify/graphql-api-construct.AmplifyGraphqlApiCfnResources.property.additionalCfnResources\"></a>\n\n```typescript\npublic readonly additionalCfnResources: {[ key: string ]: CfnResource};\n```\n\n- *Type:* {[ key: string ]: aws-cdk-lib.CfnResource}\n\nRemaining L1 resources generated, keyed by logicalId.\n\n---\n\n##### `cfnDataSources`<sup>Required</sup> <a name=\"cfnDataSources\" id=\"@aws-amplify/graphql-api-construct.AmplifyGraphqlApiCfnResources.property.cfnDataSources\"></a>\n\n```typescript\npublic readonly cfnDataSources: {[ key: string ]: CfnDataSource};\n```\n\n- *Type:* {[ key: string ]: aws-cdk-lib.aws_appsync.CfnDataSource}\n\nThe Generated AppSync DataSource L1 Resources, keyed by logicalId.\n\n---\n\n##### `cfnFunctionConfigurations`<sup>Required</sup> <a name=\"cfnFunctionConfigurations\" id=\"@aws-amplify/graphql-api-construct.AmplifyGraphqlApiCfnResources.property.cfnFunctionConfigurations\"></a>\n\n```typescript\npublic readonly cfnFunctionConfigurations: {[ key: string ]: CfnFunctionConfiguration};\n```\n\n- *Type:* {[ key: string ]: aws-cdk-lib.aws_appsync.CfnFunctionConfiguration}\n\nThe Generated AppSync Function L1 Resources, keyed by logicalId.\n\n---\n\n##### `cfnFunctions`<sup>Required</sup> <a name=\"cfnFunctions\" id=\"@aws-amplify/graphql-api-construct.AmplifyGraphqlApiCfnResources.property.cfnFunctions\"></a>\n\n```typescript\npublic readonly cfnFunctions: {[ key: string ]: CfnFunction};\n```\n\n- *Type:* {[ key: string ]: aws-cdk-lib.aws_lambda.CfnFunction}\n\nThe Generated Lambda Function L1 Resources, keyed by function name.\n\n---\n\n##### `cfnGraphqlApi`<sup>Required</sup> <a name=\"cfnGraphqlApi\" id=\"@aws-amplify/graphql-api-construct.AmplifyGraphqlApiCfnResources.property.cfnGraphqlApi\"></a>\n\n```typescript\npublic readonly cfnGraphqlApi: CfnGraphQLApi;\n```\n\n- *Type:* aws-cdk-lib.aws_appsync.CfnGraphQLApi\n\nThe Generated AppSync Api L1 Resource.\n\n---\n\n##### `cfnGraphqlSchema`<sup>Required</sup> <a name=\"cfnGraphqlSchema\" id=\"@aws-amplify/graphql-api-construct.AmplifyGraphqlApiCfnResources.property.cfnGraphqlSchema\"></a>\n\n```typescript\npublic readonly cfnGraphqlSchema: CfnGraphQLSchema;\n```\n\n- *Type:* aws-cdk-lib.aws_appsync.CfnGraphQLSchema\n\nThe Generated AppSync Schema L1 Resource.\n\n---\n\n##### `cfnResolvers`<sup>Required</sup> <a name=\"cfnResolvers\" id=\"@aws-amplify/graphql-api-construct.AmplifyGraphqlApiCfnResources.property.cfnResolvers\"></a>\n\n```typescript\npublic readonly cfnResolvers: {[ key: string ]: CfnResolver};\n```\n\n- *Type:* {[ key: string ]: aws-cdk-lib.aws_appsync.CfnResolver}\n\nThe Generated AppSync Resolver L1 Resources, keyed by logicalId.\n\n---\n\n##### `cfnRoles`<sup>Required</sup> <a name=\"cfnRoles\" id=\"@aws-amplify/graphql-api-construct.AmplifyGraphqlApiCfnResources.property.cfnRoles\"></a>\n\n```typescript\npublic readonly cfnRoles: {[ key: string ]: CfnRole};\n```\n\n- *Type:* {[ key: string ]: aws-cdk-lib.aws_iam.CfnRole}\n\nThe Generated IAM Role L1 Resources, keyed by logicalId.\n\n---\n\n##### `cfnTables`<sup>Required</sup> <a name=\"cfnTables\" id=\"@aws-amplify/graphql-api-construct.AmplifyGraphqlApiCfnResources.property.cfnTables\"></a>\n\n```typescript\npublic readonly cfnTables: {[ key: string ]: CfnTable};\n```\n\n- *Type:* {[ key: string ]: aws-cdk-lib.aws_dynamodb.CfnTable}\n\nThe Generated DynamoDB Table L1 Resources, keyed by logicalId.\n\n---\n\n##### `cfnApiKey`<sup>Optional</sup> <a name=\"cfnApiKey\" id=\"@aws-amplify/graphql-api-construct.AmplifyGraphqlApiCfnResources.property.cfnApiKey\"></a>\n\n```typescript\npublic readonly cfnApiKey: CfnApiKey;\n```\n\n- *Type:* aws-cdk-lib.aws_appsync.CfnApiKey\n\nThe Generated AppSync Api Key L1 Resource.\n\n---\n\n### AmplifyGraphqlApiProps <a name=\"AmplifyGraphqlApiProps\" id=\"@aws-amplify/graphql-api-construct.AmplifyGraphqlApiProps\"></a>\n\nInput props for the AmplifyGraphqlApi construct.\n\nSpecifies what the input to transform into an Api, and configurations for\nthe transformation process.\n\n#### Initializer <a name=\"Initializer\" id=\"@aws-amplify/graphql-api-construct.AmplifyGraphqlApiProps.Initializer\"></a>\n\n```typescript\nimport { AmplifyGraphqlApiProps } from '@aws-amplify/graphql-api-construct'\n\nconst amplifyGraphqlApiProps: AmplifyGraphqlApiProps = { ... }\n```\n\n#### Properties <a name=\"Properties\" id=\"Properties\"></a>\n\n| **Name** | **Type** | **Description** |\n| --- | --- | --- |\n| <code><a href=\"#@aws-amplify/graphql-api-construct.AmplifyGraphqlApiProps.property.authorizationModes\">authorizationModes</a></code> | <code><a href=\"#@aws-amplify/graphql-api-construct.AuthorizationModes\">AuthorizationModes</a></code> | Required auth modes for the Api. |\n| <code><a href=\"#@aws-amplify/graphql-api-construct.AmplifyGraphqlApiProps.property.definition\">definition</a></code> | <code><a href=\"#@aws-amplify/graphql-api-construct.IAmplifyGraphqlDefinition\">IAmplifyGraphqlDefinition</a></code> | The definition to transform in a full Api. |\n| <code><a href=\"#@aws-amplify/graphql-api-construct.AmplifyGraphqlApiProps.property.apiName\">apiName</a></code> | <code>string</code> | Name to be used for the AppSync Api. |\n| <code><a href=\"#@aws-amplify/graphql-api-construct.AmplifyGraphqlApiProps.property.conflictResolution\">conflictResolution</a></code> | <code><a href=\"#@aws-amplify/graphql-api-construct.ConflictResolution\">ConflictResolution</a></code> | Configure conflict resolution on the Api, which is required to enable DataStore Api functionality. |\n| <code><a href=\"#@aws-amplify/graphql-api-construct.AmplifyGraphqlApiProps.property.functionNameMap\">functionNameMap</a></code> | <code>{[ key: string ]: aws-cdk-lib.aws_lambda.IFunction}</code> | Lambda functions referenced in the definitions's. |\n| <code><a href=\"#@aws-amplify/graphql-api-construct.AmplifyGraphqlApiProps.property.functionSlots\">functionSlots</a></code> | <code><a href=\"#@aws-amplify/graphql-api-construct.MutationFunctionSlot\">MutationFunctionSlot</a> \\| <a href=\"#@aws-amplify/graphql-api-construct.QueryFunctionSlot\">QueryFunctionSlot</a> \\| <a href=\"#@aws-amplify/graphql-api-construct.SubscriptionFunctionSlot\">SubscriptionFunctionSlot</a>[]</code> | Overrides for a given slot in the generated resolver pipelines. |\n| <code><a href=\"#@aws-amplify/graphql-api-construct.AmplifyGraphqlApiProps.property.outputStorageStrategy\">outputStorageStrategy</a></code> | <code><a href=\"#@aws-amplify/graphql-api-construct.IBackendOutputStorageStrategy\">IBackendOutputStorageStrategy</a></code> | Strategy to store construct outputs. |\n| <code><a href=\"#@aws-amplify/graphql-api-construct.AmplifyGraphqlApiProps.property.predictionsBucket\">predictionsBucket</a></code> | <code>aws-cdk-lib.aws_s3.IBucket</code> | If using predictions, a bucket must be provided which will be used to search for assets. |\n| <code><a href=\"#@aws-amplify/graphql-api-construct.AmplifyGraphqlApiProps.property.stackMappings\">stackMappings</a></code> | <code>{[ key: string ]: string}</code> | StackMappings override the assigned nested stack on a per-resource basis. |\n| <code><a href=\"#@aws-amplify/graphql-api-construct.AmplifyGraphqlApiProps.property.transformerPlugins\">transformerPlugins</a></code> | <code>any[]</code> | Provide a list of additional custom transformers which are injected into the transform process. |\n| <code><a href=\"#@aws-amplify/graphql-api-construct.AmplifyGraphqlApiProps.property.translationBehavior\">translationBehavior</a></code> | <code><a href=\"#@aws-amplify/graphql-api-construct.PartialTranslationBehavior\">PartialTranslationBehavior</a></code> | This replaces feature flags from the Api construct, for general information on what these parameters do, refer to https://docs.amplify.aws/cli/reference/feature-flags/#graphQLTransformer. |\n\n---\n\n##### `authorizationModes`<sup>Required</sup> <a name=\"authorizationModes\" id=\"@aws-amplify/graphql-api-construct.AmplifyGraphqlApiProps.property.authorizationModes\"></a>\n\n```typescript\npublic readonly authorizationModes: AuthorizationModes;\n```\n\n- *Type:* <a href=\"#@aws-amplify/graphql-api-construct.AuthorizationModes\">AuthorizationModes</a>\n\nRequired auth modes for the Api.\n\nThis object must be a superset of the configured auth providers in the Api definition.\nFor more information, refer to https://docs.amplify.aws/cli/graphql/authorization-rules/\n\n---\n\n##### `definition`<sup>Required</sup> <a name=\"definition\" id=\"@aws-amplify/graphql-api-construct.AmplifyGraphqlApiProps.property.definition\"></a>\n\n```typescript\npublic readonly definition: IAmplifyGraphqlDefinition;\n```\n\n- *Type:* <a href=\"#@aws-amplify/graphql-api-construct.IAmplifyGraphqlDefinition\">IAmplifyGraphqlDefinition</a>\n\nThe definition to transform in a full Api.\n\nCan be constructed via the AmplifyGraphqlDefinition class.\n\n---\n\n##### `apiName`<sup>Optional</sup> <a name=\"apiName\" id=\"@aws-amplify/graphql-api-construct.AmplifyGraphqlApiProps.property.apiName\"></a>\n\n```typescript\npublic readonly apiName: string;\n```\n\n- *Type:* string\n\nName to be used for the AppSync Api.\n\nDefault: construct id.\n\n---\n\n##### `conflictResolution`<sup>Optional</sup> <a name=\"conflictResolution\" id=\"@aws-amplify/graphql-api-construct.AmplifyGraphqlApiProps.property.conflictResolution\"></a>\n\n```typescript\npublic readonly conflictResolution: ConflictResolution;\n```\n\n- *Type:* <a href=\"#@aws-amplify/graphql-api-construct.ConflictResolution\">ConflictResolution</a>\n\nConfigure conflict resolution on the Api, which is required to enable DataStore Api functionality.\n\nFor more information, refer to https://docs.amplify.aws/lib/datastore/getting-started/q/platform/js/\n\n---\n\n##### `functionNameMap`<sup>Optional</sup> <a name=\"functionNameMap\" id=\"@aws-amplify/graphql-api-construct.AmplifyGraphqlApiProps.property.functionNameMap\"></a>\n\n```typescript\npublic readonly functionNameMap: {[ key: string ]: IFunction};\n```\n\n- *Type:* {[ key: string ]: aws-cdk-lib.aws_lambda.IFunction}\n\nLambda functions referenced in the definitions's.\n\n---\n\n##### `functionSlots`<sup>Optional</sup> <a name=\"functionSlots\" id=\"@aws-amplify/graphql-api-construct.AmplifyGraphqlApiProps.property.functionSlots\"></a>\n\n```typescript\npublic readonly functionSlots: MutationFunctionSlot | QueryFunctionSlot | SubscriptionFunctionSlot[];\n```\n\n- *Type:* <a href=\"#@aws-amplify/graphql-api-construct.MutationFunctionSlot\">MutationFunctionSlot</a> | <a href=\"#@aws-amplify/graphql-api-construct.QueryFunctionSlot\">QueryFunctionSlot</a> | <a href=\"#@aws-amplify/graphql-api-construct.SubscriptionFunctionSlot\">SubscriptionFunctionSlot</a>[]\n\nOverrides for a given slot in the generated resolver pipelines.\n\nFor more information about what slots are available,\nrefer to https://docs.amplify.aws/cli/graphql/custom-business-logic/#override-amplify-generated-resolvers.\n\n---\n\n##### `outputStorageStrategy`<sup>Optional</sup> <a name=\"outputStorageStrategy\" id=\"@aws-amplify/graphql-api-construct.AmplifyGraphqlApiProps.property.outputStorageStrategy\"></a>\n\n```typescript\npublic readonly outputStorageStrategy: IBackendOutputStorageStrategy;\n```\n\n- *Type:* <a href=\"#@aws-amplify/graphql-api-construct.IBackendOutputStorageStrategy\">IBackendOutputStorageStrategy</a>\n\nStrategy to store construct outputs.\n\nIf no outputStorageStrategey is provided a default strategy will be used.\n\n---\n\n##### `predictionsBucket`<sup>Optional</sup> <a name=\"predictionsBucket\" id=\"@aws-amplify/graphql-api-construct.AmplifyGraphqlApiProps.property.predictionsBucket\"></a>\n\n```typescript\npublic readonly predictionsBucket: IBucket;\n```\n\n- *Type:* aws-cdk-lib.aws_s3.IBucket\n\nIf using predictions, a bucket must be provided which will be used to search for assets.\n\n---\n\n##### `stackMappings`<sup>Optional</sup> <a name=\"stackMappings\" id=\"@aws-amplify/graphql-api-construct.AmplifyGraphqlApiProps.property.stackMappings\"></a>\n\n```typescript\npublic readonly stackMappings: {[ key: string ]: string};\n```\n\n- *Type:* {[ key: string ]: string}\n\nStackMappings override the assigned nested stack on a per-resource basis.\n\nOnly applies to resolvers, and takes the form\n{ <logicalId>: <stackName> }\nIt is not recommended to use this parameter unless you are encountering stack resource count limits, and worth noting that\nafter initial deployment AppSync resolvers cannot be moved between nested stacks, they will need to be removed from the app,\nthen re-added from a new stack.\n\n---\n\n##### `transformerPlugins`<sup>Optional</sup> <a name=\"transformerPlugins\" id=\"@aws-amplify/graphql-api-construct.AmplifyGraphqlApiProps.property.transformerPlugins\"></a>\n\n```typescript\npublic readonly transformerPlugins: any[];\n```\n\n- *Type:* any[]\n\nProvide a list of additional custom transformers which are injected into the transform process.\n\nThese custom transformers must be implemented with aws-cdk-lib >=2.80.0, and\n\n---\n\n##### `translationBehavior`<sup>Optional</sup> <a name=\"translationBehavior\" id=\"@aws-amplify/graphql-api-construct.AmplifyGraphqlApiProps.property.translationBehavior\"></a>\n\n```typescript\npublic readonly translationBehavior: PartialTranslationBehavior;\n```\n\n- *Type:* <a href=\"#@aws-amplify/graphql-api-construct.PartialTranslationBehavior\">PartialTranslationBehavior</a>\n\nThis replaces feature flags from the Api construct, for general information on what these parameters do, refer to https://docs.amplify.aws/cli/reference/feature-flags/#graphQLTransformer.\n\n---\n\n### AmplifyGraphqlApiResources <a name=\"AmplifyGraphqlApiResources\" id=\"@aws-amplify/graphql-api-construct.AmplifyGraphqlApiResources\"></a>\n\nAccessible resources from the Api which were generated as part of the transform.\n\nThese are potentially stored under nested stacks, but presented organized by type instead.\n\n#### Initializer <a name=\"Initializer\" id=\"@aws-amplify/graphql-api-construct.AmplifyGraphqlApiResources.Initializer\"></a>\n\n```typescript\nimport { AmplifyGraphqlApiResources } from '@aws-amplify/graphql-api-construct'\n\nconst amplifyGraphqlApiResources: AmplifyGraphqlApiResources = { ... }\n```\n\n#### Properties <a name=\"Properties\" id=\"Properties\"></a>\n\n| **Name** | **Type** | **Description** |\n| --- | --- | --- |\n| <code><a href=\"#@aws-amplify/graphql-api-construct.AmplifyGraphqlApiResources.property.amplifyDynamoDbTables\">amplifyDynamoDbTables</a></code> | <code>{[ key: string ]: <a href=\"#@aws-amplify/graphql-api-construct.AmplifyDynamoDbTableWrapper\">AmplifyDynamoDbTableWrapper</a>}</code> | The Generated Amplify DynamoDb Table wrapped if produced, keyed by name. |\n| <code><a href=\"#@aws-amplify/graphql-api-construct.AmplifyGraphqlApiResources.property.cfnResources\">cfnResources</a></code> | <code><a href=\"#@aws-amplify/graphql-api-construct.AmplifyGraphqlApiCfnResources\">AmplifyGraphqlApiCfnResources</a></code> | L1 Cfn Resources, for when dipping down a level of abstraction is desirable. |\n| <code><a href=\"#@aws-amplify/graphql-api-construct.AmplifyGraphqlApiResources.property.functions\">functions</a></code> | <code>{[ key: string ]: aws-cdk-lib.aws_lambda.IFunction}</code> | The Generated Lambda Function L1 Resources, keyed by function name. |\n| <code><a href=\"#@aws-amplify/graphql-api-construct.AmplifyGraphqlApiResources.property.graphqlApi\">graphqlApi</a></code> | <code>aws-cdk-lib.aws_appsync.IGraphqlApi</code> | The Generated AppSync Api L2 Resource, includes the Schema. |\n| <code><a href=\"#@aws-amplify/graphql-api-construct.AmplifyGraphqlApiResources.property.nestedStacks\">nestedStacks</a></code> | <code>{[ key: string ]: aws-cdk-lib.NestedStack}</code> | Nested Stacks generated by the Api Construct. |\n| <code><a href=\"#@aws-amplify/graphql-api-construct.AmplifyGraphqlApiResources.property.roles\">roles</a></code> | <code>{[ key: string ]: aws-cdk-lib.aws_iam.IRole}</code> | The Generated IAM Role L2 Resources, keyed by logicalId. |\n| <code><a href=\"#@aws-amplify/graphql-api-construct.AmplifyGraphqlApiResources.property.tables\">tables</a></code> | <code>{[ key: string ]: aws-cdk-lib.aws_dynamodb.ITable}</code> | The Generated DynamoDB Table L2 Resources, keyed by logicalId. |\n\n---\n\n##### `amplifyDynamoDbTables`<sup>Required</sup> <a name=\"amplifyDynamoDbTables\" id=\"@aws-amplify/graphql-api-construct.AmplifyGraphqlApiResources.property.amplifyDynamoDbTables\"></a>\n\n```typescript\npublic readonly amplifyDynamoDbTables: {[ key: string ]: AmplifyDynamoDbTableWrapper};\n```\n\n- *Type:* {[ key: string ]: <a href=\"#@aws-amplify/graphql-api-construct.AmplifyDynamoDbTableWrapper\">AmplifyDynamoDbTableWrapper</a>}\n\nThe Generated Amplify DynamoDb Table wrapped if produced, keyed by name.\n\n---\n\n##### `cfnResources`<sup>Required</sup> <a name=\"cfnResources\" id=\"@aws-amplify/graphql-api-construct.AmplifyGraphqlApiResources.property.cfnResources\"></a>\n\n```typescript\npublic readonly cfnResources: AmplifyGraphqlApiCfnResources;\n```\n\n- *Type:* <a href=\"#@aws-amplify/graphql-api-construct.AmplifyGraphqlApiCfnResources\">AmplifyGraphqlApiCfnResources</a>\n\nL1 Cfn Resources, for when dipping down a level of abstraction is desirable.\n\n---\n\n##### `functions`<sup>Required</sup> <a name=\"functions\" id=\"@aws-amplify/graphql-api-construct.AmplifyGraphqlApiResources.property.functions\"></a>\n\n```typescript\npublic readonly functions: {[ key: string ]: IFunction};\n```\n\n- *Type:* {[ key: string ]: aws-cdk-lib.aws_lambda.IFunction}\n\nThe Generated Lambda Function L1 Resources, keyed by function name.\n\n---\n\n##### `graphqlApi`<sup>Required</sup> <a name=\"graphqlApi\" id=\"@aws-amplify/graphql-api-construct.AmplifyGraphqlApiResources.property.graphqlApi\"></a>\n\n```typescript\npublic readonly graphqlApi: IGraphqlApi;\n```\n\n- *Type:* aws-cdk-lib.aws_appsync.IGraphqlApi\n\nThe Generated AppSync Api L2 Resource, includes the Schema.\n\n---\n\n##### `nestedStacks`<sup>Required</sup> <a name=\"nestedStacks\" id=\"@aws-amplify/graphql-api-construct.AmplifyGraphqlApiResources.property.nestedStacks\"></a>\n\n```typescript\npublic readonly nestedStacks: {[ key: string ]: NestedStack};\n```\n\n- *Type:* {[ key: string ]: aws-cdk-lib.NestedStack}\n\nNested Stacks generated by the Api Construct.\n\n---\n\n##### `roles`<sup>Required</sup> <a name=\"roles\" id=\"@aws-amplify/graphql-api-construct.AmplifyGraphqlApiResources.property.roles\"></a>\n\n```typescript\npublic readonly roles: {[ key: string ]: IRole};\n```\n\n- *Type:* {[ key: string ]: aws-cdk-lib.aws_iam.IRole}\n\nThe Generated IAM Role L2 Resources, keyed by logicalId.\n\n---\n\n##### `tables`<sup>Required</sup> <a name=\"tables\" id=\"@aws-amplify/graphql-api-construct.AmplifyGraphqlApiResources.property.tables\"></a>\n\n```typescript\npublic readonly tables: {[ key: string ]: ITable};\n```\n\n- *Type:* {[ key: string ]: aws-cdk-lib.aws_dynamodb.ITable}\n\nThe Generated DynamoDB Table L2 Resources, keyed by logicalId.\n\n---\n\n### ApiKeyAuthorizationConfig <a name=\"ApiKeyAuthorizationConfig\" id=\"@aws-amplify/graphql-api-construct.ApiKeyAuthorizationConfig\"></a>\n\nConfiguration for Api Keys on the Graphql Api.\n\n#### Initializer <a name=\"Initializer\" id=\"@aws-amplify/graphql-api-construct.ApiKeyAuthorizationConfig.Initializer\"></a>\n\n```typescript\nimport { ApiKeyAuthorizationConfig } from '@aws-amplify/graphql-api-construct'\n\nconst apiKeyAuthorizationConfig: ApiKeyAuthorizationConfig = { ... }\n```\n\n#### Properties <a name=\"Properties\" id=\"Properties\"></a>\n\n| **Name** | **Type** | **Description** |\n| --- | --- | --- |\n| <code><a href=\"#@aws-amplify/graphql-api-construct.ApiKeyAuthorizationConfig.property.expires\">expires</a></code> | <code>aws-cdk-lib.Duration</code> | A duration representing the time from Cloudformation deploy until expiry. |\n| <code><a href=\"#@aws-amplify/graphql-api-construct.ApiKeyAuthorizationConfig.property.description\">description</a></code> | <code>string</code> | Optional description for the Api Key to attach to the Api. |\n\n---\n\n##### `expires`<sup>Required</sup> <a name=\"expires\" id=\"@aws-amplify/graphql-api-construct.ApiKeyAuthorizationConfig.property.expires\"></a>\n\n```typescript\npublic readonly expires: Duration;\n```\n\n- *Type:* aws-cdk-lib.Duration\n\nA duration representing the time from Cloudformation deploy until expiry.\n\n---\n\n##### `description`<sup>Optional</sup> <a name=\"description\" id=\"@aws-amplify/graphql-api-construct.ApiKeyAuthorizationConfig.property.description\"></a>\n\n```typescript\npublic readonly description: string;\n```\n\n- *Type:* string\n\nOptional description for the Api Key to attach to the Api.\n\n---\n\n### AuthorizationModes <a name=\"AuthorizationModes\" id=\"@aws-amplify/graphql-api-construct.AuthorizationModes\"></a>\n\nAuthorization Modes to apply to the Api.\n\nAt least one modes must be provided, and if more than one are provided a defaultAuthorizationMode must be specified.\nFor more information on Amplify Api auth, refer to https://docs.amplify.aws/cli/graphql/authorization-rules/#authorization-strategies\n\n#### Initializer <a name=\"Initializer\" id=\"@aws-amplify/graphql-api-construct.AuthorizationModes.Initializer\"></a>\n\n```typescript\nimport { AuthorizationModes } from '@aws-amplify/graphql-api-construct'\n\nconst authorizationModes: AuthorizationModes = { ... }\n```\n\n#### Properties <a name=\"Properties\" id=\"Properties\"></a>\n\n| **Name** | **Type** | **Description** |\n| --- | --- | --- |\n| <code><a href=\"#@aws-amplify/graphql-api-construct.AuthorizationModes.property.adminRoles\">adminRoles</a></code> | <code>aws-cdk-lib.aws_iam.IRole[]</code> | A list of roles granted full R/W access to the Api. |\n| <code><a href=\"#@aws-amplify/graphql-api-construct.AuthorizationModes.property.apiKeyConfig\">apiKeyConfig</a></code> | <code><a href=\"#@aws-amplify/graphql-api-construct.ApiKeyAuthorizationConfig\">ApiKeyAuthorizationConfig</a></code> | AppSync Api Key config, required if a 'apiKey' auth provider is specified in the Api. |\n| <code><a href=\"#@aws-amplify/graphql-api-construct.AuthorizationModes.property.defaultAuthorizationMode\">defaultAuthorizationMode</a></code> | <code>string</code> | Default auth mode to provide to the Api, required if more than one config type is specified. |\n| <code><a href=\"#@aws-amplify/graphql-api-construct.AuthorizationModes.property.iamConfig\">iamConfig</a></code> | <code><a href=\"#@aws-amplify/graphql-api-construct.IAMAuthorizationConfig\">IAMAuthorizationConfig</a></code> | IAM Auth config, required if an 'iam' auth provider is specified in the Api. |\n| <code><a href=\"#@aws-amplify/graphql-api-construct.AuthorizationModes.property.lambdaConfig\">lambdaConfig</a></code> | <code><a href=\"#@aws-amplify/graphql-api-construct.LambdaAuthorizationConfig\">LambdaAuthorizationConfig</a></code> | Lambda config, required if a 'function' auth provider is specified in the Api. |\n| <code><a href=\"#@aws-amplify/graphql-api-construct.AuthorizationModes.property.oidcConfig\">oidcConfig</a></code> | <code><a href=\"#@aws-amplify/graphql-api-construct.OIDCAuthorizationConfig\">OIDCAuthorizationConfig</a></code> | Cognito OIDC config, required if a 'oidc' auth provider is specified in the Api. |\n| <code><a href=\"#@aws-amplify/graphql-api-construct.AuthorizationModes.property.userPoolConfig\">userPoolConfig</a></code> | <code><a href=\"#@aws-amplify/graphql-api-construct.UserPoolAuthorizationConfig\">UserPoolAuthorizationConfig</a></code> | Cognito UserPool config, required if a 'userPools' auth provider is specified in the Api. |\n\n---\n\n##### ~~`adminRoles`~~<sup>Optional</sup> <a name=\"adminRoles\" id=\"@aws-amplify/graphql-api-construct.AuthorizationModes.property.adminRoles\"></a>\n\n- *Deprecated:* , use iamConfig.allowListedRoles instead.\n\n```typescript\npublic readonly adminRoles: IRole[];\n```\n\n- *Type:* aws-cdk-lib.aws_iam.IRole[]\n\nA list of roles granted full R/W access to the Api.\n\n---\n\n##### `apiKeyConfig`<sup>Optional</sup> <a name=\"apiKeyConfig\" id=\"@aws-amplify/graphql-api-construct.AuthorizationModes.property.apiKeyConfig\"></a>\n\n```typescript\npublic readonly apiKeyConfig: ApiKeyAuthorizationConfig;\n```\n\n- *Type:* <a href=\"#@aws-amplify/graphql-api-construct.ApiKeyAuthorizationConfig\">ApiKeyAuthorizationConfig</a>\n\nAppSync Api Key config, required if a 'apiKey' auth provider is specified in the Api.\n\nApplies to 'public' auth strategy.\n\n---\n\n##### `defaultAuthorizationMode`<sup>Optional</sup> <a name=\"defaultAuthorizationMode\" id=\"@aws-amplify/graphql-api-construct.AuthorizationModes.property.defaultAuthorizationMode\"></a>\n\n```typescript\npublic readonly defaultAuthorizationMode: string;\n```\n\n- *Type:* string\n\nDefault auth mode to provide to the Api, required if more than one config type is specified.\n\n---\n\n##### `iamConfig`<sup>Optional</sup> <a name=\"iamConfig\" id=\"@aws-amplify/graphql-api-construct.AuthorizationModes.property.iamConfig\"></a>\n\n```typescript\npublic readonly iamConfig: IAMAuthorizationConfig;\n```\n\n- *Type:* <a href=\"#@aws-amplify/graphql-api-construct.IAMAuthorizationConfig\">IAMAuthorizationConfig</a>\n\nIAM Auth config, required if an 'iam' auth provider is specified in the Api.\n\nApplies to 'public' and 'private' auth strategies.\n\n---\n\n##### `lambdaConfig`<sup>Optional</sup> <a name=\"lambdaConfig\" id=\"@aws-amplify/graphql-api-construct.AuthorizationModes.property.lambdaConfig\"></a>\n\n```typescript\npublic readonly lambdaConfig: LambdaAuthorizationConfig;\n```\n\n- *Type:* <a href=\"#@aws-amplify/graphql-api-construct.LambdaAuthorizationConfig\">LambdaAuthorizationConfig</a>\n\nLambda config, required if a 'function' auth provider is specified in the Api.\n\nApplies to 'custom' auth strategy.\n\n---\n\n##### `oidcConfig`<sup>Optional</sup> <a name=\"oidcConfig\" id=\"@aws-amplify/graphql-api-construct.AuthorizationModes.property.oidcConfig\"></a>\n\n```typescript\npublic readonly oidcConfig: OIDCAuthorizationConfig;\n```\n\n- *Type:* <a href=\"#@aws-amplify/graphql-api-construct.OIDCAuthorizationConfig\">OIDCAuthorizationConfig</a>\n\nCognito OIDC config, required if a 'oidc' auth provider is specified in the Api.\n\nApplies to 'owner', 'private', and 'group' auth strategies.\n\n---\n\n##### `userPoolConfig`<sup>Optional</sup> <a name=\"userPoolConfig\" id=\"@aws-amplify/graphql-api-construct.AuthorizationModes.property.userPoolConfig\"></a>\n\n```typescript\npublic readonly userPoolConfig: UserPoolAuthorizationConfig;\n```\n\n- *Type:* <a href=\"#@aws-amplify/graphql-api-construct.UserPoolAuthorizationConfig\">UserPoolAuthorizationConfig</a>\n\nCognito UserPool config, required if a 'userPools' auth provider is specified in the Api.\n\nApplies to 'owner', 'private', and 'group' auth strategies.\n\n---\n\n### AutomergeConflictResolutionStrategy <a name=\"AutomergeConflictResolutionStrategy\" id=\"@aws-amplify/graphql-api-construct.AutomergeConflictResolutionStrategy\"></a>\n\nEnable optimistic concurrency on the project.\n\n#### Initializer <a name=\"Initializer\" id=\"@aws-amplify/graphql-api-construct.AutomergeConflictResolutionStrategy.Initializer\"></a>\n\n```typescript\nimport { AutomergeConflictResolutionStrategy } from '@aws-amplify/graphql-api-construct'\n\nconst automergeConflictResolutionStrategy: AutomergeConflictResolutionStrategy = { ... }\n```\n\n#### Properties <a name=\"Properties\" id=\"Properties\"></a>\n\n| **Name** | **Type** | **Description** |\n| --- | --- | --- |\n| <code><a href=\"#@aws-amplify/graphql-api-construct.AutomergeConflictResolutionStrategy.property.detectionType\">detectionType</a></code> | <code>string</code> | The conflict detection type used for resolution. |\n| <code><a href=\"#@aws-amplify/graphql-api-construct.AutomergeConflictResolutionStrategy.property.handlerType\">handlerType</a></code> | <code>string</code> | This conflict resolution strategy executes an auto-merge. |\n\n---\n\n##### `detectionType`<sup>Required</sup> <a name=\"detectionType\" id=\"@aws-amplify/graphql-api-construct.AutomergeConflictResolutionStrategy.property.detectionType\"></a>\n\n```typescript\npublic readonly detectionType: string;\n```\n\n- *Type:* string\n\nThe conflict detection type used for resolution.\n\n---\n\n##### `handlerType`<sup>Required</sup> <a name=\"handlerType\" id=\"@aws-amplify/graphql-api-construct.AutomergeConflictResolutionStrategy.property.handlerType\"></a>\n\n```typescript\npublic readonly handlerType: string;\n```\n\n- *Type:* string\n\nThis conflict resolution strategy executes an auto-merge.\n\nFor more information, refer to https://docs.aws.amazon.com/appsync/latest/devguide/conflict-detection-and-sync.html#conflict-detection-and-resolution\n\n---\n\n### ConflictResolution <a name=\"ConflictResolution\" id=\"@aws-amplify/graphql-api-construct.ConflictResolution\"></a>\n\nProject level configuration for conflict resolution.\n\n#### Initializer <a name=\"Initializer\" id=\"@aws-amplify/graphql-api-construct.ConflictResolution.Initializer\"></a>\n\n```typescript\nimport { ConflictResolution } from '@aws-amplify/graphql-api-construct'\n\nconst conflictResolution: ConflictResolution = { ... }\n```\n\n#### Properties <a name=\"Properties\" id=\"Properties\"></a>\n\n| **Name** | **Type** | **Description** |\n| --- | --- | --- |\n| <code><a href=\"#@aws-amplify/graphql-api-construct.ConflictResolution.property.models\">models</a></code> | <code>{[ key: string ]: <a href=\"#@aws-amplify/graphql-api-construct.AutomergeConflictResolutionStrategy\">AutomergeConflictResolutionStrategy</a> \\| <a href=\"#@aws-amplify/graphql-api-construct.OptimisticConflictResolutionStrategy\">OptimisticConflictResolutionStrategy</a> \\| <a href=\"#@aws-amplify/graphql-api-construct.CustomConflictResolutionStrategy\">CustomConflictResolutionStrategy</a>}</code> | Model-specific conflict resolution overrides. |\n| <code><a href=\"#@aws-amplify/graphql-api-construct.ConflictResolution.property.project\">project</a></code> | <code><a href=\"#@aws-amplify/graphql-api-construct.AutomergeConflictResolutionStrategy\">AutomergeConflictResolutionStrategy</a> \\| <a href=\"#@aws-amplify/graphql-api-construct.OptimisticConflictResolutionStrategy\">OptimisticConflictResolutionStrategy</a> \\| <a href=\"#@aws-amplify/graphql-api-construct.CustomConflictResolutionStrategy\">CustomConflictResolutionStrategy</a></code> | Project-wide config for conflict resolution. |\n\n---\n\n##### `models`<sup>Optional</sup> <a name=\"models\" id=\"@aws-amplify/graphql-api-construct.ConflictResolution.property.models\"></a>\n\n```typescript\npublic readonly models: {[ key: string ]: AutomergeConflictResolutionStrategy | OptimisticConflictResolutionStrategy | CustomConflictResolutionStrategy};\n```\n\n- *Type:* {[ key: string ]: <a href=\"#@aws-amplify/graphql-api-construct.AutomergeConflictResolutionStrategy\">AutomergeConflictResolutionStrategy</a> | <a href=\"#@aws-amplify/graphql-api-construct.OptimisticConflictResolutionStrategy\">OptimisticConflictResolutionStrategy</a> | <a href=\"#@aws-amplify/graphql-api-construct.CustomConflictResolutionStrategy\">CustomConflictResolutionStrategy</a>}\n\nModel-specific conflict resolution overrides.\n\n---\n\n##### `project`<sup>Optional</sup> <a name=\"project\" id=\"@aws-amplify/graphql-api-construct.ConflictResolution.property.project\"></a>\n\n```typescript\npublic readonly project: AutomergeConflictResolutionStrategy | OptimisticConflictResolutionStrategy | CustomConflictResolutionStrategy;\n```\n\n- *Type:* <a href=\"#@aws-amplify/graphql-api-construct.AutomergeConflictResolutionStrategy\">AutomergeConflictResolutionStrategy</a> | <a href=\"#@aws-amplify/graphql-api-construct.OptimisticConflictResolutionStrategy\">OptimisticConflictResolutionStrategy</a> | <a href=\"#@aws-amplify/graphql-api-construct.CustomConflictResolutionStrategy\">CustomConflictResolutionStrategy</a>\n\nProject-wide config for conflict resolution.\n\nApplies to all non-overridden models.\n\n---\n\n### ConflictResolutionStrategyBase <a name=\"ConflictResolutionStrategyBase\" id=\"@aws-amplify/graphql-api-construct.ConflictResolutionStrategyBase\"></a>\n\nCommon parameters for conflict resolution.\n\n#### Initializer <a name=\"Initializer\" id=\"@aws-amplify/graphql-api-construct.ConflictResolutionStrategyBase.Initializer\"></a>\n\n```typescript\nimport { ConflictResolutionStrategyBase } from '@aws-amplify/graphql-api-construct'\n\nconst conflictResolutionStrategyBase: ConflictResolutionStrategyBase = { ... }\n```\n\n#### Properties <a name=\"Properties\" id=\"Properties\"></a>\n\n| **Name** | **Type** | **Description** |\n| --- | --- | --- |\n| <code><a href=\"#@aws-amplify/graphql-api-construct.ConflictResolutionStrategyBase.property.detectionType\">detectionType</a></code> | <code>string</code> | The conflict detection type used for resolution. |\n\n---\n\n##### `detectionType`<sup>Required</sup> <a name=\"detectionType\" id=\"@aws-amplify/graphql-api-construct.ConflictResolutionStrategyBase.property.detectionType\"></a>\n\n```typescript\npublic readonly detectionType: string;\n```\n\n- *Type:* string\n\nThe conflict detection type used for resolution.\n\n---\n\n### CustomConflictResolutionStrategy <a name=\"CustomConflictResolutionStrategy\" id=\"@aws-amplify/graphql-api-construct.CustomConflictResolutionStrategy\"></a>\n\nEnable custom sync on the project, powered by a lambda.\n\n#### Initializer <a name=\"Initializer\" id=\"@aws-amplify/graphql-api-construct.CustomConflictResolutionStrategy.Initializer\"></a>\n\n```typescript\nimport { CustomConflictResolutionStrategy } from '@aws-amplify/graphql-api-construct'\n\nconst customConflictResolutionStrategy: CustomConflictResolutionStrategy = { ... }\n```\n\n#### Properties <a name=\"Properties\" id=\"Properties\"></a>\n\n| **Name** | **Type** | **Description** |\n| --- | --- | --- |\n| <code><a href=\"#@aws-amplify/graphql-api-construct.CustomConflictResolutionStrategy.property.detectionType\">detectionType</a></code> | <code>string</code> | The conflict detection type used for resolution. |\n| <code><a href=\"#@aws-amplify/graphql-api-construct.CustomConflictResolutionStrategy.property.conflictHandler\">conflictHandler</a></code> | <code>aws-cdk-lib.aws_lambda.IFunction</code> | The function which will be invoked for conflict resolution. |\n| <code><a href=\"#@aws-amplify/graphql-api-construct.CustomConflictResolutionStrategy.property.handlerType\">handlerType</a></code> | <code>string</code> | This conflict resolution strategy uses a lambda handler type. |\n\n---\n\n##### `detectionType`<sup>Required</sup> <a name=\"detectionType\" id=\"@aws-amplify/graphql-api-construct.CustomConflictResolutionStrategy.property.detectionType\"></a>\n\n```typescript\npublic readonly detectionType: string;\n```\n\n- *Type:* string\n\nThe conflict detection type used for resolution.\n\n---\n\n##### `conflictHandler`<sup>Required</sup> <a name=\"conflictHandler\" id=\"@aws-amplify/graphql-api-construct.CustomConflictResolutionStrategy.property.conflictHandler\"></a>\n\n```typescript\npublic readonly conflictHandler: IFunction;\n```\n\n- *Type:* aws-cdk-lib.aws_lambda.IFunction\n\nThe function which will be invoked for conflict resolution.\n\n---\n\n##### `handlerType`<sup>Required</sup> <a name=\"handlerType\" id=\"@aws-amplify/graphql-api-construct.CustomConflictResolutionStrategy.property.handlerType\"></a>\n\n```typescript\npublic readonly handlerType: string;\n```\n\n- *Type:* string\n\nThis conflict resolution strategy uses a lambda handler type.\n\nFor more information, refer to https://docs.aws.amazon.com/appsync/latest/devguide/conflict-detection-and-sync.html#conflict-detection-and-resolution\n\n---\n\n### CustomSqlDataSourceStrategy <a name=\"CustomSqlDataSourceStrategy\" id=\"@aws-amplify/graphql-api-construct.CustomSqlDataSourceStrategy\"></a>\n\nThe input type for defining a ModelDataSourceStrategy used to resolve a field annotated with a `@sql` directive.\n\nAlthough this is a\npublic type, you should rarely need to use this. The AmplifyGraphqlDefinition factory methods (e.g., `fromString`,\n`fromFilesAndStrategy`) will automatically construct this structure for you.\n\n#### Initializer <a name=\"Initializer\" id=\"@aws-amplify/graphql-api-construct.CustomSqlDataSourceStrategy.Initializer\"></a>\n\n```typescript\nimport { CustomSqlDataSourceStrategy } from '@aws-amplify/graphql-api-construct'\n\nconst customSqlDataSourceStrategy: CustomSqlDataSourceStrategy = { ... }\n```\n\n#### Properties <a name=\"Properties\" id=\"Properties\"></a>\n\n| **Name** | **Type** | **Description** |\n| --- | --- | --- |\n| <code><a href=\"#@aws-amplify/graphql-api-construct.CustomSqlDataSourceStrategy.property.fieldName\">fieldName</a></code> | <code>string</code> | The field name with which the custom SQL is associated. |\n| <code><a href=\"#@aws-amplify/graphql-api-construct.CustomSqlDataSourceStrategy.property.strategy\">strategy</a></code> | <code><a href=\"#@aws-amplify/graphql-api-construct.SQLLambdaModelDataSourceStrategy\">SQLLambdaModelDataSourceStrategy</a></code> | The strategy used to create the datasource that will resolve the custom SQL statement. |\n| <code><a href=\"#@aws-amplify/graphql-api-construct.CustomSqlDataSourceStrategy.property.typeName\">typeName</a></code> | <code>string</code> | The built-in type (either \"Query\" or \"Mutation\") with which the custom SQL is associated. |\n\n---\n\n##### `fieldName`<sup>Required</sup> <a name=\"fieldName\" id=\"@aws-amplify/graphql-api-construct.CustomSqlDataSourceStrategy.property.fieldName\"></a>\n\n```typescript\npublic readonly fieldName: string;\n```\n\n- *Type:* string\n\nThe field name with which the custom SQL is associated.\n\n---\n\n##### `strategy`<sup>Required</sup> <a name=\"strategy\" id=\"@aws-amplify/graphql-api-construct.CustomSqlDataSourceStrategy.property.strategy\"></a>\n\n```typescript\npublic readonly strategy: SQLLambdaModelDataSourceStrategy;\n```\n\n- *Type:* <a href=\"#@aws-amplify/graphql-api-construct.SQLLambdaModelDataSourceStrategy\">SQLLambdaModelDataSourceStrategy</a>\n\nThe strategy used to create the datasource that will resolve the custom SQL statement.\n\n---\n\n##### `typeName`<sup>Required</sup> <a name=\"typeName\" id=\"@aws-amplify/graphql-api-construct.CustomSqlDataSourceStrategy.property.typeName\"></a>\n\n```typescript\npublic readonly typeName: string;\n```\n\n- *Type:* string\n\nThe built-in type (either \"Query\" or \"Mutation\") with which the custom SQL is associated.\n\n---\n\n### DefaultDynamoDbModelDataSourceStrategy <a name=\"DefaultDynamoDbModelDataSourceStrategy\" id=\"@aws-amplify/graphql-api-construct.DefaultDynamoDbModelDataSourceStrategy\"></a>\n\nUse default CloudFormation type 'AWS::DynamoDB::Table' to provision table.\n\n#### Initializer <a name=\"Initializer\" id=\"@aws-amplify/graphql-api-construct.DefaultDynamoDbModelDataSourceStrategy.Initializer\"></a>\n\n```typescript\nimport { DefaultDynamoDbModelDataSourceStrategy } from '@aws-amplify/graphql-api-construct'\n\nconst defaultDynamoDbModelDataSourceStrategy: DefaultDynamoDbModelDataSourceStrategy = { ... }\n```\n\n#### Properties <a name=\"Properties\" id=\"Properties\"></a>\n\n| **Name** | **Type** | **Description** |\n| --- | --- | --- |\n| <code><a href=\"#@aws-amplify/graphql-api-construct.DefaultDynamoDbModelDataSourceStrategy.property.dbType\">dbType</a></code> | <code>string</code> | *No description.* |\n| <code><a href=\"#@aws-amplify/graphql-api-construct.DefaultDynamoDbModelDataSourceStrategy.property.provisionStrategy\">provisionStrategy</a></code> | <code>string</code> | *No description.* |\n\n---\n\n##### `dbType`<sup>Required</sup> <a name=\"dbType\" id=\"@aws-amplify/graphql-api-construct.DefaultDynamoDbModelDataSourceStrategy.property.dbType\"></a>\n\n```typescript\npublic readonly dbType: string;\n```\n\n- *Type:* string\n\n---\n\n##### `provisionStrategy`<sup>Required</sup> <a name=\"provisionStrategy\" id=\"@aws-amplify/graphql-api-construct.DefaultDynamoDbModelDataSourceStrategy.property.provisionStrategy\"></a>\n\n```typescript\npublic readonly provisionStrategy: string;\n```\n\n- *Type:* string\n\n---\n\n### FunctionSlotBase <a name=\"FunctionSlotBase\" id=\"@aws-amplify/graphql-api-construct.FunctionSlotBase\"></a>\n\nCommon slot parameters.\n\n#### Initializer <a name=\"Initializer\" id=\"@aws-amplify/graphql-api-construct.FunctionSlotBase.Initializer\"></a>\n\n```typescript\nimport { FunctionSlotBase } from '@aws-amplify/graphql-api-construct'\n\nconst functionSlotBase: FunctionSlotBase = { ... }\n```\n\n#### Properties <a name=\"Properties\" id=\"Properties\"></a>\n\n| **Name** | **Type** | **Description** |\n| --- | --- | --- |\n| <code><a href=\"#@aws-amplify/graphql-api-construct.FunctionSlotBase.property.fieldName\">fieldName</a></code> | <code>string</code> | The field to attach this function to on the Api definition. |\n| <code><a href=\"#@aws-amplify/graphql-api-construct.FunctionSlotBase.property.function\">function</a></code> | <code><a href=\"#@aws-amplify/graphql-api-construct.FunctionSlotOverride\">FunctionSlotOverride</a></code> | The overridden behavior for this slot. |\n| <code><a href=\"#@aws-amplify/graphql-api-construct.FunctionSlotBase.property.slotIndex\">slotIndex</a></code> | <code>number</code> | The slot index to use to inject this into the execution pipeline. |\n\n---\n\n##### `fieldName`<sup>Required</sup> <a name=\"fieldName\" id=\"@aws-amplify/graphql-api-construct.FunctionSlotBase.property.fieldName\"></a>\n\n```typescript\npublic readonly fieldName: string;\n```\n\n- *Type:* string\n\nThe field to attach this function to on the Api definition.\n\n---\n\n##### `function`<sup>Required</sup> <a name=\"function\" id=\"@aws-amplify/graphql-api-construct.FunctionSlotBase.property.function\"></a>\n\n```typescript\npublic readonly function: FunctionSlotOverride;\n```\n\n- *Type:* <a href=\"#@aws-amplify/graphql-api-construct.FunctionSlotOverride\">FunctionSlotOverride</a>\n\nThe overridden behavior for this slot.\n\n---\n\n##### `slotIndex`<sup>Required</sup> <a name=\"slotIndex\" id=\"@aws-amplify/graphql-api-construct.FunctionSlotBase.property.slotIndex\"></a>\n\n```typescript\npublic readonly slotIndex: number;\n```\n\n- *Type:* number\n\nThe slot index to use to inject this into the execution pipeline.\n\nFor more information on slotting, refer to https://docs.amplify.aws/cli/graphql/custom-business-logic/#extend-amplify-generated-resolvers\n\n---\n\n### FunctionSlotOverride <a name=\"FunctionSlotOverride\" id=\"@aws-amplify/graphql-api-construct.FunctionSlotOverride\"></a>\n\nParams exposed to support configuring and overriding pipelined slots.\n\nThis allows configuration of the underlying function,\nincluding the request and response mapping templates.\n\n#### Initializer <a name=\"Initializer\" id=\"@aws-amplify/graphql-api-construct.FunctionSlotOverride.Initializer\"></a>\n\n```typescript\nimport { FunctionSlotOverride } from '@aws-amplify/graphql-api-construct'\n\nconst functionSlotOverride: FunctionSlotOverride = { ... }\n```\n\n#### Properties <a name=\"Properties\" id=\"Properties\"></a>\n\n| **Name** | **Type** | **Description** |\n| --- | --- | --- |\n| <code><a href=\"#@aws-amplify/graphql-api-construct.FunctionSlotOverride.property.requestMappingTemplate\">requestMappingTemplate</a></code> | <code>aws-cdk-lib.aws_appsync.MappingTemplate</code> | Override request mapping template for the function slot. |\n| <code><a href=\"#@aws-amplify/graphql-api-construct.FunctionSlotOverride.property.responseMappingTemplate\">responseMappingTemplate</a></code> | <code>aws-cdk-lib.aws_appsync.MappingTemplate</code> | Override response mapping template for the function slot. |\n\n---\n\n##### `requestMappingTemplate`<sup>Optional</sup> <a name=\"requestMappingTemplate\" id=\"@aws-amplify/graphql-api-construct.FunctionSlotOverride.property.requestMappingTemplate\"></a>\n\n```typescript\npublic readonly requestMappingTemplate: MappingTemplate;\n```\n\n- *Type:* aws-cdk-lib.aws_appsync.MappingTemplate\n\nOverride request mapping template for the function slot.\n\nExecuted before the datasource is invoked.\n\n---\n\n##### `responseMappingTemplate`<sup>Optional</sup> <a name=\"responseMappingTemplate\" id=\"@aws-amplify/graphql-api-construct.FunctionSlotOverride.property.responseMappingTemplate\"></a>\n\n```typescript\npublic readonly responseMappingTemplate: MappingTemplate;\n```\n\n- *Type:* aws-cdk-lib.aws_appsync.MappingTemplate\n\nOverride response mapping template for the function slot.\n\nExecuted after the datasource is invoked.\n\n---\n\n### IAMAuthorizationConfig <a name=\"IAMAuthorizationConfig\" id=\"@aws-amplify/graphql-api-construct.IAMAuthorizationConfig\"></a>\n\nConfiguration for IAM Authorization on the Graphql Api.\n\n#### Initializer <a name=\"Initializer\" id=\"@aws-amplify/graphql-api-construct.IAMAuthorizationConfig.Initializer\"></a>\n\n```typescript\nimport { IAMAuthorizationConfig } from '@aws-amplify/graphql-api-construct'\n\nconst iAMAuthorizationConfig: IAMAuthorizationConfig = { ... }\n```\n\n#### Properties <a name=\"Properties\" id=\"Properties\"></a>\n\n| **Name** | **Type** | **Description** |\n| --- | --- | --- |\n| <code><a href=\"#@aws-amplify/graphql-api-construct.IAMAuthorizationConfig.property.authenticatedUserRole\">authenticatedUserRole</a></code> | <code>aws-cdk-lib.aws_iam.IRole</code> | Authenticated user role, applies to { provider: iam, allow: private } access. |\n| <code><a href=\"#@aws-amplify/graphql-api-construct.IAMAuthorizationConfig.property.identityPoolId\">identityPoolId</a></code> | <code>string</code> | ID for the Cognito Identity Pool vending auth and unauth roles. |\n| <code><a href=\"#@aws-amplify/graphql-api-construct.IAMAuthorizationConfig.property.unauthenticatedUserRole\">unauthenticatedUserRole</a></code> | <code>aws-cdk-lib.aws_iam.IRole</code> | Unauthenticated user role, applies to { provider: iam, allow: public } access. |\n| <code><a href=\"#@aws-amplify/graphql-api-construct.IAMAuthorizationConfig.property.allowListedRoles\">allowListedRoles</a></code> | <code>string \\| aws-cdk-lib.aws_iam.IRole[]</code> | A list of IAM roles which will be granted full read/write access to the generated model if IAM auth is enabled. |\n\n---\n\n##### `authenticatedUserRole`<sup>Required</sup> <a name=\"authenticatedUserRole\" id=\"@aws-amplify/graphql-api-construct.IAMAuthorizationConfig.property.authenticatedUserRole\"></a>\n\n```typescript\npublic readonly authenticatedUserRole: IRole;\n```\n\n- *Type:* aws-cdk-lib.aws_iam.IRole\n\nAuthenticated user role, applies to { provider: iam, allow: private } access.\n\n---\n\n##### `identityPoolId`<sup>Required</sup> <a name=\"identityPoolId\" id=\"@aws-amplify/graphql-api-construct.IAMAuthorizationConfig.property.identityPoolId\"></a>\n\n```typescript\npublic readonly identityPoolId: string;\n```\n\n- *Type:* string\n\nID for the Cognito Identity Pool vending auth and unauth roles.\n\nFormat: `<region>:<id string>`\n\n---\n\n##### `unauthenticatedUserRole`<sup>Required</sup> <a name=\"unauthenticatedUserRole\" id=\"@aws-amplify/graphql-api-construct.IAMAuthorizationConfig.property.unauthenticatedUserRole\"></a>\n\n```typescript\npublic readonly unauthenticatedUserRole: IRole;\n```\n\n- *Type:* aws-cdk-lib.aws_iam.IRole\n\nUnauthenticated user role, applies to { provider: iam, allow: public } access.\n\n---\n\n##### `allowListedRoles`<sup>Optional</sup> <a name=\"allowListedRoles\" id=\"@aws-amplify/graphql-api-construct.IAMAuthorizationConfig.property.allowListedRoles\"></a>\n\n```typescript\npublic readonly allowListedRoles: string | IRole[];\n```\n\n- *Type:* string | aws-cdk-lib.aws_iam.IRole[]\n\nA list of IAM roles which will be granted full read/write access to the generated model if IAM auth is enabled.\n\nIf an IRole is provided, the role `name` will be used for matching.\nIf a string is provided, the raw value will be used for matching.\n\n---\n\n### LambdaAuthorizationConfig <a name=\"LambdaAuthorizationConfig\" id=\"@aws-amplify/graphql-api-construct.LambdaAuthorizationConfig\"></a>\n\nConfiguration for Custom Lambda authorization on the Graphql Api.\n\n#### Initializer <a name=\"Initializer\" id=\"@aws-amplify/graphql-api-construct.LambdaAuthorizationConfig.Initializer\"></a>\n\n```typescript\nimport { LambdaAuthorizationConfig } from '@aws-amplify/graphql-api-construct'\n\nconst lambdaAuthorizationConfig: LambdaAuthorizationConfig = { ... }\n```\n\n#### Properties <a name=\"Properties\" id=\"Properties\"></a>\n\n| **Name** | **Type** | **Description** |\n| --- | --- | --- |\n| <code><a href=\"#@aws-amplify/graphql-api-construct.LambdaAuthorizationConfig.property.function\">function</a></code> | <code>aws-cdk-lib.aws_lambda.IFunction</code> | The authorizer lambda function. |\n| <code><a href=\"#@aws-amplify/graphql-api-construct.LambdaAuthorizationConfig.property.ttl\">ttl</a></code> | <code>aws-cdk-lib.Duration</code> | How long the results are cached. |\n\n---\n\n##### `function`<sup>Required</sup> <a name=\"function\" id=\"@aws-amplify/graphql-api-construct.LambdaAuthorizationConfig.property.function\"></a>\n\n```typescript\npublic readonly function: IFunction;\n```\n\n- *Type:* aws-cdk-lib.aws_lambda.IFunction\n\nThe authorizer lambda function.\n\n---\n\n##### `ttl`<sup>Required</sup> <a name=\"ttl\" id=\"@aws-amplify/graphql-api-construct.LambdaAuthorizationConfig.property.ttl\"></a>\n\n```typescript\npublic readonly ttl: Duration;\n```\n\n- *Type:* aws-cdk-lib.Duration\n\nHow long the results are cached.\n\n---\n\n### MutationFunctionSlot <a name=\"MutationFunctionSlot\" id=\"@aws-amplify/graphql-api-construct.MutationFunctionSlot\"></a>\n\nSlot types for Mutation Resolvers.\n\n#### Initializer <a name=\"Initializer\" id=\"@aws-amplify/graphql-api-construct.MutationFunctionSlot.Initializer\"></a>\n\n```typescript\nimport { MutationFunctionSlot } from '@aws-amplify/graphql-api-construct'\n\nconst mutationFunctionSlot: MutationFunctionSlot = { ... }\n```\n\n#### Properties <a name=\"Properties\" id=\"Properties\"></a>\n\n| **Name** | **Type** | **Description** |\n| --- | --- | --- |\n| <code><a href=\"#@aws-amplify/graphql-api-construct.MutationFunctionSlot.property.fieldName\">fieldName</a></code> | <code>string</code> | The field to attach this function to on the Api definition. |\n| <code><a href=\"#@aws-amplify/graphql-api-construct.MutationFunctionSlot.property.function\">function</a></code> | <code><a href=\"#@aws-amplify/graphql-api-construct.FunctionSlotOverride\">FunctionSlotOverride</a></code> | The overridden behavior for this slot. |\n| <code><a href=\"#@aws-amplify/graphql-api-construct.MutationFunctionSlot.property.slotIndex\">slotIndex</a></code> | <code>number</code> | The slot index to use to inject this into the execution pipeline. |\n| <code><a href=\"#@aws-amplify/graphql-api-construct.MutationFunctionSlot.property.slotName\">slotName</a></code> | <code>string</code> | The slot name to inject this behavior into. |\n| <code><a href=\"#@aws-amplify/graphql-api-construct.MutationFunctionSlot.property.typeName\">typeName</a></code> | <code>string</code> | This slot type applies to the Mutation type on the Api definition. |\n\n---\n\n##### `fieldName`<sup>Required</sup> <a name=\"fieldName\" id=\"@aws-amplify/graphql-api-construct.MutationFunctionSlot.property.fieldName\"></a>\n\n```typescript\npublic readonly fieldName: string;\n```\n\n- *Type:* string\n\nThe field to attach this function to on the Api definition.\n\n---\n\n##### `function`<sup>Required</sup> <a name=\"function\" id=\"@aws-amplify/graphql-api-construct.MutationFunctionSlot.property.function\"></a>\n\n```typescript\npublic readonly function: FunctionSlotOverride;\n```\n\n- *Type:* <a href=\"#@aws-amplify/graphql-api-construct.FunctionSlotOverride\">FunctionSlotOverride</a>\n\nThe overridden behavior for this slot.\n\n---\n\n##### `slotIndex`<sup>Required</sup> <a name=\"slotIndex\" id=\"@aws-amplify/graphql-api-construct.MutationFunctionSlot.property.slotIndex\"></a>\n\n```typescript\npublic readonly slotIndex: number;\n```\n\n- *Type:* number\n\nThe slot index to use to inject this into the execution pipeline.\n\nFor more information on slotting, refer to https://docs.amplify.aws/cli/graphql/custom-business-logic/#extend-amplify-generated-resolvers\n\n---\n\n##### `slotName`<sup>Required</sup> <a name=\"slotName\" id=\"@aws-amplify/graphql-api-construct.MutationFunctionSlot.property.slotName\"></a>\n\n```typescript\npublic readonly slotName: string;\n```\n\n- *Type:* string\n\nThe slot name to inject this behavior into.\n\nFor more information on slotting, refer to https://docs.amplify.aws/cli/graphql/custom-business-logic/#extend-amplify-generated-resolvers\n\n---\n\n##### `typeName`<sup>Required</sup> <a name=\"typeName\" id=\"@aws-amplify/graphql-api-construct.MutationFunctionSlot.property.typeName\"></a>\n\n```typescript\npublic readonly typeName: string;\n```\n\n- *Type:* string\n\nThis slot type applies to the Mutation type on the Api definition.\n\n---\n\n### OIDCAuthorizationConfig <a name=\"OIDCAuthorizationConfig\" id=\"@aws-amplify/graphql-api-construct.OIDCAuthorizationConfig\"></a>\n\nConfiguration for OpenId Connect Authorization on the Graphql Api.\n\n#### Initializer <a name=\"Initializer\" id=\"@aws-amplify/graphql-api-construct.OIDCAuthorizationConfig.Initializer\"></a>\n\n```typescript\nimport { OIDCAuthorizationConfig } from '@aws-amplify/graphql-api-construct'\n\nconst oIDCAuthorizationConfig: OIDCAuthorizationConfig = { ... }\n```\n\n#### Properties <a name=\"Properties\" id=\"Properties\"></a>\n\n| **Name** | **Type** | **Description** |\n| --- | --- | --- |\n| <code><a href=\"#@aws-amplify/graphql-api-construct.OIDCAuthorizationConfig.property.oidcIssuerUrl\">oidcIssuerUrl</a></code> | <code>string</code> | Url for the OIDC token issuer. |\n| <code><a href=\"#@aws-amplify/graphql-api-construct.OIDCAuthorizationConfig.property.oidcProviderName\">oidcProviderName</a></code> | <code>string</code> | The issuer for the OIDC configuration. |\n| <code><a href=\"#@aws-amplify/graphql-api-construct.OIDCAuthorizationConfig.property.tokenExpiryFromAuth\">tokenExpiryFromAuth</a></code> | <code>aws-cdk-lib.Duration</code> | The duration an OIDC token is valid after being authenticated by OIDC provider. |\n| <code><a href=\"#@aws-amplify/graphql-api-construct.OIDCAuthorizationConfig.property.tokenExpiryFromIssue\">tokenExpiryFromIssue</a></code> | <code>aws-cdk-lib.Duration</code> | The duration an OIDC token is valid after being issued to a user. |\n| <code><a href=\"#@aws-amplify/graphql-api-construct.OIDCAuthorizationConfig.property.clientId\">clientId</a></code> | <code>string</code> | The client identifier of the Relying party at the OpenID identity provider. |\n\n---\n\n##### `oidcIssuerUrl`<sup>Required</sup> <a name=\"oidcIssuerUrl\" id=\"@aws-amplify/graphql-api-construct.OIDCAuthorizationConfig.property.oidcIssuerUrl\"></a>\n\n```typescript\npublic readonly oidcIssuerUrl: string;\n```\n\n- *Type:* string\n\nUrl for the OIDC token issuer.\n\n---\n\n##### `oidcProviderName`<sup>Required</sup> <a name=\"oidcProviderName\" id=\"@aws-amplify/graphql-api-construct.OIDCAuthorizationConfig.property.oidcProviderName\"></a>\n\n```typescript\npublic readonly oidcProviderName: string;\n```\n\n- *Type:* string\n\nThe issuer for the OIDC configuration.\n\n---\n\n##### `tokenExpiryFromAuth`<sup>Required</sup> <a name=\"tokenExpiryFromAuth\" id=\"@aws-amplify/graphql-api-construct.OIDCAuthorizationConfig.property.tokenExpiryFromAuth\"></a>\n\n```typescript\npublic readonly tokenExpiryFromAuth: Duration;\n```\n\n- *Type:* aws-cdk-lib.Duration\n\nThe duration an OIDC token is valid after being authenticated by OIDC provider.\n\nauth_time claim in OIDC token is required for this validation to work.\n\n---\n\n##### `tokenExpiryFromIssue`<sup>Required</sup> <a name=\"tokenExpiryFromIssue\" id=\"@aws-amplify/graphql-api-construct.OIDCAuthorizationConfig.property.tokenExpiryFromIssue\"></a>\n\n```typescript\npublic readonly tokenExpiryFromIssue: Duration;\n```\n\n- *Type:* aws-cdk-lib.Duration\n\nThe duration an OIDC token is valid after being issued to a user.\n\nThis validation uses iat claim of OIDC token.\n\n---\n\n##### `clientId`<sup>Optional</sup> <a name=\"clientId\" id=\"@aws-amplify/graphql-api-construct.OIDCAuthorizationConfig.property.clientId\"></a>\n\n```typescript\npublic readonly clientId: string;\n```\n\n- *Type:* string\n\nThe client identifier of the Relying party at the OpenID identity provider.\n\nA regular expression can be specified so AppSync can validate against multiple client identifiers at a time. Example\n\n---\n\n### OptimisticConflictResolutionStrategy <a name=\"OptimisticConflictResolutionStrategy\" id=\"@aws-amplify/graphql-api-construct.OptimisticConflictResolutionStrategy\"></a>\n\nEnable automerge on the project.\n\n#### Initializer <a name=\"Initializer\" id=\"@aws-amplify/graphql-api-construct.OptimisticConflictResolutionStrategy.Initializer\"></a>\n\n```typescript\nimport { OptimisticConflictResolutionStrategy } from '@aws-amplify/graphql-api-construct'\n\nconst optimisticConflictResolutionStrategy: OptimisticConflictResolutionStrategy = { ... }\n```\n\n#### Properties <a name=\"Properties\" id=\"Properties\"></a>\n\n| **Name** | **Type** | **Description** |\n| --- | --- | --- |\n| <code><a href=\"#@aws-amplify/graphql-api-construct.OptimisticConflictResolutionStrategy.property.detectionType\">detectionType</a></code> | <code>string</code> | The conflict detection type used for resolution. |\n| <code><a href=\"#@aws-amplify/graphql-api-construct.OptimisticConflictResolutionStrategy.property.handlerType\">handlerType</a></code> | <code>string</code> | This conflict resolution strategy the _version to perform optimistic concurrency. |\n\n---\n\n##### `detectionType`<sup>Required</sup> <a name=\"detectionType\" id=\"@aws-amplify/graphql-api-construct.OptimisticConflictResolutionStrategy.property.detectionType\"></a>\n\n```typescript\npublic readonly detectionType: string;\n```\n\n- *Type:* string\n\nThe conflict detection type used for resolution.\n\n---\n\n##### `handlerType`<sup>Required</sup> <a name=\"handlerType\" id=\"@aws-amplify/graphql-api-construct.OptimisticConflictResolutionStrategy.property.handlerType\"></a>\n\n```typescript\npublic readonly handlerType: string;\n```\n\n- *Type:* string\n\nThis conflict resolution strategy the _version to perform optimistic concurrency.\n\nFor more information, refer to https://docs.aws.amazon.com/appsync/latest/devguide/conflict-detection-and-sync.html#conflict-detection-and-resolution\n\n---\n\n### PartialTranslationBehavior <a name=\"PartialTranslationBehavior\" id=\"@aws-amplify/graphql-api-construct.PartialTranslationBehavior\"></a>\n\nA utility interface equivalent to Partial<TranslationBehavior>.\n\n#### Initializer <a name=\"Initializer\" id=\"@aws-amplify/graphql-api-construct.PartialTranslationBehavior.Initializer\"></a>\n\n```typescript\nimport { PartialTranslationBehavior } from '@aws-amplify/graphql-api-construct'\n\nconst partialTranslationBehavior: PartialTranslationBehavior = { ... }\n```\n\n#### Properties <a name=\"Properties\" id=\"Properties\"></a>\n\n| **Name** | **Type** | **Description** |\n| --- | --- | --- |\n| <code><a href=\"#@aws-amplify/graphql-api-construct.PartialTranslationBehavior.property.allowDestructiveGraphqlSchemaUpdates\">allowDestructiveGraphqlSchemaUpdates</a></code> | <code>boolean</code> | The following schema updates require replacement of the underlying DynamoDB table:. |\n| <code><a href=\"#@aws-amplify/graphql-api-construct.PartialTranslationBehavior.property.disableResolverDeduping\">disableResolverDeduping</a></code> | <code>boolean</code> | Disable resolver deduping, this can sometimes cause problems because dedupe ordering isn't stable today, which can lead to circular dependencies across stacks if models are reordered. |\n| <code><a href=\"#@aws-amplify/graphql-api-construct.PartialTranslationBehavior.property.enableAutoIndexQueryNames\">enableAutoIndexQueryNames</a></code> | <code>boolean</code> | Automate generation of query names, and as a result attaching all indexes as queries to the generated Api. |\n| <code><a href=\"#@aws-amplify/graphql-api-construct.PartialTranslationBehavior.property.enableSearchNodeToNodeEncryption\">enableSearchNodeToNodeEncryption</a></code> | <code>boolean</code> | If enabled, set nodeToNodeEncryption on the searchable domain (if one exists). |\n| <code><a href=\"#@aws-amplify/graphql-api-construct.PartialTranslationBehavior.property.enableTransformerCfnOutputs\">enableTransformerCfnOutputs</a></code> | <code>boolean</code> | When enabled, internal cfn outputs which existed in Amplify-generated apps will continue to be emitted. |\n| <code><a href=\"#@aws-amplify/graphql-api-construct.PartialTranslationBehavior.property.populateOwnerFieldForStaticGroupAuth\">populateOwnerFieldForStaticGroupAuth</a></code> | <code>boolean</code> | Ensure that the owner field is still populated even if a static iam or group authorization applies. |\n| <code><a href=\"#@aws-amplify/graphql-api-construct.PartialTranslationBehavior.property.replaceTableUponGsiUpdate\">replaceTableUponGsiUpdate</a></code> | <code>boolean</code> | This behavior will only come into effect when both \"allowDestructiveGraphqlSchemaUpdates\" and this value are set to true. |\n| <code><a href=\"#@aws-amplify/graphql-api-construct.PartialTranslationBehavior.property.respectPrimaryKeyAttributesOnConnectionField\">respectPrimaryKeyAttributesOnConnectionField</a></code> | <code>boolean</code> | Enable custom primary key support, there's no good reason to disable this unless trying not to update a legacy app. |\n| <code><a href=\"#@aws-amplify/graphql-api-construct.PartialTranslationBehavior.property.sandboxModeEnabled\">sandboxModeEnabled</a></code> | <code>boolean</code> | Enabling sandbox mode will enable api key auth on all models in the transformed schema. |\n| <code><a href=\"#@aws-amplify/graphql-api-construct.PartialTranslationBehavior.property.secondaryKeyAsGSI\">secondaryKeyAsGSI</a></code> | <code>boolean</code> | If disabled, generated. |\n| <code><a href=\"#@aws-amplify/graphql-api-construct.PartialTranslationBehavior.property.shouldDeepMergeDirectiveConfigDefaults\">shouldDeepMergeDirectiveConfigDefaults</a></code> | <code>boolean</code> | Restore parity w/ GQLv1. |\n| <code><a href=\"#@aws-amplify/graphql-api-construct.PartialTranslationBehavior.property.suppressApiKeyGeneration\">suppressApiKeyGeneration</a></code> | <code>boolean</code> | If enabled, disable api key resource generation even if specified as an auth rule on the construct. |\n| <code><a href=\"#@aws-amplify/graphql-api-construct.PartialTranslationBehavior.property.useSubUsernameForDefaultIdentityClaim\">useSubUsernameForDefaultIdentityClaim</a></code> | <code>boolean</code> | Ensure that oidc and userPool auth use the `sub` field in the for the username field, which disallows new users with the same id to access data from a deleted user in the pool. |\n\n---\n\n##### `allowDestructiveGraphqlSchemaUpdates`<sup>Optional</sup> <a name=\"allowDestructiveGraphqlSchemaUpdates\" id=\"@aws-amplify/graphql-api-construct.PartialTranslationBehavior.property.allowDestructiveGraphqlSchemaUpdates\"></a>\n\n```typescript\npublic readonly allowDestructiveGraphqlSchemaUpdates: boolean;\n```\n\n- *Type:* boolean\n- *Default:* false\n\nThe following schema updates require replacement of the underlying DynamoDB table:.\n\nRemoving or renaming a model\n - Modifying the primary key of a model\n - Modifying a Local Secondary Index of a model (only applies to projects with secondaryKeyAsGSI turned off)\n\nALL DATA WILL BE LOST when the table replacement happens. When enabled, destructive updates are allowed.\nThis will only affect DynamoDB tables with provision strategy \"AMPLIFY_TABLE\".\n\n---\n\n##### `disableResolverDeduping`<sup>Optional</sup> <a name=\"disableResolverDeduping\" id=\"@aws-amplify/graphql-api-construct.PartialTranslationBehavior.property.disableResolverDeduping\"></a>\n\n```typescript\npublic readonly disableResolverDeduping: boolean;\n```\n\n- *Type:* boolean\n- *Default:* true\n\nDisable resolver deduping, this can sometimes cause problems because dedupe ordering isn't stable today, which can lead to circular dependencies across stacks if models are reordered.\n\n---\n\n##### `enableAutoIndexQueryNames`<sup>Optional</sup> <a name=\"enableAutoIndexQueryNames\" id=\"@aws-amplify/graphql-api-construct.PartialTranslationBehavior.property.enableAutoIndexQueryNames\"></a>\n\n```typescript\npublic readonly enableAutoIndexQueryNames: boolean;\n```\n\n- *Type:* boolean\n- *Default:* true\n\nAutomate generation of query names, and as a result attaching all indexes as queries to the generated Api.\n\nIf enabled,\n\n---\n\n##### `enableSearchNodeToNodeEncryption`<sup>Optional</sup> <a name=\"enableSearchNodeToNodeEncryption\" id=\"@aws-amplify/graphql-api-construct.PartialTranslationBehavior.property.enableSearchNodeToNodeEncryption\"></a>\n\n```typescript\npublic readonly enableSearchNodeToNodeEncryption: boolean;\n```\n\n- *Type:* boolean\n- *Default:* false\n\nIf enabled, set nodeToNodeEncryption on the searchable domain (if one exists).\n\nNot recommended for use, prefer\nto use `Object.values(resources.additionalResources['AWS::Elasticsearch::Domain']).forEach((domain: CfnDomain) => {\n  domain.NodeToNodeEncryptionOptions = { Enabled: True };\n});\n\n---\n\n##### `enableTransformerCfnOutputs`<sup>Optional</sup> <a name=\"enableTransformerCfnOutputs\" id=\"@aws-amplify/graphql-api-construct.PartialTranslationBehavior.property.enableTransformerCfnOutputs\"></a>\n\n```typescript\npublic readonly enableTransformerCfnOutputs: boolean;\n```\n\n- *Type:* boolean\n- *Default:* false\n\nWhen enabled, internal cfn outputs which existed in Amplify-generated apps will continue to be emitted.\n\n---\n\n##### `populateOwnerFieldForStaticGroupAuth`<sup>Optional</sup> <a name=\"populateOwnerFieldForStaticGroupAuth\" id=\"@aws-amplify/graphql-api-construct.PartialTranslationBehavior.property.populateOwnerFieldForStaticGroupAuth\"></a>\n\n```typescript\npublic readonly populateOwnerFieldForStaticGroupAuth: boolean;\n```\n\n- *Type:* boolean\n- *Default:* true\n\nEnsure that the owner field is still populated even if a static iam or group authorization applies.\n\n---\n\n##### `replaceTableUponGsiUpdate`<sup>Optional</sup> <a name=\"replaceTableUponGsiUpdate\" id=\"@aws-amplify/graphql-api-construct.PartialTranslationBehavior.property.replaceTableUponGsiUpdate\"></a>\n\n```typescript\npublic readonly replaceTableUponGsiUpdate: boolean;\n```\n\n- *Type:* boolean\n- *Default:* false\n\nThis behavior will only come into effect when both \"allowDestructiveGraphqlSchemaUpdates\" and this value are set to true.\n\nWhen enabled, any global secondary index update operation will replace the table instead of iterative deployment, which will WIPE ALL\nEXISTING DATA but cost much less time for deployment This will only affect DynamoDB tables with provision strategy \"AMPLIFY_TABLE\".\n\n---\n\n##### `respectPrimaryKeyAttributesOnConnectionField`<sup>Optional</sup> <a name=\"respectPrimaryKeyAttributesOnConnectionField\" id=\"@aws-amplify/graphql-api-construct.PartialTranslationBehavior.property.respectPrimaryKeyAttributesOnConnectionField\"></a>\n\n```typescript\npublic readonly respectPrimaryKeyAttributesOnConnectionField: boolean;\n```\n\n- *Type:* boolean\n- *Default:* true\n\nEnable custom primary key support, there's no good reason to disable this unless trying not to update a legacy app.\n\n---\n\n##### `sandboxModeEnabled`<sup>Optional</sup> <a name=\"sandboxModeEnabled\" id=\"@aws-amplify/graphql-api-construct.PartialTranslationBehavior.property.sandboxModeEnabled\"></a>\n\n```typescript\npublic readonly sandboxModeEnabled: boolean;\n```\n\n- *Type:* boolean\n- *Default:* false\n\nEnabling sandbox mode will enable api key auth on all models in the transformed schema.\n\n---\n\n##### `secondaryKeyAsGSI`<sup>Optional</sup> <a name=\"secondaryKeyAsGSI\" id=\"@aws-amplify/graphql-api-construct.PartialTranslationBehavior.property.secondaryKeyAsGSI\"></a>\n\n```typescript\npublic readonly secondaryKeyAsGSI: boolean;\n```\n\n- *Type:* boolean\n- *Default:* true\n\nIf disabled, generated.\n\n---\n\n##### `shouldDeepMergeDirectiveConfigDefaults`<sup>Optional</sup> <a name=\"shouldDeepMergeDirectiveConfigDefaults\" id=\"@aws-amplify/graphql-api-construct.PartialTranslationBehavior.property.shouldDeepMergeDirectiveConfigDefaults\"></a>\n\n```typescript\npublic readonly shouldDeepMergeDirectiveConfigDefaults: boolean;\n```\n\n- *Type:* boolean\n- *Default:* true\n\nRestore parity w/ GQLv1.\n\n---\n\n##### `suppressApiKeyGeneration`<sup>Optional</sup> <a name=\"suppressApiKeyGeneration\" id=\"@aws-amplify/graphql-api-construct.PartialTranslationBehavior.property.suppressApiKeyGeneration\"></a>\n\n```typescript\npublic readonly suppressApiKeyGeneration: boolean;\n```\n\n- *Type:* boolean\n- *Default:* false\n\nIf enabled, disable api key resource generation even if specified as an auth rule on the construct.\n\nThis is a legacy parameter from the Graphql Transformer existing in Amplify CLI, not recommended to change.\n\n---\n\n##### `useSubUsernameForDefaultIdentityClaim`<sup>Optional</sup> <a name=\"useSubUsernameForDefaultIdentityClaim\" id=\"@aws-amplify/graphql-api-construct.PartialTranslationBehavior.property.useSubUsernameForDefaultIdentityClaim\"></a>\n\n```typescript\npublic readonly useSubUsernameForDefaultIdentityClaim: boolean;\n```\n\n- *Type:* boolean\n- *Default:* true\n\nEnsure that oidc and userPool auth use the `sub` field in the for the username field, which disallows new users with the same id to access data from a deleted user in the pool.\n\n---\n\n### ProvisionedConcurrencyConfig <a name=\"ProvisionedConcurrencyConfig\" id=\"@aws-amplify/graphql-api-construct.ProvisionedConcurrencyConfig\"></a>\n\nThe configuration for the provisioned concurrency of the Lambda.\n\n#### Initializer <a name=\"Initializer\" id=\"@aws-amplify/graphql-api-construct.ProvisionedConcurrencyConfig.Initializer\"></a>\n\n```typescript\nimport { ProvisionedConcurrencyConfig } from '@aws-amplify/graphql-api-construct'\n\nconst provisionedConcurrencyConfig: ProvisionedConcurrencyConfig = { ... }\n```\n\n#### Properties <a name=\"Properties\" id=\"Properties\"></a>\n\n| **Name** | **Type** | **Description** |\n| --- | --- | --- |\n| <code><a href=\"#@aws-amplify/graphql-api-construct.ProvisionedConcurrencyConfig.property.provisionedConcurrentExecutions\">provisionedConcurrentExecutions</a></code> | <code>number</code> | The amount of provisioned concurrency to allocate. |\n\n---\n\n##### `provisionedConcurrentExecutions`<sup>Required</sup> <a name=\"provisionedConcurrentExecutions\" id=\"@aws-amplify/graphql-api-construct.ProvisionedConcurrencyConfig.property.provisionedConcurrentExecutions\"></a>\n\n```typescript\npublic readonly provisionedConcurrentExecutions: number;\n```\n\n- *Type:* number\n\nThe amount of provisioned concurrency to allocate.\n\n*\n\n---\n\n### ProvisionedThroughput <a name=\"ProvisionedThroughput\" id=\"@aws-amplify/graphql-api-construct.ProvisionedThroughput\"></a>\n\nWrapper for provisioned throughput config in DDB.\n\n#### Initializer <a name=\"Initializer\" id=\"@aws-amplify/graphql-api-construct.ProvisionedThroughput.Initializer\"></a>\n\n```typescript\nimport { ProvisionedThroughput } from '@aws-amplify/graphql-api-construct'\n\nconst provisionedThroughput: ProvisionedThroughput = { ... }\n```\n\n#### Properties <a name=\"Properties\" id=\"Properties\"></a>\n\n| **Name** | **Type** | **Description** |\n| --- | --- | --- |\n| <code><a href=\"#@aws-amplify/graphql-api-construct.ProvisionedThroughput.property.readCapacityUnits\">readCapacityUnits</a></code> | <code>number</code> | The read capacity units on the table or index. |\n| <code><a href=\"#@aws-amplify/graphql-api-construct.ProvisionedThroughput.property.writeCapacityUnits\">writeCapacityUnits</a></code> | <code>number</code> | The write capacity units on the table or index. |\n\n---\n\n##### `readCapacityUnits`<sup>Required</sup> <a name=\"readCapacityUnits\" id=\"@aws-amplify/graphql-api-construct.ProvisionedThroughput.property.readCapacityUnits\"></a>\n\n```typescript\npublic readonly readCapacityUnits: number;\n```\n\n- *Type:* number\n\nThe read capacity units on the table or index.\n\n---\n\n##### `writeCapacityUnits`<sup>Required</sup> <a name=\"writeCapacityUnits\" id=\"@aws-amplify/graphql-api-construct.ProvisionedThroughput.property.writeCapacityUnits\"></a>\n\n```typescript\npublic readonly writeCapacityUnits: number;\n```\n\n- *Type:* number\n\nThe write capacity units on the table or index.\n\n---\n\n### QueryFunctionSlot <a name=\"QueryFunctionSlot\" id=\"@aws-amplify/graphql-api-construct.QueryFunctionSlot\"></a>\n\nSlot types for Query Resolvers.\n\n#### Initializer <a name=\"Initializer\" id=\"@aws-amplify/graphql-api-construct.QueryFunctionSlot.Initializer\"></a>\n\n```typescript\nimport { QueryFunctionSlot } from '@aws-amplify/graphql-api-construct'\n\nconst queryFunctionSlot: QueryFunctionSlot = { ... }\n```\n\n#### Properties <a name=\"Properties\" id=\"Properties\"></a>\n\n| **Name** | **Type** | **Description** |\n| --- | --- | --- |\n| <code><a href=\"#@aws-amplify/graphql-api-construct.QueryFunctionSlot.property.fieldName\">fieldName</a></code> | <code>string</code> | The field to attach this function to on the Api definition. |\n| <code><a href=\"#@aws-amplify/graphql-api-construct.QueryFunctionSlot.property.function\">function</a></code> | <code><a href=\"#@aws-amplify/graphql-api-construct.FunctionSlotOverride\">FunctionSlotOverride</a></code> | The overridden behavior for this slot. |\n| <code><a href=\"#@aws-amplify/graphql-api-construct.QueryFunctionSlot.property.slotIndex\">slotIndex</a></code> | <code>number</code> | The slot index to use to inject this into the execution pipeline. |\n| <code><a href=\"#@aws-amplify/graphql-api-construct.QueryFunctionSlot.property.slotName\">slotName</a></code> | <code>string</code> | The slot name to inject this behavior into. |\n| <code><a href=\"#@aws-amplify/graphql-api-construct.QueryFunctionSlot.property.typeName\">typeName</a></code> | <code>string</code> | This slot type applies to the Query type on the Api definition. |\n\n---\n\n##### `fieldName`<sup>Required</sup> <a name=\"fieldName\" id=\"@aws-amplify/graphql-api-construct.QueryFunctionSlot.property.fieldName\"></a>\n\n```typescript\npublic readonly fieldName: string;\n```\n\n- *Type:* string\n\nThe field to attach this function to on the Api definition.\n\n---\n\n##### `function`<sup>Required</sup> <a name=\"function\" id=\"@aws-amplify/graphql-api-construct.QueryFunctionSlot.property.function\"></a>\n\n```typescript\npublic readonly function: FunctionSlotOverride;\n```\n\n- *Type:* <a href=\"#@aws-amplify/graphql-api-construct.FunctionSlotOverride\">FunctionSlotOverride</a>\n\nThe overridden behavior for this slot.\n\n---\n\n##### `slotIndex`<sup>Required</sup> <a name=\"slotIndex\" id=\"@aws-amplify/graphql-api-construct.QueryFunctionSlot.property.slotIndex\"></a>\n\n```typescript\npublic readonly slotIndex: number;\n```\n\n- *Type:* number\n\nThe slot index to use to inject this into the execution pipeline.\n\nFor more information on slotting, refer to https://docs.amplify.aws/cli/graphql/custom-business-logic/#extend-amplify-generated-resolvers\n\n---\n\n##### `slotName`<sup>Required</sup> <a name=\"slotName\" id=\"@aws-amplify/graphql-api-construct.QueryFunctionSlot.property.slotName\"></a>\n\n```typescript\npublic readonly slotName: string;\n```\n\n- *Type:* string\n\nThe slot name to inject this behavior into.\n\nFor more information on slotting, refer to https://docs.amplify.aws/cli/graphql/custom-business-logic/#extend-amplify-generated-resolvers\n\n---\n\n##### `typeName`<sup>Required</sup> <a name=\"typeName\" id=\"@aws-amplify/graphql-api-construct.QueryFunctionSlot.property.typeName\"></a>\n\n```typescript\npublic readonly typeName: string;\n```\n\n- *Type:* string\n\nThis slot type applies to the Query type on the Api definition.\n\n---\n\n### SQLLambdaModelDataSourceStrategy <a name=\"SQLLambdaModelDataSourceStrategy\" id=\"@aws-amplify/graphql-api-construct.SQLLambdaModelDataSourceStrategy\"></a>\n\nA strategy that creates a Lambda to connect to a pre-existing SQL table to resolve model data.\n\n#### Initializer <a name=\"Initializer\" id=\"@aws-amplify/graphql-api-construct.SQLLambdaModelDataSourceStrategy.Initializer\"></a>\n\n```typescript\nimport { SQLLambdaModelDataSourceStrategy } from '@aws-amplify/graphql-api-construct'\n\nconst sQLLambdaModelDataSourceStrategy: SQLLambdaModelDataSourceStrategy = { ... }\n```\n\n#### Properties <a name=\"Properties\" id=\"Properties\"></a>\n\n| **Name** | **Type** | **Description** |\n| --- | --- | --- |\n| <code><a href=\"#@aws-amplify/graphql-api-construct.SQLLambdaModelDataSourceStrategy.property.dbConnectionConfig\">dbConnectionConfig</a></code> | <code><a href=\"#@aws-amplify/graphql-api-construct.SqlModelDataSourceSecretsManagerDbConnectionConfig\">SqlModelDataSourceSecretsManagerDbConnectionConfig</a> \\| <a href=\"#@aws-amplify/graphql-api-construct.SqlModelDataSourceSsmDbConnectionConfig\">SqlModelDataSourceSsmDbConnectionConfig</a></code> | The parameters the Lambda data source will use to connect to the database. |\n| <code><a href=\"#@aws-amplify/graphql-api-construct.SQLLambdaModelDataSourceStrategy.property.dbType\">dbType</a></code> | <code>string</code> | The type of the SQL database used to process model operations for this definition. |\n| <code><a href=\"#@aws-amplify/graphql-api-construct.SQLLambdaModelDataSourceStrategy.property.name\">name</a></code> | <code>string</code> | The name of the strategy. |\n| <code><a href=\"#@aws-amplify/graphql-api-construct.SQLLambdaModelDataSourceStrategy.property.customSqlStatements\">customSqlStatements</a></code> | <code>{[ key: string ]: string}</code> | Custom SQL statements. |\n| <code><a href=\"#@aws-amplify/graphql-api-construct.SQLLambdaModelDataSourceStrategy.property.sqlLambdaProvisionedConcurrencyConfig\">sqlLambdaProvisionedConcurrencyConfig</a></code> | <code><a href=\"#@aws-amplify/graphql-api-construct.ProvisionedConcurrencyConfig\">ProvisionedConcurrencyConfig</a></code> | The configuration for the provisioned concurrency of the Lambda. |\n| <code><a href=\"#@aws-amplify/graphql-api-construct.SQLLambdaModelDataSourceStrategy.property.vpcConfiguration\">vpcConfiguration</a></code> | <code><a href=\"#@aws-amplify/graphql-api-construct.VpcConfig\">VpcConfig</a></code> | The configuration of the VPC into which to install the Lambda. |\n\n---\n\n##### `dbConnectionConfig`<sup>Required</sup> <a name=\"dbConnectionConfig\" id=\"@aws-amplify/graphql-api-construct.SQLLambdaModelDataSourceStrategy.property.dbConnectionConfig\"></a>\n\n```typescript\npublic readonly dbConnectionConfig: SqlModelDataSourceSecretsManagerDbConnectionConfig | SqlModelDataSourceSsmDbConnectionConfig;\n```\n\n- *Type:* <a href=\"#@aws-amplify/graphql-api-construct.SqlModelDataSourceSecretsManagerDbConnectionConfig\">SqlModelDataSourceSecretsManagerDbConnectionConfig</a> | <a href=\"#@aws-amplify/graphql-api-construct.SqlModelDataSourceSsmDbConnectionConfig\">SqlModelDataSourceSsmDbConnectionConfig</a>\n\nThe parameters the Lambda data source will use to connect to the database.\n\n---\n\n##### `dbType`<sup>Required</sup> <a name=\"dbType\" id=\"@aws-amplify/graphql-api-construct.SQLLambdaModelDataSourceStrategy.property.dbType\"></a>\n\n```typescript\npublic readonly dbType: string;\n```\n\n- *Type:* string\n\nThe type of the SQL database used to process model operations for this definition.\n\n---\n\n##### `name`<sup>Required</sup> <a name=\"name\" id=\"@aws-amplify/graphql-api-construct.SQLLambdaModelDataSourceStrategy.property.name\"></a>\n\n```typescript\npublic readonly name: string;\n```\n\n- *Type:* string\n\nThe name of the strategy.\n\nThis will be used to name the AppSync DataSource itself, plus any associated resources like resolver Lambdas.\nThis name must be unique across all schema definitions in a GraphQL API.\n\n---\n\n##### `customSqlStatements`<sup>Optional</sup> <a name=\"customSqlStatements\" id=\"@aws-amplify/graphql-api-construct.SQLLambdaModelDataSourceStrategy.property.customSqlStatements\"></a>\n\n```typescript\npublic readonly customSqlStatements: {[ key: string ]: string};\n```\n\n- *Type:* {[ key: string ]: string}\n\nCustom SQL statements.\n\nThe key is the value of the `references` attribute of the `@sql` directive in the `schema`; the value is the SQL\nto be executed.\n\n---\n\n##### `sqlLambdaProvisionedConcurrencyConfig`<sup>Optional</sup> <a name=\"sqlLambdaProvisionedConcurrencyConfig\" id=\"@aws-amplify/graphql-api-construct.SQLLambdaModelDataSourceStrategy.property.sqlLambdaProvisionedConcurrencyConfig\"></a>\n\n```typescript\npublic readonly sqlLambdaProvisionedConcurrencyConfig: ProvisionedConcurrencyConfig;\n```\n\n- *Type:* <a href=\"#@aws-amplify/graphql-api-construct.ProvisionedConcurrencyConfig\">ProvisionedConcurrencyConfig</a>\n\nThe configuration for the provisioned concurrency of the Lambda.\n\n---\n\n##### `vpcConfiguration`<sup>Optional</sup> <a name=\"vpcConfiguration\" id=\"@aws-amplify/graphql-api-construct.SQLLambdaModelDataSourceStrategy.property.vpcConfiguration\"></a>\n\n```typescript\npublic readonly vpcConfiguration: VpcConfig;\n```\n\n- *Type:* <a href=\"#@aws-amplify/graphql-api-construct.VpcConfig\">VpcConfig</a>\n\nThe configuration of the VPC into which to install the Lambda.\n\n---\n\n### SqlModelDataSourceSecretsManagerDbConnectionConfig <a name=\"SqlModelDataSourceSecretsManagerDbConnectionConfig\" id=\"@aws-amplify/graphql-api-construct.SqlModelDataSourceSecretsManagerDbConnectionConfig\"></a>\n\n#### Initializer <a name=\"Initializer\" id=\"@aws-amplify/graphql-api-construct.SqlModelDataSourceSecretsManagerDbConnectionConfig.Initializer\"></a>\n\n```typescript\nimport { SqlModelDataSourceSecretsManagerDbConnectionConfig } from '@aws-amplify/graphql-api-construct'\n\nconst sqlModelDataSourceSecretsManagerDbConnectionConfig: SqlModelDataSourceSecretsManagerDbConnectionConfig = { ... }\n```\n\n#### Properties <a name=\"Properties\" id=\"Properties\"></a>\n\n| **Name** | **Type** | **Description** |\n| --- | --- | --- |\n| <code><a href=\"#@aws-amplify/graphql-api-construct.SqlModelDataSourceSecretsManagerDbConnectionConfig.property.databaseName\">databaseName</a></code> | <code>string</code> | database name. |\n| <code><a href=\"#@aws-amplify/graphql-api-construct.SqlModelDataSourceSecretsManagerDbConnectionConfig.property.port\">port</a></code> | <code>number</code> | port number of the database proxy, cluster, or instance. |\n| <code><a href=\"#@aws-amplify/graphql-api-construct.SqlModelDataSourceSecretsManagerDbConnectionConfig.property.secretArn\">secretArn</a></code> | <code>string</code> | The arn of the managed secret with username, password, and hostname to use when connecting to the database. |\n\n---\n\n##### `databaseName`<sup>Required</sup> <a name=\"databaseName\" id=\"@aws-amplify/graphql-api-construct.SqlModelDataSourceSecretsManagerDbConnectionConfig.property.databaseName\"></a>\n\n```typescript\npublic readonly databaseName: string;\n```\n\n- *Type:* string\n\ndatabase name.\n\n---\n\n##### `port`<sup>Required</sup> <a name=\"port\" id=\"@aws-amplify/graphql-api-construct.SqlModelDataSourceSecretsManagerDbConnectionConfig.property.port\"></a>\n\n```typescript\npublic readonly port: number;\n```\n\n- *Type:* number\n\nport number of the database proxy, cluster, or instance.\n\n---\n\n##### `secretArn`<sup>Required</sup> <a name=\"secretArn\" id=\"@aws-amplify/graphql-api-construct.SqlModelDataSourceSecretsManagerDbConnectionConfig.property.secretArn\"></a>\n\n```typescript\npublic readonly secretArn: string;\n```\n\n- *Type:* string\n\nThe arn of the managed secret with username, password, and hostname to use when connecting to the database.\n\n*\n\n---\n\n### SqlModelDataSourceSsmDbConnectionConfig <a name=\"SqlModelDataSourceSsmDbConnectionConfig\" id=\"@aws-amplify/graphql-api-construct.SqlModelDataSourceSsmDbConnectionConfig\"></a>\n\nThe Secure Systems Manager parameter paths the Lambda data source will use to connect to the database.\n\nThese parameters are retrieved from Secure Systems Manager in the same region as the Lambda.\n\n#### Initializer <a name=\"Initializer\" id=\"@aws-amplify/graphql-api-construct.SqlModelDataSourceSsmDbConnectionConfig.Initializer\"></a>\n\n```typescript\nimport { SqlModelDataSourceSsmDbConnectionConfig } from '@aws-amplify/graphql-api-construct'\n\nconst sqlModelDataSourceSsmDbConnectionConfig: SqlModelDataSourceSsmDbConnectionConfig = { ... }\n```\n\n#### Properties <a name=\"Properties\" id=\"Properties\"></a>\n\n| **Name** | **Type** | **Description** |\n| --- | --- | --- |\n| <code><a href=\"#@aws-amplify/graphql-api-construct.SqlModelDataSourceSsmDbConnectionConfig.property.databaseNameSsmPath\">databaseNameSsmPath</a></code> | <code>string</code> | The Secure Systems Manager parameter containing the database name. |\n| <code><a href=\"#@aws-amplify/graphql-api-construct.SqlModelDataSourceSsmDbConnectionConfig.property.hostnameSsmPath\">hostnameSsmPath</a></code> | <code>string</code> | The Secure Systems Manager parameter containing the hostname of the database. |\n| <code><a href=\"#@aws-amplify/graphql-api-construct.SqlModelDataSourceSsmDbConnectionConfig.property.passwordSsmPath\">passwordSsmPath</a></code> | <code>string</code> | The Secure Systems Manager parameter containing the password to use when connecting to the database. |\n| <code><a href=\"#@aws-amplify/graphql-api-construct.SqlModelDataSourceSsmDbConnectionConfig.property.portSsmPath\">portSsmPath</a></code> | <code>string</code> | The Secure Systems Manager parameter containing the port number of the database proxy, cluster, or instance. |\n| <code><a href=\"#@aws-amplify/graphql-api-construct.SqlModelDataSourceSsmDbConnectionConfig.property.usernameSsmPath\">usernameSsmPath</a></code> | <code>string</code> | The Secure Systems Manager parameter containing the username to use when connecting to the database. |\n\n---\n\n##### `databaseNameSsmPath`<sup>Required</sup> <a name=\"databaseNameSsmPath\" id=\"@aws-amplify/graphql-api-construct.SqlModelDataSourceSsmDbConnectionConfig.property.databaseNameSsmPath\"></a>\n\n```typescript\npublic readonly databaseNameSsmPath: string;\n```\n\n- *Type:* string\n\nThe Secure Systems Manager parameter containing the database name.\n\n---\n\n##### `hostnameSsmPath`<sup>Required</sup> <a name=\"hostnameSsmPath\" id=\"@aws-amplify/graphql-api-construct.SqlModelDataSourceSsmDbConnectionConfig.property.hostnameSsmPath\"></a>\n\n```typescript\npublic readonly hostnameSsmPath: string;\n```\n\n- *Type:* string\n\nThe Secure Systems Manager parameter containing the hostname of the database.\n\nFor RDS-based SQL data sources, this can be the hostname\nof a database proxy, cluster, or instance.\n\n---\n\n##### `passwordSsmPath`<sup>Required</sup> <a name=\"passwordSsmPath\" id=\"@aws-amplify/graphql-api-construct.SqlModelDataSourceSsmDbConnectionConfig.property.passwordSsmPath\"></a>\n\n```typescript\npublic readonly passwordSsmPath: string;\n```\n\n- *Type:* string\n\nThe Secure Systems Manager parameter containing the password to use when connecting to the database.\n\n---\n\n##### `portSsmPath`<sup>Required</sup> <a name=\"portSsmPath\" id=\"@aws-amplify/graphql-api-construct.SqlModelDataSourceSsmDbConnectionConfig.property.portSsmPath\"></a>\n\n```typescript\npublic readonly portSsmPath: string;\n```\n\n- *Type:* string\n\nThe Secure Systems Manager parameter containing the port number of the database proxy, cluster, or instance.\n\n---\n\n##### `usernameSsmPath`<sup>Required</sup> <a name=\"usernameSsmPath\" id=\"@aws-amplify/graphql-api-construct.SqlModelDataSourceSsmDbConnectionConfig.property.usernameSsmPath\"></a>\n\n```typescript\npublic readonly usernameSsmPath: string;\n```\n\n- *Type:* string\n\nThe Secure Systems Manager parameter containing the username to use when connecting to the database.\n\n---\n\n### SSESpecification <a name=\"SSESpecification\" id=\"@aws-amplify/graphql-api-construct.SSESpecification\"></a>\n\nRepresents the settings used to enable server-side encryption.\n\n#### Initializer <a name=\"Initializer\" id=\"@aws-amplify/graphql-api-construct.SSESpecification.Initializer\"></a>\n\n```typescript\nimport { SSESpecification } from '@aws-amplify/graphql-api-construct'\n\nconst sSESpecification: SSESpecification = { ... }\n```\n\n#### Properties <a name=\"Properties\" id=\"Properties\"></a>\n\n| **Name** | **Type** | **Description** |\n| --- | --- | --- |\n| <code><a href=\"#@aws-amplify/graphql-api-construct.SSESpecification.property.sseEnabled\">sseEnabled</a></code> | <code>boolean</code> | Indicates whether server-side encryption is done using an AWS managed key or an AWS owned key. |\n| <code><a href=\"#@aws-amplify/graphql-api-construct.SSESpecification.property.kmsMasterKeyId\">kmsMasterKeyId</a></code> | <code>string</code> | The AWS KMS key that should be used for the AWS KMS encryption. |\n| <code><a href=\"#@aws-amplify/graphql-api-construct.SSESpecification.property.sseType\">sseType</a></code> | <code><a href=\"#@aws-amplify/graphql-api-construct.SSEType\">SSEType</a></code> | Server-side encryption type. |\n\n---\n\n##### `sseEnabled`<sup>Required</sup> <a name=\"sseEnabled\" id=\"@aws-amplify/graphql-api-construct.SSESpecification.property.sseEnabled\"></a>\n\n```typescript\npublic readonly sseEnabled: boolean;\n```\n\n- *Type:* boolean\n\nIndicates whether server-side encryption is done using an AWS managed key or an AWS owned key.\n\nIf enabled (true), server-side encryption type is set to `KMS` and an AWS managed key is used ( AWS KMS charges apply).\nIf disabled (false) or not specified, server-side encryption is set to AWS owned key.\n\n---\n\n##### `kmsMasterKeyId`<sup>Optional</sup> <a name=\"kmsMasterKeyId\" id=\"@aws-amplify/graphql-api-construct.SSESpecification.property.kmsMasterKeyId\"></a>\n\n```typescript\npublic readonly kmsMasterKeyId: string;\n```\n\n- *Type:* string\n\nThe AWS KMS key that should be used for the AWS KMS encryption.\n\nTo specify a key, use its key ID, Amazon Resource Name (ARN), alias name, or alias ARN. Note that you should only provide\nthis parameter if the key is different from the default DynamoDB key `alias/aws/dynamodb` .\n\n---\n\n##### `sseType`<sup>Optional</sup> <a name=\"sseType\" id=\"@aws-amplify/graphql-api-construct.SSESpecification.property.sseType\"></a>\n\n```typescript\npublic readonly sseType: SSEType;\n```\n\n- *Type:* <a href=\"#@aws-amplify/graphql-api-construct.SSEType\">SSEType</a>\n\nServer-side encryption type.\n\nThe only supported value is:\n`KMS` Server-side encryption that uses AWS Key Management Service.\n  The key is stored in your account and is managed by AWS KMS ( AWS KMS charges apply).\n\n---\n\n### StreamSpecification <a name=\"StreamSpecification\" id=\"@aws-amplify/graphql-api-construct.StreamSpecification\"></a>\n\nRepresents the DynamoDB Streams configuration for a table in DynamoDB.\n\n#### Initializer <a name=\"Initializer\" id=\"@aws-amplify/graphql-api-construct.StreamSpecification.Initializer\"></a>\n\n```typescript\nimport { StreamSpecification } from '@aws-amplify/graphql-api-construct'\n\nconst streamSpecification: StreamSpecification = { ... }\n```\n\n#### Properties <a name=\"Properties\" id=\"Properties\"></a>\n\n| **Name** | **Type** | **Description** |\n| --- | --- | --- |\n| <code><a href=\"#@aws-amplify/graphql-api-construct.StreamSpecification.property.streamViewType\">streamViewType</a></code> | <code>aws-cdk-lib.aws_dynamodb.StreamViewType</code> | When an item in the table is modified, `StreamViewType` determines what information is written to the stream for this table. |\n\n---\n\n##### `streamViewType`<sup>Required</sup> <a name=\"streamViewType\" id=\"@aws-amplify/graphql-api-construct.StreamSpecification.property.streamViewType\"></a>\n\n```typescript\npublic readonly streamViewType: StreamViewType;\n```\n\n- *Type:* aws-cdk-lib.aws_dynamodb.StreamViewType\n\nWhen an item in the table is modified, `StreamViewType` determines what information is written to the stream for this table.\n\nValid values for `StreamViewType` are:\n- `KEYS_ONLY` - Only the key attributes of the modified item are written to the stream.\n- `NEW_IMAGE` - The entire item, as it appears after it was modified, is written to the stream.\n- `OLD_IMAGE` - The entire item, as it appeared before it was modified, is written to the stream.\n- `NEW_AND_OLD_IMAGES` - Both the new and the old item images of the item are written to the stream.\n\n---\n\n### SubnetAvailabilityZone <a name=\"SubnetAvailabilityZone\" id=\"@aws-amplify/graphql-api-construct.SubnetAvailabilityZone\"></a>\n\nSubnet configuration for VPC endpoints used by a Lambda resolver for a SQL-based data source.\n\nAlthough it is possible to create multiple\nsubnets in a single availability zone, VPC service endpoints may only be deployed to a single subnet in a given availability zone. This\nstructure ensures that the Lambda function and VPC service endpoints are mutually consistent.\n\n#### Initializer <a name=\"Initializer\" id=\"@aws-amplify/graphql-api-construct.SubnetAvailabilityZone.Initializer\"></a>\n\n```typescript\nimport { SubnetAvailabilityZone } from '@aws-amplify/graphql-api-construct'\n\nconst subnetAvailabilityZone: SubnetAvailabilityZone = { ... }\n```\n\n#### Properties <a name=\"Properties\" id=\"Properties\"></a>\n\n| **Name** | **Type** | **Description** |\n| --- | --- | --- |\n| <code><a href=\"#@aws-amplify/graphql-api-construct.SubnetAvailabilityZone.property.availabilityZone\">availabilityZone</a></code> | <code>string</code> | The availability zone of the subnet. |\n| <code><a href=\"#@aws-amplify/graphql-api-construct.SubnetAvailabilityZone.property.subnetId\">subnetId</a></code> | <code>string</code> | The subnet ID to install the Lambda data source in. |\n\n---\n\n##### `availabilityZone`<sup>Required</sup> <a name=\"availabilityZone\" id=\"@aws-amplify/graphql-api-construct.SubnetAvailabilityZone.property.availabilityZone\"></a>\n\n```typescript\npublic readonly availabilityZone: string;\n```\n\n- *Type:* string\n\nThe availability zone of the subnet.\n\n---\n\n##### `subnetId`<sup>Required</sup> <a name=\"subnetId\" id=\"@aws-amplify/graphql-api-construct.SubnetAvailabilityZone.property.subnetId\"></a>\n\n```typescript\npublic readonly subnetId: string;\n```\n\n- *Type:* string\n\nThe subnet ID to install the Lambda data source in.\n\n---\n\n### SubscriptionFunctionSlot <a name=\"SubscriptionFunctionSlot\" id=\"@aws-amplify/graphql-api-construct.SubscriptionFunctionSlot\"></a>\n\nSlot types for Subscription Resolvers.\n\n#### Initializer <a name=\"Initializer\" id=\"@aws-amplify/graphql-api-construct.SubscriptionFunctionSlot.Initializer\"></a>\n\n```typescript\nimport { SubscriptionFunctionSlot } from '@aws-amplify/graphql-api-construct'\n\nconst subscriptionFunctionSlot: SubscriptionFunctionSlot = { ... }\n```\n\n#### Properties <a name=\"Properties\" id=\"Properties\"></a>\n\n| **Name** | **Type** | **Description** |\n| --- | --- | --- |\n| <code><a href=\"#@aws-amplify/graphql-api-construct.SubscriptionFunctionSlot.property.fieldName\">fieldName</a></code> | <code>string</code> | The field to attach this function to on the Api definition. |\n| <code><a href=\"#@aws-amplify/graphql-api-construct.SubscriptionFunctionSlot.property.function\">function</a></code> | <code><a href=\"#@aws-amplify/graphql-api-construct.FunctionSlotOverride\">FunctionSlotOverride</a></code> | The overridden behavior for this slot. |\n| <code><a href=\"#@aws-amplify/graphql-api-construct.SubscriptionFunctionSlot.property.slotIndex\">slotIndex</a></code> | <code>number</code> | The slot index to use to inject this into the execution pipeline. |\n| <code><a href=\"#@aws-amplify/graphql-api-construct.SubscriptionFunctionSlot.property.slotName\">slotName</a></code> | <code>string</code> | The slot name to inject this behavior into. |\n| <code><a href=\"#@aws-amplify/graphql-api-construct.SubscriptionFunctionSlot.property.typeName\">typeName</a></code> | <code>string</code> | This slot type applies to the Subscription type on the Api definition. |\n\n---\n\n##### `fieldName`<sup>Required</sup> <a name=\"fieldName\" id=\"@aws-amplify/graphql-api-construct.SubscriptionFunctionSlot.property.fieldName\"></a>\n\n```typescript\npublic readonly fieldName: string;\n```\n\n- *Type:* string\n\nThe field to attach this function to on the Api definition.\n\n---\n\n##### `function`<sup>Required</sup> <a name=\"function\" id=\"@aws-amplify/graphql-api-construct.SubscriptionFunctionSlot.property.function\"></a>\n\n```typescript\npublic readonly function: FunctionSlotOverride;\n```\n\n- *Type:* <a href=\"#@aws-amplify/graphql-api-construct.FunctionSlotOverride\">FunctionSlotOverride</a>\n\nThe overridden behavior for this slot.\n\n---\n\n##### `slotIndex`<sup>Required</sup> <a name=\"slotIndex\" id=\"@aws-amplify/graphql-api-construct.SubscriptionFunctionSlot.property.slotIndex\"></a>\n\n```typescript\npublic readonly slotIndex: number;\n```\n\n- *Type:* number\n\nThe slot index to use to inject this into the execution pipeline.\n\nFor more information on slotting, refer to https://docs.amplify.aws/cli/graphql/custom-business-logic/#extend-amplify-generated-resolvers\n\n---\n\n##### `slotName`<sup>Required</sup> <a name=\"slotName\" id=\"@aws-amplify/graphql-api-construct.SubscriptionFunctionSlot.property.slotName\"></a>\n\n```typescript\npublic readonly slotName: string;\n```\n\n- *Type:* string\n\nThe slot name to inject this behavior into.\n\nFor more information on slotting, refer to https://docs.amplify.aws/cli/graphql/custom-business-logic/#extend-amplify-generated-resolvers\n\n---\n\n##### `typeName`<sup>Required</sup> <a name=\"typeName\" id=\"@aws-amplify/graphql-api-construct.SubscriptionFunctionSlot.property.typeName\"></a>\n\n```typescript\npublic readonly typeName: string;\n```\n\n- *Type:* string\n\nThis slot type applies to the Subscription type on the Api definition.\n\n---\n\n### TimeToLiveSpecification <a name=\"TimeToLiveSpecification\" id=\"@aws-amplify/graphql-api-construct.TimeToLiveSpecification\"></a>\n\nShape for TTL config.\n\n#### Initializer <a name=\"Initializer\" id=\"@aws-amplify/graphql-api-construct.TimeToLiveSpecification.Initializer\"></a>\n\n```typescript\nimport { TimeToLiveSpecification } from '@aws-amplify/graphql-api-construct'\n\nconst timeToLiveSpecification: TimeToLiveSpecification = { ... }\n```\n\n#### Properties <a name=\"Properties\" id=\"Properties\"></a>\n\n| **Name** | **Type** | **Description** |\n| --- | --- | --- |\n| <code><a href=\"#@aws-amplify/graphql-api-construct.TimeToLiveSpecification.property.enabled\">enabled</a></code> | <code>boolean</code> | Boolean determining if the ttl is enabled or not. |\n| <code><a href=\"#@aws-amplify/graphql-api-construct.TimeToLiveSpecification.property.attributeName\">attributeName</a></code> | <code>string</code> | Attribute name to apply to the ttl spec. |\n\n---\n\n##### `enabled`<sup>Required</sup> <a name=\"enabled\" id=\"@aws-amplify/graphql-api-construct.TimeToLiveSpecification.property.enabled\"></a>\n\n```typescript\npublic readonly enabled: boolean;\n```\n\n- *Type:* boolean\n\nBoolean determining if the ttl is enabled or not.\n\n---\n\n##### `attributeName`<sup>Optional</sup> <a name=\"attributeName\" id=\"@aws-amplify/graphql-api-construct.TimeToLiveSpecification.property.attributeName\"></a>\n\n```typescript\npublic readonly attributeName: string;\n```\n\n- *Type:* string\n\nAttribute name to apply to the ttl spec.\n\n---\n\n### TranslationBehavior <a name=\"TranslationBehavior\" id=\"@aws-amplify/graphql-api-construct.TranslationBehavior\"></a>\n\nStrongly typed set of shared parameters for all transformers, and core layer.\n\nThis is intended to replace feature flags, to ensure param coercion happens in\na single location, and isn't spread around the transformers, where they can\nhave different default behaviors.\n\n#### Initializer <a name=\"Initializer\" id=\"@aws-amplify/graphql-api-construct.TranslationBehavior.Initializer\"></a>\n\n```typescript\nimport { TranslationBehavior } from '@aws-amplify/graphql-api-construct'\n\nconst translationBehavior: TranslationBehavior = { ... }\n```\n\n#### Properties <a name=\"Properties\" id=\"Properties\"></a>\n\n| **Name** | **Type** | **Description** |\n| --- | --- | --- |\n| <code><a href=\"#@aws-amplify/graphql-api-construct.TranslationBehavior.property.allowDestructiveGraphqlSchemaUpdates\">allowDestructiveGraphqlSchemaUpdates</a></code> | <code>boolean</code> | The following schema updates require replacement of the underlying DynamoDB table:. |\n| <code><a href=\"#@aws-amplify/graphql-api-construct.TranslationBehavior.property.disableResolverDeduping\">disableResolverDeduping</a></code> | <code>boolean</code> | Disable resolver deduping, this can sometimes cause problems because dedupe ordering isn't stable today, which can lead to circular dependencies across stacks if models are reordered. |\n| <code><a href=\"#@aws-amplify/graphql-api-construct.TranslationBehavior.property.enableAutoIndexQueryNames\">enableAutoIndexQueryNames</a></code> | <code>boolean</code> | Automate generation of query names, and as a result attaching all indexes as queries to the generated Api. |\n| <code><a href=\"#@aws-amplify/graphql-api-construct.TranslationBehavior.property.enableSearchNodeToNodeEncryption\">enableSearchNodeToNodeEncryption</a></code> | <code>boolean</code> | *No description.* |\n| <code><a href=\"#@aws-amplify/graphql-api-construct.TranslationBehavior.property.enableTransformerCfnOutputs\">enableTransformerCfnOutputs</a></code> | <code>boolean</code> | When enabled, internal cfn outputs which existed in Amplify-generated apps will continue to be emitted. |\n| <code><a href=\"#@aws-amplify/graphql-api-construct.TranslationBehavior.property.populateOwnerFieldForStaticGroupAuth\">populateOwnerFieldForStaticGroupAuth</a></code> | <code>boolean</code> | Ensure that the owner field is still populated even if a static iam or group authorization applies. |\n| <code><a href=\"#@aws-amplify/graphql-api-construct.TranslationBehavior.property.replaceTableUponGsiUpdate\">replaceTableUponGsiUpdate</a></code> | <code>boolean</code> | This behavior will only come into effect when both \"allowDestructiveGraphqlSchemaUpdates\" and this value are set to true. |\n| <code><a href=\"#@aws-amplify/graphql-api-construct.TranslationBehavior.property.respectPrimaryKeyAttributesOnConnectionField\">respectPrimaryKeyAttributesOnConnectionField</a></code> | <code>boolean</code> | Enable custom primary key support, there's no good reason to disable this unless trying not to update a legacy app. |\n| <code><a href=\"#@aws-amplify/graphql-api-construct.TranslationBehavior.property.sandboxModeEnabled\">sandboxModeEnabled</a></code> | <code>boolean</code> | Enabling sandbox mode will enable api key auth on all models in the transformed schema. |\n| <code><a href=\"#@aws-amplify/graphql-api-construct.TranslationBehavior.property.secondaryKeyAsGSI\">secondaryKeyAsGSI</a></code> | <code>boolean</code> | If disabled, generated. |\n| <code><a href=\"#@aws-amplify/graphql-api-construct.TranslationBehavior.property.shouldDeepMergeDirectiveConfigDefaults\">shouldDeepMergeDirectiveConfigDefaults</a></code> | <code>boolean</code> | Restore parity w/ GQLv1. |\n| <code><a href=\"#@aws-amplify/graphql-api-construct.TranslationBehavior.property.suppressApiKeyGeneration\">suppressApiKeyGeneration</a></code> | <code>boolean</code> | If enabled, disable api key resource generation even if specified as an auth rule on the construct. |\n| <code><a href=\"#@aws-amplify/graphql-api-construct.TranslationBehavior.property.useSubUsernameForDefaultIdentityClaim\">useSubUsernameForDefaultIdentityClaim</a></code> | <code>boolean</code> | Ensure that oidc and userPool auth use the `sub` field in the for the username field, which disallows new users with the same id to access data from a deleted user in the pool. |\n\n---\n\n##### `allowDestructiveGraphqlSchemaUpdates`<sup>Required</sup> <a name=\"allowDestructiveGraphqlSchemaUpdates\" id=\"@aws-amplify/graphql-api-construct.TranslationBehavior.property.allowDestructiveGraphqlSchemaUpdates\"></a>\n\n```typescript\npublic readonly allowDestructiveGraphqlSchemaUpdates: boolean;\n```\n\n- *Type:* boolean\n- *Default:* false\n\nThe following schema updates require replacement of the underlying DynamoDB table:.\n\nRemoving or renaming a model\n - Modifying the primary key of a model\n - Modifying a Local Secondary Index of a model (only applies to projects with secondaryKeyAsGSI turned off)\n\nALL DATA WILL BE LOST when the table replacement happens. When enabled, destructive updates are allowed.\nThis will only affect DynamoDB tables with provision strategy \"AMPLIFY_TABLE\".\n\n---\n\n##### `disableResolverDeduping`<sup>Required</sup> <a name=\"disableResolverDeduping\" id=\"@aws-amplify/graphql-api-construct.TranslationBehavior.property.disableResolverDeduping\"></a>\n\n```typescript\npublic readonly disableResolverDeduping: boolean;\n```\n\n- *Type:* boolean\n- *Default:* true\n\nDisable resolver deduping, this can sometimes cause problems because dedupe ordering isn't stable today, which can lead to circular dependencies across stacks if models are reordered.\n\n---\n\n##### `enableAutoIndexQueryNames`<sup>Required</sup> <a name=\"enableAutoIndexQueryNames\" id=\"@aws-amplify/graphql-api-construct.TranslationBehavior.property.enableAutoIndexQueryNames\"></a>\n\n```typescript\npublic readonly enableAutoIndexQueryNames: boolean;\n```\n\n- *Type:* boolean\n- *Default:* true\n\nAutomate generation of query names, and as a result attaching all indexes as queries to the generated Api.\n\nIf enabled,\n\n---\n\n##### `enableSearchNodeToNodeEncryption`<sup>Required</sup> <a name=\"enableSearchNodeToNodeEncryption\" id=\"@aws-amplify/graphql-api-construct.TranslationBehavior.property.enableSearchNodeToNodeEncryption\"></a>\n\n```typescript\npublic readonly enableSearchNodeToNodeEncryption: boolean;\n```\n\n- *Type:* boolean\n\n---\n\n##### `enableTransformerCfnOutputs`<sup>Required</sup> <a name=\"enableTransformerCfnOutputs\" id=\"@aws-amplify/graphql-api-construct.TranslationBehavior.property.enableTransformerCfnOutputs\"></a>\n\n```typescript\npublic readonly enableTransformerCfnOutputs: boolean;\n```\n\n- *Type:* boolean\n- *Default:* false\n\nWhen enabled, internal cfn outputs which existed in Amplify-generated apps will continue to be emitted.\n\n---\n\n##### `populateOwnerFieldForStaticGroupAuth`<sup>Required</sup> <a name=\"populateOwnerFieldForStaticGroupAuth\" id=\"@aws-amplify/graphql-api-construct.TranslationBehavior.property.populateOwnerFieldForStaticGroupAuth\"></a>\n\n```typescript\npublic readonly populateOwnerFieldForStaticGroupAuth: boolean;\n```\n\n- *Type:* boolean\n- *Default:* true\n\nEnsure that the owner field is still populated even if a static iam or group authorization applies.\n\n---\n\n##### `replaceTableUponGsiUpdate`<sup>Required</sup> <a name=\"replaceTableUponGsiUpdate\" id=\"@aws-amplify/graphql-api-construct.TranslationBehavior.property.replaceTableUponGsiUpdate\"></a>\n\n```typescript\npublic readonly replaceTableUponGsiUpdate: boolean;\n```\n\n- *Type:* boolean\n- *Default:* false\n\nThis behavior will only come into effect when both \"allowDestructiveGraphqlSchemaUpdates\" and this value are set to true.\n\nWhen enabled, any GSI update operation will replace the table instead of iterative deployment, which will WIPE ALL EXISTING DATA but\ncost much less time for deployment This will only affect DynamoDB tables with provision strategy \"AMPLIFY_TABLE\".\n\n---\n\n##### `respectPrimaryKeyAttributesOnConnectionField`<sup>Required</sup> <a name=\"respectPrimaryKeyAttributesOnConnectionField\" id=\"@aws-amplify/graphql-api-construct.TranslationBehavior.property.respectPrimaryKeyAttributesOnConnectionField\"></a>\n\n```typescript\npublic readonly respectPrimaryKeyAttributesOnConnectionField: boolean;\n```\n\n- *Type:* boolean\n- *Default:* true\n\nEnable custom primary key support, there's no good reason to disable this unless trying not to update a legacy app.\n\n---\n\n##### `sandboxModeEnabled`<sup>Required</sup> <a name=\"sandboxModeEnabled\" id=\"@aws-amplify/graphql-api-construct.TranslationBehavior.property.sandboxModeEnabled\"></a>\n\n```typescript\npublic readonly sandboxModeEnabled: boolean;\n```\n\n- *Type:* boolean\n- *Default:* false\n\nEnabling sandbox mode will enable api key auth on all models in the transformed schema.\n\n---\n\n##### `secondaryKeyAsGSI`<sup>Required</sup> <a name=\"secondaryKeyAsGSI\" id=\"@aws-amplify/graphql-api-construct.TranslationBehavior.property.secondaryKeyAsGSI\"></a>\n\n```typescript\npublic readonly secondaryKeyAsGSI: boolean;\n```\n\n- *Type:* boolean\n- *Default:* true\n\nIf disabled, generated.\n\n---\n\n##### `shouldDeepMergeDirectiveConfigDefaults`<sup>Required</sup> <a name=\"shouldDeepMergeDirectiveConfigDefaults\" id=\"@aws-amplify/graphql-api-construct.TranslationBehavior.property.shouldDeepMergeDirectiveConfigDefaults\"></a>\n\n```typescript\npublic readonly shouldDeepMergeDirectiveConfigDefaults: boolean;\n```\n\n- *Type:* boolean\n- *Default:* true\n\nRestore parity w/ GQLv1.\n\n---\n\n##### `suppressApiKeyGeneration`<sup>Required</sup> <a name=\"suppressApiKeyGeneration\" id=\"@aws-amplify/graphql-api-construct.TranslationBehavior.property.suppressApiKeyGeneration\"></a>\n\n```typescript\npublic readonly suppressApiKeyGeneration: boolean;\n```\n\n- *Type:* boolean\n- *Default:* false\n\nIf enabled, disable api key resource generation even if specified as an auth rule on the construct.\n\nThis is a legacy parameter from the Graphql Transformer existing in Amplify CLI, not recommended to change.\n\n---\n\n##### `useSubUsernameForDefaultIdentityClaim`<sup>Required</sup> <a name=\"useSubUsernameForDefaultIdentityClaim\" id=\"@aws-amplify/graphql-api-construct.TranslationBehavior.property.useSubUsernameForDefaultIdentityClaim\"></a>\n\n```typescript\npublic readonly useSubUsernameForDefaultIdentityClaim: boolean;\n```\n\n- *Type:* boolean\n- *Default:* true\n\nEnsure that oidc and userPool auth use the `sub` field in the for the username field, which disallows new users with the same id to access data from a deleted user in the pool.\n\n---\n\n### UserPoolAuthorizationConfig <a name=\"UserPoolAuthorizationConfig\" id=\"@aws-amplify/graphql-api-construct.UserPoolAuthorizationConfig\"></a>\n\nConfiguration for Cognito UserPool Authorization on the Graphql Api.\n\n#### Initializer <a name=\"Initializer\" id=\"@aws-amplify/graphql-api-construct.UserPoolAuthorizationConfig.Initializer\"></a>\n\n```typescript\nimport { UserPoolAuthorizationConfig } from '@aws-amplify/graphql-api-construct'\n\nconst userPoolAuthorizationConfig: UserPoolAuthorizationConfig = { ... }\n```\n\n#### Properties <a name=\"Properties\" id=\"Properties\"></a>\n\n| **Name** | **Type** | **Description** |\n| --- | --- | --- |\n| <code><a href=\"#@aws-amplify/graphql-api-construct.UserPoolAuthorizationConfig.property.userPool\">userPool</a></code> | <code>aws-cdk-lib.aws_cognito.IUserPool</code> | The Cognito User Pool which is used to authenticated JWT tokens, and vends group and user information. |\n\n---\n\n##### `userPool`<sup>Required</sup> <a name=\"userPool\" id=\"@aws-amplify/graphql-api-construct.UserPoolAuthorizationConfig.property.userPool\"></a>\n\n```typescript\npublic readonly userPool: IUserPool;\n```\n\n- *Type:* aws-cdk-lib.aws_cognito.IUserPool\n\nThe Cognito User Pool which is used to authenticated JWT tokens, and vends group and user information.\n\n---\n\n### VpcConfig <a name=\"VpcConfig\" id=\"@aws-amplify/graphql-api-construct.VpcConfig\"></a>\n\nConfiguration of the VPC in which to install a Lambda to resolve queries against a SQL-based data source.\n\nThe SQL Lambda will be deployed\ninto the specified VPC, subnets, and security groups. The specified subnets and security groups must be in the same VPC. The VPC must\nhave at least one subnet. The construct will also create VPC service endpoints in the specified subnets, as well as inbound security\nrules, to allow traffic on port 443 within each security group. This allows the Lambda to read database connection information from\nSecure Systems Manager.\n\n#### Initializer <a name=\"Initializer\" id=\"@aws-amplify/graphql-api-construct.VpcConfig.Initializer\"></a>\n\n```typescript\nimport { VpcConfig } from '@aws-amplify/graphql-api-construct'\n\nconst vpcConfig: VpcConfig = { ... }\n```\n\n#### Properties <a name=\"Properties\" id=\"Properties\"></a>\n\n| **Name** | **Type** | **Description** |\n| --- | --- | --- |\n| <code><a href=\"#@aws-amplify/graphql-api-construct.VpcConfig.property.securityGroupIds\">securityGroupIds</a></code> | <code>string[]</code> | The security groups to install the Lambda data source in. |\n| <code><a href=\"#@aws-amplify/graphql-api-construct.VpcConfig.property.subnetAvailabilityZoneConfig\">subnetAvailabilityZoneConfig</a></code> | <code><a href=\"#@aws-amplify/graphql-api-construct.SubnetAvailabilityZone\">SubnetAvailabilityZone</a>[]</code> | The subnets to install the Lambda data source in, one per availability zone. |\n| <code><a href=\"#@aws-amplify/graphql-api-construct.VpcConfig.property.vpcId\">vpcId</a></code> | <code>string</code> | The VPC to install the Lambda data source in. |\n\n---\n\n##### `securityGroupIds`<sup>Required</sup> <a name=\"securityGroupIds\" id=\"@aws-amplify/graphql-api-construct.VpcConfig.property.securityGroupIds\"></a>\n\n```typescript\npublic readonly securityGroupIds: string[];\n```\n\n- *Type:* string[]\n\nThe security groups to install the Lambda data source in.\n\n---\n\n##### `subnetAvailabilityZoneConfig`<sup>Required</sup> <a name=\"subnetAvailabilityZoneConfig\" id=\"@aws-amplify/graphql-api-construct.VpcConfig.property.subnetAvailabilityZoneConfig\"></a>\n\n```typescript\npublic readonly subnetAvailabilityZoneConfig: SubnetAvailabilityZone[];\n```\n\n- *Type:* <a href=\"#@aws-amplify/graphql-api-construct.SubnetAvailabilityZone\">SubnetAvailabilityZone</a>[]\n\nThe subnets to install the Lambda data source in, one per availability zone.\n\n---\n\n##### `vpcId`<sup>Required</sup> <a name=\"vpcId\" id=\"@aws-amplify/graphql-api-construct.VpcConfig.property.vpcId\"></a>\n\n```typescript\npublic readonly vpcId: string;\n```\n\n- *Type:* string\n\nThe VPC to install the Lambda data source in.\n\n---\n\n## Classes <a name=\"Classes\" id=\"Classes\"></a>\n\n### AmplifyDynamoDbTableWrapper <a name=\"AmplifyDynamoDbTableWrapper\" id=\"@aws-amplify/graphql-api-construct.AmplifyDynamoDbTableWrapper\"></a>\n\nWrapper class around Custom::AmplifyDynamoDBTable custom resource, to simplify the override experience a bit.\n\nThis is NOT a construct, just an easier way to access\nthe generated construct.\nThis is a wrapper intended to mimic the `aws_cdk_lib.aws_dynamodb.Table` functionality more-or-less.\nNotable differences is the addition of TKTK properties, to account for the fact that they're constructor props\nin the CDK construct, as well as the removal of all from*, grant*, and metric* methods implemented by Table.\n\n#### Initializers <a name=\"Initializers\" id=\"@aws-amplify/graphql-api-construct.AmplifyDynamoDbTableWrapper.Initializer\"></a>\n\n```typescript\nimport { AmplifyDynamoDbTableWrapper } from '@aws-amplify/graphql-api-construct'\n\nnew AmplifyDynamoDbTableWrapper(resource: CfnResource)\n```\n\n| **Name** | **Type** | **Description** |\n| --- | --- | --- |\n| <code><a href=\"#@aws-amplify/graphql-api-construct.AmplifyDynamoDbTableWrapper.Initializer.parameter.resource\">resource</a></code> | <code>aws-cdk-lib.CfnResource</code> | the Cfn resource. |\n\n---\n\n##### `resource`<sup>Required</sup> <a name=\"resource\" id=\"@aws-amplify/graphql-api-construct.AmplifyDynamoDbTableWrapper.Initializer.parameter.resource\"></a>\n\n- *Type:* aws-cdk-lib.CfnResource\n\nthe Cfn resource.\n\n---\n\n#### Methods <a name=\"Methods\" id=\"Methods\"></a>\n\n| **Name** | **Description** |\n| --- | --- |\n| <code><a href=\"#@aws-amplify/graphql-api-construct.AmplifyDynamoDbTableWrapper.setGlobalSecondaryIndexProvisionedThroughput\">setGlobalSecondaryIndexProvisionedThroughput</a></code> | Set the provisionedThroughtput for a specified GSI by name. |\n\n---\n\n##### `setGlobalSecondaryIndexProvisionedThroughput` <a name=\"setGlobalSecondaryIndexProvisionedThroughput\" id=\"@aws-amplify/graphql-api-construct.AmplifyDynamoDbTableWrapper.setGlobalSecondaryIndexProvisionedThroughput\"></a>\n\n```typescript\npublic setGlobalSecondaryIndexProvisionedThroughput(indexName: string, provisionedThroughput: ProvisionedThroughput): void\n```\n\nSet the provisionedThroughtput for a specified GSI by name.\n\n###### `indexName`<sup>Required</sup> <a name=\"indexName\" id=\"@aws-amplify/graphql-api-construct.AmplifyDynamoDbTableWrapper.setGlobalSecondaryIndexProvisionedThroughput.parameter.indexName\"></a>\n\n- *Type:* string\n\nthe index to specify a provisionedThroughput config for.\n\n---\n\n###### `provisionedThroughput`<sup>Required</sup> <a name=\"provisionedThroughput\" id=\"@aws-amplify/graphql-api-construct.AmplifyDynamoDbTableWrapper.setGlobalSecondaryIndexProvisionedThroughput.parameter.provisionedThroughput\"></a>\n\n- *Type:* <a href=\"#@aws-amplify/graphql-api-construct.ProvisionedThroughput\">ProvisionedThroughput</a>\n\nthe config to set.\n\n---\n\n#### Static Functions <a name=\"Static Functions\" id=\"Static Functions\"></a>\n\n| **Name** | **Description** |\n| --- | --- |\n| <code><a href=\"#@aws-amplify/graphql-api-construct.AmplifyDynamoDbTableWrapper.isAmplifyDynamoDbTableResource\">isAmplifyDynamoDbTableResource</a></code> | Return true and perform type narrowing if a given input appears to be capable of. |\n\n---\n\n##### `isAmplifyDynamoDbTableResource` <a name=\"isAmplifyDynamoDbTableResource\" id=\"@aws-amplify/graphql-api-construct.AmplifyDynamoDbTableWrapper.isAmplifyDynamoDbTableResource\"></a>\n\n```typescript\nimport { AmplifyDynamoDbTableWrapper } from '@aws-amplify/graphql-api-construct'\n\nAmplifyDynamoDbTableWrapper.isAmplifyDynamoDbTableResource(x: any)\n```\n\nReturn true and perform type narrowing if a given input appears to be capable of.\n\n###### `x`<sup>Required</sup> <a name=\"x\" id=\"@aws-amplify/graphql-api-construct.AmplifyDynamoDbTableWrapper.isAmplifyDynamoDbTableResource.parameter.x\"></a>\n\n- *Type:* any\n\nthe object to check.\n\n---\n\n#### Properties <a name=\"Properties\" id=\"Properties\"></a>\n\n| **Name** | **Type** | **Description** |\n| --- | --- | --- |\n| <code><a href=\"#@aws-amplify/graphql-api-construct.AmplifyDynamoDbTableWrapper.property.billingMode\">billingMode</a></code> | <code>aws-cdk-lib.aws_dynamodb.BillingMode</code> | Specify how you are charged for read and write throughput and how you manage capacity. |\n| <code><a href=\"#@aws-amplify/graphql-api-construct.AmplifyDynamoDbTableWrapper.property.deletionProtectionEnabled\">deletionProtectionEnabled</a></code> | <code>boolean</code> | Set table deletion protection. |\n| <code><a href=\"#@aws-amplify/graphql-api-construct.AmplifyDynamoDbTableWrapper.property.pointInTimeRecoveryEnabled\">pointInTimeRecoveryEnabled</a></code> | <code>boolean</code> | Whether point-in-time recovery is enabled. |\n| <code><a href=\"#@aws-amplify/graphql-api-construct.AmplifyDynamoDbTableWrapper.property.provisionedThroughput\">provisionedThroughput</a></code> | <code><a href=\"#@aws-amplify/graphql-api-construct.ProvisionedThroughput\">ProvisionedThroughput</a></code> | Update the provisioned throughput for the base table. |\n| <code><a href=\"#@aws-amplify/graphql-api-construct.AmplifyDynamoDbTableWrapper.property.sseSpecification\">sseSpecification</a></code> | <code><a href=\"#@aws-amplify/graphql-api-construct.SSESpecification\">SSESpecification</a></code> | Set the ddb server-side encryption specification on the table. |\n| <code><a href=\"#@aws-amplify/graphql-api-construct.AmplifyDynamoDbTableWrapper.property.streamSpecification\">streamSpecification</a></code> | <code><a href=\"#@aws-amplify/graphql-api-construct.StreamSpecification\">StreamSpecification</a></code> | Set the ddb stream specification on the table. |\n| <code><a href=\"#@aws-amplify/graphql-api-construct.AmplifyDynamoDbTableWrapper.property.timeToLiveAttribute\">timeToLiveAttribute</a></code> | <code><a href=\"#@aws-amplify/graphql-api-construct.TimeToLiveSpecification\">TimeToLiveSpecification</a></code> | The name of TTL attribute. |\n\n---\n\n##### `billingMode`<sup>Required</sup> <a name=\"billingMode\" id=\"@aws-amplify/graphql-api-construct.AmplifyDynamoDbTableWrapper.property.billingMode\"></a>\n\n```typescript\npublic readonly billingMode: BillingMode;\n```\n\n- *Type:* aws-cdk-lib.aws_dynamodb.BillingMode\n\nSpecify how you are charged for read and write throughput and how you manage capacity.\n\n---\n\n##### `deletionProtectionEnabled`<sup>Required</sup> <a name=\"deletionProtectionEnabled\" id=\"@aws-amplify/graphql-api-construct.AmplifyDynamoDbTableWrapper.property.deletionProtectionEnabled\"></a>\n\n```typescript\npublic readonly deletionProtectionEnabled: boolean;\n```\n\n- *Type:* boolean\n\nSet table deletion protection.\n\n---\n\n##### `pointInTimeRecoveryEnabled`<sup>Required</sup> <a name=\"pointInTimeRecoveryEnabled\" id=\"@aws-amplify/graphql-api-construct.AmplifyDynamoDbTableWrapper.property.pointInTimeRecoveryEnabled\"></a>\n\n```typescript\npublic readonly pointInTimeRecoveryEnabled: boolean;\n```\n\n- *Type:* boolean\n\nWhether point-in-time recovery is enabled.\n\n---\n\n##### `provisionedThroughput`<sup>Required</sup> <a name=\"provisionedThroughput\" id=\"@aws-amplify/graphql-api-construct.AmplifyDynamoDbTableWrapper.property.provisionedThroughput\"></a>\n\n```typescript\npublic readonly provisionedThroughput: ProvisionedThroughput;\n```\n\n- *Type:* <a href=\"#@aws-amplify/graphql-api-construct.ProvisionedThroughput\">ProvisionedThroughput</a>\n\nUpdate the provisioned throughput for the base table.\n\n---\n\n##### `sseSpecification`<sup>Required</sup> <a name=\"sseSpecification\" id=\"@aws-amplify/graphql-api-construct.AmplifyDynamoDbTableWrapper.property.sseSpecification\"></a>\n\n```typescript\npublic readonly sseSpecification: SSESpecification;\n```\n\n- *Type:* <a href=\"#@aws-amplify/graphql-api-construct.SSESpecification\">SSESpecification</a>\n\nSet the ddb server-side encryption specification on the table.\n\n---\n\n##### `streamSpecification`<sup>Required</sup> <a name=\"streamSpecification\" id=\"@aws-amplify/graphql-api-construct.AmplifyDynamoDbTableWrapper.property.streamSpecification\"></a>\n\n```typescript\npublic readonly streamSpecification: StreamSpecification;\n```\n\n- *Type:* <a href=\"#@aws-amplify/graphql-api-construct.StreamSpecification\">StreamSpecification</a>\n\nSet the ddb stream specification on the table.\n\n---\n\n##### `timeToLiveAttribute`<sup>Required</sup> <a name=\"timeToLiveAttribute\" id=\"@aws-amplify/graphql-api-construct.AmplifyDynamoDbTableWrapper.property.timeToLiveAttribute\"></a>\n\n```typescript\npublic readonly timeToLiveAttribute: TimeToLiveSpecification;\n```\n\n- *Type:* <a href=\"#@aws-amplify/graphql-api-construct.TimeToLiveSpecification\">TimeToLiveSpecification</a>\n\nThe name of TTL attribute.\n\n---\n\n\n### AmplifyGraphqlDefinition <a name=\"AmplifyGraphqlDefinition\" id=\"@aws-amplify/graphql-api-construct.AmplifyGraphqlDefinition\"></a>\n\nClass exposing utilities to produce IAmplifyGraphqlDefinition objects given various inputs.\n\n#### Initializers <a name=\"Initializers\" id=\"@aws-amplify/graphql-api-construct.AmplifyGraphqlDefinition.Initializer\"></a>\n\n```typescript\nimport { AmplifyGraphqlDefinition } from '@aws-amplify/graphql-api-construct'\n\nnew AmplifyGraphqlDefinition()\n```\n\n| **Name** | **Type** | **Description** |\n| --- | --- | --- |\n\n---\n\n\n#### Static Functions <a name=\"Static Functions\" id=\"Static Functions\"></a>\n\n| **Name** | **Description** |\n| --- | --- |\n| <code><a href=\"#@aws-amplify/graphql-api-construct.AmplifyGraphqlDefinition.combine\">combine</a></code> | Combines multiple IAmplifyGraphqlDefinitions into a single definition. |\n| <code><a href=\"#@aws-amplify/graphql-api-construct.AmplifyGraphqlDefinition.fromFiles\">fromFiles</a></code> | Convert one or more appsync SchemaFile objects into an Amplify Graphql Schema, binding them to a DynamoDB data source. |\n| <code><a href=\"#@aws-amplify/graphql-api-construct.AmplifyGraphqlDefinition.fromFilesAndStrategy\">fromFilesAndStrategy</a></code> | Convert one or more appsync SchemaFile objects into an Amplify Graphql Schema. |\n| <code><a href=\"#@aws-amplify/graphql-api-construct.AmplifyGraphqlDefinition.fromString\">fromString</a></code> | Produce a schema definition from a string input. |\n\n---\n\n##### `combine` <a name=\"combine\" id=\"@aws-amplify/graphql-api-construct.AmplifyGraphqlDefinition.combine\"></a>\n\n```typescript\nimport { AmplifyGraphqlDefinition } from '@aws-amplify/graphql-api-construct'\n\nAmplifyGraphqlDefinition.combine(definitions: IAmplifyGraphqlDefinition[])\n```\n\nCombines multiple IAmplifyGraphqlDefinitions into a single definition.\n\n###### `definitions`<sup>Required</sup> <a name=\"definitions\" id=\"@aws-amplify/graphql-api-construct.AmplifyGraphqlDefinition.combine.parameter.definitions\"></a>\n\n- *Type:* <a href=\"#@aws-amplify/graphql-api-construct.IAmplifyGraphqlDefinition\">IAmplifyGraphqlDefinition</a>[]\n\nthe definitions to combine.\n\n---\n\n##### `fromFiles` <a name=\"fromFiles\" id=\"@aws-amplify/graphql-api-construct.AmplifyGraphqlDefinition.fromFiles\"></a>\n\n```typescript\nimport { AmplifyGraphqlDefinition } from '@aws-amplify/graphql-api-construct'\n\nAmplifyGraphqlDefinition.fromFiles(filePaths: string)\n```\n\nConvert one or more appsync SchemaFile objects into an Amplify Graphql Schema, binding them to a DynamoDB data source.\n\n###### `filePaths`<sup>Required</sup> <a name=\"filePaths\" id=\"@aws-amplify/graphql-api-construct.AmplifyGraphqlDefinition.fromFiles.parameter.filePaths\"></a>\n\n- *Type:* string\n\none or more paths to the graphql files to process.\n\n---\n\n##### `fromFilesAndStrategy` <a name=\"fromFilesAndStrategy\" id=\"@aws-amplify/graphql-api-construct.AmplifyGraphqlDefinition.fromFilesAndStrategy\"></a>\n\n```typescript\nimport { AmplifyGraphqlDefinition } from '@aws-amplify/graphql-api-construct'\n\nAmplifyGraphqlDefinition.fromFilesAndStrategy(filePaths: string | string[], dataSourceStrategy?: DefaultDynamoDbModelDataSourceStrategy | AmplifyDynamoDbModelDataSourceStrategy | SQLLambdaModelDataSourceStrategy)\n```\n\nConvert one or more appsync SchemaFile objects into an Amplify Graphql Schema.\n\n###### `filePaths`<sup>Required</sup> <a name=\"filePaths\" id=\"@aws-amplify/graphql-api-construct.AmplifyGraphqlDefinition.fromFilesAndStrategy.parameter.filePaths\"></a>\n\n- *Type:* string | string[]\n\none or more paths to the graphql files to process.\n\n---\n\n###### `dataSourceStrategy`<sup>Optional</sup> <a name=\"dataSourceStrategy\" id=\"@aws-amplify/graphql-api-construct.AmplifyGraphqlDefinition.fromFilesAndStrategy.parameter.dataSourceStrategy\"></a>\n\n- *Type:* <a href=\"#@aws-amplify/graphql-api-construct.DefaultDynamoDbModelDataSourceStrategy\">DefaultDynamoDbModelDataSourceStrategy</a> | <a href=\"#@aws-amplify/graphql-api-construct.AmplifyDynamoDbModelDataSourceStrategy\">AmplifyDynamoDbModelDataSourceStrategy</a> | <a href=\"#@aws-amplify/graphql-api-construct.SQLLambdaModelDataSourceStrategy\">SQLLambdaModelDataSourceStrategy</a>\n\nthe provisioning definition for datasources that resolve `@model`s in this schema.\n\nThe DynamoDB from\nCloudFormation will be used by default.\n\n---\n\n##### `fromString` <a name=\"fromString\" id=\"@aws-amplify/graphql-api-construct.AmplifyGraphqlDefinition.fromString\"></a>\n\n```typescript\nimport { AmplifyGraphqlDefinition } from '@aws-amplify/graphql-api-construct'\n\nAmplifyGraphqlDefinition.fromString(schema: string, dataSourceStrategy?: DefaultDynamoDbModelDataSourceStrategy | AmplifyDynamoDbModelDataSourceStrategy | SQLLambdaModelDataSourceStrategy)\n```\n\nProduce a schema definition from a string input.\n\n###### `schema`<sup>Required</sup> <a name=\"schema\" id=\"@aws-amplify/graphql-api-construct.AmplifyGraphqlDefinition.fromString.parameter.schema\"></a>\n\n- *Type:* string\n\nthe graphql input as a string.\n\n---\n\n###### `dataSourceStrategy`<sup>Optional</sup> <a name=\"dataSourceStrategy\" id=\"@aws-amplify/graphql-api-construct.AmplifyGraphqlDefinition.fromString.parameter.dataSourceStrategy\"></a>\n\n- *Type:* <a href=\"#@aws-amplify/graphql-api-construct.DefaultDynamoDbModelDataSourceStrategy\">DefaultDynamoDbModelDataSourceStrategy</a> | <a href=\"#@aws-amplify/graphql-api-construct.AmplifyDynamoDbModelDataSourceStrategy\">AmplifyDynamoDbModelDataSourceStrategy</a> | <a href=\"#@aws-amplify/graphql-api-construct.SQLLambdaModelDataSourceStrategy\">SQLLambdaModelDataSourceStrategy</a>\n\nthe provisioning definition for datasources that resolve `@model`s and custom SQL statements in this schema.\n\nThe DynamoDB from CloudFormation will be used by default.\n\n---\n\n\n\n### SQLLambdaModelDataSourceStrategyFactory <a name=\"SQLLambdaModelDataSourceStrategyFactory\" id=\"@aws-amplify/graphql-api-construct.SQLLambdaModelDataSourceStrategyFactory\"></a>\n\nClass exposing utilities to produce SQLLambdaModelDataSourceStrategy objects given various inputs.\n\n#### Initializers <a name=\"Initializers\" id=\"@aws-amplify/graphql-api-construct.SQLLambdaModelDataSourceStrategyFactory.Initializer\"></a>\n\n```typescript\nimport { SQLLambdaModelDataSourceStrategyFactory } from '@aws-amplify/graphql-api-construct'\n\nnew SQLLambdaModelDataSourceStrategyFactory()\n```\n\n| **Name** | **Type** | **Description** |\n| --- | --- | --- |\n\n---\n\n\n#### Static Functions <a name=\"Static Functions\" id=\"Static Functions\"></a>\n\n| **Name** | **Description** |\n| --- | --- |\n| <code><a href=\"#@aws-amplify/graphql-api-construct.SQLLambdaModelDataSourceStrategyFactory.fromCustomSqlFiles\">fromCustomSqlFiles</a></code> | Creates a SQLLambdaModelDataSourceStrategy where the binding's `customSqlStatements` are populated from `sqlFiles`. |\n\n---\n\n##### `fromCustomSqlFiles` <a name=\"fromCustomSqlFiles\" id=\"@aws-amplify/graphql-api-construct.SQLLambdaModelDataSourceStrategyFactory.fromCustomSqlFiles\"></a>\n\n```typescript\nimport { SQLLambdaModelDataSourceStrategyFactory } from '@aws-amplify/graphql-api-construct'\n\nSQLLambdaModelDataSourceStrategyFactory.fromCustomSqlFiles(sqlFiles: string[], options: SQLLambdaModelDataSourceStrategy)\n```\n\nCreates a SQLLambdaModelDataSourceStrategy where the binding's `customSqlStatements` are populated from `sqlFiles`.\n\nThe key\nof the `customSqlStatements` record is the file's base name (that is, the name of the file minus the directory and extension).\n\n###### `sqlFiles`<sup>Required</sup> <a name=\"sqlFiles\" id=\"@aws-amplify/graphql-api-construct.SQLLambdaModelDataSourceStrategyFactory.fromCustomSqlFiles.parameter.sqlFiles\"></a>\n\n- *Type:* string[]\n\nthe list of files to load SQL statements from.\n\n---\n\n###### `options`<sup>Required</sup> <a name=\"options\" id=\"@aws-amplify/graphql-api-construct.SQLLambdaModelDataSourceStrategyFactory.fromCustomSqlFiles.parameter.options\"></a>\n\n- *Type:* <a href=\"#@aws-amplify/graphql-api-construct.SQLLambdaModelDataSourceStrategy\">SQLLambdaModelDataSourceStrategy</a>\n\nthe remaining SQLLambdaModelDataSourceStrategy options.\n\n---\n\n\n\n## Protocols <a name=\"Protocols\" id=\"Protocols\"></a>\n\n### IAmplifyGraphqlDefinition <a name=\"IAmplifyGraphqlDefinition\" id=\"@aws-amplify/graphql-api-construct.IAmplifyGraphqlDefinition\"></a>\n\n- *Implemented By:* <a href=\"#@aws-amplify/graphql-api-construct.IAmplifyGraphqlDefinition\">IAmplifyGraphqlDefinition</a>\n\nGraphql Api definition, which can be implemented in multiple ways.\n\n\n#### Properties <a name=\"Properties\" id=\"Properties\"></a>\n\n| **Name** | **Type** | **Description** |\n| --- | --- | --- |\n| <code><a href=\"#@aws-amplify/graphql-api-construct.IAmplifyGraphqlDefinition.property.dataSourceStrategies\">dataSourceStrategies</a></code> | <code>{[ key: string ]: <a href=\"#@aws-amplify/graphql-api-construct.DefaultDynamoDbModelDataSourceStrategy\">DefaultDynamoDbModelDataSourceStrategy</a> \\| <a href=\"#@aws-amplify/graphql-api-construct.AmplifyDynamoDbModelDataSourceStrategy\">AmplifyDynamoDbModelDataSourceStrategy</a> \\| <a href=\"#@aws-amplify/graphql-api-construct.SQLLambdaModelDataSourceStrategy\">SQLLambdaModelDataSourceStrategy</a>}</code> | Retrieve the datasource strategy mapping. |\n| <code><a href=\"#@aws-amplify/graphql-api-construct.IAmplifyGraphqlDefinition.property.functionSlots\">functionSlots</a></code> | <code><a href=\"#@aws-amplify/graphql-api-construct.MutationFunctionSlot\">MutationFunctionSlot</a> \\| <a href=\"#@aws-amplify/graphql-api-construct.QueryFunctionSlot\">QueryFunctionSlot</a> \\| <a href=\"#@aws-amplify/graphql-api-construct.SubscriptionFunctionSlot\">SubscriptionFunctionSlot</a>[]</code> | Retrieve any function slots defined explicitly in the Api definition. |\n| <code><a href=\"#@aws-amplify/graphql-api-construct.IAmplifyGraphqlDefinition.property.schema\">schema</a></code> | <code>string</code> | Return the schema definition as a graphql string, with amplify directives allowed. |\n| <code><a href=\"#@aws-amplify/graphql-api-construct.IAmplifyGraphqlDefinition.property.customSqlDataSourceStrategies\">customSqlDataSourceStrategies</a></code> | <code><a href=\"#@aws-amplify/graphql-api-construct.CustomSqlDataSourceStrategy\">CustomSqlDataSourceStrategy</a>[]</code> | An array of custom Query or Mutation SQL commands to the data sources that resolves them. |\n| <code><a href=\"#@aws-amplify/graphql-api-construct.IAmplifyGraphqlDefinition.property.referencedLambdaFunctions\">referencedLambdaFunctions</a></code> | <code>{[ key: string ]: aws-cdk-lib.aws_lambda.IFunction}</code> | Retrieve the references to any lambda functions used in the definition. |\n\n---\n\n##### `dataSourceStrategies`<sup>Required</sup> <a name=\"dataSourceStrategies\" id=\"@aws-amplify/graphql-api-construct.IAmplifyGraphqlDefinition.property.dataSourceStrategies\"></a>\n\n```typescript\npublic readonly dataSourceStrategies: {[ key: string ]: DefaultDynamoDbModelDataSourceStrategy | AmplifyDynamoDbModelDataSourceStrategy | SQLLambdaModelDataSourceStrategy};\n```\n\n- *Type:* {[ key: string ]: <a href=\"#@aws-amplify/graphql-api-construct.DefaultDynamoDbModelDataSourceStrategy\">DefaultDynamoDbModelDataSourceStrategy</a> | <a href=\"#@aws-amplify/graphql-api-construct.AmplifyDynamoDbModelDataSourceStrategy\">AmplifyDynamoDbModelDataSourceStrategy</a> | <a href=\"#@aws-amplify/graphql-api-construct.SQLLambdaModelDataSourceStrategy\">SQLLambdaModelDataSourceStrategy</a>}\n\nRetrieve the datasource strategy mapping.\n\nThe default strategy is to use DynamoDB from CloudFormation.\n\n---\n\n##### `functionSlots`<sup>Required</sup> <a name=\"functionSlots\" id=\"@aws-amplify/graphql-api-construct.IAmplifyGraphqlDefinition.property.functionSlots\"></a>\n\n```typescript\npublic readonly functionSlots: MutationFunctionSlot | QueryFunctionSlot | SubscriptionFunctionSlot[];\n```\n\n- *Type:* <a href=\"#@aws-amplify/graphql-api-construct.MutationFunctionSlot\">MutationFunctionSlot</a> | <a href=\"#@aws-amplify/graphql-api-construct.QueryFunctionSlot\">QueryFunctionSlot</a> | <a href=\"#@aws-amplify/graphql-api-construct.SubscriptionFunctionSlot\">SubscriptionFunctionSlot</a>[]\n\nRetrieve any function slots defined explicitly in the Api definition.\n\n---\n\n##### `schema`<sup>Required</sup> <a name=\"schema\" id=\"@aws-amplify/graphql-api-construct.IAmplifyGraphqlDefinition.property.schema\"></a>\n\n```typescript\npublic readonly schema: string;\n```\n\n- *Type:* string\n\nReturn the schema definition as a graphql string, with amplify directives allowed.\n\n---\n\n##### `customSqlDataSourceStrategies`<sup>Optional</sup> <a name=\"customSqlDataSourceStrategies\" id=\"@aws-amplify/graphql-api-construct.IAmplifyGraphqlDefinition.property.customSqlDataSourceStrategies\"></a>\n\n```typescript\npublic readonly customSqlDataSourceStrategies: CustomSqlDataSourceStrategy[];\n```\n\n- *Type:* <a href=\"#@aws-amplify/graphql-api-construct.CustomSqlDataSourceStrategy\">CustomSqlDataSourceStrategy</a>[]\n\nAn array of custom Query or Mutation SQL commands to the data sources that resolves them.\n\n---\n\n##### `referencedLambdaFunctions`<sup>Optional</sup> <a name=\"referencedLambdaFunctions\" id=\"@aws-amplify/graphql-api-construct.IAmplifyGraphqlDefinition.property.referencedLambdaFunctions\"></a>\n\n```typescript\npublic readonly referencedLambdaFunctions: {[ key: string ]: IFunction};\n```\n\n- *Type:* {[ key: string ]: aws-cdk-lib.aws_lambda.IFunction}\n\nRetrieve the references to any lambda functions used in the definition.\n\nUseful for wiring through aws_lambda.Function constructs into the definition directly,\nand generated references to invoke them.\n\n---\n\n### IBackendOutputEntry <a name=\"IBackendOutputEntry\" id=\"@aws-amplify/graphql-api-construct.IBackendOutputEntry\"></a>\n\n- *Implemented By:* <a href=\"#@aws-amplify/graphql-api-construct.IBackendOutputEntry\">IBackendOutputEntry</a>\n\nEntry representing the required output from the backend for codegen generate commands to work.\n\n\n#### Properties <a name=\"Properties\" id=\"Properties\"></a>\n\n| **Name** | **Type** | **Description** |\n| --- | --- | --- |\n| <code><a href=\"#@aws-amplify/graphql-api-construct.IBackendOutputEntry.property.payload\">payload</a></code> | <code>{[ key: string ]: string}</code> | The string-map payload of generated config values. |\n| <code><a href=\"#@aws-amplify/graphql-api-construct.IBackendOutputEntry.property.version\">version</a></code> | <code>string</code> | The protocol version for this backend output. |\n\n---\n\n##### `payload`<sup>Required</sup> <a name=\"payload\" id=\"@aws-amplify/graphql-api-construct.IBackendOutputEntry.property.payload\"></a>\n\n```typescript\npublic readonly payload: {[ key: string ]: string};\n```\n\n- *Type:* {[ key: string ]: string}\n\nThe string-map payload of generated config values.\n\n---\n\n##### `version`<sup>Required</sup> <a name=\"version\" id=\"@aws-amplify/graphql-api-construct.IBackendOutputEntry.property.version\"></a>\n\n```typescript\npublic readonly version: string;\n```\n\n- *Type:* string\n\nThe protocol version for this backend output.\n\n---\n\n### IBackendOutputStorageStrategy <a name=\"IBackendOutputStorageStrategy\" id=\"@aws-amplify/graphql-api-construct.IBackendOutputStorageStrategy\"></a>\n\n- *Implemented By:* <a href=\"#@aws-amplify/graphql-api-construct.IBackendOutputStorageStrategy\">IBackendOutputStorageStrategy</a>\n\nBackend output strategy used to write config required for codegen tasks.\n\n#### Methods <a name=\"Methods\" id=\"Methods\"></a>\n\n| **Name** | **Description** |\n| --- | --- |\n| <code><a href=\"#@aws-amplify/graphql-api-construct.IBackendOutputStorageStrategy.addBackendOutputEntry\">addBackendOutputEntry</a></code> | Add an entry to backend output. |\n\n---\n\n##### `addBackendOutputEntry` <a name=\"addBackendOutputEntry\" id=\"@aws-amplify/graphql-api-construct.IBackendOutputStorageStrategy.addBackendOutputEntry\"></a>\n\n```typescript\npublic addBackendOutputEntry(keyName: string, backendOutputEntry: IBackendOutputEntry): void\n```\n\nAdd an entry to backend output.\n\n###### `keyName`<sup>Required</sup> <a name=\"keyName\" id=\"@aws-amplify/graphql-api-construct.IBackendOutputStorageStrategy.addBackendOutputEntry.parameter.keyName\"></a>\n\n- *Type:* string\n\nthe key.\n\n---\n\n###### `backendOutputEntry`<sup>Required</sup> <a name=\"backendOutputEntry\" id=\"@aws-amplify/graphql-api-construct.IBackendOutputStorageStrategy.addBackendOutputEntry.parameter.backendOutputEntry\"></a>\n\n- *Type:* <a href=\"#@aws-amplify/graphql-api-construct.IBackendOutputEntry\">IBackendOutputEntry</a>\n\nthe record to store in the backend output.\n\n---\n\n\n## Enums <a name=\"Enums\" id=\"Enums\"></a>\n\n### SSEType <a name=\"SSEType\" id=\"@aws-amplify/graphql-api-construct.SSEType\"></a>\n\nServer Side Encryption Type Values - `KMS` - Server-side encryption that uses AWS KMS.\n\nThe key is stored in your account and is managed by KMS (AWS KMS charges apply).\n\n#### Members <a name=\"Members\" id=\"Members\"></a>\n\n| **Name** | **Description** |\n| --- | --- |\n| <code><a href=\"#@aws-amplify/graphql-api-construct.SSEType.KMS\">KMS</a></code> | *No description.* |\n\n---\n\n##### `KMS` <a name=\"KMS\" id=\"@aws-amplify/graphql-api-construct.SSEType.KMS\"></a>\n\n---\n\n"
  },
  "repository": {
    "directory": "packages/amplify-graphql-api-construct",
    "type": "git",
    "url": "https://github.com/aws-amplify/amplify-category-api.git"
  },
  "schema": "jsii/0.10.0",
  "targets": {
    "js": {
      "npm": "@aws-amplify/graphql-api-construct"
    }
  },
  "types": {
    "@aws-amplify/graphql-api-construct.AddFunctionProps": {
      "assembly": "@aws-amplify/graphql-api-construct",
      "datatype": true,
      "docs": {
        "stability": "stable",
        "summary": "Input type properties when adding a new appsync.AppsyncFunction to the generated API. This is equivalent to the Omit<appsync.AppsyncFunctionProps, 'api'>."
      },
      "fqn": "@aws-amplify/graphql-api-construct.AddFunctionProps",
      "kind": "interface",
      "locationInModule": {
        "filename": "src/types.ts",
        "line": 846
      },
      "name": "AddFunctionProps",
      "properties": [
        {
          "abstract": true,
          "docs": {
            "stability": "stable",
            "summary": "the data source linked to this AppSync Function."
          },
          "immutable": true,
          "locationInModule": {
            "filename": "src/types.ts",
            "line": 850
          },
          "name": "dataSource",
          "type": {
            "fqn": "aws-cdk-lib.aws_appsync.BaseDataSource"
          }
        },
        {
          "abstract": true,
          "docs": {
            "stability": "stable",
            "summary": "the name of the AppSync Function."
          },
          "immutable": true,
          "locationInModule": {
            "filename": "src/types.ts",
            "line": 855
          },
          "name": "name",
          "type": {
            "primitive": "string"
          }
        },
        {
          "abstract": true,
          "docs": {
            "default": "- no code is used",
            "stability": "stable",
            "summary": "The function code."
          },
          "immutable": true,
          "locationInModule": {
            "filename": "src/types.ts",
            "line": 890
          },
          "name": "code",
          "optional": true,
          "type": {
            "fqn": "aws-cdk-lib.aws_appsync.Code"
          }
        },
        {
          "abstract": true,
          "docs": {
            "default": "- no description",
            "stability": "stable",
            "summary": "the description for this AppSync Function."
          },
          "immutable": true,
          "locationInModule": {
            "filename": "src/types.ts",
            "line": 862
          },
          "name": "description",
          "optional": true,
          "type": {
            "primitive": "string"
          }
        },
        {
          "abstract": true,
          "docs": {
            "default": "- no request mapping template",
            "stability": "stable",
            "summary": "the request mapping template for the AppSync Function."
          },
          "immutable": true,
          "locationInModule": {
            "filename": "src/types.ts",
            "line": 869
          },
          "name": "requestMappingTemplate",
          "optional": true,
          "type": {
            "fqn": "aws-cdk-lib.aws_appsync.MappingTemplate"
          }
        },
        {
          "abstract": true,
          "docs": {
            "default": "- no response mapping template",
            "stability": "stable",
            "summary": "the response mapping template for the AppSync Function."
          },
          "immutable": true,
          "locationInModule": {
            "filename": "src/types.ts",
            "line": 876
          },
          "name": "responseMappingTemplate",
          "optional": true,
          "type": {
            "fqn": "aws-cdk-lib.aws_appsync.MappingTemplate"
          }
        },
        {
          "abstract": true,
          "docs": {
            "default": "- no function runtime, VTL mapping templates used",
            "stability": "stable",
            "summary": "The functions runtime."
          },
          "immutable": true,
          "locationInModule": {
            "filename": "src/types.ts",
            "line": 883
          },
          "name": "runtime",
          "optional": true,
          "type": {
            "fqn": "aws-cdk-lib.aws_appsync.FunctionRuntime"
          }
        }
      ],
      "symbolId": "src/types:AddFunctionProps"
    },
    "@aws-amplify/graphql-api-construct.AmplifyDynamoDbModelDataSourceStrategy": {
      "assembly": "@aws-amplify/graphql-api-construct",
      "datatype": true,
      "docs": {
        "stability": "stable",
        "summary": "Use custom resource type 'Custom::AmplifyDynamoDBTable' to provision table."
      },
      "fqn": "@aws-amplify/graphql-api-construct.AmplifyDynamoDbModelDataSourceStrategy",
      "kind": "interface",
      "locationInModule": {
        "filename": "src/model-datasource-strategy-types.ts",
        "line": 38
      },
      "name": "AmplifyDynamoDbModelDataSourceStrategy",
      "properties": [
        {
          "abstract": true,
          "docs": {
            "stability": "stable"
          },
          "immutable": true,
          "locationInModule": {
            "filename": "src/model-datasource-strategy-types.ts",
            "line": 39
          },
          "name": "dbType",
          "type": {
            "primitive": "string"
          }
        },
        {
          "abstract": true,
          "docs": {
            "stability": "stable"
          },
          "immutable": true,
          "locationInModule": {
            "filename": "src/model-datasource-strategy-types.ts",
            "line": 40
          },
          "name": "provisionStrategy",
          "type": {
            "primitive": "string"
          }
        }
      ],
      "symbolId": "src/model-datasource-strategy-types:AmplifyDynamoDbModelDataSourceStrategy"
    },
    "@aws-amplify/graphql-api-construct.AmplifyDynamoDbTableWrapper": {
      "assembly": "@aws-amplify/graphql-api-construct",
      "docs": {
        "remarks": "This is NOT a construct, just an easier way to access\nthe generated construct.\nThis is a wrapper intended to mimic the `aws_cdk_lib.aws_dynamodb.Table` functionality more-or-less.\nNotable differences is the addition of TKTK properties, to account for the fact that they're constructor props\nin the CDK construct, as well as the removal of all from*, grant*, and metric* methods implemented by Table.",
        "stability": "stable",
        "summary": "Wrapper class around Custom::AmplifyDynamoDBTable custom resource, to simplify the override experience a bit."
      },
      "fqn": "@aws-amplify/graphql-api-construct.AmplifyDynamoDbTableWrapper",
      "initializer": {
        "docs": {
          "stability": "stable",
          "summary": "Create the wrapper given an underlying CfnResource that is an instance of Custom::AmplifyDynamoDBTable."
        },
        "locationInModule": {
          "filename": "src/amplify-dynamodb-table-wrapper.ts",
          "line": 107
        },
        "parameters": [
          {
            "docs": {
              "summary": "the Cfn resource."
            },
            "name": "resource",
            "type": {
              "fqn": "aws-cdk-lib.CfnResource"
            }
          }
        ]
      },
      "kind": "class",
      "locationInModule": {
        "filename": "src/amplify-dynamodb-table-wrapper.ts",
        "line": 93
      },
      "methods": [
        {
          "docs": {
            "returns": "whether or not the resource is an underlying amplify dynamodb table resource.",
            "stability": "stable",
            "summary": "Return true and perform type narrowing if a given input appears to be capable of."
          },
          "locationInModule": {
            "filename": "src/amplify-dynamodb-table-wrapper.ts",
            "line": 99
          },
          "name": "isAmplifyDynamoDbTableResource",
          "parameters": [
            {
              "docs": {
                "summary": "the object to check."
              },
              "name": "x",
              "type": {
                "primitive": "any"
              }
            }
          ],
          "returns": {
            "type": {
              "primitive": "boolean"
            }
          },
          "static": true
        },
        {
          "docs": {
            "stability": "stable",
            "summary": "Set the deletion policy of the resource based on the removal policy specified."
          },
          "locationInModule": {
            "filename": "src/amplify-dynamodb-table-wrapper.ts",
            "line": 117
          },
          "name": "applyRemovalPolicy",
          "parameters": [
            {
              "docs": {
                "summary": "removal policy to set."
              },
              "name": "policy",
              "type": {
                "fqn": "aws-cdk-lib.RemovalPolicy"
              }
            }
          ]
        },
        {
          "docs": {
            "stability": "stable",
            "summary": "Set the provisionedThroughtput for a specified GSI by name."
          },
          "locationInModule": {
            "filename": "src/amplify-dynamodb-table-wrapper.ts",
            "line": 154
          },
          "name": "setGlobalSecondaryIndexProvisionedThroughput",
          "parameters": [
            {
              "docs": {
                "summary": "the index to specify a provisionedThroughput config for."
              },
              "name": "indexName",
              "type": {
                "primitive": "string"
              }
            },
            {
              "docs": {
                "summary": "the config to set."
              },
              "name": "provisionedThroughput",
              "type": {
                "fqn": "@aws-amplify/graphql-api-construct.ProvisionedThroughput"
              }
            }
          ]
        }
      ],
      "name": "AmplifyDynamoDbTableWrapper",
      "properties": [
        {
          "docs": {
            "stability": "stable",
            "summary": "Specify how you are charged for read and write throughput and how you manage capacity."
          },
          "locationInModule": {
            "filename": "src/amplify-dynamodb-table-wrapper.ts",
            "line": 124
          },
          "name": "billingMode",
          "type": {
            "fqn": "aws-cdk-lib.aws_dynamodb.BillingMode"
          }
        },
        {
          "docs": {
            "stability": "stable",
            "summary": "Set table deletion protection."
          },
          "locationInModule": {
            "filename": "src/amplify-dynamodb-table-wrapper.ts",
            "line": 182
          },
          "name": "deletionProtectionEnabled",
          "type": {
            "primitive": "boolean"
          }
        },
        {
          "docs": {
            "stability": "stable",
            "summary": "Whether point-in-time recovery is enabled."
          },
          "locationInModule": {
            "filename": "src/amplify-dynamodb-table-wrapper.ts",
            "line": 138
          },
          "name": "pointInTimeRecoveryEnabled",
          "type": {
            "primitive": "boolean"
          }
        },
        {
          "docs": {
            "stability": "stable",
            "summary": "Update the provisioned throughput for the base table."
          },
          "locationInModule": {
            "filename": "src/amplify-dynamodb-table-wrapper.ts",
            "line": 145
          },
          "name": "provisionedThroughput",
          "type": {
            "fqn": "@aws-amplify/graphql-api-construct.ProvisionedThroughput"
          }
        },
        {
          "docs": {
            "stability": "stable",
            "summary": "Set the ddb server-side encryption specification on the table."
          },
          "locationInModule": {
            "filename": "src/amplify-dynamodb-table-wrapper.ts",
            "line": 175
          },
          "name": "sseSpecification",
          "type": {
            "fqn": "@aws-amplify/graphql-api-construct.SSESpecification"
          }
        },
        {
          "docs": {
            "stability": "stable",
            "summary": "Set the ddb stream specification on the table."
          },
          "locationInModule": {
            "filename": "src/amplify-dynamodb-table-wrapper.ts",
            "line": 168
          },
          "name": "streamSpecification",
          "type": {
            "fqn": "@aws-amplify/graphql-api-construct.StreamSpecification"
          }
        },
        {
          "docs": {
            "stability": "stable",
            "summary": "The name of TTL attribute."
          },
          "locationInModule": {
            "filename": "src/amplify-dynamodb-table-wrapper.ts",
            "line": 131
          },
          "name": "timeToLiveAttribute",
          "type": {
            "fqn": "@aws-amplify/graphql-api-construct.TimeToLiveSpecification"
          }
        }
      ],
      "symbolId": "src/amplify-dynamodb-table-wrapper:AmplifyDynamoDbTableWrapper"
    },
    "@aws-amplify/graphql-api-construct.AmplifyGraphqlApi": {
      "assembly": "@aws-amplify/graphql-api-construct",
      "base": "constructs.Construct",
      "docs": {
        "remarks": "This can be used to quickly define appsync apis which support full CRUD+List and Subscriptions, relationships,\nauth, search over data, the ability to inject custom business logic and query/mutation operations, and connect to ML services.\n\nFor more information, refer to the docs links below:\nData Modeling - https://docs.amplify.aws/cli/graphql/data-modeling/\nAuthorization - https://docs.amplify.aws/cli/graphql/authorization-rules/\nCustom Business Logic - https://docs.amplify.aws/cli/graphql/custom-business-logic/\nSearch - https://docs.amplify.aws/cli/graphql/search-and-result-aggregations/\nML Services - https://docs.amplify.aws/cli/graphql/connect-to-machine-learning-services/\n\nFor a full reference of the supported custom graphql directives - https://docs.amplify.aws/cli/graphql/directives-reference/\n\nThe output of this construct is a mapping of L2 or L1 resources generated by the transformer, which generally follow the access pattern\n\n```typescript\n  const api = new AmplifyGraphQlApi(this, 'api', { <params> });\n  // Access L2 resources under `.resources`\n  api.resources.tables[\"Todo\"].tableArn;\n\n  // Access L1 resources under `.resources.cfnResources`\n  api.resources.cfnResources.cfnGraphqlApi.xrayEnabled = true;\n  Object.values(api.resources.cfnResources.cfnTables).forEach(table => {\n    table.pointInTimeRecoverySpecification = { pointInTimeRecoveryEnabled: false };\n  });\n```\n`resources.<ResourceType>.<ResourceName>` - you can then perform any CDK action on these resulting resoureces.",
        "stability": "stable",
        "summary": "L3 Construct which invokes the Amplify Transformer Pattern over an input Graphql Schema."
      },
      "fqn": "@aws-amplify/graphql-api-construct.AmplifyGraphqlApi",
      "initializer": {
        "docs": {
          "stability": "stable",
          "summary": "New AmplifyGraphqlApi construct, this will create an appsync api with authorization, a schema, and all necessary resolvers, functions, and datasources."
        },
        "locationInModule": {
          "filename": "src/amplify-graphql-api.ts",
          "line": 140
        },
        "parameters": [
          {
            "docs": {
              "summary": "the scope to create this construct within."
            },
            "name": "scope",
            "type": {
              "fqn": "constructs.Construct"
            }
          },
          {
            "docs": {
              "summary": "the id to use for this api."
            },
            "name": "id",
            "type": {
              "primitive": "string"
            }
          },
          {
            "docs": {
              "summary": "the properties used to configure the generated api."
            },
            "name": "props",
            "type": {
              "fqn": "@aws-amplify/graphql-api-construct.AmplifyGraphqlApiProps"
            }
          }
        ]
      },
      "kind": "class",
      "locationInModule": {
        "filename": "src/amplify-graphql-api.ts",
        "line": 86
      },
      "methods": [
        {
          "docs": {
            "remarks": "This is a proxy method to the L2 GraphqlApi Construct.",
            "returns": "the generated data source.",
            "stability": "stable",
            "summary": "Add a new DynamoDB data source to this API."
          },
          "locationInModule": {
            "filename": "src/amplify-graphql-api.ts",
<<<<<<< HEAD
            "line": 287
=======
            "line": 286
>>>>>>> fd7f6fbc
          },
          "name": "addDynamoDbDataSource",
          "parameters": [
            {
              "docs": {
                "summary": "The data source's id."
              },
              "name": "id",
              "type": {
                "primitive": "string"
              }
            },
            {
              "docs": {
                "summary": "The DynamoDB table backing this data source."
              },
              "name": "table",
              "type": {
                "fqn": "aws-cdk-lib.aws_dynamodb.ITable"
              }
            },
            {
              "docs": {
                "summary": "The optional configuration for this data source."
              },
              "name": "options",
              "optional": true,
              "type": {
                "fqn": "aws-cdk-lib.aws_appsync.DataSourceOptions"
              }
            }
          ],
          "returns": {
            "type": {
              "fqn": "aws-cdk-lib.aws_appsync.DynamoDbDataSource"
            }
          }
        },
        {
          "docs": {
            "deprecated": "use `addOpenSearchDataSource`",
            "remarks": "This is a proxy method to the L2 GraphqlApi Construct.",
            "returns": "the generated data source.",
            "stability": "deprecated",
            "summary": "Add a new elasticsearch data source to this API."
          },
          "locationInModule": {
            "filename": "src/amplify-graphql-api.ts",
<<<<<<< HEAD
            "line": 299
=======
            "line": 298
>>>>>>> fd7f6fbc
          },
          "name": "addElasticsearchDataSource",
          "parameters": [
            {
              "docs": {
                "summary": "The data source's id."
              },
              "name": "id",
              "type": {
                "primitive": "string"
              }
            },
            {
              "docs": {
                "summary": "The elasticsearch domain for this data source."
              },
              "name": "domain",
              "type": {
                "fqn": "aws-cdk-lib.aws_elasticsearch.IDomain"
              }
            },
            {
              "docs": {
                "summary": "The optional configuration for this data source."
              },
              "name": "options",
              "optional": true,
              "type": {
                "fqn": "aws-cdk-lib.aws_appsync.DataSourceOptions"
              }
            }
          ],
          "returns": {
            "type": {
              "fqn": "aws-cdk-lib.aws_appsync.ElasticsearchDataSource"
            }
          }
        },
        {
          "docs": {
            "remarks": "This is a proxy method to the L2 GraphqlApi Construct.",
            "stability": "stable",
            "summary": "Add an EventBridge data source to this api."
          },
          "locationInModule": {
            "filename": "src/amplify-graphql-api.ts",
<<<<<<< HEAD
            "line": 309
=======
            "line": 308
>>>>>>> fd7f6fbc
          },
          "name": "addEventBridgeDataSource",
          "parameters": [
            {
              "docs": {
                "summary": "The data source's id."
              },
              "name": "id",
              "type": {
                "primitive": "string"
              }
            },
            {
              "docs": {
                "summary": "The EventBridge EventBus on which to put events."
              },
              "name": "eventBus",
              "type": {
                "fqn": "aws-cdk-lib.aws_events.IEventBus"
              }
            },
            {
              "docs": {
                "summary": "The optional configuration for this data source."
              },
              "name": "options",
              "optional": true,
              "type": {
                "fqn": "aws-cdk-lib.aws_appsync.DataSourceOptions"
              }
            }
          ],
          "returns": {
            "type": {
              "fqn": "aws-cdk-lib.aws_appsync.EventBridgeDataSource"
            }
          }
        },
        {
          "docs": {
            "returns": "the generated appsync function.",
            "stability": "stable",
            "summary": "Add an appsync function to the api."
          },
          "locationInModule": {
            "filename": "src/amplify-graphql-api.ts",
<<<<<<< HEAD
            "line": 391
=======
            "line": 390
>>>>>>> fd7f6fbc
          },
          "name": "addFunction",
          "parameters": [
            {
              "docs": {
                "summary": "the function's id."
              },
              "name": "id",
              "type": {
                "primitive": "string"
              }
            },
            {
              "name": "props",
              "type": {
                "fqn": "@aws-amplify/graphql-api-construct.AddFunctionProps"
              }
            }
          ],
          "returns": {
            "type": {
              "fqn": "aws-cdk-lib.aws_appsync.AppsyncFunction"
            }
          }
        },
        {
          "docs": {
            "remarks": "This is a proxy method to the L2 GraphqlApi Construct.",
            "returns": "the generated data source.",
            "stability": "stable",
            "summary": "Add a new http data source to this API."
          },
          "locationInModule": {
            "filename": "src/amplify-graphql-api.ts",
<<<<<<< HEAD
            "line": 320
=======
            "line": 319
>>>>>>> fd7f6fbc
          },
          "name": "addHttpDataSource",
          "parameters": [
            {
              "docs": {
                "summary": "The data source's id."
              },
              "name": "id",
              "type": {
                "primitive": "string"
              }
            },
            {
              "docs": {
                "summary": "The http endpoint."
              },
              "name": "endpoint",
              "type": {
                "primitive": "string"
              }
            },
            {
              "docs": {
                "summary": "The optional configuration for this data source."
              },
              "name": "options",
              "optional": true,
              "type": {
                "fqn": "aws-cdk-lib.aws_appsync.HttpDataSourceOptions"
              }
            }
          ],
          "returns": {
            "type": {
              "fqn": "aws-cdk-lib.aws_appsync.HttpDataSource"
            }
          }
        },
        {
          "docs": {
            "remarks": "This is a proxy method to the L2 GraphqlApi Construct.",
            "returns": "the generated data source.",
            "stability": "stable",
            "summary": "Add a new Lambda data source to this API."
          },
          "locationInModule": {
            "filename": "src/amplify-graphql-api.ts",
<<<<<<< HEAD
            "line": 331
=======
            "line": 330
>>>>>>> fd7f6fbc
          },
          "name": "addLambdaDataSource",
          "parameters": [
            {
              "docs": {
                "summary": "The data source's id."
              },
              "name": "id",
              "type": {
                "primitive": "string"
              }
            },
            {
              "docs": {
                "summary": "The Lambda function to call to interact with this data source."
              },
              "name": "lambdaFunction",
              "type": {
                "fqn": "aws-cdk-lib.aws_lambda.IFunction"
              }
            },
            {
              "docs": {
                "summary": "The optional configuration for this data source."
              },
              "name": "options",
              "optional": true,
              "type": {
                "fqn": "aws-cdk-lib.aws_appsync.DataSourceOptions"
              }
            }
          ],
          "returns": {
            "type": {
              "fqn": "aws-cdk-lib.aws_appsync.LambdaDataSource"
            }
          }
        },
        {
          "docs": {
            "remarks": "This is a proxy method to the L2 GraphqlApi Construct.\nUseful for pipeline resolvers and for backend changes that don't require a data source.",
            "returns": "the generated data source.",
            "stability": "stable",
            "summary": "Add a new dummy data source to this API."
          },
          "locationInModule": {
            "filename": "src/amplify-graphql-api.ts",
<<<<<<< HEAD
            "line": 342
=======
            "line": 341
>>>>>>> fd7f6fbc
          },
          "name": "addNoneDataSource",
          "parameters": [
            {
              "docs": {
                "summary": "The data source's id."
              },
              "name": "id",
              "type": {
                "primitive": "string"
              }
            },
            {
              "docs": {
                "summary": "The optional configuration for this data source."
              },
              "name": "options",
              "optional": true,
              "type": {
                "fqn": "aws-cdk-lib.aws_appsync.DataSourceOptions"
              }
            }
          ],
          "returns": {
            "type": {
              "fqn": "aws-cdk-lib.aws_appsync.NoneDataSource"
            }
          }
        },
        {
          "docs": {
            "remarks": "This is a proxy method to the L2 GraphqlApi Construct.",
            "returns": "the generated data source.",
            "stability": "stable",
            "summary": "dd a new OpenSearch data source to this API."
          },
          "locationInModule": {
            "filename": "src/amplify-graphql-api.ts",
<<<<<<< HEAD
            "line": 353
=======
            "line": 352
>>>>>>> fd7f6fbc
          },
          "name": "addOpenSearchDataSource",
          "parameters": [
            {
              "docs": {
                "summary": "The data source's id."
              },
              "name": "id",
              "type": {
                "primitive": "string"
              }
            },
            {
              "docs": {
                "summary": "The OpenSearch domain for this data source."
              },
              "name": "domain",
              "type": {
                "fqn": "aws-cdk-lib.aws_opensearchservice.IDomain"
              }
            },
            {
              "docs": {
                "summary": "The optional configuration for this data source."
              },
              "name": "options",
              "optional": true,
              "type": {
                "fqn": "aws-cdk-lib.aws_appsync.DataSourceOptions"
              }
            }
          ],
          "returns": {
            "type": {
              "fqn": "aws-cdk-lib.aws_appsync.OpenSearchDataSource"
            }
          }
        },
        {
          "docs": {
            "remarks": "This is a proxy method to the L2 GraphqlApi Construct.",
            "returns": "the generated data source.",
            "stability": "stable",
            "summary": "Add a new Rds data source to this API."
          },
          "locationInModule": {
            "filename": "src/amplify-graphql-api.ts",
<<<<<<< HEAD
            "line": 366
=======
            "line": 365
>>>>>>> fd7f6fbc
          },
          "name": "addRdsDataSource",
          "parameters": [
            {
              "docs": {
                "summary": "The data source's id."
              },
              "name": "id",
              "type": {
                "primitive": "string"
              }
            },
            {
              "docs": {
                "summary": "The serverless cluster to interact with this data source."
              },
              "name": "serverlessCluster",
              "type": {
                "fqn": "aws-cdk-lib.aws_rds.IServerlessCluster"
              }
            },
            {
              "docs": {
                "summary": "The secret store that contains the username and password for the serverless cluster."
              },
              "name": "secretStore",
              "type": {
                "fqn": "aws-cdk-lib.aws_secretsmanager.ISecret"
              }
            },
            {
              "docs": {
                "summary": "The optional name of the database to use within the cluster."
              },
              "name": "databaseName",
              "optional": true,
              "type": {
                "primitive": "string"
              }
            },
            {
              "docs": {
                "summary": "The optional configuration for this data source."
              },
              "name": "options",
              "optional": true,
              "type": {
                "fqn": "aws-cdk-lib.aws_appsync.DataSourceOptions"
              }
            }
          ],
          "returns": {
            "type": {
              "fqn": "aws-cdk-lib.aws_appsync.RdsDataSource"
            }
          }
        },
        {
          "docs": {
            "remarks": "This is a proxy method to the L2 GraphqlApi Construct.",
            "returns": "the generated resolver.",
            "stability": "stable",
            "summary": "Add a resolver to the api."
          },
          "locationInModule": {
            "filename": "src/amplify-graphql-api.ts",
<<<<<<< HEAD
            "line": 382
=======
            "line": 381
>>>>>>> fd7f6fbc
          },
          "name": "addResolver",
          "parameters": [
            {
              "docs": {
                "summary": "The resolver's id."
              },
              "name": "id",
              "type": {
                "primitive": "string"
              }
            },
            {
              "docs": {
                "summary": "the resolver properties."
              },
              "name": "props",
              "type": {
                "fqn": "aws-cdk-lib.aws_appsync.ExtendedResolverProps"
              }
            }
          ],
          "returns": {
            "type": {
              "fqn": "aws-cdk-lib.aws_appsync.Resolver"
            }
          }
        }
      ],
      "name": "AmplifyGraphqlApi",
      "properties": [
        {
          "docs": {
            "remarks": "May be a CDK Token.",
            "stability": "stable",
            "summary": "Generated Api Id."
          },
          "immutable": true,
          "locationInModule": {
            "filename": "src/amplify-graphql-api.ts",
            "line": 121
          },
          "name": "apiId",
          "type": {
            "primitive": "string"
          }
        },
        {
          "docs": {
            "stability": "stable",
            "summary": "Resolvers generated by the transform process, persisted on the side in order to facilitate pulling a manifest for the purposes of inspecting and producing overrides."
          },
          "immutable": true,
          "locationInModule": {
            "filename": "src/amplify-graphql-api.ts",
            "line": 101
          },
          "name": "generatedFunctionSlots",
          "type": {
            "collection": {
              "elementtype": {
                "union": {
                  "types": [
                    {
                      "fqn": "@aws-amplify/graphql-api-construct.MutationFunctionSlot"
                    },
                    {
                      "fqn": "@aws-amplify/graphql-api-construct.QueryFunctionSlot"
                    },
                    {
                      "fqn": "@aws-amplify/graphql-api-construct.SubscriptionFunctionSlot"
                    }
                  ]
                }
              },
              "kind": "array"
            }
          }
        },
        {
          "docs": {
            "remarks": "May be a CDK Token.",
            "stability": "stable",
            "summary": "Graphql URL For the generated API."
          },
          "immutable": true,
          "locationInModule": {
            "filename": "src/amplify-graphql-api.ts",
            "line": 106
          },
          "name": "graphqlUrl",
          "type": {
            "primitive": "string"
          }
        },
        {
          "docs": {
            "remarks": "May be a CDK Token.",
            "stability": "stable",
            "summary": "Realtime URL For the generated API."
          },
          "immutable": true,
          "locationInModule": {
            "filename": "src/amplify-graphql-api.ts",
            "line": 111
          },
          "name": "realtimeUrl",
          "type": {
            "primitive": "string"
          }
        },
        {
          "docs": {
            "stability": "stable",
            "summary": "Generated L1 and L2 CDK resources."
          },
          "immutable": true,
          "locationInModule": {
            "filename": "src/amplify-graphql-api.ts",
            "line": 90
          },
          "name": "resources",
          "type": {
            "fqn": "@aws-amplify/graphql-api-construct.AmplifyGraphqlApiResources"
          }
        },
        {
          "docs": {
            "remarks": "May be a CDK Token.",
            "stability": "stable",
            "summary": "Generated Api Key if generated."
          },
          "immutable": true,
          "locationInModule": {
            "filename": "src/amplify-graphql-api.ts",
            "line": 116
          },
          "name": "apiKey",
          "optional": true,
          "type": {
            "primitive": "string"
          }
        }
      ],
      "symbolId": "src/amplify-graphql-api:AmplifyGraphqlApi"
    },
    "@aws-amplify/graphql-api-construct.AmplifyGraphqlApiCfnResources": {
      "assembly": "@aws-amplify/graphql-api-construct",
      "datatype": true,
      "docs": {
        "remarks": "These are potentially stored under nested stacks, but presented organized by type instead.",
        "stability": "stable",
        "summary": "L1 CDK resources from the Api which were generated as part of the transform."
      },
      "fqn": "@aws-amplify/graphql-api-construct.AmplifyGraphqlApiCfnResources",
      "kind": "interface",
      "locationInModule": {
        "filename": "src/types.ts",
        "line": 749
      },
      "name": "AmplifyGraphqlApiCfnResources",
      "properties": [
        {
          "abstract": true,
          "docs": {
            "stability": "stable",
            "summary": "Remaining L1 resources generated, keyed by logicalId."
          },
          "immutable": true,
          "locationInModule": {
            "filename": "src/types.ts",
            "line": 803
          },
          "name": "additionalCfnResources",
          "type": {
            "collection": {
              "elementtype": {
                "fqn": "aws-cdk-lib.CfnResource"
              },
              "kind": "map"
            }
          }
        },
        {
          "abstract": true,
          "docs": {
            "stability": "stable",
            "summary": "The Generated Amplify DynamoDb Table L1 resource wrapper, keyed by model type name."
          },
          "immutable": true,
          "locationInModule": {
            "filename": "src/types.ts",
            "line": 788
          },
          "name": "amplifyDynamoDbTables",
          "type": {
            "collection": {
              "elementtype": {
                "fqn": "@aws-amplify/graphql-api-construct.AmplifyDynamoDbTableWrapper"
              },
              "kind": "map"
            }
          }
        },
        {
          "abstract": true,
          "docs": {
            "stability": "stable",
            "summary": "The Generated AppSync DataSource L1 Resources, keyed by logicalId."
          },
          "immutable": true,
          "locationInModule": {
            "filename": "src/types.ts",
            "line": 778
          },
          "name": "cfnDataSources",
          "type": {
            "collection": {
              "elementtype": {
                "fqn": "aws-cdk-lib.aws_appsync.CfnDataSource"
              },
              "kind": "map"
            }
          }
        },
        {
          "abstract": true,
          "docs": {
            "stability": "stable",
            "summary": "The Generated AppSync Function L1 Resources, keyed by logicalId."
          },
          "immutable": true,
          "locationInModule": {
            "filename": "src/types.ts",
            "line": 773
          },
          "name": "cfnFunctionConfigurations",
          "type": {
            "collection": {
              "elementtype": {
                "fqn": "aws-cdk-lib.aws_appsync.CfnFunctionConfiguration"
              },
              "kind": "map"
            }
          }
        },
        {
          "abstract": true,
          "docs": {
            "stability": "stable",
            "summary": "The Generated Lambda Function L1 Resources, keyed by function name."
          },
          "immutable": true,
          "locationInModule": {
            "filename": "src/types.ts",
            "line": 798
          },
          "name": "cfnFunctions",
          "type": {
            "collection": {
              "elementtype": {
                "fqn": "aws-cdk-lib.aws_lambda.CfnFunction"
              },
              "kind": "map"
            }
          }
        },
        {
          "abstract": true,
          "docs": {
            "stability": "stable",
            "summary": "The Generated AppSync Api L1 Resource."
          },
          "immutable": true,
          "locationInModule": {
            "filename": "src/types.ts",
            "line": 753
          },
          "name": "cfnGraphqlApi",
          "type": {
            "fqn": "aws-cdk-lib.aws_appsync.CfnGraphQLApi"
          }
        },
        {
          "abstract": true,
          "docs": {
            "stability": "stable",
            "summary": "The Generated AppSync Schema L1 Resource."
          },
          "immutable": true,
          "locationInModule": {
            "filename": "src/types.ts",
            "line": 758
          },
          "name": "cfnGraphqlSchema",
          "type": {
            "fqn": "aws-cdk-lib.aws_appsync.CfnGraphQLSchema"
          }
        },
        {
          "abstract": true,
          "docs": {
            "stability": "stable",
            "summary": "The Generated AppSync Resolver L1 Resources, keyed by logicalId."
          },
          "immutable": true,
          "locationInModule": {
            "filename": "src/types.ts",
            "line": 768
          },
          "name": "cfnResolvers",
          "type": {
            "collection": {
              "elementtype": {
                "fqn": "aws-cdk-lib.aws_appsync.CfnResolver"
              },
              "kind": "map"
            }
          }
        },
        {
          "abstract": true,
          "docs": {
            "stability": "stable",
            "summary": "The Generated IAM Role L1 Resources, keyed by logicalId."
          },
          "immutable": true,
          "locationInModule": {
            "filename": "src/types.ts",
            "line": 793
          },
          "name": "cfnRoles",
          "type": {
            "collection": {
              "elementtype": {
                "fqn": "aws-cdk-lib.aws_iam.CfnRole"
              },
              "kind": "map"
            }
          }
        },
        {
          "abstract": true,
          "docs": {
            "stability": "stable",
            "summary": "The Generated DynamoDB Table L1 Resources, keyed by logicalId."
          },
          "immutable": true,
          "locationInModule": {
            "filename": "src/types.ts",
            "line": 783
          },
          "name": "cfnTables",
          "type": {
            "collection": {
              "elementtype": {
                "fqn": "aws-cdk-lib.aws_dynamodb.CfnTable"
              },
              "kind": "map"
            }
          }
        },
        {
          "abstract": true,
          "docs": {
            "stability": "stable",
            "summary": "The Generated AppSync Api Key L1 Resource."
          },
          "immutable": true,
          "locationInModule": {
            "filename": "src/types.ts",
            "line": 763
          },
          "name": "cfnApiKey",
          "optional": true,
          "type": {
            "fqn": "aws-cdk-lib.aws_appsync.CfnApiKey"
          }
        }
      ],
      "symbolId": "src/types:AmplifyGraphqlApiCfnResources"
    },
    "@aws-amplify/graphql-api-construct.AmplifyGraphqlApiProps": {
      "assembly": "@aws-amplify/graphql-api-construct",
      "datatype": true,
      "docs": {
        "remarks": "Specifies what the input to transform into an Api, and configurations for\nthe transformation process.",
        "stability": "stable",
        "summary": "Input props for the AmplifyGraphqlApi construct."
      },
      "fqn": "@aws-amplify/graphql-api-construct.AmplifyGraphqlApiProps",
      "kind": "interface",
      "locationInModule": {
        "filename": "src/types.ts",
        "line": 666
      },
      "name": "AmplifyGraphqlApiProps",
      "properties": [
        {
          "abstract": true,
          "docs": {
            "remarks": "This object must be a superset of the configured auth providers in the Api definition.\nFor more information, refer to https://docs.amplify.aws/cli/graphql/authorization-rules/",
            "stability": "stable",
            "summary": "Required auth modes for the Api."
          },
          "immutable": true,
          "locationInModule": {
            "filename": "src/types.ts",
            "line": 683
          },
          "name": "authorizationModes",
          "type": {
            "fqn": "@aws-amplify/graphql-api-construct.AuthorizationModes"
          }
        },
        {
          "abstract": true,
          "docs": {
            "remarks": "Can be constructed via the AmplifyGraphqlDefinition class.",
            "stability": "stable",
            "summary": "The definition to transform in a full Api."
          },
          "immutable": true,
          "locationInModule": {
            "filename": "src/types.ts",
            "line": 671
          },
          "name": "definition",
          "type": {
            "fqn": "@aws-amplify/graphql-api-construct.IAmplifyGraphqlDefinition"
          }
        },
        {
          "abstract": true,
          "docs": {
            "remarks": "Default: construct id.",
            "stability": "stable",
            "summary": "Name to be used for the AppSync Api."
          },
          "immutable": true,
          "locationInModule": {
            "filename": "src/types.ts",
            "line": 677
          },
          "name": "apiName",
          "optional": true,
          "type": {
            "primitive": "string"
          }
        },
        {
          "abstract": true,
          "docs": {
            "deprecated": "use dataStoreConfiguration instead.",
            "remarks": "For more information, refer to https://docs.amplify.aws/lib/datastore/getting-started/q/platform/js/",
            "stability": "deprecated",
            "summary": "Configure conflict resolution on the Api, which is required to enable DataStore Api functionality."
          },
          "immutable": true,
          "locationInModule": {
            "filename": "src/types.ts",
            "line": 698
          },
          "name": "conflictResolution",
          "optional": true,
          "type": {
            "fqn": "@aws-amplify/graphql-api-construct.ConflictResolution"
          }
        },
        {
          "abstract": true,
          "docs": {
            "remarks": "Conflict resolution is required to enable DataStore Api functionality.\nFor more information, refer to https://docs.amplify.aws/lib/datastore/getting-started/q/platform/js/",
            "stability": "stable",
            "summary": "Configure DataStore conflict resolution on the Api."
          },
          "immutable": true,
          "locationInModule": {
            "filename": "src/types.ts",
            "line": 742
          },
          "name": "dataStoreConfiguration",
          "optional": true,
          "type": {
            "fqn": "@aws-amplify/graphql-api-construct.DataStoreConfiguration"
          }
        },
        {
          "abstract": true,
          "docs": {
            "custom": {
              "function": "directives. The keys of this object are expected to be the\nfunction name provided in the definition, and value is the function that name refers to. If a name is not found in this\nmap, then it is interpreted as the `functionName`, and an arn will be constructed using the current aws account and region\n(or overridden values, if set in the directive)."
            },
            "stability": "stable",
            "summary": "Lambda functions referenced in the definitions's."
          },
          "immutable": true,
          "locationInModule": {
            "filename": "src/types.ts",
            "line": 691
          },
          "name": "functionNameMap",
          "optional": true,
          "type": {
            "collection": {
              "elementtype": {
                "fqn": "aws-cdk-lib.aws_lambda.IFunction"
              },
              "kind": "map"
            }
          }
        },
        {
          "abstract": true,
          "docs": {
            "remarks": "For more information about what slots are available,\nrefer to https://docs.amplify.aws/cli/graphql/custom-business-logic/#override-amplify-generated-resolvers.",
            "stability": "stable",
            "summary": "Overrides for a given slot in the generated resolver pipelines."
          },
          "immutable": true,
          "locationInModule": {
            "filename": "src/types.ts",
            "line": 713
          },
          "name": "functionSlots",
          "optional": true,
          "type": {
            "collection": {
              "elementtype": {
                "union": {
                  "types": [
                    {
                      "fqn": "@aws-amplify/graphql-api-construct.MutationFunctionSlot"
                    },
                    {
                      "fqn": "@aws-amplify/graphql-api-construct.QueryFunctionSlot"
                    },
                    {
                      "fqn": "@aws-amplify/graphql-api-construct.SubscriptionFunctionSlot"
                    }
                  ]
                }
              },
              "kind": "array"
            }
          }
        },
        {
          "abstract": true,
          "docs": {
            "remarks": "If no outputStorageStrategey is provided a default strategy will be used.",
            "stability": "stable",
            "summary": "Strategy to store construct outputs."
          },
          "immutable": true,
          "locationInModule": {
            "filename": "src/types.ts",
            "line": 736
          },
          "name": "outputStorageStrategy",
          "optional": true,
          "type": {
            "fqn": "@aws-amplify/graphql-api-construct.IBackendOutputStorageStrategy"
          }
        },
        {
          "abstract": true,
          "docs": {
            "stability": "stable",
            "summary": "If using predictions, a bucket must be provided which will be used to search for assets."
          },
          "immutable": true,
          "locationInModule": {
            "filename": "src/types.ts",
            "line": 725
          },
          "name": "predictionsBucket",
          "optional": true,
          "type": {
            "fqn": "aws-cdk-lib.aws_s3.IBucket"
          }
        },
        {
          "abstract": true,
          "docs": {
            "remarks": "Only applies to resolvers, and takes the form\n{ <logicalId>: <stackName> }\nIt is not recommended to use this parameter unless you are encountering stack resource count limits, and worth noting that\nafter initial deployment AppSync resolvers cannot be moved between nested stacks, they will need to be removed from the app,\nthen re-added from a new stack.",
            "stability": "stable",
            "summary": "StackMappings override the assigned nested stack on a per-resource basis."
          },
          "immutable": true,
          "locationInModule": {
            "filename": "src/types.ts",
            "line": 707
          },
          "name": "stackMappings",
          "optional": true,
          "type": {
            "collection": {
              "elementtype": {
                "primitive": "string"
              },
              "kind": "map"
            }
          }
        },
        {
          "abstract": true,
          "docs": {
            "custom": {
              "aws-amplify": "/graphql-transformer-core >= 2.1.1"
            },
            "remarks": "These custom transformers must be implemented with aws-cdk-lib >=2.80.0, and",
            "stability": "experimental",
            "summary": "Provide a list of additional custom transformers which are injected into the transform process."
          },
          "immutable": true,
          "locationInModule": {
            "filename": "src/types.ts",
            "line": 720
          },
          "name": "transformerPlugins",
          "optional": true,
          "type": {
            "collection": {
              "elementtype": {
                "primitive": "any"
              },
              "kind": "array"
            }
          }
        },
        {
          "abstract": true,
          "docs": {
            "stability": "stable",
            "summary": "This replaces feature flags from the Api construct, for general information on what these parameters do, refer to https://docs.amplify.aws/cli/reference/feature-flags/#graphQLTransformer."
          },
          "immutable": true,
          "locationInModule": {
            "filename": "src/types.ts",
            "line": 731
          },
          "name": "translationBehavior",
          "optional": true,
          "type": {
            "fqn": "@aws-amplify/graphql-api-construct.PartialTranslationBehavior"
          }
        }
      ],
      "symbolId": "src/types:AmplifyGraphqlApiProps"
    },
    "@aws-amplify/graphql-api-construct.AmplifyGraphqlApiResources": {
      "assembly": "@aws-amplify/graphql-api-construct",
      "datatype": true,
      "docs": {
        "remarks": "These are potentially stored under nested stacks, but presented organized by type instead.",
        "stability": "stable",
        "summary": "Accessible resources from the Api which were generated as part of the transform."
      },
      "fqn": "@aws-amplify/graphql-api-construct.AmplifyGraphqlApiResources",
      "kind": "interface",
      "locationInModule": {
        "filename": "src/types.ts",
        "line": 810
      },
      "name": "AmplifyGraphqlApiResources",
      "properties": [
        {
          "abstract": true,
          "docs": {
            "stability": "stable",
            "summary": "L1 Cfn Resources, for when dipping down a level of abstraction is desirable."
          },
          "immutable": true,
          "locationInModule": {
            "filename": "src/types.ts",
            "line": 834
          },
          "name": "cfnResources",
          "type": {
            "fqn": "@aws-amplify/graphql-api-construct.AmplifyGraphqlApiCfnResources"
          }
        },
        {
          "abstract": true,
          "docs": {
            "stability": "stable",
            "summary": "The Generated Lambda Function L1 Resources, keyed by function name."
          },
          "immutable": true,
          "locationInModule": {
            "filename": "src/types.ts",
            "line": 829
          },
          "name": "functions",
          "type": {
            "collection": {
              "elementtype": {
                "fqn": "aws-cdk-lib.aws_lambda.IFunction"
              },
              "kind": "map"
            }
          }
        },
        {
          "abstract": true,
          "docs": {
            "stability": "stable",
            "summary": "The Generated AppSync Api L2 Resource, includes the Schema."
          },
          "immutable": true,
          "locationInModule": {
            "filename": "src/types.ts",
            "line": 814
          },
          "name": "graphqlApi",
          "type": {
            "fqn": "aws-cdk-lib.aws_appsync.IGraphqlApi"
          }
        },
        {
          "abstract": true,
          "docs": {
            "stability": "stable",
            "summary": "Nested Stacks generated by the Api Construct."
          },
          "immutable": true,
          "locationInModule": {
            "filename": "src/types.ts",
            "line": 839
          },
          "name": "nestedStacks",
          "type": {
            "collection": {
              "elementtype": {
                "fqn": "aws-cdk-lib.NestedStack"
              },
              "kind": "map"
            }
          }
        },
        {
          "abstract": true,
          "docs": {
            "stability": "stable",
            "summary": "The Generated IAM Role L2 Resources, keyed by logicalId."
          },
          "immutable": true,
          "locationInModule": {
            "filename": "src/types.ts",
            "line": 824
          },
          "name": "roles",
          "type": {
            "collection": {
              "elementtype": {
                "fqn": "aws-cdk-lib.aws_iam.IRole"
              },
              "kind": "map"
            }
          }
        },
        {
          "abstract": true,
          "docs": {
            "stability": "stable",
            "summary": "The Generated DynamoDB Table L2 Resources, keyed by logicalId."
          },
          "immutable": true,
          "locationInModule": {
            "filename": "src/types.ts",
            "line": 819
          },
          "name": "tables",
          "type": {
            "collection": {
              "elementtype": {
                "fqn": "aws-cdk-lib.aws_dynamodb.ITable"
              },
              "kind": "map"
            }
          }
        }
      ],
      "symbolId": "src/types:AmplifyGraphqlApiResources"
    },
    "@aws-amplify/graphql-api-construct.AmplifyGraphqlDefinition": {
      "assembly": "@aws-amplify/graphql-api-construct",
      "docs": {
        "stability": "stable",
        "summary": "Class exposing utilities to produce IAmplifyGraphqlDefinition objects given various inputs."
      },
      "fqn": "@aws-amplify/graphql-api-construct.AmplifyGraphqlDefinition",
      "initializer": {
        "docs": {
          "stability": "stable"
        }
      },
      "kind": "class",
      "locationInModule": {
        "filename": "src/amplify-graphql-definition.ts",
        "line": 21
      },
      "methods": [
        {
          "docs": {
            "stability": "stable",
            "summary": "Combines multiple IAmplifyGraphqlDefinitions into a single definition."
          },
          "locationInModule": {
            "filename": "src/amplify-graphql-definition.ts",
            "line": 78
          },
          "name": "combine",
          "parameters": [
            {
              "docs": {
                "summary": "the definitions to combine."
              },
              "name": "definitions",
              "type": {
                "collection": {
                  "elementtype": {
                    "fqn": "@aws-amplify/graphql-api-construct.IAmplifyGraphqlDefinition"
                  },
                  "kind": "array"
                }
              }
            }
          ],
          "returns": {
            "type": {
              "fqn": "@aws-amplify/graphql-api-construct.IAmplifyGraphqlDefinition"
            }
          },
          "static": true
        },
        {
          "docs": {
            "returns": "a fully formed amplify graphql definition, whose models will be resolved by DynamoDB tables created during deployment.",
            "stability": "stable",
            "summary": "Convert one or more appsync SchemaFile objects into an Amplify Graphql Schema, binding them to a DynamoDB data source."
          },
          "locationInModule": {
            "filename": "src/amplify-graphql-definition.ts",
            "line": 48
          },
          "name": "fromFiles",
          "parameters": [
            {
              "docs": {
                "summary": "one or more paths to the graphql files to process."
              },
              "name": "filePaths",
              "type": {
                "primitive": "string"
              },
              "variadic": true
            }
          ],
          "returns": {
            "type": {
              "fqn": "@aws-amplify/graphql-api-construct.IAmplifyGraphqlDefinition"
            }
          },
          "static": true,
          "variadic": true
        },
        {
          "docs": {
            "returns": "a fully formed amplify graphql definition",
            "stability": "stable",
            "summary": "Convert one or more appsync SchemaFile objects into an Amplify Graphql Schema."
          },
          "locationInModule": {
            "filename": "src/amplify-graphql-definition.ts",
            "line": 63
          },
          "name": "fromFilesAndStrategy",
          "parameters": [
            {
              "docs": {
                "summary": "one or more paths to the graphql files to process."
              },
              "name": "filePaths",
              "type": {
                "union": {
                  "types": [
                    {
                      "primitive": "string"
                    },
                    {
                      "collection": {
                        "elementtype": {
                          "primitive": "string"
                        },
                        "kind": "array"
                      }
                    }
                  ]
                }
              }
            },
            {
              "docs": {
                "remarks": "The DynamoDB from\nCloudFormation will be used by default.",
                "summary": "the provisioning definition for datasources that resolve `@model`s in this schema."
              },
              "name": "dataSourceStrategy",
              "optional": true,
              "type": {
                "union": {
                  "types": [
                    {
                      "fqn": "@aws-amplify/graphql-api-construct.DefaultDynamoDbModelDataSourceStrategy"
                    },
                    {
                      "fqn": "@aws-amplify/graphql-api-construct.AmplifyDynamoDbModelDataSourceStrategy"
                    },
                    {
                      "fqn": "@aws-amplify/graphql-api-construct.SQLLambdaModelDataSourceStrategy"
                    }
                  ]
                }
              }
            }
          ],
          "returns": {
            "type": {
              "fqn": "@aws-amplify/graphql-api-construct.IAmplifyGraphqlDefinition"
            }
          },
          "static": true
        },
        {
          "docs": {
            "returns": "a fully formed amplify graphql definition",
            "stability": "stable",
            "summary": "Produce a schema definition from a string input."
          },
          "locationInModule": {
            "filename": "src/amplify-graphql-definition.ts",
            "line": 29
          },
          "name": "fromString",
          "parameters": [
            {
              "docs": {
                "summary": "the graphql input as a string."
              },
              "name": "schema",
              "type": {
                "primitive": "string"
              }
            },
            {
              "docs": {
                "remarks": "The DynamoDB from CloudFormation will be used by default.",
                "summary": "the provisioning definition for datasources that resolve `@model`s and custom SQL statements in this schema."
              },
              "name": "dataSourceStrategy",
              "optional": true,
              "type": {
                "union": {
                  "types": [
                    {
                      "fqn": "@aws-amplify/graphql-api-construct.DefaultDynamoDbModelDataSourceStrategy"
                    },
                    {
                      "fqn": "@aws-amplify/graphql-api-construct.AmplifyDynamoDbModelDataSourceStrategy"
                    },
                    {
                      "fqn": "@aws-amplify/graphql-api-construct.SQLLambdaModelDataSourceStrategy"
                    }
                  ]
                }
              }
            }
          ],
          "returns": {
            "type": {
              "fqn": "@aws-amplify/graphql-api-construct.IAmplifyGraphqlDefinition"
            }
          },
          "static": true
        }
      ],
      "name": "AmplifyGraphqlDefinition",
      "symbolId": "src/amplify-graphql-definition:AmplifyGraphqlDefinition"
    },
    "@aws-amplify/graphql-api-construct.ApiKeyAuthorizationConfig": {
      "assembly": "@aws-amplify/graphql-api-construct",
      "datatype": true,
      "docs": {
        "stability": "stable",
        "summary": "Configuration for Api Keys on the Graphql Api."
      },
      "fqn": "@aws-amplify/graphql-api-construct.ApiKeyAuthorizationConfig",
      "kind": "interface",
      "locationInModule": {
        "filename": "src/types.ts",
        "line": 141
      },
      "name": "ApiKeyAuthorizationConfig",
      "properties": [
        {
          "abstract": true,
          "docs": {
            "stability": "stable",
            "summary": "A duration representing the time from Cloudformation deploy until expiry."
          },
          "immutable": true,
          "locationInModule": {
            "filename": "src/types.ts",
            "line": 150
          },
          "name": "expires",
          "type": {
            "fqn": "aws-cdk-lib.Duration"
          }
        },
        {
          "abstract": true,
          "docs": {
            "stability": "stable",
            "summary": "Optional description for the Api Key to attach to the Api."
          },
          "immutable": true,
          "locationInModule": {
            "filename": "src/types.ts",
            "line": 145
          },
          "name": "description",
          "optional": true,
          "type": {
            "primitive": "string"
          }
        }
      ],
      "symbolId": "src/types:ApiKeyAuthorizationConfig"
    },
    "@aws-amplify/graphql-api-construct.AuthorizationModes": {
      "assembly": "@aws-amplify/graphql-api-construct",
      "datatype": true,
      "docs": {
        "remarks": "At least one modes must be provided, and if more than one are provided a defaultAuthorizationMode must be specified.\nFor more information on Amplify Api auth, refer to https://docs.amplify.aws/cli/graphql/authorization-rules/#authorization-strategies",
        "stability": "stable",
        "summary": "Authorization Modes to apply to the Api."
      },
      "fqn": "@aws-amplify/graphql-api-construct.AuthorizationModes",
      "kind": "interface",
      "locationInModule": {
        "filename": "src/types.ts",
        "line": 173
      },
      "name": "AuthorizationModes",
      "properties": [
        {
          "abstract": true,
          "docs": {
            "deprecated": ", use iamConfig.allowListedRoles instead.",
            "stability": "deprecated",
            "summary": "A list of roles granted full R/W access to the Api."
          },
          "immutable": true,
          "locationInModule": {
            "filename": "src/types.ts",
            "line": 221
          },
          "name": "adminRoles",
          "optional": true,
          "type": {
            "collection": {
              "elementtype": {
                "fqn": "aws-cdk-lib.aws_iam.IRole"
              },
              "kind": "array"
            }
          }
        },
        {
          "abstract": true,
          "docs": {
            "remarks": "Applies to 'public' auth strategy.",
            "stability": "stable",
            "summary": "AppSync Api Key config, required if a 'apiKey' auth provider is specified in the Api."
          },
          "immutable": true,
          "locationInModule": {
            "filename": "src/types.ts",
            "line": 209
          },
          "name": "apiKeyConfig",
          "optional": true,
          "type": {
            "fqn": "@aws-amplify/graphql-api-construct.ApiKeyAuthorizationConfig"
          }
        },
        {
          "abstract": true,
          "docs": {
            "stability": "stable",
            "summary": "Default auth mode to provide to the Api, required if more than one config type is specified."
          },
          "immutable": true,
          "locationInModule": {
            "filename": "src/types.ts",
            "line": 177
          },
          "name": "defaultAuthorizationMode",
          "optional": true,
          "type": {
            "primitive": "string"
          }
        },
        {
          "abstract": true,
          "docs": {
            "remarks": "This applies to any IAM principal except Amazon Cognito identity pool's authenticated and unauthenticated roles.\nThis behavior was has recently been improved.\nSee https://docs.amplify.aws/cli/react/tools/cli/migration/iam-auth-updates-for-cdk-construct for details.",
            "stability": "stable",
            "summary": "IAM Auth config, required to allow IAM-based access to this API."
          },
          "immutable": true,
          "locationInModule": {
            "filename": "src/types.ts",
            "line": 185
          },
          "name": "iamConfig",
          "optional": true,
          "type": {
            "fqn": "@aws-amplify/graphql-api-construct.IAMAuthorizationConfig"
          }
        },
        {
          "abstract": true,
          "docs": {
            "remarks": "Applies to 'public' and 'private' auth strategies.",
            "stability": "stable",
            "summary": "Cognito Identity Pool config, required if an 'identityPool' auth provider is specified in the Api."
          },
          "immutable": true,
          "locationInModule": {
            "filename": "src/types.ts",
            "line": 191
          },
          "name": "identityPoolConfig",
          "optional": true,
          "type": {
            "fqn": "@aws-amplify/graphql-api-construct.IdentityPoolAuthorizationConfig"
          }
        },
        {
          "abstract": true,
          "docs": {
            "remarks": "Applies to 'custom' auth strategy.",
            "stability": "stable",
            "summary": "Lambda config, required if a 'function' auth provider is specified in the Api."
          },
          "immutable": true,
          "locationInModule": {
            "filename": "src/types.ts",
            "line": 215
          },
          "name": "lambdaConfig",
          "optional": true,
          "type": {
            "fqn": "@aws-amplify/graphql-api-construct.LambdaAuthorizationConfig"
          }
        },
        {
          "abstract": true,
          "docs": {
            "remarks": "Applies to 'owner', 'private', and 'group' auth strategies.",
            "stability": "stable",
            "summary": "Cognito OIDC config, required if a 'oidc' auth provider is specified in the Api."
          },
          "immutable": true,
          "locationInModule": {
            "filename": "src/types.ts",
            "line": 203
          },
          "name": "oidcConfig",
          "optional": true,
          "type": {
            "fqn": "@aws-amplify/graphql-api-construct.OIDCAuthorizationConfig"
          }
        },
        {
          "abstract": true,
          "docs": {
            "remarks": "Applies to 'owner', 'private', and 'group' auth strategies.",
            "stability": "stable",
            "summary": "Cognito UserPool config, required if a 'userPools' auth provider is specified in the Api."
          },
          "immutable": true,
          "locationInModule": {
            "filename": "src/types.ts",
            "line": 197
          },
          "name": "userPoolConfig",
          "optional": true,
          "type": {
            "fqn": "@aws-amplify/graphql-api-construct.UserPoolAuthorizationConfig"
          }
        }
      ],
      "symbolId": "src/types:AuthorizationModes"
    },
    "@aws-amplify/graphql-api-construct.AutomergeConflictResolutionStrategy": {
      "assembly": "@aws-amplify/graphql-api-construct",
      "datatype": true,
      "docs": {
        "stability": "stable",
        "summary": "Enable optimistic concurrency on the project."
      },
      "fqn": "@aws-amplify/graphql-api-construct.AutomergeConflictResolutionStrategy",
      "interfaces": [
        "@aws-amplify/graphql-api-construct.ConflictResolutionStrategyBase"
      ],
      "kind": "interface",
      "locationInModule": {
        "filename": "src/types.ts",
        "line": 242
      },
      "name": "AutomergeConflictResolutionStrategy",
      "properties": [
        {
          "abstract": true,
          "docs": {
            "remarks": "For more information, refer to https://docs.aws.amazon.com/appsync/latest/devguide/conflict-detection-and-sync.html#conflict-detection-and-resolution",
            "stability": "stable",
            "summary": "This conflict resolution strategy executes an auto-merge."
          },
          "immutable": true,
          "locationInModule": {
            "filename": "src/types.ts",
            "line": 247
          },
          "name": "handlerType",
          "type": {
            "primitive": "string"
          }
        }
      ],
      "symbolId": "src/types:AutomergeConflictResolutionStrategy"
    },
    "@aws-amplify/graphql-api-construct.ConflictResolution": {
      "assembly": "@aws-amplify/graphql-api-construct",
      "datatype": true,
      "docs": {
        "deprecated": "use DataStoreConfiguration instead.",
        "stability": "deprecated",
        "summary": "Project level configuration for conflict resolution."
      },
      "fqn": "@aws-amplify/graphql-api-construct.ConflictResolution",
      "interfaces": [
        "@aws-amplify/graphql-api-construct.DataStoreConfiguration"
      ],
      "kind": "interface",
      "locationInModule": {
        "filename": "src/types.ts",
        "line": 290
      },
      "name": "ConflictResolution",
      "symbolId": "src/types:ConflictResolution"
    },
    "@aws-amplify/graphql-api-construct.ConflictResolutionStrategyBase": {
      "assembly": "@aws-amplify/graphql-api-construct",
      "datatype": true,
      "docs": {
        "stability": "stable",
        "summary": "Common parameters for conflict resolution."
      },
      "fqn": "@aws-amplify/graphql-api-construct.ConflictResolutionStrategyBase",
      "kind": "interface",
      "locationInModule": {
        "filename": "src/types.ts",
        "line": 232
      },
      "name": "ConflictResolutionStrategyBase",
      "properties": [
        {
          "abstract": true,
          "docs": {
            "stability": "stable",
            "summary": "The conflict detection type used for resolution."
          },
          "immutable": true,
          "locationInModule": {
            "filename": "src/types.ts",
            "line": 236
          },
          "name": "detectionType",
          "type": {
            "primitive": "string"
          }
        }
      ],
      "symbolId": "src/types:ConflictResolutionStrategyBase"
    },
    "@aws-amplify/graphql-api-construct.CustomConflictResolutionStrategy": {
      "assembly": "@aws-amplify/graphql-api-construct",
      "datatype": true,
      "docs": {
        "stability": "stable",
        "summary": "Enable custom sync on the project, powered by a lambda."
      },
      "fqn": "@aws-amplify/graphql-api-construct.CustomConflictResolutionStrategy",
      "interfaces": [
        "@aws-amplify/graphql-api-construct.ConflictResolutionStrategyBase"
      ],
      "kind": "interface",
      "locationInModule": {
        "filename": "src/types.ts",
        "line": 264
      },
      "name": "CustomConflictResolutionStrategy",
      "properties": [
        {
          "abstract": true,
          "docs": {
            "stability": "stable",
            "summary": "The function which will be invoked for conflict resolution."
          },
          "immutable": true,
          "locationInModule": {
            "filename": "src/types.ts",
            "line": 275
          },
          "name": "conflictHandler",
          "type": {
            "fqn": "aws-cdk-lib.aws_lambda.IFunction"
          }
        },
        {
          "abstract": true,
          "docs": {
            "remarks": "For more information, refer to https://docs.aws.amazon.com/appsync/latest/devguide/conflict-detection-and-sync.html#conflict-detection-and-resolution",
            "stability": "stable",
            "summary": "This conflict resolution strategy uses a lambda handler type."
          },
          "immutable": true,
          "locationInModule": {
            "filename": "src/types.ts",
            "line": 270
          },
          "name": "handlerType",
          "type": {
            "primitive": "string"
          }
        }
      ],
      "symbolId": "src/types:CustomConflictResolutionStrategy"
    },
    "@aws-amplify/graphql-api-construct.CustomSqlDataSourceStrategy": {
      "assembly": "@aws-amplify/graphql-api-construct",
      "datatype": true,
      "docs": {
        "remarks": "Although this is a\npublic type, you should rarely need to use this. The AmplifyGraphqlDefinition factory methods (e.g., `fromString`,\n`fromFilesAndStrategy`) will automatically construct this structure for you.",
        "stability": "stable",
        "summary": "The input type for defining a ModelDataSourceStrategy used to resolve a field annotated with a `@sql` directive."
      },
      "fqn": "@aws-amplify/graphql-api-construct.CustomSqlDataSourceStrategy",
      "kind": "interface",
      "locationInModule": {
        "filename": "src/model-datasource-strategy-types.ts",
        "line": 190
      },
      "name": "CustomSqlDataSourceStrategy",
      "properties": [
        {
          "abstract": true,
          "docs": {
            "stability": "stable",
            "summary": "The field name with which the custom SQL is associated."
          },
          "immutable": true,
          "locationInModule": {
            "filename": "src/model-datasource-strategy-types.ts",
            "line": 195
          },
          "name": "fieldName",
          "type": {
            "primitive": "string"
          }
        },
        {
          "abstract": true,
          "docs": {
            "stability": "stable",
            "summary": "The strategy used to create the datasource that will resolve the custom SQL statement."
          },
          "immutable": true,
          "locationInModule": {
            "filename": "src/model-datasource-strategy-types.ts",
            "line": 198
          },
          "name": "strategy",
          "type": {
            "fqn": "@aws-amplify/graphql-api-construct.SQLLambdaModelDataSourceStrategy"
          }
        },
        {
          "abstract": true,
          "docs": {
            "stability": "stable",
            "summary": "The built-in type (either \"Query\" or \"Mutation\") with which the custom SQL is associated."
          },
          "immutable": true,
          "locationInModule": {
            "filename": "src/model-datasource-strategy-types.ts",
            "line": 192
          },
          "name": "typeName",
          "type": {
            "primitive": "string"
          }
        }
      ],
      "symbolId": "src/model-datasource-strategy-types:CustomSqlDataSourceStrategy"
    },
    "@aws-amplify/graphql-api-construct.DataStoreConfiguration": {
      "assembly": "@aws-amplify/graphql-api-construct",
      "datatype": true,
      "docs": {
        "stability": "stable",
        "summary": "Project level configuration for DataStore."
      },
      "fqn": "@aws-amplify/graphql-api-construct.DataStoreConfiguration",
      "kind": "interface",
      "locationInModule": {
        "filename": "src/types.ts",
        "line": 295
      },
      "name": "DataStoreConfiguration",
      "properties": [
        {
          "abstract": true,
          "docs": {
            "stability": "stable",
            "summary": "Model-specific conflict resolution overrides."
          },
          "immutable": true,
          "locationInModule": {
            "filename": "src/types.ts",
            "line": 304
          },
          "name": "models",
          "optional": true,
          "type": {
            "collection": {
              "elementtype": {
                "union": {
                  "types": [
                    {
                      "fqn": "@aws-amplify/graphql-api-construct.AutomergeConflictResolutionStrategy"
                    },
                    {
                      "fqn": "@aws-amplify/graphql-api-construct.OptimisticConflictResolutionStrategy"
                    },
                    {
                      "fqn": "@aws-amplify/graphql-api-construct.CustomConflictResolutionStrategy"
                    }
                  ]
                }
              },
              "kind": "map"
            }
          }
        },
        {
          "abstract": true,
          "docs": {
            "remarks": "Applies to all non-overridden models.",
            "stability": "stable",
            "summary": "Project-wide config for conflict resolution."
          },
          "immutable": true,
          "locationInModule": {
            "filename": "src/types.ts",
            "line": 299
          },
          "name": "project",
          "optional": true,
          "type": {
            "union": {
              "types": [
                {
                  "fqn": "@aws-amplify/graphql-api-construct.AutomergeConflictResolutionStrategy"
                },
                {
                  "fqn": "@aws-amplify/graphql-api-construct.OptimisticConflictResolutionStrategy"
                },
                {
                  "fqn": "@aws-amplify/graphql-api-construct.CustomConflictResolutionStrategy"
                }
              ]
            }
          }
        }
      ],
      "symbolId": "src/types:DataStoreConfiguration"
    },
    "@aws-amplify/graphql-api-construct.DefaultDynamoDbModelDataSourceStrategy": {
      "assembly": "@aws-amplify/graphql-api-construct",
      "datatype": true,
      "docs": {
        "stability": "stable",
        "summary": "Use default CloudFormation type 'AWS::DynamoDB::Table' to provision table."
      },
      "fqn": "@aws-amplify/graphql-api-construct.DefaultDynamoDbModelDataSourceStrategy",
      "kind": "interface",
      "locationInModule": {
        "filename": "src/model-datasource-strategy-types.ts",
        "line": 30
      },
      "name": "DefaultDynamoDbModelDataSourceStrategy",
      "properties": [
        {
          "abstract": true,
          "docs": {
            "stability": "stable"
          },
          "immutable": true,
          "locationInModule": {
            "filename": "src/model-datasource-strategy-types.ts",
            "line": 31
          },
          "name": "dbType",
          "type": {
            "primitive": "string"
          }
        },
        {
          "abstract": true,
          "docs": {
            "stability": "stable"
          },
          "immutable": true,
          "locationInModule": {
            "filename": "src/model-datasource-strategy-types.ts",
            "line": 32
          },
          "name": "provisionStrategy",
          "type": {
            "primitive": "string"
          }
        }
      ],
      "symbolId": "src/model-datasource-strategy-types:DefaultDynamoDbModelDataSourceStrategy"
    },
    "@aws-amplify/graphql-api-construct.FunctionSlotBase": {
      "assembly": "@aws-amplify/graphql-api-construct",
      "datatype": true,
      "docs": {
        "stability": "stable",
        "summary": "Common slot parameters."
      },
      "fqn": "@aws-amplify/graphql-api-construct.FunctionSlotBase",
      "kind": "interface",
      "locationInModule": {
        "filename": "src/types.ts",
        "line": 326
      },
      "name": "FunctionSlotBase",
      "properties": [
        {
          "abstract": true,
          "docs": {
            "stability": "stable",
            "summary": "The field to attach this function to on the Api definition."
          },
          "immutable": true,
          "locationInModule": {
            "filename": "src/types.ts",
            "line": 330
          },
          "name": "fieldName",
          "type": {
            "primitive": "string"
          }
        },
        {
          "abstract": true,
          "docs": {
            "stability": "stable",
            "summary": "The overridden behavior for this slot."
          },
          "immutable": true,
          "locationInModule": {
            "filename": "src/types.ts",
            "line": 341
          },
          "name": "function",
          "type": {
            "fqn": "@aws-amplify/graphql-api-construct.FunctionSlotOverride"
          }
        },
        {
          "abstract": true,
          "docs": {
            "remarks": "For more information on slotting, refer to https://docs.amplify.aws/cli/graphql/custom-business-logic/#extend-amplify-generated-resolvers",
            "stability": "stable",
            "summary": "The slot index to use to inject this into the execution pipeline."
          },
          "immutable": true,
          "locationInModule": {
            "filename": "src/types.ts",
            "line": 336
          },
          "name": "slotIndex",
          "type": {
            "primitive": "number"
          }
        }
      ],
      "symbolId": "src/types:FunctionSlotBase"
    },
    "@aws-amplify/graphql-api-construct.FunctionSlotOverride": {
      "assembly": "@aws-amplify/graphql-api-construct",
      "datatype": true,
      "docs": {
        "remarks": "This allows configuration of the underlying function,\nincluding the request and response mapping templates.",
        "stability": "stable",
        "summary": "Params exposed to support configuring and overriding pipelined slots."
      },
      "fqn": "@aws-amplify/graphql-api-construct.FunctionSlotOverride",
      "kind": "interface",
      "locationInModule": {
        "filename": "src/types.ts",
        "line": 311
      },
      "name": "FunctionSlotOverride",
      "properties": [
        {
          "abstract": true,
          "docs": {
            "remarks": "Executed before the datasource is invoked.",
            "stability": "stable",
            "summary": "Override request mapping template for the function slot."
          },
          "immutable": true,
          "locationInModule": {
            "filename": "src/types.ts",
            "line": 315
          },
          "name": "requestMappingTemplate",
          "optional": true,
          "type": {
            "fqn": "aws-cdk-lib.aws_appsync.MappingTemplate"
          }
        },
        {
          "abstract": true,
          "docs": {
            "remarks": "Executed after the datasource is invoked.",
            "stability": "stable",
            "summary": "Override response mapping template for the function slot."
          },
          "immutable": true,
          "locationInModule": {
            "filename": "src/types.ts",
            "line": 320
          },
          "name": "responseMappingTemplate",
          "optional": true,
          "type": {
            "fqn": "aws-cdk-lib.aws_appsync.MappingTemplate"
          }
        }
      ],
      "symbolId": "src/types:FunctionSlotOverride"
    },
    "@aws-amplify/graphql-api-construct.IAMAuthorizationConfig": {
      "assembly": "@aws-amplify/graphql-api-construct",
      "datatype": true,
      "docs": {
        "stability": "stable",
        "summary": "Configuration for IAM Authorization on the Graphql Api."
      },
      "fqn": "@aws-amplify/graphql-api-construct.IAMAuthorizationConfig",
      "kind": "interface",
      "locationInModule": {
        "filename": "src/types.ts",
        "line": 27
      },
      "name": "IAMAuthorizationConfig",
      "properties": [
        {
          "abstract": true,
          "docs": {
            "deprecated": "Use 'enableIamAuthorizationMode' and IAM Policy to control access for IAM principals.\nSee https://docs.amplify.aws/cli/react/tools/cli/migration/iam-auth-updates-for-cdk-construct for details.",
            "remarks": "If an IRole is provided, the role `name` will be used for matching.\nIf a string is provided, the raw value will be used for matching.",
            "stability": "deprecated",
            "summary": "A list of IAM roles which will be granted full read/write access to the generated model if IAM auth is enabled."
          },
          "immutable": true,
          "locationInModule": {
            "filename": "src/types.ts",
            "line": 61
          },
          "name": "allowListedRoles",
          "optional": true,
          "type": {
            "collection": {
              "elementtype": {
                "union": {
                  "types": [
                    {
                      "primitive": "string"
                    },
                    {
                      "fqn": "aws-cdk-lib.aws_iam.IRole"
                    }
                  ]
                }
              },
              "kind": "array"
            }
          }
        },
        {
          "abstract": true,
          "docs": {
            "deprecated": "Use 'IdentityPoolAuthorizationConfig.authenticatedUserRole' instead.\nSee https://docs.amplify.aws/cli/react/tools/cli/migration/iam-auth-updates-for-cdk-construct for details.",
            "stability": "deprecated",
            "summary": "Authenticated user role, applies to { provider: iam, allow: private } access."
          },
          "immutable": true,
          "locationInModule": {
            "filename": "src/types.ts",
            "line": 43
          },
          "name": "authenticatedUserRole",
          "optional": true,
          "type": {
            "fqn": "aws-cdk-lib.aws_iam.IRole"
          }
        },
        {
          "abstract": true,
          "docs": {
            "custom": {
              "auth": "directive rules are not applied.\nInstead, access should be defined by IAM Policy, see https://docs.aws.amazon.com/service-authorization/latest/reference/list_awsappsync.html.\n\nDoes not apply to authenticated and unauthenticated IAM Roles attached to Cognito Identity Pool.\nUse IdentityPoolAuthorizationConfig to configure their access."
            },
            "remarks": "If enabled",
            "stability": "stable",
            "summary": "Enables access for IAM principals."
          },
          "immutable": true,
          "locationInModule": {
            "filename": "src/types.ts",
            "line": 70
          },
          "name": "enableIamAuthorizationMode",
          "optional": true,
          "type": {
            "primitive": "boolean"
          }
        },
        {
          "abstract": true,
          "docs": {
            "deprecated": "Use 'IdentityPoolAuthorizationConfig.identityPoolId' instead.\nSee https://docs.amplify.aws/cli/react/tools/cli/migration/iam-auth-updates-for-cdk-construct for details.",
            "remarks": "Format: `<region>:<id string>`",
            "stability": "deprecated",
            "summary": "ID for the Cognito Identity Pool vending auth and unauth roles."
          },
          "immutable": true,
          "locationInModule": {
            "filename": "src/types.ts",
            "line": 35
          },
          "name": "identityPoolId",
          "optional": true,
          "type": {
            "primitive": "string"
          }
        },
        {
          "abstract": true,
          "docs": {
            "deprecated": "Use 'IdentityPoolAuthorizationConfig.unauthenticatedUserRole' instead.\nSee https://docs.amplify.aws/cli/react/tools/cli/migration/iam-auth-updates-for-cdk-construct for details.",
            "stability": "deprecated",
            "summary": "Unauthenticated user role, applies to { provider: iam, allow: public } access."
          },
          "immutable": true,
          "locationInModule": {
            "filename": "src/types.ts",
            "line": 51
          },
          "name": "unauthenticatedUserRole",
          "optional": true,
          "type": {
            "fqn": "aws-cdk-lib.aws_iam.IRole"
          }
        }
      ],
      "symbolId": "src/types:IAMAuthorizationConfig"
    },
    "@aws-amplify/graphql-api-construct.IAmplifyGraphqlDefinition": {
      "assembly": "@aws-amplify/graphql-api-construct",
      "docs": {
        "stability": "stable",
        "summary": "Graphql Api definition, which can be implemented in multiple ways."
      },
      "fqn": "@aws-amplify/graphql-api-construct.IAmplifyGraphqlDefinition",
      "kind": "interface",
      "locationInModule": {
        "filename": "src/types.ts",
        "line": 600
      },
      "name": "IAmplifyGraphqlDefinition",
      "properties": [
        {
          "abstract": true,
          "docs": {
            "remarks": "The default strategy is to use DynamoDB from CloudFormation.",
            "returns": "datasource strategy mapping",
            "stability": "stable",
            "summary": "Retrieve the datasource strategy mapping."
          },
          "immutable": true,
          "locationInModule": {
            "filename": "src/types.ts",
            "line": 625
          },
          "name": "dataSourceStrategies",
          "type": {
            "collection": {
              "elementtype": {
                "union": {
                  "types": [
                    {
                      "fqn": "@aws-amplify/graphql-api-construct.DefaultDynamoDbModelDataSourceStrategy"
                    },
                    {
                      "fqn": "@aws-amplify/graphql-api-construct.AmplifyDynamoDbModelDataSourceStrategy"
                    },
                    {
                      "fqn": "@aws-amplify/graphql-api-construct.SQLLambdaModelDataSourceStrategy"
                    }
                  ]
                }
              },
              "kind": "map"
            }
          }
        },
        {
          "abstract": true,
          "docs": {
            "returns": "generated function slots",
            "stability": "stable",
            "summary": "Retrieve any function slots defined explicitly in the Api definition."
          },
          "immutable": true,
          "locationInModule": {
            "filename": "src/types.ts",
            "line": 611
          },
          "name": "functionSlots",
          "type": {
            "collection": {
              "elementtype": {
                "union": {
                  "types": [
                    {
                      "fqn": "@aws-amplify/graphql-api-construct.MutationFunctionSlot"
                    },
                    {
                      "fqn": "@aws-amplify/graphql-api-construct.QueryFunctionSlot"
                    },
                    {
                      "fqn": "@aws-amplify/graphql-api-construct.SubscriptionFunctionSlot"
                    }
                  ]
                }
              },
              "kind": "array"
            }
          }
        },
        {
          "abstract": true,
          "docs": {
            "returns": "the rendered schema.",
            "stability": "stable",
            "summary": "Return the schema definition as a graphql string, with amplify directives allowed."
          },
          "immutable": true,
          "locationInModule": {
            "filename": "src/types.ts",
            "line": 605
          },
          "name": "schema",
          "type": {
            "primitive": "string"
          }
        },
        {
          "abstract": true,
          "docs": {
            "returns": "a list of mappings from custom SQL commands to data sources",
            "stability": "stable",
            "summary": "An array of custom Query or Mutation SQL commands to the data sources that resolves them."
          },
          "immutable": true,
          "locationInModule": {
            "filename": "src/types.ts",
            "line": 631
          },
          "name": "customSqlDataSourceStrategies",
          "optional": true,
          "type": {
            "collection": {
              "elementtype": {
                "fqn": "@aws-amplify/graphql-api-construct.CustomSqlDataSourceStrategy"
              },
              "kind": "array"
            }
          }
        },
        {
          "abstract": true,
          "docs": {
            "remarks": "Useful for wiring through aws_lambda.Function constructs into the definition directly,\nand generated references to invoke them.",
            "returns": "any lambda functions, keyed by their referenced 'name' in the generated schema.",
            "stability": "stable",
            "summary": "Retrieve the references to any lambda functions used in the definition."
          },
          "immutable": true,
          "locationInModule": {
            "filename": "src/types.ts",
            "line": 619
          },
          "name": "referencedLambdaFunctions",
          "optional": true,
          "type": {
            "collection": {
              "elementtype": {
                "fqn": "aws-cdk-lib.aws_lambda.IFunction"
              },
              "kind": "map"
            }
          }
        }
      ],
      "symbolId": "src/types:IAmplifyGraphqlDefinition"
    },
    "@aws-amplify/graphql-api-construct.IBackendOutputEntry": {
      "assembly": "@aws-amplify/graphql-api-construct",
      "docs": {
        "stability": "stable",
        "summary": "Entry representing the required output from the backend for codegen generate commands to work."
      },
      "fqn": "@aws-amplify/graphql-api-construct.IBackendOutputEntry",
      "kind": "interface",
      "locationInModule": {
        "filename": "src/types.ts",
        "line": 637
      },
      "name": "IBackendOutputEntry",
      "properties": [
        {
          "abstract": true,
          "docs": {
            "stability": "stable",
            "summary": "The string-map payload of generated config values."
          },
          "immutable": true,
          "locationInModule": {
            "filename": "src/types.ts",
            "line": 646
          },
          "name": "payload",
          "type": {
            "collection": {
              "elementtype": {
                "primitive": "string"
              },
              "kind": "map"
            }
          }
        },
        {
          "abstract": true,
          "docs": {
            "stability": "stable",
            "summary": "The protocol version for this backend output."
          },
          "immutable": true,
          "locationInModule": {
            "filename": "src/types.ts",
            "line": 641
          },
          "name": "version",
          "type": {
            "primitive": "string"
          }
        }
      ],
      "symbolId": "src/types:IBackendOutputEntry"
    },
    "@aws-amplify/graphql-api-construct.IBackendOutputStorageStrategy": {
      "assembly": "@aws-amplify/graphql-api-construct",
      "docs": {
        "stability": "stable",
        "summary": "Backend output strategy used to write config required for codegen tasks."
      },
      "fqn": "@aws-amplify/graphql-api-construct.IBackendOutputStorageStrategy",
      "kind": "interface",
      "locationInModule": {
        "filename": "src/types.ts",
        "line": 652
      },
      "methods": [
        {
          "abstract": true,
          "docs": {
            "stability": "stable",
            "summary": "Add an entry to backend output."
          },
          "locationInModule": {
            "filename": "src/types.ts",
            "line": 659
          },
          "name": "addBackendOutputEntry",
          "parameters": [
            {
              "docs": {
                "summary": "the key."
              },
              "name": "keyName",
              "type": {
                "primitive": "string"
              }
            },
            {
              "docs": {
                "summary": "the record to store in the backend output."
              },
              "name": "backendOutputEntry",
              "type": {
                "fqn": "@aws-amplify/graphql-api-construct.IBackendOutputEntry"
              }
            }
          ]
        }
      ],
      "name": "IBackendOutputStorageStrategy",
      "symbolId": "src/types:IBackendOutputStorageStrategy"
    },
    "@aws-amplify/graphql-api-construct.IdentityPoolAuthorizationConfig": {
      "assembly": "@aws-amplify/graphql-api-construct",
      "datatype": true,
      "docs": {
        "stability": "stable",
        "summary": "Configuration for Cognito Identity Pool Authorization on the Graphql Api."
      },
      "fqn": "@aws-amplify/graphql-api-construct.IdentityPoolAuthorizationConfig",
      "kind": "interface",
      "locationInModule": {
        "filename": "src/types.ts",
        "line": 77
      },
      "name": "IdentityPoolAuthorizationConfig",
      "properties": [
        {
          "abstract": true,
          "docs": {
            "stability": "stable",
            "summary": "Authenticated user role, applies to { provider: iam, allow: private } access."
          },
          "immutable": true,
          "locationInModule": {
            "filename": "src/types.ts",
            "line": 87
          },
          "name": "authenticatedUserRole",
          "type": {
            "fqn": "aws-cdk-lib.aws_iam.IRole"
          }
        },
        {
          "abstract": true,
          "docs": {
            "remarks": "Format: `<region>:<id string>`",
            "stability": "stable",
            "summary": "ID for the Cognito Identity Pool vending auth and unauth roles."
          },
          "immutable": true,
          "locationInModule": {
            "filename": "src/types.ts",
            "line": 82
          },
          "name": "identityPoolId",
          "type": {
            "primitive": "string"
          }
        },
        {
          "abstract": true,
          "docs": {
            "stability": "stable",
            "summary": "Unauthenticated user role, applies to { provider: iam, allow: public } access."
          },
          "immutable": true,
          "locationInModule": {
            "filename": "src/types.ts",
            "line": 92
          },
          "name": "unauthenticatedUserRole",
          "type": {
            "fqn": "aws-cdk-lib.aws_iam.IRole"
          }
        }
      ],
      "symbolId": "src/types:IdentityPoolAuthorizationConfig"
    },
    "@aws-amplify/graphql-api-construct.LambdaAuthorizationConfig": {
      "assembly": "@aws-amplify/graphql-api-construct",
      "datatype": true,
      "docs": {
        "stability": "stable",
        "summary": "Configuration for Custom Lambda authorization on the Graphql Api."
      },
      "fqn": "@aws-amplify/graphql-api-construct.LambdaAuthorizationConfig",
      "kind": "interface",
      "locationInModule": {
        "filename": "src/types.ts",
        "line": 156
      },
      "name": "LambdaAuthorizationConfig",
      "properties": [
        {
          "abstract": true,
          "docs": {
            "stability": "stable",
            "summary": "The authorizer lambda function."
          },
          "immutable": true,
          "locationInModule": {
            "filename": "src/types.ts",
            "line": 160
          },
          "name": "function",
          "type": {
            "fqn": "aws-cdk-lib.aws_lambda.IFunction"
          }
        },
        {
          "abstract": true,
          "docs": {
            "stability": "stable",
            "summary": "How long the results are cached."
          },
          "immutable": true,
          "locationInModule": {
            "filename": "src/types.ts",
            "line": 165
          },
          "name": "ttl",
          "type": {
            "fqn": "aws-cdk-lib.Duration"
          }
        }
      ],
      "symbolId": "src/types:LambdaAuthorizationConfig"
    },
    "@aws-amplify/graphql-api-construct.MutationFunctionSlot": {
      "assembly": "@aws-amplify/graphql-api-construct",
      "datatype": true,
      "docs": {
        "stability": "stable",
        "summary": "Slot types for Mutation Resolvers."
      },
      "fqn": "@aws-amplify/graphql-api-construct.MutationFunctionSlot",
      "interfaces": [
        "@aws-amplify/graphql-api-construct.FunctionSlotBase"
      ],
      "kind": "interface",
      "locationInModule": {
        "filename": "src/types.ts",
        "line": 347
      },
      "name": "MutationFunctionSlot",
      "properties": [
        {
          "abstract": true,
          "docs": {
            "remarks": "For more information on slotting, refer to https://docs.amplify.aws/cli/graphql/custom-business-logic/#extend-amplify-generated-resolvers",
            "stability": "stable",
            "summary": "The slot name to inject this behavior into."
          },
          "immutable": true,
          "locationInModule": {
            "filename": "src/types.ts",
            "line": 357
          },
          "name": "slotName",
          "type": {
            "primitive": "string"
          }
        },
        {
          "abstract": true,
          "docs": {
            "stability": "stable",
            "summary": "This slot type applies to the Mutation type on the Api definition."
          },
          "immutable": true,
          "locationInModule": {
            "filename": "src/types.ts",
            "line": 351
          },
          "name": "typeName",
          "type": {
            "primitive": "string"
          }
        }
      ],
      "symbolId": "src/types:MutationFunctionSlot"
    },
    "@aws-amplify/graphql-api-construct.OIDCAuthorizationConfig": {
      "assembly": "@aws-amplify/graphql-api-construct",
      "datatype": true,
      "docs": {
        "stability": "stable",
        "summary": "Configuration for OpenId Connect Authorization on the Graphql Api."
      },
      "fqn": "@aws-amplify/graphql-api-construct.OIDCAuthorizationConfig",
      "kind": "interface",
      "locationInModule": {
        "filename": "src/types.ts",
        "line": 108
      },
      "name": "OIDCAuthorizationConfig",
      "properties": [
        {
          "abstract": true,
          "docs": {
            "stability": "stable",
            "summary": "Url for the OIDC token issuer."
          },
          "immutable": true,
          "locationInModule": {
            "filename": "src/types.ts",
            "line": 117
          },
          "name": "oidcIssuerUrl",
          "type": {
            "primitive": "string"
          }
        },
        {
          "abstract": true,
          "docs": {
            "stability": "stable",
            "summary": "The issuer for the OIDC configuration."
          },
          "immutable": true,
          "locationInModule": {
            "filename": "src/types.ts",
            "line": 112
          },
          "name": "oidcProviderName",
          "type": {
            "primitive": "string"
          }
        },
        {
          "abstract": true,
          "docs": {
            "remarks": "auth_time claim in OIDC token is required for this validation to work.",
            "stability": "stable",
            "summary": "The duration an OIDC token is valid after being authenticated by OIDC provider."
          },
          "immutable": true,
          "locationInModule": {
            "filename": "src/types.ts",
            "line": 129
          },
          "name": "tokenExpiryFromAuth",
          "type": {
            "fqn": "aws-cdk-lib.Duration"
          }
        },
        {
          "abstract": true,
          "docs": {
            "remarks": "This validation uses iat claim of OIDC token.",
            "stability": "stable",
            "summary": "The duration an OIDC token is valid after being issued to a user."
          },
          "immutable": true,
          "locationInModule": {
            "filename": "src/types.ts",
            "line": 135
          },
          "name": "tokenExpiryFromIssue",
          "type": {
            "fqn": "aws-cdk-lib.Duration"
          }
        },
        {
          "abstract": true,
          "docs": {
            "remarks": "A regular expression can be specified so AppSync can validate against multiple client identifiers at a time. Example",
            "stability": "stable",
            "summary": "The client identifier of the Relying party at the OpenID identity provider."
          },
          "immutable": true,
          "locationInModule": {
            "filename": "src/types.ts",
            "line": 123
          },
          "name": "clientId",
          "optional": true,
          "type": {
            "primitive": "string"
          }
        }
      ],
      "symbolId": "src/types:OIDCAuthorizationConfig"
    },
    "@aws-amplify/graphql-api-construct.OptimisticConflictResolutionStrategy": {
      "assembly": "@aws-amplify/graphql-api-construct",
      "datatype": true,
      "docs": {
        "stability": "stable",
        "summary": "Enable automerge on the project."
      },
      "fqn": "@aws-amplify/graphql-api-construct.OptimisticConflictResolutionStrategy",
      "interfaces": [
        "@aws-amplify/graphql-api-construct.ConflictResolutionStrategyBase"
      ],
      "kind": "interface",
      "locationInModule": {
        "filename": "src/types.ts",
        "line": 253
      },
      "name": "OptimisticConflictResolutionStrategy",
      "properties": [
        {
          "abstract": true,
          "docs": {
            "remarks": "For more information, refer to https://docs.aws.amazon.com/appsync/latest/devguide/conflict-detection-and-sync.html#conflict-detection-and-resolution",
            "stability": "stable",
            "summary": "This conflict resolution strategy the _version to perform optimistic concurrency."
          },
          "immutable": true,
          "locationInModule": {
            "filename": "src/types.ts",
            "line": 258
          },
          "name": "handlerType",
          "type": {
            "primitive": "string"
          }
        }
      ],
      "symbolId": "src/types:OptimisticConflictResolutionStrategy"
    },
    "@aws-amplify/graphql-api-construct.PartialTranslationBehavior": {
      "assembly": "@aws-amplify/graphql-api-construct",
      "datatype": true,
      "docs": {
        "stability": "stable",
        "summary": "A utility interface equivalent to Partial<TranslationBehavior>."
      },
      "fqn": "@aws-amplify/graphql-api-construct.PartialTranslationBehavior",
      "kind": "interface",
      "locationInModule": {
        "filename": "src/types.ts",
        "line": 498
      },
      "name": "PartialTranslationBehavior",
      "properties": [
        {
          "abstract": true,
          "docs": {
            "default": "false",
            "remarks": "- Removing or renaming a model\n - Modifying the primary key of a model\n - Modifying a Local Secondary Index of a model (only applies to projects with secondaryKeyAsGSI turned off)\n\nALL DATA WILL BE LOST when the table replacement happens. When enabled, destructive updates are allowed.\nThis will only affect DynamoDB tables with provision strategy \"AMPLIFY_TABLE\".",
            "stability": "experimental",
            "summary": "The following schema updates require replacement of the underlying DynamoDB table:."
          },
          "immutable": true,
          "locationInModule": {
            "filename": "src/types.ts",
            "line": 584
          },
          "name": "allowDestructiveGraphqlSchemaUpdates",
          "optional": true,
          "type": {
            "primitive": "boolean"
          }
        },
        {
          "abstract": true,
          "docs": {
            "default": "true",
            "stability": "stable",
            "summary": "Disable resolver deduping, this can sometimes cause problems because dedupe ordering isn't stable today, which can lead to circular dependencies across stacks if models are reordered."
          },
          "immutable": true,
          "locationInModule": {
            "filename": "src/types.ts",
            "line": 510
          },
          "name": "disableResolverDeduping",
          "optional": true,
          "type": {
            "primitive": "boolean"
          }
        },
        {
          "abstract": true,
          "docs": {
            "custom": {
              "index": "can be provided a null name field to disable the generation of the query on the Api."
            },
            "default": "true",
            "remarks": "If enabled,",
            "stability": "stable",
            "summary": "Automate generation of query names, and as a result attaching all indexes as queries to the generated Api."
          },
          "immutable": true,
          "locationInModule": {
            "filename": "src/types.ts",
            "line": 549
          },
          "name": "enableAutoIndexQueryNames",
          "optional": true,
          "type": {
            "primitive": "boolean"
          }
        },
        {
          "abstract": true,
          "docs": {
            "default": "false",
            "remarks": "Not recommended for use, prefer\nto use `Object.values(resources.additionalResources['AWS::Elasticsearch::Domain']).forEach((domain: CfnDomain) => {\n  domain.NodeToNodeEncryptionOptions = { Enabled: True };\n});",
            "stability": "stable",
            "summary": "If enabled, set nodeToNodeEncryption on the searchable domain (if one exists)."
          },
          "immutable": true,
          "locationInModule": {
            "filename": "src/types.ts",
            "line": 564
          },
          "name": "enableSearchNodeToNodeEncryption",
          "optional": true,
          "type": {
            "primitive": "boolean"
          }
        },
        {
          "abstract": true,
          "docs": {
            "default": "false",
            "stability": "stable",
            "summary": "When enabled, internal cfn outputs which existed in Amplify-generated apps will continue to be emitted."
          },
          "immutable": true,
          "locationInModule": {
            "filename": "src/types.ts",
            "line": 570
          },
          "name": "enableTransformerCfnOutputs",
          "optional": true,
          "type": {
            "primitive": "boolean"
          }
        },
        {
          "abstract": true,
          "docs": {
            "default": "true",
            "stability": "stable",
            "summary": "Ensure that the owner field is still populated even if a static iam or group authorization applies."
          },
          "immutable": true,
          "locationInModule": {
            "filename": "src/types.ts",
            "line": 529
          },
          "name": "populateOwnerFieldForStaticGroupAuth",
          "optional": true,
          "type": {
            "primitive": "boolean"
          }
        },
        {
          "abstract": true,
          "docs": {
            "default": "false",
            "remarks": "When enabled, any global secondary index update operation will replace the table instead of iterative deployment, which will WIPE ALL\nEXISTING DATA but cost much less time for deployment This will only affect DynamoDB tables with provision strategy \"AMPLIFY_TABLE\".",
            "stability": "experimental",
            "summary": "This behavior will only come into effect when both \"allowDestructiveGraphqlSchemaUpdates\" and this value are set to true."
          },
          "immutable": true,
          "locationInModule": {
            "filename": "src/types.ts",
            "line": 594
          },
          "name": "replaceTableUponGsiUpdate",
          "optional": true,
          "type": {
            "primitive": "boolean"
          }
        },
        {
          "abstract": true,
          "docs": {
            "default": "true",
            "stability": "stable",
            "summary": "Enable custom primary key support, there's no good reason to disable this unless trying not to update a legacy app."
          },
          "immutable": true,
          "locationInModule": {
            "filename": "src/types.ts",
            "line": 555
          },
          "name": "respectPrimaryKeyAttributesOnConnectionField",
          "optional": true,
          "type": {
            "primitive": "boolean"
          }
        },
        {
          "abstract": true,
          "docs": {
            "default": "false",
            "stability": "stable",
            "summary": "Enabling sandbox mode will enable api key auth on all models in the transformed schema."
          },
          "immutable": true,
          "locationInModule": {
            "filename": "src/types.ts",
            "line": 516
          },
          "name": "sandboxModeEnabled",
          "optional": true,
          "type": {
            "primitive": "boolean"
          }
        },
        {
          "abstract": true,
          "docs": {
            "custom": {
              "index": "as an LSI instead of a GSI."
            },
            "default": "true",
            "stability": "stable",
            "summary": "If disabled, generated."
          },
          "immutable": true,
          "locationInModule": {
            "filename": "src/types.ts",
            "line": 542
          },
          "name": "secondaryKeyAsGSI",
          "optional": true,
          "type": {
            "primitive": "boolean"
          }
        },
        {
          "abstract": true,
          "docs": {
            "custom": {
              "model": "parameter behavior, where setting a single field doesn't implicitly set the other fields to null."
            },
            "default": "true",
            "stability": "stable",
            "summary": "Restore parity w/ GQLv1."
          },
          "immutable": true,
          "locationInModule": {
            "filename": "src/types.ts",
            "line": 503
          },
          "name": "shouldDeepMergeDirectiveConfigDefaults",
          "optional": true,
          "type": {
            "primitive": "boolean"
          }
        },
        {
          "abstract": true,
          "docs": {
            "default": "false",
            "remarks": "This is a legacy parameter from the Graphql Transformer existing in Amplify CLI, not recommended to change.",
            "stability": "stable",
            "summary": "If enabled, disable api key resource generation even if specified as an auth rule on the construct."
          },
          "immutable": true,
          "locationInModule": {
            "filename": "src/types.ts",
            "line": 536
          },
          "name": "suppressApiKeyGeneration",
          "optional": true,
          "type": {
            "primitive": "boolean"
          }
        },
        {
          "abstract": true,
          "docs": {
            "default": "true",
            "stability": "stable",
            "summary": "Ensure that oidc and userPool auth use the `sub` field in the for the username field, which disallows new users with the same id to access data from a deleted user in the pool."
          },
          "immutable": true,
          "locationInModule": {
            "filename": "src/types.ts",
            "line": 523
          },
          "name": "useSubUsernameForDefaultIdentityClaim",
          "optional": true,
          "type": {
            "primitive": "boolean"
          }
        }
      ],
      "symbolId": "src/types:PartialTranslationBehavior"
    },
    "@aws-amplify/graphql-api-construct.ProvisionedConcurrencyConfig": {
      "assembly": "@aws-amplify/graphql-api-construct",
      "datatype": true,
      "docs": {
        "stability": "stable",
        "summary": "The configuration for the provisioned concurrency of the Lambda."
      },
      "fqn": "@aws-amplify/graphql-api-construct.ProvisionedConcurrencyConfig",
      "kind": "interface",
      "locationInModule": {
        "filename": "src/model-datasource-strategy-types.ts",
        "line": 101
      },
      "name": "ProvisionedConcurrencyConfig",
      "properties": [
        {
          "abstract": true,
          "docs": {
            "remarks": "*",
            "stability": "stable",
            "summary": "The amount of provisioned concurrency to allocate."
          },
          "immutable": true,
          "locationInModule": {
            "filename": "src/model-datasource-strategy-types.ts",
            "line": 103
          },
          "name": "provisionedConcurrentExecutions",
          "type": {
            "primitive": "number"
          }
        }
      ],
      "symbolId": "src/model-datasource-strategy-types:ProvisionedConcurrencyConfig"
    },
    "@aws-amplify/graphql-api-construct.ProvisionedThroughput": {
      "assembly": "@aws-amplify/graphql-api-construct",
      "datatype": true,
      "docs": {
        "stability": "stable",
        "summary": "Wrapper for provisioned throughput config in DDB."
      },
      "fqn": "@aws-amplify/graphql-api-construct.ProvisionedThroughput",
      "kind": "interface",
      "locationInModule": {
        "filename": "src/amplify-dynamodb-table-wrapper.ts",
        "line": 24
      },
      "name": "ProvisionedThroughput",
      "properties": [
        {
          "abstract": true,
          "docs": {
            "stability": "stable",
            "summary": "The read capacity units on the table or index."
          },
          "immutable": true,
          "locationInModule": {
            "filename": "src/amplify-dynamodb-table-wrapper.ts",
            "line": 28
          },
          "name": "readCapacityUnits",
          "type": {
            "primitive": "number"
          }
        },
        {
          "abstract": true,
          "docs": {
            "stability": "stable",
            "summary": "The write capacity units on the table or index."
          },
          "immutable": true,
          "locationInModule": {
            "filename": "src/amplify-dynamodb-table-wrapper.ts",
            "line": 33
          },
          "name": "writeCapacityUnits",
          "type": {
            "primitive": "number"
          }
        }
      ],
      "symbolId": "src/amplify-dynamodb-table-wrapper:ProvisionedThroughput"
    },
    "@aws-amplify/graphql-api-construct.QueryFunctionSlot": {
      "assembly": "@aws-amplify/graphql-api-construct",
      "datatype": true,
      "docs": {
        "stability": "stable",
        "summary": "Slot types for Query Resolvers."
      },
      "fqn": "@aws-amplify/graphql-api-construct.QueryFunctionSlot",
      "interfaces": [
        "@aws-amplify/graphql-api-construct.FunctionSlotBase"
      ],
      "kind": "interface",
      "locationInModule": {
        "filename": "src/types.ts",
        "line": 363
      },
      "name": "QueryFunctionSlot",
      "properties": [
        {
          "abstract": true,
          "docs": {
            "remarks": "For more information on slotting, refer to https://docs.amplify.aws/cli/graphql/custom-business-logic/#extend-amplify-generated-resolvers",
            "stability": "stable",
            "summary": "The slot name to inject this behavior into."
          },
          "immutable": true,
          "locationInModule": {
            "filename": "src/types.ts",
            "line": 373
          },
          "name": "slotName",
          "type": {
            "primitive": "string"
          }
        },
        {
          "abstract": true,
          "docs": {
            "stability": "stable",
            "summary": "This slot type applies to the Query type on the Api definition."
          },
          "immutable": true,
          "locationInModule": {
            "filename": "src/types.ts",
            "line": 367
          },
          "name": "typeName",
          "type": {
            "primitive": "string"
          }
        }
      ],
      "symbolId": "src/types:QueryFunctionSlot"
    },
    "@aws-amplify/graphql-api-construct.SQLLambdaModelDataSourceStrategy": {
      "assembly": "@aws-amplify/graphql-api-construct",
      "datatype": true,
      "docs": {
        "stability": "stable",
        "summary": "A strategy that creates a Lambda to connect to a pre-existing SQL table to resolve model data."
      },
      "fqn": "@aws-amplify/graphql-api-construct.SQLLambdaModelDataSourceStrategy",
      "kind": "interface",
      "locationInModule": {
        "filename": "src/model-datasource-strategy-types.ts",
        "line": 46
      },
      "name": "SQLLambdaModelDataSourceStrategy",
      "properties": [
        {
          "abstract": true,
          "docs": {
            "stability": "stable",
            "summary": "The parameters the Lambda data source will use to connect to the database."
          },
          "immutable": true,
          "locationInModule": {
            "filename": "src/model-datasource-strategy-types.ts",
            "line": 61
          },
          "name": "dbConnectionConfig",
          "type": {
            "union": {
              "types": [
                {
                  "fqn": "@aws-amplify/graphql-api-construct.SqlModelDataSourceSecretsManagerDbConnectionConfig"
                },
                {
                  "fqn": "@aws-amplify/graphql-api-construct.SqlModelDataSourceSsmDbConnectionConfig"
                },
                {
                  "fqn": "@aws-amplify/graphql-api-construct.SqlModelDataSourceSsmDbConnectionStringConfig"
                }
              ]
            }
          }
        },
        {
          "abstract": true,
          "docs": {
            "stability": "stable",
            "summary": "The type of the SQL database used to process model operations for this definition."
          },
          "immutable": true,
          "locationInModule": {
            "filename": "src/model-datasource-strategy-types.ts",
            "line": 56
          },
          "name": "dbType",
          "type": {
            "primitive": "string"
          }
        },
        {
          "abstract": true,
          "docs": {
            "remarks": "This will be used to name the AppSync DataSource itself, plus any associated resources like resolver Lambdas.\nThis name must be unique across all schema definitions in a GraphQL API.",
            "stability": "stable",
            "summary": "The name of the strategy."
          },
          "immutable": true,
          "locationInModule": {
            "filename": "src/model-datasource-strategy-types.ts",
            "line": 51
          },
          "name": "name",
          "type": {
            "primitive": "string"
          }
        },
        {
          "abstract": true,
          "docs": {
            "remarks": "The key is the value of the `references` attribute of the `@sql` directive in the `schema`; the value is the SQL\nto be executed.",
            "stability": "stable",
            "summary": "Custom SQL statements."
          },
          "immutable": true,
          "locationInModule": {
            "filename": "src/model-datasource-strategy-types.ts",
            "line": 72
          },
          "name": "customSqlStatements",
          "optional": true,
          "type": {
            "collection": {
              "elementtype": {
                "primitive": "string"
              },
              "kind": "map"
            }
          }
        },
        {
          "abstract": true,
          "docs": {
            "stability": "stable",
            "summary": "The configuration for the provisioned concurrency of the Lambda."
          },
          "immutable": true,
          "locationInModule": {
            "filename": "src/model-datasource-strategy-types.ts",
            "line": 77
          },
          "name": "sqlLambdaProvisionedConcurrencyConfig",
          "optional": true,
          "type": {
            "fqn": "@aws-amplify/graphql-api-construct.ProvisionedConcurrencyConfig"
          }
        },
        {
          "abstract": true,
          "docs": {
            "stability": "stable",
            "summary": "The configuration of the VPC into which to install the Lambda."
          },
          "immutable": true,
          "locationInModule": {
            "filename": "src/model-datasource-strategy-types.ts",
            "line": 66
          },
          "name": "vpcConfiguration",
          "optional": true,
          "type": {
            "fqn": "@aws-amplify/graphql-api-construct.VpcConfig"
          }
        }
      ],
      "symbolId": "src/model-datasource-strategy-types:SQLLambdaModelDataSourceStrategy"
    },
    "@aws-amplify/graphql-api-construct.SQLLambdaModelDataSourceStrategyFactory": {
      "assembly": "@aws-amplify/graphql-api-construct",
      "docs": {
        "stability": "stable",
        "summary": "Class exposing utilities to produce SQLLambdaModelDataSourceStrategy objects given various inputs."
      },
      "fqn": "@aws-amplify/graphql-api-construct.SQLLambdaModelDataSourceStrategyFactory",
      "initializer": {
        "docs": {
          "stability": "stable"
        }
      },
      "kind": "class",
      "locationInModule": {
        "filename": "src/sql-model-datasource-strategy.ts",
        "line": 85
      },
      "methods": [
        {
          "docs": {
            "remarks": "The key\nof the `customSqlStatements` record is the file's base name (that is, the name of the file minus the directory and extension).",
            "stability": "stable",
            "summary": "Creates a SQLLambdaModelDataSourceStrategy where the binding's `customSqlStatements` are populated from `sqlFiles`."
          },
          "locationInModule": {
            "filename": "src/sql-model-datasource-strategy.ts",
            "line": 92
          },
          "name": "fromCustomSqlFiles",
          "parameters": [
            {
              "docs": {
                "summary": "the list of files to load SQL statements from."
              },
              "name": "sqlFiles",
              "type": {
                "collection": {
                  "elementtype": {
                    "primitive": "string"
                  },
                  "kind": "array"
                }
              }
            },
            {
              "docs": {
                "summary": "the remaining SQLLambdaModelDataSourceStrategy options."
              },
              "name": "options",
              "type": {
                "fqn": "@aws-amplify/graphql-api-construct.SQLLambdaModelDataSourceStrategy"
              }
            }
          ],
          "returns": {
            "type": {
              "fqn": "@aws-amplify/graphql-api-construct.SQLLambdaModelDataSourceStrategy"
            }
          },
          "static": true
        }
      ],
      "name": "SQLLambdaModelDataSourceStrategyFactory",
      "symbolId": "src/sql-model-datasource-strategy:SQLLambdaModelDataSourceStrategyFactory"
    },
    "@aws-amplify/graphql-api-construct.SSESpecification": {
      "assembly": "@aws-amplify/graphql-api-construct",
      "datatype": true,
      "docs": {
        "stability": "stable",
        "summary": "Represents the settings used to enable server-side encryption."
      },
      "fqn": "@aws-amplify/graphql-api-construct.SSESpecification",
      "kind": "interface",
      "locationInModule": {
        "filename": "src/amplify-dynamodb-table-wrapper.ts",
        "line": 47
      },
      "name": "SSESpecification",
      "properties": [
        {
          "abstract": true,
          "docs": {
            "remarks": "If enabled (true), server-side encryption type is set to `KMS` and an AWS managed key is used ( AWS KMS charges apply).\nIf disabled (false) or not specified, server-side encryption is set to AWS owned key.",
            "stability": "stable",
            "summary": "Indicates whether server-side encryption is done using an AWS managed key or an AWS owned key."
          },
          "immutable": true,
          "locationInModule": {
            "filename": "src/amplify-dynamodb-table-wrapper.ts",
            "line": 53
          },
          "name": "sseEnabled",
          "type": {
            "primitive": "boolean"
          }
        },
        {
          "abstract": true,
          "docs": {
            "remarks": "To specify a key, use its key ID, Amazon Resource Name (ARN), alias name, or alias ARN. Note that you should only provide\nthis parameter if the key is different from the default DynamoDB key `alias/aws/dynamodb` .",
            "stability": "stable",
            "summary": "The AWS KMS key that should be used for the AWS KMS encryption."
          },
          "immutable": true,
          "locationInModule": {
            "filename": "src/amplify-dynamodb-table-wrapper.ts",
            "line": 60
          },
          "name": "kmsMasterKeyId",
          "optional": true,
          "type": {
            "primitive": "string"
          }
        },
        {
          "abstract": true,
          "docs": {
            "remarks": "The only supported value is:\n`KMS` Server-side encryption that uses AWS Key Management Service.\n  The key is stored in your account and is managed by AWS KMS ( AWS KMS charges apply).",
            "stability": "stable",
            "summary": "Server-side encryption type."
          },
          "immutable": true,
          "locationInModule": {
            "filename": "src/amplify-dynamodb-table-wrapper.ts",
            "line": 67
          },
          "name": "sseType",
          "optional": true,
          "type": {
            "fqn": "@aws-amplify/graphql-api-construct.SSEType"
          }
        }
      ],
      "symbolId": "src/amplify-dynamodb-table-wrapper:SSESpecification"
    },
    "@aws-amplify/graphql-api-construct.SSEType": {
      "assembly": "@aws-amplify/graphql-api-construct",
      "docs": {
        "remarks": "The key is stored in your account and is managed by KMS (AWS KMS charges apply).",
        "stability": "stable",
        "summary": "Server Side Encryption Type Values - `KMS` - Server-side encryption that uses AWS KMS."
      },
      "fqn": "@aws-amplify/graphql-api-construct.SSEType",
      "kind": "enum",
      "locationInModule": {
        "filename": "src/amplify-dynamodb-table-wrapper.ts",
        "line": 40
      },
      "members": [
        {
          "docs": {
            "stability": "stable"
          },
          "name": "KMS"
        }
      ],
      "name": "SSEType",
      "symbolId": "src/amplify-dynamodb-table-wrapper:SSEType"
    },
    "@aws-amplify/graphql-api-construct.SqlModelDataSourceSecretsManagerDbConnectionConfig": {
      "assembly": "@aws-amplify/graphql-api-construct",
      "datatype": true,
      "docs": {
        "remarks": "The managed secret should be in the same region as the lambda.",
        "stability": "experimental",
        "summary": "The credentials stored in Secrets Manager that the lambda data source will use to connect to the database."
      },
      "fqn": "@aws-amplify/graphql-api-construct.SqlModelDataSourceSecretsManagerDbConnectionConfig",
      "kind": "interface",
      "locationInModule": {
        "filename": "src/model-datasource-strategy-types.ts",
        "line": 144
      },
      "name": "SqlModelDataSourceSecretsManagerDbConnectionConfig",
      "properties": [
        {
          "abstract": true,
          "docs": {
            "stability": "experimental",
            "summary": "The database name."
          },
          "immutable": true,
          "locationInModule": {
            "filename": "src/model-datasource-strategy-types.ts",
            "line": 155
          },
          "name": "databaseName",
          "type": {
            "primitive": "string"
          }
        },
        {
          "abstract": true,
          "docs": {
            "stability": "experimental",
            "summary": "The hostame of the database."
          },
          "immutable": true,
          "locationInModule": {
            "filename": "src/model-datasource-strategy-types.ts",
            "line": 158
          },
          "name": "hostname",
          "type": {
            "primitive": "string"
          }
        },
        {
          "abstract": true,
          "docs": {
            "stability": "experimental",
            "summary": "The port number of the database proxy, cluster, or instance."
          },
          "immutable": true,
          "locationInModule": {
            "filename": "src/model-datasource-strategy-types.ts",
            "line": 152
          },
          "name": "port",
          "type": {
            "primitive": "number"
          }
        },
        {
          "abstract": true,
          "docs": {
            "remarks": "*",
            "stability": "experimental",
            "summary": "The ARN of the managed secret with username, password, and hostname to use when connecting to the database."
          },
          "immutable": true,
          "locationInModule": {
            "filename": "src/model-datasource-strategy-types.ts",
            "line": 146
          },
          "name": "secretArn",
          "type": {
            "primitive": "string"
          }
        },
        {
          "abstract": true,
          "docs": {
            "remarks": "If not supplied, the secret is expected to be encrypted with the default AWS-managed key. *",
            "stability": "experimental",
            "summary": "The ARN of the customer managed encryption key for the secret."
          },
          "immutable": true,
          "locationInModule": {
            "filename": "src/model-datasource-strategy-types.ts",
            "line": 149
          },
          "name": "keyArn",
          "optional": true,
          "type": {
            "primitive": "string"
          }
        }
      ],
      "symbolId": "src/model-datasource-strategy-types:SqlModelDataSourceSecretsManagerDbConnectionConfig"
    },
    "@aws-amplify/graphql-api-construct.SqlModelDataSourceSsmDbConnectionConfig": {
      "assembly": "@aws-amplify/graphql-api-construct",
      "datatype": true,
      "docs": {
        "remarks": "These parameters are retrieved from Secure Systems Manager in the same region as the Lambda.",
        "stability": "stable",
        "summary": "The Secure Systems Manager parameter paths the Lambda data source will use to connect to the database."
      },
      "fqn": "@aws-amplify/graphql-api-construct.SqlModelDataSourceSsmDbConnectionConfig",
      "kind": "interface",
      "locationInModule": {
        "filename": "src/model-datasource-strategy-types.ts",
        "line": 166
      },
      "name": "SqlModelDataSourceSsmDbConnectionConfig",
      "properties": [
        {
          "abstract": true,
          "docs": {
            "stability": "stable",
            "summary": "The Secure Systems Manager parameter containing the database name."
          },
          "immutable": true,
          "locationInModule": {
            "filename": "src/model-datasource-strategy-types.ts",
            "line": 182
          },
          "name": "databaseNameSsmPath",
          "type": {
            "primitive": "string"
          }
        },
        {
          "abstract": true,
          "docs": {
            "remarks": "For RDS-based SQL data sources, this can be the hostname\nof a database proxy, cluster, or instance.",
            "stability": "stable",
            "summary": "The Secure Systems Manager parameter containing the hostname of the database."
          },
          "immutable": true,
          "locationInModule": {
            "filename": "src/model-datasource-strategy-types.ts",
            "line": 170
          },
          "name": "hostnameSsmPath",
          "type": {
            "primitive": "string"
          }
        },
        {
          "abstract": true,
          "docs": {
            "stability": "stable",
            "summary": "The Secure Systems Manager parameter containing the password to use when connecting to the database."
          },
          "immutable": true,
          "locationInModule": {
            "filename": "src/model-datasource-strategy-types.ts",
            "line": 179
          },
          "name": "passwordSsmPath",
          "type": {
            "primitive": "string"
          }
        },
        {
          "abstract": true,
          "docs": {
            "stability": "stable",
            "summary": "The Secure Systems Manager parameter containing the port number of the database proxy, cluster, or instance."
          },
          "immutable": true,
          "locationInModule": {
            "filename": "src/model-datasource-strategy-types.ts",
            "line": 173
          },
          "name": "portSsmPath",
          "type": {
            "primitive": "string"
          }
        },
        {
          "abstract": true,
          "docs": {
            "stability": "stable",
            "summary": "The Secure Systems Manager parameter containing the username to use when connecting to the database."
          },
          "immutable": true,
          "locationInModule": {
            "filename": "src/model-datasource-strategy-types.ts",
            "line": 176
          },
          "name": "usernameSsmPath",
          "type": {
            "primitive": "string"
          }
        }
      ],
      "symbolId": "src/model-datasource-strategy-types:SqlModelDataSourceSsmDbConnectionConfig"
    },
    "@aws-amplify/graphql-api-construct.SqlModelDataSourceSsmDbConnectionStringConfig": {
      "assembly": "@aws-amplify/graphql-api-construct",
      "datatype": true,
      "docs": {
        "stability": "experimental",
        "summary": "The configuration option to use a Secure Systems Manager parameter to store the connection string to the database."
      },
      "fqn": "@aws-amplify/graphql-api-construct.SqlModelDataSourceSsmDbConnectionStringConfig",
      "kind": "interface",
      "locationInModule": {
        "filename": "src/model-datasource-strategy-types.ts",
        "line": 133
      },
      "name": "SqlModelDataSourceSsmDbConnectionStringConfig",
      "properties": [
        {
          "abstract": true,
          "docs": {
            "remarks": "*",
            "stability": "experimental",
            "summary": "The SSM Path to the secure connection string used for connecting to the database."
          },
          "immutable": true,
          "locationInModule": {
            "filename": "src/model-datasource-strategy-types.ts",
            "line": 135
          },
          "name": "connectionUriSsmPath",
          "type": {
            "primitive": "string"
          }
        }
      ],
      "symbolId": "src/model-datasource-strategy-types:SqlModelDataSourceSsmDbConnectionStringConfig"
    },
    "@aws-amplify/graphql-api-construct.StreamSpecification": {
      "assembly": "@aws-amplify/graphql-api-construct",
      "datatype": true,
      "docs": {
        "stability": "stable",
        "summary": "Represents the DynamoDB Streams configuration for a table in DynamoDB."
      },
      "fqn": "@aws-amplify/graphql-api-construct.StreamSpecification",
      "kind": "interface",
      "locationInModule": {
        "filename": "src/amplify-dynamodb-table-wrapper.ts",
        "line": 73
      },
      "name": "StreamSpecification",
      "properties": [
        {
          "abstract": true,
          "docs": {
            "remarks": "Valid values for `StreamViewType` are:\n- `KEYS_ONLY` - Only the key attributes of the modified item are written to the stream.\n- `NEW_IMAGE` - The entire item, as it appears after it was modified, is written to the stream.\n- `OLD_IMAGE` - The entire item, as it appeared before it was modified, is written to the stream.\n- `NEW_AND_OLD_IMAGES` - Both the new and the old item images of the item are written to the stream.",
            "stability": "stable",
            "summary": "When an item in the table is modified, `StreamViewType` determines what information is written to the stream for this table."
          },
          "immutable": true,
          "locationInModule": {
            "filename": "src/amplify-dynamodb-table-wrapper.ts",
            "line": 82
          },
          "name": "streamViewType",
          "type": {
            "fqn": "aws-cdk-lib.aws_dynamodb.StreamViewType"
          }
        }
      ],
      "symbolId": "src/amplify-dynamodb-table-wrapper:StreamSpecification"
    },
    "@aws-amplify/graphql-api-construct.SubnetAvailabilityZone": {
      "assembly": "@aws-amplify/graphql-api-construct",
      "datatype": true,
      "docs": {
        "remarks": "Although it is possible to create multiple\nsubnets in a single availability zone, VPC service endpoints may only be deployed to a single subnet in a given availability zone. This\nstructure ensures that the Lambda function and VPC service endpoints are mutually consistent.",
        "stability": "stable",
        "summary": "Subnet configuration for VPC endpoints used by a Lambda resolver for a SQL-based data source."
      },
      "fqn": "@aws-amplify/graphql-api-construct.SubnetAvailabilityZone",
      "kind": "interface",
      "locationInModule": {
        "filename": "src/model-datasource-strategy-types.ts",
        "line": 111
      },
      "name": "SubnetAvailabilityZone",
      "properties": [
        {
          "abstract": true,
          "docs": {
            "stability": "stable",
            "summary": "The availability zone of the subnet."
          },
          "immutable": true,
          "locationInModule": {
            "filename": "src/model-datasource-strategy-types.ts",
            "line": 116
          },
          "name": "availabilityZone",
          "type": {
            "primitive": "string"
          }
        },
        {
          "abstract": true,
          "docs": {
            "stability": "stable",
            "summary": "The subnet ID to install the Lambda data source in."
          },
          "immutable": true,
          "locationInModule": {
            "filename": "src/model-datasource-strategy-types.ts",
            "line": 113
          },
          "name": "subnetId",
          "type": {
            "primitive": "string"
          }
        }
      ],
      "symbolId": "src/model-datasource-strategy-types:SubnetAvailabilityZone"
    },
    "@aws-amplify/graphql-api-construct.SubscriptionFunctionSlot": {
      "assembly": "@aws-amplify/graphql-api-construct",
      "datatype": true,
      "docs": {
        "stability": "stable",
        "summary": "Slot types for Subscription Resolvers."
      },
      "fqn": "@aws-amplify/graphql-api-construct.SubscriptionFunctionSlot",
      "interfaces": [
        "@aws-amplify/graphql-api-construct.FunctionSlotBase"
      ],
      "kind": "interface",
      "locationInModule": {
        "filename": "src/types.ts",
        "line": 379
      },
      "name": "SubscriptionFunctionSlot",
      "properties": [
        {
          "abstract": true,
          "docs": {
            "remarks": "For more information on slotting, refer to https://docs.amplify.aws/cli/graphql/custom-business-logic/#extend-amplify-generated-resolvers",
            "stability": "stable",
            "summary": "The slot name to inject this behavior into."
          },
          "immutable": true,
          "locationInModule": {
            "filename": "src/types.ts",
            "line": 389
          },
          "name": "slotName",
          "type": {
            "primitive": "string"
          }
        },
        {
          "abstract": true,
          "docs": {
            "stability": "stable",
            "summary": "This slot type applies to the Subscription type on the Api definition."
          },
          "immutable": true,
          "locationInModule": {
            "filename": "src/types.ts",
            "line": 383
          },
          "name": "typeName",
          "type": {
            "primitive": "string"
          }
        }
      ],
      "symbolId": "src/types:SubscriptionFunctionSlot"
    },
    "@aws-amplify/graphql-api-construct.TimeToLiveSpecification": {
      "assembly": "@aws-amplify/graphql-api-construct",
      "datatype": true,
      "docs": {
        "stability": "stable",
        "summary": "Shape for TTL config."
      },
      "fqn": "@aws-amplify/graphql-api-construct.TimeToLiveSpecification",
      "kind": "interface",
      "locationInModule": {
        "filename": "src/amplify-dynamodb-table-wrapper.ts",
        "line": 9
      },
      "name": "TimeToLiveSpecification",
      "properties": [
        {
          "abstract": true,
          "docs": {
            "stability": "stable",
            "summary": "Boolean determining if the ttl is enabled or not."
          },
          "immutable": true,
          "locationInModule": {
            "filename": "src/amplify-dynamodb-table-wrapper.ts",
            "line": 13
          },
          "name": "enabled",
          "type": {
            "primitive": "boolean"
          }
        },
        {
          "abstract": true,
          "docs": {
            "stability": "stable",
            "summary": "Attribute name to apply to the ttl spec."
          },
          "immutable": true,
          "locationInModule": {
            "filename": "src/amplify-dynamodb-table-wrapper.ts",
            "line": 18
          },
          "name": "attributeName",
          "optional": true,
          "type": {
            "primitive": "string"
          }
        }
      ],
      "symbolId": "src/amplify-dynamodb-table-wrapper:TimeToLiveSpecification"
    },
    "@aws-amplify/graphql-api-construct.TranslationBehavior": {
      "assembly": "@aws-amplify/graphql-api-construct",
      "datatype": true,
      "docs": {
        "remarks": "This is intended to replace feature flags, to ensure param coercion happens in\na single location, and isn't spread around the transformers, where they can\nhave different default behaviors.",
        "stability": "stable",
        "summary": "Strongly typed set of shared parameters for all transformers, and core layer."
      },
      "fqn": "@aws-amplify/graphql-api-construct.TranslationBehavior",
      "kind": "interface",
      "locationInModule": {
        "filename": "src/types.ts",
        "line": 403
      },
      "name": "TranslationBehavior",
      "properties": [
        {
          "abstract": true,
          "docs": {
            "default": "false",
            "remarks": "- Removing or renaming a model\n - Modifying the primary key of a model\n - Modifying a Local Secondary Index of a model (only applies to projects with secondaryKeyAsGSI turned off)\n\nALL DATA WILL BE LOST when the table replacement happens. When enabled, destructive updates are allowed.\nThis will only affect DynamoDB tables with provision strategy \"AMPLIFY_TABLE\".",
            "stability": "experimental",
            "summary": "The following schema updates require replacement of the underlying DynamoDB table:."
          },
          "immutable": true,
          "locationInModule": {
            "filename": "src/types.ts",
            "line": 482
          },
          "name": "allowDestructiveGraphqlSchemaUpdates",
          "type": {
            "primitive": "boolean"
          }
        },
        {
          "abstract": true,
          "docs": {
            "default": "true",
            "stability": "stable",
            "summary": "Disable resolver deduping, this can sometimes cause problems because dedupe ordering isn't stable today, which can lead to circular dependencies across stacks if models are reordered."
          },
          "immutable": true,
          "locationInModule": {
            "filename": "src/types.ts",
            "line": 415
          },
          "name": "disableResolverDeduping",
          "type": {
            "primitive": "boolean"
          }
        },
        {
          "abstract": true,
          "docs": {
            "custom": {
              "index": "can be provided a null name field to disable the generation of the query on the Api."
            },
            "default": "true",
            "remarks": "If enabled,",
            "stability": "stable",
            "summary": "Automate generation of query names, and as a result attaching all indexes as queries to the generated Api."
          },
          "immutable": true,
          "locationInModule": {
            "filename": "src/types.ts",
            "line": 454
          },
          "name": "enableAutoIndexQueryNames",
          "type": {
            "primitive": "boolean"
          }
        },
        {
          "abstract": true,
          "docs": {
            "stability": "stable"
          },
          "immutable": true,
          "locationInModule": {
            "filename": "src/types.ts",
            "line": 462
          },
          "name": "enableSearchNodeToNodeEncryption",
          "type": {
            "primitive": "boolean"
          }
        },
        {
          "abstract": true,
          "docs": {
            "default": "false",
            "stability": "stable",
            "summary": "When enabled, internal cfn outputs which existed in Amplify-generated apps will continue to be emitted."
          },
          "immutable": true,
          "locationInModule": {
            "filename": "src/types.ts",
            "line": 468
          },
          "name": "enableTransformerCfnOutputs",
          "type": {
            "primitive": "boolean"
          }
        },
        {
          "abstract": true,
          "docs": {
            "default": "true",
            "stability": "stable",
            "summary": "Ensure that the owner field is still populated even if a static iam or group authorization applies."
          },
          "immutable": true,
          "locationInModule": {
            "filename": "src/types.ts",
            "line": 434
          },
          "name": "populateOwnerFieldForStaticGroupAuth",
          "type": {
            "primitive": "boolean"
          }
        },
        {
          "abstract": true,
          "docs": {
            "default": "false",
            "remarks": "When enabled, any GSI update operation will replace the table instead of iterative deployment, which will WIPE ALL EXISTING DATA but\ncost much less time for deployment This will only affect DynamoDB tables with provision strategy \"AMPLIFY_TABLE\".",
            "stability": "experimental",
            "summary": "This behavior will only come into effect when both \"allowDestructiveGraphqlSchemaUpdates\" and this value are set to true."
          },
          "immutable": true,
          "locationInModule": {
            "filename": "src/types.ts",
            "line": 492
          },
          "name": "replaceTableUponGsiUpdate",
          "type": {
            "primitive": "boolean"
          }
        },
        {
          "abstract": true,
          "docs": {
            "default": "true",
            "stability": "stable",
            "summary": "Enable custom primary key support, there's no good reason to disable this unless trying not to update a legacy app."
          },
          "immutable": true,
          "locationInModule": {
            "filename": "src/types.ts",
            "line": 460
          },
          "name": "respectPrimaryKeyAttributesOnConnectionField",
          "type": {
            "primitive": "boolean"
          }
        },
        {
          "abstract": true,
          "docs": {
            "default": "false",
            "stability": "stable",
            "summary": "Enabling sandbox mode will enable api key auth on all models in the transformed schema."
          },
          "immutable": true,
          "locationInModule": {
            "filename": "src/types.ts",
            "line": 421
          },
          "name": "sandboxModeEnabled",
          "type": {
            "primitive": "boolean"
          }
        },
        {
          "abstract": true,
          "docs": {
            "custom": {
              "index": "as an LSI instead of a GSI."
            },
            "default": "true",
            "stability": "stable",
            "summary": "If disabled, generated."
          },
          "immutable": true,
          "locationInModule": {
            "filename": "src/types.ts",
            "line": 447
          },
          "name": "secondaryKeyAsGSI",
          "type": {
            "primitive": "boolean"
          }
        },
        {
          "abstract": true,
          "docs": {
            "custom": {
              "model": "parameter behavior, where setting a single field doesn't implicitly set the other fields to null."
            },
            "default": "true",
            "stability": "stable",
            "summary": "Restore parity w/ GQLv1."
          },
          "immutable": true,
          "locationInModule": {
            "filename": "src/types.ts",
            "line": 408
          },
          "name": "shouldDeepMergeDirectiveConfigDefaults",
          "type": {
            "primitive": "boolean"
          }
        },
        {
          "abstract": true,
          "docs": {
            "default": "false",
            "remarks": "This is a legacy parameter from the Graphql Transformer existing in Amplify CLI, not recommended to change.",
            "stability": "stable",
            "summary": "If enabled, disable api key resource generation even if specified as an auth rule on the construct."
          },
          "immutable": true,
          "locationInModule": {
            "filename": "src/types.ts",
            "line": 441
          },
          "name": "suppressApiKeyGeneration",
          "type": {
            "primitive": "boolean"
          }
        },
        {
          "abstract": true,
          "docs": {
            "default": "true",
            "stability": "stable",
            "summary": "Ensure that oidc and userPool auth use the `sub` field in the for the username field, which disallows new users with the same id to access data from a deleted user in the pool."
          },
          "immutable": true,
          "locationInModule": {
            "filename": "src/types.ts",
            "line": 428
          },
          "name": "useSubUsernameForDefaultIdentityClaim",
          "type": {
            "primitive": "boolean"
          }
        }
      ],
      "symbolId": "src/types:TranslationBehavior"
    },
    "@aws-amplify/graphql-api-construct.UserPoolAuthorizationConfig": {
      "assembly": "@aws-amplify/graphql-api-construct",
      "datatype": true,
      "docs": {
        "stability": "stable",
        "summary": "Configuration for Cognito UserPool Authorization on the Graphql Api."
      },
      "fqn": "@aws-amplify/graphql-api-construct.UserPoolAuthorizationConfig",
      "kind": "interface",
      "locationInModule": {
        "filename": "src/types.ts",
        "line": 98
      },
      "name": "UserPoolAuthorizationConfig",
      "properties": [
        {
          "abstract": true,
          "docs": {
            "stability": "stable",
            "summary": "The Cognito User Pool which is used to authenticated JWT tokens, and vends group and user information."
          },
          "immutable": true,
          "locationInModule": {
            "filename": "src/types.ts",
            "line": 102
          },
          "name": "userPool",
          "type": {
            "fqn": "aws-cdk-lib.aws_cognito.IUserPool"
          }
        }
      ],
      "symbolId": "src/types:UserPoolAuthorizationConfig"
    },
    "@aws-amplify/graphql-api-construct.VpcConfig": {
      "assembly": "@aws-amplify/graphql-api-construct",
      "datatype": true,
      "docs": {
        "remarks": "The SQL Lambda will be deployed\ninto the specified VPC, subnets, and security groups. The specified subnets and security groups must be in the same VPC. The VPC must\nhave at least one subnet. The construct will also create VPC service endpoints in the specified subnets, as well as inbound security\nrules, to allow traffic on port 443 within each security group. This allows the Lambda to read database connection information from\nSecure Systems Manager.",
        "stability": "stable",
        "summary": "Configuration of the VPC in which to install a Lambda to resolve queries against a SQL-based data source."
      },
      "fqn": "@aws-amplify/graphql-api-construct.VpcConfig",
      "kind": "interface",
      "locationInModule": {
        "filename": "src/model-datasource-strategy-types.ts",
        "line": 87
      },
      "name": "VpcConfig",
      "properties": [
        {
          "abstract": true,
          "docs": {
            "stability": "stable",
            "summary": "The security groups to install the Lambda data source in."
          },
          "immutable": true,
          "locationInModule": {
            "filename": "src/model-datasource-strategy-types.ts",
            "line": 92
          },
          "name": "securityGroupIds",
          "type": {
            "collection": {
              "elementtype": {
                "primitive": "string"
              },
              "kind": "array"
            }
          }
        },
        {
          "abstract": true,
          "docs": {
            "stability": "stable",
            "summary": "The subnets to install the Lambda data source in, one per availability zone."
          },
          "immutable": true,
          "locationInModule": {
            "filename": "src/model-datasource-strategy-types.ts",
            "line": 95
          },
          "name": "subnetAvailabilityZoneConfig",
          "type": {
            "collection": {
              "elementtype": {
                "fqn": "@aws-amplify/graphql-api-construct.SubnetAvailabilityZone"
              },
              "kind": "array"
            }
          }
        },
        {
          "abstract": true,
          "docs": {
            "stability": "stable",
            "summary": "The VPC to install the Lambda data source in."
          },
          "immutable": true,
          "locationInModule": {
            "filename": "src/model-datasource-strategy-types.ts",
            "line": 89
          },
          "name": "vpcId",
          "type": {
            "primitive": "string"
          }
        }
      ],
      "symbolId": "src/model-datasource-strategy-types:VpcConfig"
    }
  },
  "version": "1.7.0",
<<<<<<< HEAD
  "fingerprint": "0ZCDt73HLZcg99Lmv7ahbKj4BtCsrQ9BIeMuaelH5SA="
=======
  "fingerprint": "bwDzPgpuWoeGBaJYiwKc49U+YQ0YU9eMGAQ5zgfkTyY="
>>>>>>> fd7f6fbc
}<|MERGE_RESOLUTION|>--- conflicted
+++ resolved
@@ -3998,11 +3998,7 @@
           },
           "locationInModule": {
             "filename": "src/amplify-graphql-api.ts",
-<<<<<<< HEAD
-            "line": 287
-=======
-            "line": 286
->>>>>>> fd7f6fbc
+            "line": 288
           },
           "name": "addDynamoDbDataSource",
           "parameters": [
@@ -4051,11 +4047,7 @@
           },
           "locationInModule": {
             "filename": "src/amplify-graphql-api.ts",
-<<<<<<< HEAD
-            "line": 299
-=======
-            "line": 298
->>>>>>> fd7f6fbc
+            "line": 300
           },
           "name": "addElasticsearchDataSource",
           "parameters": [
@@ -4102,11 +4094,7 @@
           },
           "locationInModule": {
             "filename": "src/amplify-graphql-api.ts",
-<<<<<<< HEAD
-            "line": 309
-=======
-            "line": 308
->>>>>>> fd7f6fbc
+            "line": 310
           },
           "name": "addEventBridgeDataSource",
           "parameters": [
@@ -4153,11 +4141,7 @@
           },
           "locationInModule": {
             "filename": "src/amplify-graphql-api.ts",
-<<<<<<< HEAD
-            "line": 391
-=======
-            "line": 390
->>>>>>> fd7f6fbc
+            "line": 392
           },
           "name": "addFunction",
           "parameters": [
@@ -4192,11 +4176,7 @@
           },
           "locationInModule": {
             "filename": "src/amplify-graphql-api.ts",
-<<<<<<< HEAD
-            "line": 320
-=======
-            "line": 319
->>>>>>> fd7f6fbc
+            "line": 321
           },
           "name": "addHttpDataSource",
           "parameters": [
@@ -4244,11 +4224,7 @@
           },
           "locationInModule": {
             "filename": "src/amplify-graphql-api.ts",
-<<<<<<< HEAD
-            "line": 331
-=======
-            "line": 330
->>>>>>> fd7f6fbc
+            "line": 332
           },
           "name": "addLambdaDataSource",
           "parameters": [
@@ -4296,11 +4272,7 @@
           },
           "locationInModule": {
             "filename": "src/amplify-graphql-api.ts",
-<<<<<<< HEAD
-            "line": 342
-=======
-            "line": 341
->>>>>>> fd7f6fbc
+            "line": 343
           },
           "name": "addNoneDataSource",
           "parameters": [
@@ -4339,11 +4311,7 @@
           },
           "locationInModule": {
             "filename": "src/amplify-graphql-api.ts",
-<<<<<<< HEAD
-            "line": 353
-=======
-            "line": 352
->>>>>>> fd7f6fbc
+            "line": 354
           },
           "name": "addOpenSearchDataSource",
           "parameters": [
@@ -4391,11 +4359,7 @@
           },
           "locationInModule": {
             "filename": "src/amplify-graphql-api.ts",
-<<<<<<< HEAD
-            "line": 366
-=======
-            "line": 365
->>>>>>> fd7f6fbc
+            "line": 367
           },
           "name": "addRdsDataSource",
           "parameters": [
@@ -4462,11 +4426,7 @@
           },
           "locationInModule": {
             "filename": "src/amplify-graphql-api.ts",
-<<<<<<< HEAD
-            "line": 382
-=======
-            "line": 381
->>>>>>> fd7f6fbc
+            "line": 383
           },
           "name": "addResolver",
           "parameters": [
@@ -8324,9 +8284,5 @@
     }
   },
   "version": "1.7.0",
-<<<<<<< HEAD
-  "fingerprint": "0ZCDt73HLZcg99Lmv7ahbKj4BtCsrQ9BIeMuaelH5SA="
-=======
-  "fingerprint": "bwDzPgpuWoeGBaJYiwKc49U+YQ0YU9eMGAQ5zgfkTyY="
->>>>>>> fd7f6fbc
+  "fingerprint": "xxilDL3stHxh6sM/uMMnrRPvHBdsBsBYRQ6Z/ltd95E="
 }