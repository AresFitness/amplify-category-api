--- conflicted
+++ resolved
@@ -9031,11 +9031,6 @@
       "symbolId": "src/model-datasource-strategy-types:VpcConfig"
     }
   },
-<<<<<<< HEAD
-  "version": "1.14.0",
-  "fingerprint": "/W2EhmECL0QYuYef7x7MRbzbsmOU4aWMhP4Wqz6BbsM="
-=======
   "version": "1.15.0",
-  "fingerprint": "t3YQzZkQ23GrkBemB6QEclTAHxBBCs7JLRhwlvD7qvQ="
->>>>>>> 8a423567
+  "fingerprint": "FezLYIi/556Mz1MPqP22USL0I2E3WIM3rzDVGzkZIl8="
 }