{
  "author": {
    "name": "Amazon Web Services",
    "roles": [
      "author"
    ]
  },
  "bundled": {
<<<<<<< HEAD
    "@aws-amplify/graphql-auth-transformer": "3.1.4",
    "@aws-amplify/graphql-default-value-transformer": "2.1.4",
    "@aws-amplify/graphql-function-transformer": "2.1.3",
    "@aws-amplify/graphql-http-transformer": "2.1.3",
    "@aws-amplify/graphql-index-transformer": "2.1.4",
    "@aws-amplify/graphql-maps-to-transformer": "3.2.1",
    "@aws-amplify/graphql-model-transformer": "2.2.0",
    "@aws-amplify/graphql-predictions-transformer": "2.1.3",
    "@aws-amplify/graphql-relational-transformer": "2.1.4",
    "@aws-amplify/graphql-searchable-transformer": "2.2.0",
    "@aws-amplify/graphql-sql-transformer": "0.0.1",
    "@aws-amplify/graphql-transformer": "1.2.0",
    "@aws-amplify/graphql-transformer-core": "2.2.0",
=======
    "@aws-amplify/backend-output-schemas": "^0.2.0-alpha.3",
    "@aws-amplify/backend-output-storage": "^0.1.1-alpha.0",
    "@aws-amplify/graphql-auth-transformer": "3.1.5",
    "@aws-amplify/graphql-default-value-transformer": "2.1.5",
    "@aws-amplify/graphql-function-transformer": "2.1.4",
    "@aws-amplify/graphql-http-transformer": "2.1.4",
    "@aws-amplify/graphql-index-transformer": "2.1.5",
    "@aws-amplify/graphql-maps-to-transformer": "3.2.2",
    "@aws-amplify/graphql-model-transformer": "2.2.1",
    "@aws-amplify/graphql-predictions-transformer": "2.1.4",
    "@aws-amplify/graphql-relational-transformer": "2.1.5",
    "@aws-amplify/graphql-searchable-transformer": "2.2.1",
    "@aws-amplify/graphql-transformer": "1.2.1",
    "@aws-amplify/graphql-transformer-core": "2.2.1",
>>>>>>> 1e2d9be5
    "@aws-amplify/graphql-transformer-interfaces": "3.2.0",
    "charenc": "^0.0.2",
    "crypt": "^0.0.2",
    "fs-extra": "^8.1.0",
    "graceful-fs": "^4.2.11",
    "graphql": "^15.5.0",
    "graphql-mapping-template": "4.20.12",
    "graphql-transformer-common": "4.25.1",
    "hjson": "^3.2.2",
    "immer": "^9.0.12",
    "is-buffer": "^2.0.5",
    "jsonfile": "^6.1.0",
    "libphonenumber-js": "1.9.47",
    "lodash": "^4.17.21",
    "md5": "^2.3.0",
    "object-hash": "^3.0.0",
    "pluralize": "^8.0.0",
    "ts-dedent": "^2.0.0",
    "universalify": "^2.0.0",
    "zod": "^3.21.4"
  },
  "dependencies": {
    "aws-cdk-lib": "^2.80.0",
    "constructs": "^10.0.5"
  },
  "dependencyClosure": {
    "@aws-cdk/asset-awscli-v1": {
      "targets": {
        "dotnet": {
          "namespace": "Amazon.CDK.Asset.AwsCliV1",
          "packageId": "Amazon.CDK.Asset.AwsCliV1"
        },
        "go": {
          "moduleName": "github.com/cdklabs/awscdk-asset-awscli-go",
          "packageName": "awscliv1"
        },
        "java": {
          "maven": {
            "artifactId": "cdk-asset-awscli-v1",
            "groupId": "software.amazon.awscdk"
          },
          "package": "software.amazon.awscdk.cdk.asset.awscli.v1"
        },
        "js": {
          "npm": "@aws-cdk/asset-awscli-v1"
        },
        "python": {
          "distName": "aws-cdk.asset-awscli-v1",
          "module": "aws_cdk.asset_awscli_v1"
        }
      }
    },
    "@aws-cdk/asset-kubectl-v20": {
      "targets": {
        "dotnet": {
          "namespace": "Amazon.CDK.Asset.KubectlV20",
          "packageId": "Amazon.CDK.Asset.KubectlV20"
        },
        "go": {
          "moduleName": "github.com/cdklabs/awscdk-asset-kubectl-go",
          "packageName": "kubectlv20"
        },
        "java": {
          "maven": {
            "artifactId": "cdk-asset-kubectl-v20",
            "groupId": "software.amazon.awscdk"
          },
          "package": "software.amazon.awscdk.cdk.asset.kubectl.v20"
        },
        "js": {
          "npm": "@aws-cdk/asset-kubectl-v20"
        },
        "python": {
          "distName": "aws-cdk.asset-kubectl-v20",
          "module": "aws_cdk.asset_kubectl_v20"
        }
      }
    },
    "@aws-cdk/asset-node-proxy-agent-v5": {
      "targets": {
        "dotnet": {
          "namespace": "Amazon.CDK.Asset.NodeProxyAgentV5",
          "packageId": "Amazon.CDK.Asset.NodeProxyAgentV5"
        },
        "go": {
          "moduleName": "github.com/cdklabs/awscdk-asset-node-proxy-agent-go",
          "packageName": "nodeproxyagentv5"
        },
        "java": {
          "maven": {
            "artifactId": "cdk-asset-node-proxy-agent-v5",
            "groupId": "software.amazon.awscdk"
          },
          "package": "software.amazon.awscdk.cdk.asset.node.proxy.agent.v5"
        },
        "js": {
          "npm": "@aws-cdk/asset-node-proxy-agent-v5"
        },
        "python": {
          "distName": "aws-cdk.asset-node-proxy-agent-v5",
          "module": "aws_cdk.asset_node_proxy_agent_v5"
        }
      }
    },
    "aws-cdk-lib": {
      "submodules": {
        "aws-cdk-lib.alexa_ask": {
          "targets": {
            "dotnet": {
              "namespace": "Amazon.CDK.Alexa.Ask"
            },
            "java": {
              "package": "software.amazon.awscdk.alexa.ask"
            },
            "python": {
              "module": "aws_cdk.alexa_ask"
            }
          }
        },
        "aws-cdk-lib.assertions": {
          "targets": {
            "dotnet": {
              "namespace": "Amazon.CDK.Assertions"
            },
            "java": {
              "package": "software.amazon.awscdk.assertions"
            },
            "python": {
              "module": "aws_cdk.assertions"
            }
          }
        },
        "aws-cdk-lib.assets": {
          "targets": {
            "dotnet": {
              "namespace": "Amazon.CDK.Assets"
            },
            "java": {
              "package": "software.amazon.awscdk.assets"
            },
            "python": {
              "module": "aws_cdk.assets"
            }
          }
        },
        "aws-cdk-lib.aws_accessanalyzer": {
          "targets": {
            "dotnet": {
              "namespace": "Amazon.CDK.AWS.AccessAnalyzer"
            },
            "java": {
              "package": "software.amazon.awscdk.services.accessanalyzer"
            },
            "python": {
              "module": "aws_cdk.aws_accessanalyzer"
            }
          }
        },
        "aws-cdk-lib.aws_acmpca": {
          "targets": {
            "dotnet": {
              "namespace": "Amazon.CDK.AWS.ACMPCA"
            },
            "java": {
              "package": "software.amazon.awscdk.services.acmpca"
            },
            "python": {
              "module": "aws_cdk.aws_acmpca"
            }
          }
        },
        "aws-cdk-lib.aws_amazonmq": {
          "targets": {
            "dotnet": {
              "namespace": "Amazon.CDK.AWS.AmazonMQ"
            },
            "java": {
              "package": "software.amazon.awscdk.services.amazonmq"
            },
            "python": {
              "module": "aws_cdk.aws_amazonmq"
            }
          }
        },
        "aws-cdk-lib.aws_amplify": {
          "targets": {
            "dotnet": {
              "namespace": "Amazon.CDK.AWS.Amplify"
            },
            "java": {
              "package": "software.amazon.awscdk.services.amplify"
            },
            "python": {
              "module": "aws_cdk.aws_amplify"
            }
          }
        },
        "aws-cdk-lib.aws_amplifyuibuilder": {
          "targets": {
            "dotnet": {
              "namespace": "Amazon.CDK.AWS.AmplifyUIBuilder"
            },
            "java": {
              "package": "software.amazon.awscdk.services.amplifyuibuilder"
            },
            "python": {
              "module": "aws_cdk.aws_amplifyuibuilder"
            }
          }
        },
        "aws-cdk-lib.aws_apigateway": {
          "targets": {
            "dotnet": {
              "namespace": "Amazon.CDK.AWS.APIGateway"
            },
            "java": {
              "package": "software.amazon.awscdk.services.apigateway"
            },
            "python": {
              "module": "aws_cdk.aws_apigateway"
            }
          }
        },
        "aws-cdk-lib.aws_apigatewayv2": {
          "targets": {
            "dotnet": {
              "namespace": "Amazon.CDK.AWS.Apigatewayv2"
            },
            "java": {
              "package": "software.amazon.awscdk.services.apigatewayv2"
            },
            "python": {
              "module": "aws_cdk.aws_apigatewayv2"
            }
          }
        },
        "aws-cdk-lib.aws_appconfig": {
          "targets": {
            "dotnet": {
              "namespace": "Amazon.CDK.AWS.AppConfig"
            },
            "java": {
              "package": "software.amazon.awscdk.services.appconfig"
            },
            "python": {
              "module": "aws_cdk.aws_appconfig"
            }
          }
        },
        "aws-cdk-lib.aws_appflow": {
          "targets": {
            "dotnet": {
              "namespace": "Amazon.CDK.AWS.AppFlow"
            },
            "java": {
              "package": "software.amazon.awscdk.services.appflow"
            },
            "python": {
              "module": "aws_cdk.aws_appflow"
            }
          }
        },
        "aws-cdk-lib.aws_appintegrations": {
          "targets": {
            "dotnet": {
              "namespace": "Amazon.CDK.AWS.AppIntegrations"
            },
            "java": {
              "package": "software.amazon.awscdk.services.appintegrations"
            },
            "python": {
              "module": "aws_cdk.aws_appintegrations"
            }
          }
        },
        "aws-cdk-lib.aws_applicationautoscaling": {
          "targets": {
            "dotnet": {
              "namespace": "Amazon.CDK.AWS.ApplicationAutoScaling"
            },
            "java": {
              "package": "software.amazon.awscdk.services.applicationautoscaling"
            },
            "python": {
              "module": "aws_cdk.aws_applicationautoscaling"
            }
          }
        },
        "aws-cdk-lib.aws_applicationinsights": {
          "targets": {
            "dotnet": {
              "namespace": "Amazon.CDK.AWS.ApplicationInsights"
            },
            "java": {
              "package": "software.amazon.awscdk.services.applicationinsights"
            },
            "python": {
              "module": "aws_cdk.aws_applicationinsights"
            }
          }
        },
        "aws-cdk-lib.aws_appmesh": {
          "targets": {
            "dotnet": {
              "namespace": "Amazon.CDK.AWS.AppMesh"
            },
            "java": {
              "package": "software.amazon.awscdk.services.appmesh"
            },
            "python": {
              "module": "aws_cdk.aws_appmesh"
            }
          }
        },
        "aws-cdk-lib.aws_apprunner": {
          "targets": {
            "dotnet": {
              "namespace": "Amazon.CDK.AWS.AppRunner"
            },
            "java": {
              "package": "software.amazon.awscdk.services.apprunner"
            },
            "python": {
              "module": "aws_cdk.aws_apprunner"
            }
          }
        },
        "aws-cdk-lib.aws_appstream": {
          "targets": {
            "dotnet": {
              "namespace": "Amazon.CDK.AWS.AppStream"
            },
            "java": {
              "package": "software.amazon.awscdk.services.appstream"
            },
            "python": {
              "module": "aws_cdk.aws_appstream"
            }
          }
        },
        "aws-cdk-lib.aws_appsync": {
          "targets": {
            "dotnet": {
              "namespace": "Amazon.CDK.AWS.AppSync"
            },
            "java": {
              "package": "software.amazon.awscdk.services.appsync"
            },
            "python": {
              "module": "aws_cdk.aws_appsync"
            }
          }
        },
        "aws-cdk-lib.aws_aps": {
          "targets": {
            "dotnet": {
              "namespace": "Amazon.CDK.AWS.APS"
            },
            "java": {
              "package": "software.amazon.awscdk.services.aps"
            },
            "python": {
              "module": "aws_cdk.aws_aps"
            }
          }
        },
        "aws-cdk-lib.aws_athena": {
          "targets": {
            "dotnet": {
              "namespace": "Amazon.CDK.AWS.Athena"
            },
            "java": {
              "package": "software.amazon.awscdk.services.athena"
            },
            "python": {
              "module": "aws_cdk.aws_athena"
            }
          }
        },
        "aws-cdk-lib.aws_auditmanager": {
          "targets": {
            "dotnet": {
              "namespace": "Amazon.CDK.AWS.AuditManager"
            },
            "java": {
              "package": "software.amazon.awscdk.services.auditmanager"
            },
            "python": {
              "module": "aws_cdk.aws_auditmanager"
            }
          }
        },
        "aws-cdk-lib.aws_autoscaling": {
          "targets": {
            "dotnet": {
              "namespace": "Amazon.CDK.AWS.AutoScaling"
            },
            "java": {
              "package": "software.amazon.awscdk.services.autoscaling"
            },
            "python": {
              "module": "aws_cdk.aws_autoscaling"
            }
          }
        },
        "aws-cdk-lib.aws_autoscaling_common": {
          "targets": {
            "dotnet": {
              "namespace": "Amazon.CDK.AWS.AutoScaling.Common"
            },
            "java": {
              "package": "software.amazon.awscdk.services.autoscaling.common"
            },
            "python": {
              "module": "aws_cdk.aws_autoscaling_common"
            }
          }
        },
        "aws-cdk-lib.aws_autoscaling_hooktargets": {
          "targets": {
            "dotnet": {
              "namespace": "Amazon.CDK.AWS.AutoScaling.HookTargets"
            },
            "java": {
              "package": "software.amazon.awscdk.services.autoscaling.hooktargets"
            },
            "python": {
              "module": "aws_cdk.aws_autoscaling_hooktargets"
            }
          }
        },
        "aws-cdk-lib.aws_autoscalingplans": {
          "targets": {
            "dotnet": {
              "namespace": "Amazon.CDK.AWS.AutoScalingPlans"
            },
            "java": {
              "package": "software.amazon.awscdk.services.autoscalingplans"
            },
            "python": {
              "module": "aws_cdk.aws_autoscalingplans"
            }
          }
        },
        "aws-cdk-lib.aws_backup": {
          "targets": {
            "dotnet": {
              "namespace": "Amazon.CDK.AWS.Backup"
            },
            "java": {
              "package": "software.amazon.awscdk.services.backup"
            },
            "python": {
              "module": "aws_cdk.aws_backup"
            }
          }
        },
        "aws-cdk-lib.aws_backupgateway": {
          "targets": {
            "dotnet": {
              "package": "Amazon.CDK.AWS.BackupGateway"
            },
            "java": {
              "package": "services.backupgateway"
            },
            "python": {
              "module": "aws_cdk.aws_backupgateway"
            }
          }
        },
        "aws-cdk-lib.aws_batch": {
          "targets": {
            "dotnet": {
              "namespace": "Amazon.CDK.AWS.Batch"
            },
            "java": {
              "package": "software.amazon.awscdk.services.batch"
            },
            "python": {
              "module": "aws_cdk.aws_batch"
            }
          }
        },
        "aws-cdk-lib.aws_billingconductor": {
          "targets": {
            "dotnet": {
              "namespace": "Amazon.CDK.AWS.BillingConductor"
            },
            "java": {
              "package": "software.amazon.awscdk.services.billingconductor"
            },
            "python": {
              "module": "aws_cdk.aws_billingconductor"
            }
          }
        },
        "aws-cdk-lib.aws_budgets": {
          "targets": {
            "dotnet": {
              "namespace": "Amazon.CDK.AWS.Budgets"
            },
            "java": {
              "package": "software.amazon.awscdk.services.budgets"
            },
            "python": {
              "module": "aws_cdk.aws_budgets"
            }
          }
        },
        "aws-cdk-lib.aws_cassandra": {
          "targets": {
            "dotnet": {
              "namespace": "Amazon.CDK.AWS.Cassandra"
            },
            "java": {
              "package": "software.amazon.awscdk.services.cassandra"
            },
            "python": {
              "module": "aws_cdk.aws_cassandra"
            }
          }
        },
        "aws-cdk-lib.aws_ce": {
          "targets": {
            "dotnet": {
              "namespace": "Amazon.CDK.AWS.CE"
            },
            "java": {
              "package": "software.amazon.awscdk.services.ce"
            },
            "python": {
              "module": "aws_cdk.aws_ce"
            }
          }
        },
        "aws-cdk-lib.aws_certificatemanager": {
          "targets": {
            "dotnet": {
              "namespace": "Amazon.CDK.AWS.CertificateManager"
            },
            "java": {
              "package": "software.amazon.awscdk.services.certificatemanager"
            },
            "python": {
              "module": "aws_cdk.aws_certificatemanager"
            }
          }
        },
        "aws-cdk-lib.aws_chatbot": {
          "targets": {
            "dotnet": {
              "namespace": "Amazon.CDK.AWS.Chatbot"
            },
            "java": {
              "package": "software.amazon.awscdk.services.chatbot"
            },
            "python": {
              "module": "aws_cdk.aws_chatbot"
            }
          }
        },
        "aws-cdk-lib.aws_cloud9": {
          "targets": {
            "dotnet": {
              "namespace": "Amazon.CDK.AWS.Cloud9"
            },
            "java": {
              "package": "software.amazon.awscdk.services.cloud9"
            },
            "python": {
              "module": "aws_cdk.aws_cloud9"
            }
          }
        },
        "aws-cdk-lib.aws_cloudformation": {
          "targets": {
            "dotnet": {
              "namespace": "Amazon.CDK.AWS.CloudFormation"
            },
            "java": {
              "package": "software.amazon.awscdk.services.cloudformation"
            },
            "python": {
              "module": "aws_cdk.aws_cloudformation"
            }
          }
        },
        "aws-cdk-lib.aws_cloudfront": {
          "targets": {
            "dotnet": {
              "namespace": "Amazon.CDK.AWS.CloudFront"
            },
            "java": {
              "package": "software.amazon.awscdk.services.cloudfront"
            },
            "python": {
              "module": "aws_cdk.aws_cloudfront"
            }
          }
        },
        "aws-cdk-lib.aws_cloudfront.experimental": {},
        "aws-cdk-lib.aws_cloudfront_origins": {
          "targets": {
            "dotnet": {
              "namespace": "Amazon.CDK.AWS.CloudFront.Origins"
            },
            "java": {
              "package": "software.amazon.awscdk.services.cloudfront.origins"
            },
            "python": {
              "module": "aws_cdk.aws_cloudfront_origins"
            }
          }
        },
        "aws-cdk-lib.aws_cloudtrail": {
          "targets": {
            "dotnet": {
              "namespace": "Amazon.CDK.AWS.CloudTrail"
            },
            "java": {
              "package": "software.amazon.awscdk.services.cloudtrail"
            },
            "python": {
              "module": "aws_cdk.aws_cloudtrail"
            }
          }
        },
        "aws-cdk-lib.aws_cloudwatch": {
          "targets": {
            "dotnet": {
              "namespace": "Amazon.CDK.AWS.CloudWatch"
            },
            "java": {
              "package": "software.amazon.awscdk.services.cloudwatch"
            },
            "python": {
              "module": "aws_cdk.aws_cloudwatch"
            }
          }
        },
        "aws-cdk-lib.aws_cloudwatch_actions": {
          "targets": {
            "dotnet": {
              "namespace": "Amazon.CDK.AWS.CloudWatch.Actions"
            },
            "java": {
              "package": "software.amazon.awscdk.services.cloudwatch.actions"
            },
            "python": {
              "module": "aws_cdk.aws_cloudwatch_actions"
            }
          }
        },
        "aws-cdk-lib.aws_codeartifact": {
          "targets": {
            "dotnet": {
              "namespace": "Amazon.CDK.AWS.CodeArtifact"
            },
            "java": {
              "package": "software.amazon.awscdk.services.codeartifact"
            },
            "python": {
              "module": "aws_cdk.aws_codeartifact"
            }
          }
        },
        "aws-cdk-lib.aws_codebuild": {
          "targets": {
            "dotnet": {
              "namespace": "Amazon.CDK.AWS.CodeBuild"
            },
            "java": {
              "package": "software.amazon.awscdk.services.codebuild"
            },
            "python": {
              "module": "aws_cdk.aws_codebuild"
            }
          }
        },
        "aws-cdk-lib.aws_codecommit": {
          "targets": {
            "dotnet": {
              "namespace": "Amazon.CDK.AWS.CodeCommit"
            },
            "java": {
              "package": "software.amazon.awscdk.services.codecommit"
            },
            "python": {
              "module": "aws_cdk.aws_codecommit"
            }
          }
        },
        "aws-cdk-lib.aws_codedeploy": {
          "targets": {
            "dotnet": {
              "namespace": "Amazon.CDK.AWS.CodeDeploy"
            },
            "java": {
              "package": "software.amazon.awscdk.services.codedeploy"
            },
            "python": {
              "module": "aws_cdk.aws_codedeploy"
            }
          }
        },
        "aws-cdk-lib.aws_codeguruprofiler": {
          "targets": {
            "dotnet": {
              "namespace": "Amazon.CDK.AWS.CodeGuruProfiler"
            },
            "java": {
              "package": "software.amazon.awscdk.services.codeguruprofiler"
            },
            "python": {
              "module": "aws_cdk.aws_codeguruprofiler"
            }
          }
        },
        "aws-cdk-lib.aws_codegurureviewer": {
          "targets": {
            "dotnet": {
              "namespace": "Amazon.CDK.AWS.CodeGuruReviewer"
            },
            "java": {
              "package": "software.amazon.awscdk.services.codegurureviewer"
            },
            "python": {
              "module": "aws_cdk.aws_codegurureviewer"
            }
          }
        },
        "aws-cdk-lib.aws_codepipeline": {
          "targets": {
            "dotnet": {
              "namespace": "Amazon.CDK.AWS.CodePipeline"
            },
            "java": {
              "package": "software.amazon.awscdk.services.codepipeline"
            },
            "python": {
              "module": "aws_cdk.aws_codepipeline"
            }
          }
        },
        "aws-cdk-lib.aws_codepipeline_actions": {
          "targets": {
            "dotnet": {
              "namespace": "Amazon.CDK.AWS.CodePipeline.Actions"
            },
            "java": {
              "package": "software.amazon.awscdk.services.codepipeline.actions"
            },
            "python": {
              "module": "aws_cdk.aws_codepipeline_actions"
            }
          }
        },
        "aws-cdk-lib.aws_codestar": {
          "targets": {
            "dotnet": {
              "namespace": "Amazon.CDK.AWS.Codestar"
            },
            "java": {
              "package": "software.amazon.awscdk.services.codestar"
            },
            "python": {
              "module": "aws_cdk.aws_codestar"
            }
          }
        },
        "aws-cdk-lib.aws_codestarconnections": {
          "targets": {
            "dotnet": {
              "namespace": "Amazon.CDK.AWS.CodeStarConnections"
            },
            "java": {
              "package": "software.amazon.awscdk.services.codestarconnections"
            },
            "python": {
              "module": "aws_cdk.aws_codestarconnections"
            }
          }
        },
        "aws-cdk-lib.aws_codestarnotifications": {
          "targets": {
            "dotnet": {
              "namespace": "Amazon.CDK.AWS.CodeStarNotifications"
            },
            "java": {
              "package": "software.amazon.awscdk.services.codestarnotifications"
            },
            "python": {
              "module": "aws_cdk.aws_codestarnotifications"
            }
          }
        },
        "aws-cdk-lib.aws_cognito": {
          "targets": {
            "dotnet": {
              "namespace": "Amazon.CDK.AWS.Cognito"
            },
            "java": {
              "package": "software.amazon.awscdk.services.cognito"
            },
            "python": {
              "module": "aws_cdk.aws_cognito"
            }
          }
        },
        "aws-cdk-lib.aws_comprehend": {
          "targets": {
            "dotnet": {
              "namespace": "Amazon.CDK.AWS.Comprehend"
            },
            "java": {
              "package": "software.amazon.awscdk.services.comprehend"
            },
            "python": {
              "module": "aws_cdk.aws_comprehend"
            }
          }
        },
        "aws-cdk-lib.aws_config": {
          "targets": {
            "dotnet": {
              "namespace": "Amazon.CDK.AWS.Config"
            },
            "java": {
              "package": "software.amazon.awscdk.services.config"
            },
            "python": {
              "module": "aws_cdk.aws_config"
            }
          }
        },
        "aws-cdk-lib.aws_connect": {
          "targets": {
            "dotnet": {
              "namespace": "Amazon.CDK.AWS.Connect"
            },
            "java": {
              "package": "software.amazon.awscdk.services.connect"
            },
            "python": {
              "module": "aws_cdk.aws_connect"
            }
          }
        },
        "aws-cdk-lib.aws_connectcampaigns": {
          "targets": {
            "dotnet": {
              "namespace": "Amazon.CDK.AWS.ConnectCampaigns"
            },
            "java": {
              "package": "software.amazon.awscdk.services.connectcampaigns"
            },
            "python": {
              "module": "aws_cdk.aws_connectcampaigns"
            }
          }
        },
        "aws-cdk-lib.aws_controltower": {
          "targets": {
            "dotnet": {
              "namespace": "Amazon.CDK.AWS.ControlTower"
            },
            "java": {
              "package": "software.amazon.awscdk.services.controltower"
            },
            "python": {
              "module": "aws_cdk.aws_controltower"
            }
          }
        },
        "aws-cdk-lib.aws_cur": {
          "targets": {
            "dotnet": {
              "namespace": "Amazon.CDK.AWS.CUR"
            },
            "java": {
              "package": "software.amazon.awscdk.services.cur"
            },
            "python": {
              "module": "aws_cdk.aws_cur"
            }
          }
        },
        "aws-cdk-lib.aws_customerprofiles": {
          "targets": {
            "dotnet": {
              "namespace": "Amazon.CDK.AWS.CustomerProfiles"
            },
            "java": {
              "package": "software.amazon.awscdk.services.customerprofiles"
            },
            "python": {
              "module": "aws_cdk.aws_customerprofiles"
            }
          }
        },
        "aws-cdk-lib.aws_databrew": {
          "targets": {
            "dotnet": {
              "namespace": "Amazon.CDK.AWS.DataBrew"
            },
            "java": {
              "package": "software.amazon.awscdk.services.databrew"
            },
            "python": {
              "module": "aws_cdk.aws_databrew"
            }
          }
        },
        "aws-cdk-lib.aws_datapipeline": {
          "targets": {
            "dotnet": {
              "namespace": "Amazon.CDK.AWS.DataPipeline"
            },
            "java": {
              "package": "software.amazon.awscdk.services.datapipeline"
            },
            "python": {
              "module": "aws_cdk.aws_datapipeline"
            }
          }
        },
        "aws-cdk-lib.aws_datasync": {
          "targets": {
            "dotnet": {
              "namespace": "Amazon.CDK.AWS.DataSync"
            },
            "java": {
              "package": "software.amazon.awscdk.services.datasync"
            },
            "python": {
              "module": "aws_cdk.aws_datasync"
            }
          }
        },
        "aws-cdk-lib.aws_dax": {
          "targets": {
            "dotnet": {
              "namespace": "Amazon.CDK.AWS.DAX"
            },
            "java": {
              "package": "software.amazon.awscdk.services.dax"
            },
            "python": {
              "module": "aws_cdk.aws_dax"
            }
          }
        },
        "aws-cdk-lib.aws_detective": {
          "targets": {
            "dotnet": {
              "namespace": "Amazon.CDK.AWS.Detective"
            },
            "java": {
              "package": "software.amazon.awscdk.services.detective"
            },
            "python": {
              "module": "aws_cdk.aws_detective"
            }
          }
        },
        "aws-cdk-lib.aws_devicefarm": {
          "targets": {
            "dotnet": {
              "namespace": "Amazon.CDK.AWS.DeviceFarm"
            },
            "java": {
              "package": "software.amazon.awscdk.services.devicefarm"
            },
            "python": {
              "module": "aws_cdk.aws_devicefarm"
            }
          }
        },
        "aws-cdk-lib.aws_devopsguru": {
          "targets": {
            "dotnet": {
              "namespace": "Amazon.CDK.AWS.DevOpsGuru"
            },
            "java": {
              "package": "software.amazon.awscdk.services.devopsguru"
            },
            "python": {
              "module": "aws_cdk.aws_devopsguru"
            }
          }
        },
        "aws-cdk-lib.aws_directoryservice": {
          "targets": {
            "dotnet": {
              "namespace": "Amazon.CDK.AWS.DirectoryService"
            },
            "java": {
              "package": "software.amazon.awscdk.services.directoryservice"
            },
            "python": {
              "module": "aws_cdk.aws_directoryservice"
            }
          }
        },
        "aws-cdk-lib.aws_dlm": {
          "targets": {
            "dotnet": {
              "namespace": "Amazon.CDK.AWS.DLM"
            },
            "java": {
              "package": "software.amazon.awscdk.services.dlm"
            },
            "python": {
              "module": "aws_cdk.aws_dlm"
            }
          }
        },
        "aws-cdk-lib.aws_dms": {
          "targets": {
            "dotnet": {
              "namespace": "Amazon.CDK.AWS.DMS"
            },
            "java": {
              "package": "software.amazon.awscdk.services.dms"
            },
            "python": {
              "module": "aws_cdk.aws_dms"
            }
          }
        },
        "aws-cdk-lib.aws_docdb": {
          "targets": {
            "dotnet": {
              "namespace": "Amazon.CDK.AWS.DocDB"
            },
            "java": {
              "package": "software.amazon.awscdk.services.docdb"
            },
            "python": {
              "module": "aws_cdk.aws_docdb"
            }
          }
        },
        "aws-cdk-lib.aws_docdbelastic": {
          "targets": {
            "dotnet": {
              "namespace": "Amazon.CDK.AWS.DocDBElastic"
            },
            "java": {
              "package": "software.amazon.awscdk.services.docdbelastic"
            },
            "python": {
              "module": "aws_cdk.aws_docdbelastic"
            }
          }
        },
        "aws-cdk-lib.aws_dynamodb": {
          "targets": {
            "dotnet": {
              "namespace": "Amazon.CDK.AWS.DynamoDB"
            },
            "java": {
              "package": "software.amazon.awscdk.services.dynamodb"
            },
            "python": {
              "module": "aws_cdk.aws_dynamodb"
            }
          }
        },
        "aws-cdk-lib.aws_ec2": {
          "targets": {
            "dotnet": {
              "namespace": "Amazon.CDK.AWS.EC2"
            },
            "java": {
              "package": "software.amazon.awscdk.services.ec2"
            },
            "python": {
              "module": "aws_cdk.aws_ec2"
            }
          }
        },
        "aws-cdk-lib.aws_ecr": {
          "targets": {
            "dotnet": {
              "namespace": "Amazon.CDK.AWS.ECR"
            },
            "java": {
              "package": "software.amazon.awscdk.services.ecr"
            },
            "python": {
              "module": "aws_cdk.aws_ecr"
            }
          }
        },
        "aws-cdk-lib.aws_ecr_assets": {
          "targets": {
            "dotnet": {
              "namespace": "Amazon.CDK.AWS.Ecr.Assets"
            },
            "java": {
              "package": "software.amazon.awscdk.services.ecr.assets"
            },
            "python": {
              "module": "aws_cdk.aws_ecr_assets"
            }
          }
        },
        "aws-cdk-lib.aws_ecs": {
          "targets": {
            "dotnet": {
              "namespace": "Amazon.CDK.AWS.ECS"
            },
            "java": {
              "package": "software.amazon.awscdk.services.ecs"
            },
            "python": {
              "module": "aws_cdk.aws_ecs"
            }
          }
        },
        "aws-cdk-lib.aws_ecs_patterns": {
          "targets": {
            "dotnet": {
              "namespace": "Amazon.CDK.AWS.ECS.Patterns"
            },
            "java": {
              "package": "software.amazon.awscdk.services.ecs.patterns"
            },
            "python": {
              "module": "aws_cdk.aws_ecs_patterns"
            }
          }
        },
        "aws-cdk-lib.aws_efs": {
          "targets": {
            "dotnet": {
              "namespace": "Amazon.CDK.AWS.EFS"
            },
            "java": {
              "package": "software.amazon.awscdk.services.efs"
            },
            "python": {
              "module": "aws_cdk.aws_efs"
            }
          }
        },
        "aws-cdk-lib.aws_eks": {
          "targets": {
            "dotnet": {
              "namespace": "Amazon.CDK.AWS.EKS"
            },
            "java": {
              "package": "software.amazon.awscdk.services.eks"
            },
            "python": {
              "module": "aws_cdk.aws_eks"
            }
          }
        },
        "aws-cdk-lib.aws_elasticache": {
          "targets": {
            "dotnet": {
              "namespace": "Amazon.CDK.AWS.ElastiCache"
            },
            "java": {
              "package": "software.amazon.awscdk.services.elasticache"
            },
            "python": {
              "module": "aws_cdk.aws_elasticache"
            }
          }
        },
        "aws-cdk-lib.aws_elasticbeanstalk": {
          "targets": {
            "dotnet": {
              "namespace": "Amazon.CDK.AWS.ElasticBeanstalk"
            },
            "java": {
              "package": "software.amazon.awscdk.services.elasticbeanstalk"
            },
            "python": {
              "module": "aws_cdk.aws_elasticbeanstalk"
            }
          }
        },
        "aws-cdk-lib.aws_elasticloadbalancing": {
          "targets": {
            "dotnet": {
              "namespace": "Amazon.CDK.AWS.ElasticLoadBalancing"
            },
            "java": {
              "package": "software.amazon.awscdk.services.elasticloadbalancing"
            },
            "python": {
              "module": "aws_cdk.aws_elasticloadbalancing"
            }
          }
        },
        "aws-cdk-lib.aws_elasticloadbalancingv2": {
          "targets": {
            "dotnet": {
              "namespace": "Amazon.CDK.AWS.ElasticLoadBalancingV2"
            },
            "java": {
              "package": "software.amazon.awscdk.services.elasticloadbalancingv2"
            },
            "python": {
              "module": "aws_cdk.aws_elasticloadbalancingv2"
            }
          }
        },
        "aws-cdk-lib.aws_elasticloadbalancingv2_actions": {
          "targets": {
            "dotnet": {
              "namespace": "Amazon.CDK.AWS.ElasticLoadBalancingV2.Actions"
            },
            "java": {
              "package": "software.amazon.awscdk.services.elasticloadbalancingv2.actions"
            },
            "python": {
              "module": "aws_cdk.aws_elasticloadbalancingv2_actions"
            }
          }
        },
        "aws-cdk-lib.aws_elasticloadbalancingv2_targets": {
          "targets": {
            "dotnet": {
              "namespace": "Amazon.CDK.AWS.ElasticLoadBalancingV2.Targets"
            },
            "java": {
              "package": "software.amazon.awscdk.services.elasticloadbalancingv2.targets"
            },
            "python": {
              "module": "aws_cdk.aws_elasticloadbalancingv2_targets"
            }
          }
        },
        "aws-cdk-lib.aws_elasticsearch": {
          "targets": {
            "dotnet": {
              "namespace": "Amazon.CDK.AWS.Elasticsearch"
            },
            "java": {
              "package": "software.amazon.awscdk.services.elasticsearch"
            },
            "python": {
              "module": "aws_cdk.aws_elasticsearch"
            }
          }
        },
        "aws-cdk-lib.aws_emr": {
          "targets": {
            "dotnet": {
              "namespace": "Amazon.CDK.AWS.EMR"
            },
            "java": {
              "package": "software.amazon.awscdk.services.emr"
            },
            "python": {
              "module": "aws_cdk.aws_emr"
            }
          }
        },
        "aws-cdk-lib.aws_emrcontainers": {
          "targets": {
            "dotnet": {
              "namespace": "Amazon.CDK.AWS.EMRContainers"
            },
            "java": {
              "package": "software.amazon.awscdk.services.emrcontainers"
            },
            "python": {
              "module": "aws_cdk.aws_emrcontainers"
            }
          }
        },
        "aws-cdk-lib.aws_emrserverless": {
          "targets": {
            "dotnet": {
              "namespace": "Amazon.CDK.AWS.EMRServerless"
            },
            "java": {
              "package": "software.amazon.awscdk.services.emrserverless"
            },
            "python": {
              "module": "aws_cdk.aws_emrserverless"
            }
          }
        },
        "aws-cdk-lib.aws_events": {
          "targets": {
            "dotnet": {
              "namespace": "Amazon.CDK.AWS.Events"
            },
            "java": {
              "package": "software.amazon.awscdk.services.events"
            },
            "python": {
              "module": "aws_cdk.aws_events"
            }
          }
        },
        "aws-cdk-lib.aws_events_targets": {
          "targets": {
            "dotnet": {
              "namespace": "Amazon.CDK.AWS.Events.Targets"
            },
            "java": {
              "package": "software.amazon.awscdk.services.events.targets"
            },
            "python": {
              "module": "aws_cdk.aws_events_targets"
            }
          }
        },
        "aws-cdk-lib.aws_eventschemas": {
          "targets": {
            "dotnet": {
              "namespace": "Amazon.CDK.AWS.EventSchemas"
            },
            "java": {
              "package": "software.amazon.awscdk.services.eventschemas"
            },
            "python": {
              "module": "aws_cdk.aws_eventschemas"
            }
          }
        },
        "aws-cdk-lib.aws_evidently": {
          "targets": {
            "dotnet": {
              "namespace": "Amazon.CDK.AWS.Evidently"
            },
            "java": {
              "package": "software.amazon.awscdk.services.evidently"
            },
            "python": {
              "module": "aws_cdk.aws_evidently"
            }
          }
        },
        "aws-cdk-lib.aws_finspace": {
          "targets": {
            "dotnet": {
              "namespace": "Amazon.CDK.AWS.FinSpace"
            },
            "java": {
              "package": "software.amazon.awscdk.services.finspace"
            },
            "python": {
              "module": "aws_cdk.aws_finspace"
            }
          }
        },
        "aws-cdk-lib.aws_fis": {
          "targets": {
            "dotnet": {
              "namespace": "Amazon.CDK.AWS.FIS"
            },
            "java": {
              "package": "software.amazon.awscdk.services.fis"
            },
            "python": {
              "module": "aws_cdk.aws_fis"
            }
          }
        },
        "aws-cdk-lib.aws_fms": {
          "targets": {
            "dotnet": {
              "namespace": "Amazon.CDK.AWS.FMS"
            },
            "java": {
              "package": "software.amazon.awscdk.services.fms"
            },
            "python": {
              "module": "aws_cdk.aws_fms"
            }
          }
        },
        "aws-cdk-lib.aws_forecast": {
          "targets": {
            "dotnet": {
              "namespace": "Amazon.CDK.AWS.Forecast"
            },
            "java": {
              "package": "software.amazon.awscdk.services.forecast"
            },
            "python": {
              "module": "aws_cdk.aws_forecast"
            }
          }
        },
        "aws-cdk-lib.aws_frauddetector": {
          "targets": {
            "dotnet": {
              "namespace": "Amazon.CDK.AWS.FraudDetector"
            },
            "java": {
              "package": "software.amazon.awscdk.services.frauddetector"
            },
            "python": {
              "module": "aws_cdk.aws_frauddetector"
            }
          }
        },
        "aws-cdk-lib.aws_fsx": {
          "targets": {
            "dotnet": {
              "namespace": "Amazon.CDK.AWS.FSx"
            },
            "java": {
              "package": "software.amazon.awscdk.services.fsx"
            },
            "python": {
              "module": "aws_cdk.aws_fsx"
            }
          }
        },
        "aws-cdk-lib.aws_gamelift": {
          "targets": {
            "dotnet": {
              "namespace": "Amazon.CDK.AWS.GameLift"
            },
            "java": {
              "package": "software.amazon.awscdk.services.gamelift"
            },
            "python": {
              "module": "aws_cdk.aws_gamelift"
            }
          }
        },
        "aws-cdk-lib.aws_globalaccelerator": {
          "targets": {
            "dotnet": {
              "namespace": "Amazon.CDK.AWS.GlobalAccelerator"
            },
            "java": {
              "package": "software.amazon.awscdk.services.globalaccelerator"
            },
            "python": {
              "module": "aws_cdk.aws_globalaccelerator"
            }
          }
        },
        "aws-cdk-lib.aws_globalaccelerator_endpoints": {
          "targets": {
            "dotnet": {
              "namespace": "Amazon.CDK.AWS.GlobalAccelerator.Endpoints"
            },
            "java": {
              "package": "software.amazon.awscdk.services.globalaccelerator.endpoints"
            },
            "python": {
              "module": "aws_cdk.aws_globalaccelerator_endpoints"
            }
          }
        },
        "aws-cdk-lib.aws_glue": {
          "targets": {
            "dotnet": {
              "namespace": "Amazon.CDK.AWS.Glue"
            },
            "java": {
              "package": "software.amazon.awscdk.services.glue"
            },
            "python": {
              "module": "aws_cdk.aws_glue"
            }
          }
        },
        "aws-cdk-lib.aws_grafana": {
          "targets": {
            "dotnet": {
              "namespace": "Amazon.CDK.AWS.Grafana"
            },
            "java": {
              "package": "software.amazon.awscdk.services.grafana"
            },
            "python": {
              "module": "aws_cdk.aws_grafana"
            }
          }
        },
        "aws-cdk-lib.aws_greengrass": {
          "targets": {
            "dotnet": {
              "namespace": "Amazon.CDK.AWS.Greengrass"
            },
            "java": {
              "package": "software.amazon.awscdk.services.greengrass"
            },
            "python": {
              "module": "aws_cdk.aws_greengrass"
            }
          }
        },
        "aws-cdk-lib.aws_greengrassv2": {
          "targets": {
            "dotnet": {
              "namespace": "Amazon.CDK.AWS.GreengrassV2"
            },
            "java": {
              "package": "software.amazon.awscdk.services.greengrassv2"
            },
            "python": {
              "module": "aws_cdk.aws_greengrassv2"
            }
          }
        },
        "aws-cdk-lib.aws_groundstation": {
          "targets": {
            "dotnet": {
              "namespace": "Amazon.CDK.AWS.GroundStation"
            },
            "java": {
              "package": "software.amazon.awscdk.services.groundstation"
            },
            "python": {
              "module": "aws_cdk.aws_groundstation"
            }
          }
        },
        "aws-cdk-lib.aws_guardduty": {
          "targets": {
            "dotnet": {
              "namespace": "Amazon.CDK.AWS.GuardDuty"
            },
            "java": {
              "package": "software.amazon.awscdk.services.guardduty"
            },
            "python": {
              "module": "aws_cdk.aws_guardduty"
            }
          }
        },
        "aws-cdk-lib.aws_healthlake": {
          "targets": {
            "dotnet": {
              "namespace": "Amazon.CDK.AWS.HealthLake"
            },
            "java": {
              "package": "software.amazon.awscdk.services.healthlake"
            },
            "python": {
              "module": "aws_cdk.aws_healthlake"
            }
          }
        },
        "aws-cdk-lib.aws_iam": {
          "targets": {
            "dotnet": {
              "namespace": "Amazon.CDK.AWS.IAM"
            },
            "java": {
              "package": "software.amazon.awscdk.services.iam"
            },
            "python": {
              "module": "aws_cdk.aws_iam"
            }
          }
        },
        "aws-cdk-lib.aws_identitystore": {
          "targets": {
            "dotnet": {
              "namespace": "Amazon.CDK.AWS.IdentityStore"
            },
            "java": {
              "package": "software.amazon.awscdk.services.identitystore"
            },
            "python": {
              "module": "aws_cdk.aws_identitystore"
            }
          }
        },
        "aws-cdk-lib.aws_imagebuilder": {
          "targets": {
            "dotnet": {
              "namespace": "Amazon.CDK.AWS.ImageBuilder"
            },
            "java": {
              "package": "software.amazon.awscdk.services.imagebuilder"
            },
            "python": {
              "module": "aws_cdk.aws_imagebuilder"
            }
          }
        },
        "aws-cdk-lib.aws_inspector": {
          "targets": {
            "dotnet": {
              "namespace": "Amazon.CDK.AWS.Inspector"
            },
            "java": {
              "package": "software.amazon.awscdk.services.inspector"
            },
            "python": {
              "module": "aws_cdk.aws_inspector"
            }
          }
        },
        "aws-cdk-lib.aws_inspectorv2": {
          "targets": {
            "dotnet": {
              "namespace": "Amazon.CDK.AWS.InspectorV2"
            },
            "java": {
              "package": "software.amazon.awscdk.services.inspectorv2"
            },
            "python": {
              "module": "aws_cdk.aws_inspectorv2"
            }
          }
        },
        "aws-cdk-lib.aws_internetmonitor": {
          "targets": {
            "dotnet": {
              "namespace": "Amazon.CDK.AWS.InternetMonitor"
            },
            "java": {
              "package": "software.amazon.awscdk.services.internetmonitor"
            },
            "python": {
              "module": "aws_cdk.aws_internetmonitor"
            }
          }
        },
        "aws-cdk-lib.aws_iot": {
          "targets": {
            "dotnet": {
              "namespace": "Amazon.CDK.AWS.IoT"
            },
            "java": {
              "package": "software.amazon.awscdk.services.iot"
            },
            "python": {
              "module": "aws_cdk.aws_iot"
            }
          }
        },
        "aws-cdk-lib.aws_iot1click": {
          "targets": {
            "dotnet": {
              "namespace": "Amazon.CDK.AWS.IoT1Click"
            },
            "java": {
              "package": "software.amazon.awscdk.services.iot1click"
            },
            "python": {
              "module": "aws_cdk.aws_iot1click"
            }
          }
        },
        "aws-cdk-lib.aws_iotanalytics": {
          "targets": {
            "dotnet": {
              "namespace": "Amazon.CDK.AWS.IoTAnalytics"
            },
            "java": {
              "package": "software.amazon.awscdk.services.iotanalytics"
            },
            "python": {
              "module": "aws_cdk.aws_iotanalytics"
            }
          }
        },
        "aws-cdk-lib.aws_iotcoredeviceadvisor": {
          "targets": {
            "dotnet": {
              "namespace": "Amazon.CDK.AWS.IoTCoreDeviceAdvisor"
            },
            "java": {
              "package": "software.amazon.awscdk.services.iotcoredeviceadvisor"
            },
            "python": {
              "module": "aws_cdk.aws_iotcoredeviceadvisor"
            }
          }
        },
        "aws-cdk-lib.aws_iotevents": {
          "targets": {
            "dotnet": {
              "namespace": "Amazon.CDK.AWS.IoTEvents"
            },
            "java": {
              "package": "software.amazon.awscdk.services.iotevents"
            },
            "python": {
              "module": "aws_cdk.aws_iotevents"
            }
          }
        },
        "aws-cdk-lib.aws_iotfleethub": {
          "targets": {
            "dotnet": {
              "namespace": "Amazon.CDK.AWS.IoTFleetHub"
            },
            "java": {
              "package": "software.amazon.awscdk.services.iotfleethub"
            },
            "python": {
              "module": "aws_cdk.aws_iotfleethub"
            }
          }
        },
        "aws-cdk-lib.aws_iotfleetwise": {
          "targets": {
            "dotnet": {
              "namespace": "Amazon.CDK.AWS.IoTFleetWise"
            },
            "java": {
              "package": "software.amazon.awscdk.services.iotfleetwise"
            },
            "python": {
              "module": "aws_cdk.aws_iotfleetwise"
            }
          }
        },
        "aws-cdk-lib.aws_iotsitewise": {
          "targets": {
            "dotnet": {
              "namespace": "Amazon.CDK.AWS.IoTSiteWise"
            },
            "java": {
              "package": "software.amazon.awscdk.services.iotsitewise"
            },
            "python": {
              "module": "aws_cdk.aws_iotsitewise"
            }
          }
        },
        "aws-cdk-lib.aws_iotthingsgraph": {
          "targets": {
            "dotnet": {
              "namespace": "Amazon.CDK.AWS.IoTThingsGraph"
            },
            "java": {
              "package": "software.amazon.awscdk.services.iotthingsgraph"
            },
            "python": {
              "module": "aws_cdk.aws_iotthingsgraph"
            }
          }
        },
        "aws-cdk-lib.aws_iottwinmaker": {
          "targets": {
            "dotnet": {
              "namespace": "Amazon.CDK.AWS.IoTTwinMaker"
            },
            "java": {
              "package": "software.amazon.awscdk.services.iottwinmaker"
            },
            "python": {
              "module": "aws_cdk.aws_iottwinmaker"
            }
          }
        },
        "aws-cdk-lib.aws_iotwireless": {
          "targets": {
            "dotnet": {
              "namespace": "Amazon.CDK.AWS.IoTWireless"
            },
            "java": {
              "package": "software.amazon.awscdk.services.iotwireless"
            },
            "python": {
              "module": "aws_cdk.aws_iotwireless"
            }
          }
        },
        "aws-cdk-lib.aws_ivs": {
          "targets": {
            "dotnet": {
              "namespace": "Amazon.CDK.AWS.Ivs"
            },
            "java": {
              "package": "software.amazon.awscdk.services.ivs"
            },
            "python": {
              "module": "aws_cdk.aws_ivs"
            }
          }
        },
        "aws-cdk-lib.aws_ivschat": {
          "targets": {
            "dotnet": {
              "namespace": "Amazon.CDK.AWS.IVSChat"
            },
            "java": {
              "package": "software.amazon.awscdk.services.ivschat"
            },
            "python": {
              "module": "aws_cdk.aws_ivschat"
            }
          }
        },
        "aws-cdk-lib.aws_kafkaconnect": {
          "targets": {
            "dotnet": {
              "namespace": "Amazon.CDK.AWS.KafkaConnect"
            },
            "java": {
              "package": "software.amazon.awscdk.services.kafkaconnect"
            },
            "python": {
              "module": "aws_cdk.aws_kafkaconnect"
            }
          }
        },
        "aws-cdk-lib.aws_kendra": {
          "targets": {
            "dotnet": {
              "namespace": "Amazon.CDK.AWS.Kendra"
            },
            "java": {
              "package": "software.amazon.awscdk.services.kendra"
            },
            "python": {
              "module": "aws_cdk.aws_kendra"
            }
          }
        },
        "aws-cdk-lib.aws_kendraranking": {
          "targets": {
            "dotnet": {
              "namespace": "Amazon.CDK.AWS.KendraRanking"
            },
            "java": {
              "package": "software.amazon.awscdk.services.kendraranking"
            },
            "python": {
              "module": "aws_cdk.aws_kendraranking"
            }
          }
        },
        "aws-cdk-lib.aws_kinesis": {
          "targets": {
            "dotnet": {
              "namespace": "Amazon.CDK.AWS.Kinesis"
            },
            "java": {
              "package": "software.amazon.awscdk.services.kinesis"
            },
            "python": {
              "module": "aws_cdk.aws_kinesis"
            }
          }
        },
        "aws-cdk-lib.aws_kinesisanalytics": {
          "targets": {
            "dotnet": {
              "namespace": "Amazon.CDK.AWS.KinesisAnalytics"
            },
            "java": {
              "package": "software.amazon.awscdk.services.kinesisanalytics"
            },
            "python": {
              "module": "aws_cdk.aws_kinesisanalytics"
            }
          }
        },
        "aws-cdk-lib.aws_kinesisanalyticsv2": {
          "targets": {
            "dotnet": {
              "namespace": "Amazon.CDK.AWS.KinesisAnalyticsV2"
            },
            "java": {
              "package": "software.amazon.awscdk.services.kinesisanalyticsv2"
            },
            "python": {
              "module": "aws_cdk.aws_kinesisanalyticsv2"
            }
          }
        },
        "aws-cdk-lib.aws_kinesisfirehose": {
          "targets": {
            "dotnet": {
              "namespace": "Amazon.CDK.AWS.KinesisFirehose"
            },
            "java": {
              "package": "software.amazon.awscdk.services.kinesisfirehose"
            },
            "python": {
              "module": "aws_cdk.aws_kinesisfirehose"
            }
          }
        },
        "aws-cdk-lib.aws_kinesisvideo": {
          "targets": {
            "dotnet": {
              "namespace": "Amazon.CDK.AWS.KinesisVideo"
            },
            "java": {
              "package": "software.amazon.awscdk.services.kinesisvideo"
            },
            "python": {
              "module": "aws_cdk.aws_kinesisvideo"
            }
          }
        },
        "aws-cdk-lib.aws_kms": {
          "targets": {
            "dotnet": {
              "namespace": "Amazon.CDK.AWS.KMS"
            },
            "java": {
              "package": "software.amazon.awscdk.services.kms"
            },
            "python": {
              "module": "aws_cdk.aws_kms"
            }
          }
        },
        "aws-cdk-lib.aws_lakeformation": {
          "targets": {
            "dotnet": {
              "namespace": "Amazon.CDK.AWS.LakeFormation"
            },
            "java": {
              "package": "software.amazon.awscdk.services.lakeformation"
            },
            "python": {
              "module": "aws_cdk.aws_lakeformation"
            }
          }
        },
        "aws-cdk-lib.aws_lambda": {
          "targets": {
            "dotnet": {
              "namespace": "Amazon.CDK.AWS.Lambda"
            },
            "java": {
              "package": "software.amazon.awscdk.services.lambda"
            },
            "python": {
              "module": "aws_cdk.aws_lambda"
            }
          }
        },
        "aws-cdk-lib.aws_lambda_destinations": {
          "targets": {
            "dotnet": {
              "namespace": "Amazon.CDK.AWS.Lambda.Destinations"
            },
            "java": {
              "package": "software.amazon.awscdk.services.lambda.destinations"
            },
            "python": {
              "module": "aws_cdk.aws_lambda_destinations"
            }
          }
        },
        "aws-cdk-lib.aws_lambda_event_sources": {
          "targets": {
            "dotnet": {
              "namespace": "Amazon.CDK.AWS.Lambda.EventSources"
            },
            "java": {
              "package": "software.amazon.awscdk.services.lambda.eventsources"
            },
            "python": {
              "module": "aws_cdk.aws_lambda_event_sources"
            }
          }
        },
        "aws-cdk-lib.aws_lambda_nodejs": {
          "targets": {
            "dotnet": {
              "namespace": "Amazon.CDK.AWS.Lambda.Nodejs"
            },
            "java": {
              "package": "software.amazon.awscdk.services.lambda.nodejs"
            },
            "python": {
              "module": "aws_cdk.aws_lambda_nodejs"
            }
          }
        },
        "aws-cdk-lib.aws_lex": {
          "targets": {
            "dotnet": {
              "namespace": "Amazon.CDK.AWS.Lex"
            },
            "java": {
              "package": "software.amazon.awscdk.services.lex"
            },
            "python": {
              "module": "aws_cdk.aws_lex"
            }
          }
        },
        "aws-cdk-lib.aws_licensemanager": {
          "targets": {
            "dotnet": {
              "namespace": "Amazon.CDK.AWS.LicenseManager"
            },
            "java": {
              "package": "software.amazon.awscdk.services.licensemanager"
            },
            "python": {
              "module": "aws_cdk.aws_licensemanager"
            }
          }
        },
        "aws-cdk-lib.aws_lightsail": {
          "targets": {
            "dotnet": {
              "namespace": "Amazon.CDK.AWS.Lightsail"
            },
            "java": {
              "package": "software.amazon.awscdk.services.lightsail"
            },
            "python": {
              "module": "aws_cdk.aws_lightsail"
            }
          }
        },
        "aws-cdk-lib.aws_location": {
          "targets": {
            "dotnet": {
              "namespace": "Amazon.CDK.AWS.Location"
            },
            "java": {
              "package": "software.amazon.awscdk.services.location"
            },
            "python": {
              "module": "aws_cdk.aws_location"
            }
          }
        },
        "aws-cdk-lib.aws_logs": {
          "targets": {
            "dotnet": {
              "namespace": "Amazon.CDK.AWS.Logs"
            },
            "java": {
              "package": "software.amazon.awscdk.services.logs"
            },
            "python": {
              "module": "aws_cdk.aws_logs"
            }
          }
        },
        "aws-cdk-lib.aws_logs_destinations": {
          "targets": {
            "dotnet": {
              "namespace": "Amazon.CDK.AWS.Logs.Destinations"
            },
            "java": {
              "package": "software.amazon.awscdk.services.logs.destinations"
            },
            "python": {
              "module": "aws_cdk.aws_logs_destinations"
            }
          }
        },
        "aws-cdk-lib.aws_lookoutequipment": {
          "targets": {
            "dotnet": {
              "namespace": "Amazon.CDK.AWS.LookoutEquipment"
            },
            "java": {
              "package": "software.amazon.awscdk.services.lookoutequipment"
            },
            "python": {
              "module": "aws_cdk.aws_lookoutequipment"
            }
          }
        },
        "aws-cdk-lib.aws_lookoutmetrics": {
          "targets": {
            "dotnet": {
              "namespace": "Amazon.CDK.AWS.LookoutMetrics"
            },
            "java": {
              "package": "software.amazon.awscdk.services.lookoutmetrics"
            },
            "python": {
              "module": "aws_cdk.aws_lookoutmetrics"
            }
          }
        },
        "aws-cdk-lib.aws_lookoutvision": {
          "targets": {
            "dotnet": {
              "namespace": "Amazon.CDK.AWS.LookoutVision"
            },
            "java": {
              "package": "software.amazon.awscdk.services.lookoutvision"
            },
            "python": {
              "module": "aws_cdk.aws_lookoutvision"
            }
          }
        },
        "aws-cdk-lib.aws_m2": {
          "targets": {
            "dotnet": {
              "namespace": "Amazon.CDK.AWS.M2"
            },
            "java": {
              "package": "software.amazon.awscdk.services.m2"
            },
            "python": {
              "module": "aws_cdk.aws_m2"
            }
          }
        },
        "aws-cdk-lib.aws_macie": {
          "targets": {
            "dotnet": {
              "namespace": "Amazon.CDK.AWS.Macie"
            },
            "java": {
              "package": "software.amazon.awscdk.services.macie"
            },
            "python": {
              "module": "aws_cdk.aws_macie"
            }
          }
        },
        "aws-cdk-lib.aws_managedblockchain": {
          "targets": {
            "dotnet": {
              "namespace": "Amazon.CDK.AWS.ManagedBlockchain"
            },
            "java": {
              "package": "software.amazon.awscdk.services.managedblockchain"
            },
            "python": {
              "module": "aws_cdk.aws_managedblockchain"
            }
          }
        },
        "aws-cdk-lib.aws_mediaconnect": {
          "targets": {
            "dotnet": {
              "namespace": "Amazon.CDK.AWS.MediaConnect"
            },
            "java": {
              "package": "software.amazon.awscdk.services.mediaconnect"
            },
            "python": {
              "module": "aws_cdk.aws_mediaconnect"
            }
          }
        },
        "aws-cdk-lib.aws_mediaconvert": {
          "targets": {
            "dotnet": {
              "namespace": "Amazon.CDK.AWS.MediaConvert"
            },
            "java": {
              "package": "software.amazon.awscdk.services.mediaconvert"
            },
            "python": {
              "module": "aws_cdk.aws_mediaconvert"
            }
          }
        },
        "aws-cdk-lib.aws_medialive": {
          "targets": {
            "dotnet": {
              "namespace": "Amazon.CDK.AWS.MediaLive"
            },
            "java": {
              "package": "software.amazon.awscdk.services.medialive"
            },
            "python": {
              "module": "aws_cdk.aws_medialive"
            }
          }
        },
        "aws-cdk-lib.aws_mediapackage": {
          "targets": {
            "dotnet": {
              "namespace": "Amazon.CDK.AWS.MediaPackage"
            },
            "java": {
              "package": "software.amazon.awscdk.services.mediapackage"
            },
            "python": {
              "module": "aws_cdk.aws_mediapackage"
            }
          }
        },
        "aws-cdk-lib.aws_mediastore": {
          "targets": {
            "dotnet": {
              "namespace": "Amazon.CDK.AWS.MediaStore"
            },
            "java": {
              "package": "software.amazon.awscdk.services.mediastore"
            },
            "python": {
              "module": "aws_cdk.aws_mediastore"
            }
          }
        },
        "aws-cdk-lib.aws_mediatailor": {
          "targets": {
            "dotnet": {
              "namespace": "Amazon.CDK.AWS.MediaTailor"
            },
            "java": {
              "package": "software.amazon.awscdk.services.mediatailor"
            },
            "python": {
              "module": "aws_cdk.aws_mediatailor"
            }
          }
        },
        "aws-cdk-lib.aws_memorydb": {
          "targets": {
            "dotnet": {
              "namespace": "Amazon.CDK.AWS.MemoryDB"
            },
            "java": {
              "package": "software.amazon.awscdk.services.memorydb"
            },
            "python": {
              "module": "aws_cdk.aws_memorydb"
            }
          }
        },
        "aws-cdk-lib.aws_msk": {
          "targets": {
            "dotnet": {
              "namespace": "Amazon.CDK.AWS.MSK"
            },
            "java": {
              "package": "software.amazon.awscdk.services.msk"
            },
            "python": {
              "module": "aws_cdk.aws_msk"
            }
          }
        },
        "aws-cdk-lib.aws_mwaa": {
          "targets": {
            "dotnet": {
              "namespace": "Amazon.CDK.AWS.MWAA"
            },
            "java": {
              "package": "software.amazon.awscdk.services.mwaa"
            },
            "python": {
              "module": "aws_cdk.aws_mwaa"
            }
          }
        },
        "aws-cdk-lib.aws_neptune": {
          "targets": {
            "dotnet": {
              "namespace": "Amazon.CDK.AWS.Neptune"
            },
            "java": {
              "package": "software.amazon.awscdk.services.neptune"
            },
            "python": {
              "module": "aws_cdk.aws_neptune"
            }
          }
        },
        "aws-cdk-lib.aws_networkfirewall": {
          "targets": {
            "dotnet": {
              "namespace": "Amazon.CDK.AWS.NetworkFirewall"
            },
            "java": {
              "package": "software.amazon.awscdk.services.networkfirewall"
            },
            "python": {
              "module": "aws_cdk.aws_networkfirewall"
            }
          }
        },
        "aws-cdk-lib.aws_networkmanager": {
          "targets": {
            "dotnet": {
              "namespace": "Amazon.CDK.AWS.NetworkManager"
            },
            "java": {
              "package": "software.amazon.awscdk.services.networkmanager"
            },
            "python": {
              "module": "aws_cdk.aws_networkmanager"
            }
          }
        },
        "aws-cdk-lib.aws_nimblestudio": {
          "targets": {
            "dotnet": {
              "namespace": "Amazon.CDK.AWS.NimbleStudio"
            },
            "java": {
              "package": "software.amazon.awscdk.services.nimblestudio"
            },
            "python": {
              "module": "aws_cdk.aws_nimblestudio"
            }
          }
        },
        "aws-cdk-lib.aws_oam": {
          "targets": {
            "dotnet": {
              "namespace": "Amazon.CDK.AWS.Oam"
            },
            "java": {
              "package": "software.amazon.awscdk.services.oam"
            },
            "python": {
              "module": "aws_cdk.aws_oam"
            }
          }
        },
        "aws-cdk-lib.aws_omics": {
          "targets": {
            "dotnet": {
              "namespace": "Amazon.CDK.AWS.Omics"
            },
            "java": {
              "package": "software.amazon.awscdk.services.omics"
            },
            "python": {
              "module": "aws_cdk.aws_omics"
            }
          }
        },
        "aws-cdk-lib.aws_opensearchserverless": {
          "targets": {
            "dotnet": {
              "namespace": "Amazon.CDK.AWS.OpenSearchServerless"
            },
            "java": {
              "package": "software.amazon.awscdk.services.opensearchserverless"
            },
            "python": {
              "module": "aws_cdk.aws_opensearchserverless"
            }
          }
        },
        "aws-cdk-lib.aws_opensearchservice": {
          "targets": {
            "dotnet": {
              "namespace": "Amazon.CDK.AWS.OpenSearchService"
            },
            "java": {
              "package": "software.amazon.awscdk.services.opensearchservice"
            },
            "python": {
              "module": "aws_cdk.aws_opensearchservice"
            }
          }
        },
        "aws-cdk-lib.aws_opsworks": {
          "targets": {
            "dotnet": {
              "namespace": "Amazon.CDK.AWS.OpsWorks"
            },
            "java": {
              "package": "software.amazon.awscdk.services.opsworks"
            },
            "python": {
              "module": "aws_cdk.aws_opsworks"
            }
          }
        },
        "aws-cdk-lib.aws_opsworkscm": {
          "targets": {
            "dotnet": {
              "namespace": "Amazon.CDK.AWS.OpsWorksCM"
            },
            "java": {
              "package": "software.amazon.awscdk.services.opsworkscm"
            },
            "python": {
              "module": "aws_cdk.aws_opsworkscm"
            }
          }
        },
        "aws-cdk-lib.aws_organizations": {
          "targets": {
            "dotnet": {
              "namespace": "Amazon.CDK.AWS.Organizations"
            },
            "java": {
              "package": "software.amazon.awscdk.services.organizations"
            },
            "python": {
              "module": "aws_cdk.aws_organizations"
            }
          }
        },
        "aws-cdk-lib.aws_osis": {
          "targets": {
            "dotnet": {
              "package": "Amazon.CDK.AWS.OSIS"
            },
            "java": {
              "package": "services.osis"
            },
            "python": {
              "module": "aws_cdk.aws_osis"
            }
          }
        },
        "aws-cdk-lib.aws_panorama": {
          "targets": {
            "dotnet": {
              "namespace": "Amazon.CDK.AWS.Panorama"
            },
            "java": {
              "package": "software.amazon.awscdk.services.panorama"
            },
            "python": {
              "module": "aws_cdk.aws_panorama"
            }
          }
        },
        "aws-cdk-lib.aws_personalize": {
          "targets": {
            "dotnet": {
              "namespace": "Amazon.CDK.AWS.Personalize"
            },
            "java": {
              "package": "software.amazon.awscdk.services.personalize"
            },
            "python": {
              "module": "aws_cdk.aws_personalize"
            }
          }
        },
        "aws-cdk-lib.aws_pinpoint": {
          "targets": {
            "dotnet": {
              "namespace": "Amazon.CDK.AWS.Pinpoint"
            },
            "java": {
              "package": "software.amazon.awscdk.services.pinpoint"
            },
            "python": {
              "module": "aws_cdk.aws_pinpoint"
            }
          }
        },
        "aws-cdk-lib.aws_pinpointemail": {
          "targets": {
            "dotnet": {
              "namespace": "Amazon.CDK.AWS.PinpointEmail"
            },
            "java": {
              "package": "software.amazon.awscdk.services.pinpointemail"
            },
            "python": {
              "module": "aws_cdk.aws_pinpointemail"
            }
          }
        },
        "aws-cdk-lib.aws_pipes": {
          "targets": {
            "dotnet": {
              "namespace": "Amazon.CDK.AWS.Pipes"
            },
            "java": {
              "package": "software.amazon.awscdk.services.pipes"
            },
            "python": {
              "module": "aws_cdk.aws_pipes"
            }
          }
        },
        "aws-cdk-lib.aws_proton": {
          "targets": {
            "dotnet": {
              "package": "Amazon.CDK.AWS.Proton"
            },
            "java": {
              "package": "services.proton"
            },
            "python": {
              "module": "aws_cdk.aws_proton"
            }
          }
        },
        "aws-cdk-lib.aws_qldb": {
          "targets": {
            "dotnet": {
              "namespace": "Amazon.CDK.AWS.QLDB"
            },
            "java": {
              "package": "software.amazon.awscdk.services.qldb"
            },
            "python": {
              "module": "aws_cdk.aws_qldb"
            }
          }
        },
        "aws-cdk-lib.aws_quicksight": {
          "targets": {
            "dotnet": {
              "namespace": "Amazon.CDK.AWS.QuickSight"
            },
            "java": {
              "package": "software.amazon.awscdk.services.quicksight"
            },
            "python": {
              "module": "aws_cdk.aws_quicksight"
            }
          }
        },
        "aws-cdk-lib.aws_ram": {
          "targets": {
            "dotnet": {
              "namespace": "Amazon.CDK.AWS.RAM"
            },
            "java": {
              "package": "software.amazon.awscdk.services.ram"
            },
            "python": {
              "module": "aws_cdk.aws_ram"
            }
          }
        },
        "aws-cdk-lib.aws_rds": {
          "targets": {
            "dotnet": {
              "namespace": "Amazon.CDK.AWS.RDS"
            },
            "java": {
              "package": "software.amazon.awscdk.services.rds"
            },
            "python": {
              "module": "aws_cdk.aws_rds"
            }
          }
        },
        "aws-cdk-lib.aws_redshift": {
          "targets": {
            "dotnet": {
              "namespace": "Amazon.CDK.AWS.Redshift"
            },
            "java": {
              "package": "software.amazon.awscdk.services.redshift"
            },
            "python": {
              "module": "aws_cdk.aws_redshift"
            }
          }
        },
        "aws-cdk-lib.aws_redshiftserverless": {
          "targets": {
            "dotnet": {
              "namespace": "Amazon.CDK.AWS.RedshiftServerless"
            },
            "java": {
              "package": "software.amazon.awscdk.services.redshiftserverless"
            },
            "python": {
              "module": "aws_cdk.aws_redshiftserverless"
            }
          }
        },
        "aws-cdk-lib.aws_refactorspaces": {
          "targets": {
            "dotnet": {
              "namespace": "Amazon.CDK.AWS.RefactorSpaces"
            },
            "java": {
              "package": "software.amazon.awscdk.services.refactorspaces"
            },
            "python": {
              "module": "aws_cdk.aws_refactorspaces"
            }
          }
        },
        "aws-cdk-lib.aws_rekognition": {
          "targets": {
            "dotnet": {
              "namespace": "Amazon.CDK.AWS.Rekognition"
            },
            "java": {
              "package": "software.amazon.awscdk.services.rekognition"
            },
            "python": {
              "module": "aws_cdk.aws_rekognition"
            }
          }
        },
        "aws-cdk-lib.aws_resiliencehub": {
          "targets": {
            "dotnet": {
              "namespace": "Amazon.CDK.AWS.ResilienceHub"
            },
            "java": {
              "package": "software.amazon.awscdk.services.resiliencehub"
            },
            "python": {
              "module": "aws_cdk.aws_resiliencehub"
            }
          }
        },
        "aws-cdk-lib.aws_resourceexplorer2": {
          "targets": {
            "dotnet": {
              "namespace": "Amazon.CDK.AWS.ResourceExplorer2"
            },
            "java": {
              "package": "software.amazon.awscdk.services.resourceexplorer2"
            },
            "python": {
              "module": "aws_cdk.aws_resourceexplorer2"
            }
          }
        },
        "aws-cdk-lib.aws_resourcegroups": {
          "targets": {
            "dotnet": {
              "namespace": "Amazon.CDK.AWS.ResourceGroups"
            },
            "java": {
              "package": "software.amazon.awscdk.services.resourcegroups"
            },
            "python": {
              "module": "aws_cdk.aws_resourcegroups"
            }
          }
        },
        "aws-cdk-lib.aws_robomaker": {
          "targets": {
            "dotnet": {
              "namespace": "Amazon.CDK.AWS.RoboMaker"
            },
            "java": {
              "package": "software.amazon.awscdk.services.robomaker"
            },
            "python": {
              "module": "aws_cdk.aws_robomaker"
            }
          }
        },
        "aws-cdk-lib.aws_rolesanywhere": {
          "targets": {
            "dotnet": {
              "namespace": "Amazon.CDK.AWS.RolesAnywhere"
            },
            "java": {
              "package": "software.amazon.awscdk.services.rolesanywhere"
            },
            "python": {
              "module": "aws_cdk.aws_rolesanywhere"
            }
          }
        },
        "aws-cdk-lib.aws_route53": {
          "targets": {
            "dotnet": {
              "namespace": "Amazon.CDK.AWS.Route53"
            },
            "java": {
              "package": "software.amazon.awscdk.services.route53"
            },
            "python": {
              "module": "aws_cdk.aws_route53"
            }
          }
        },
        "aws-cdk-lib.aws_route53_patterns": {
          "targets": {
            "dotnet": {
              "namespace": "Amazon.CDK.AWS.Route53.Patterns"
            },
            "java": {
              "package": "software.amazon.awscdk.services.route53.patterns"
            },
            "python": {
              "module": "aws_cdk.aws_route53_patterns"
            }
          }
        },
        "aws-cdk-lib.aws_route53_targets": {
          "targets": {
            "dotnet": {
              "namespace": "Amazon.CDK.AWS.Route53.Targets"
            },
            "java": {
              "package": "software.amazon.awscdk.services.route53.targets"
            },
            "python": {
              "module": "aws_cdk.aws_route53_targets"
            }
          }
        },
        "aws-cdk-lib.aws_route53recoverycontrol": {
          "targets": {
            "dotnet": {
              "namespace": "Amazon.CDK.AWS.Route53RecoveryControl"
            },
            "java": {
              "package": "software.amazon.awscdk.services.route53recoverycontrol"
            },
            "python": {
              "module": "aws_cdk.aws_route53recoverycontrol"
            }
          }
        },
        "aws-cdk-lib.aws_route53recoveryreadiness": {
          "targets": {
            "dotnet": {
              "namespace": "Amazon.CDK.AWS.Route53RecoveryReadiness"
            },
            "java": {
              "package": "software.amazon.awscdk.services.route53recoveryreadiness"
            },
            "python": {
              "module": "aws_cdk.aws_route53recoveryreadiness"
            }
          }
        },
        "aws-cdk-lib.aws_route53resolver": {
          "targets": {
            "dotnet": {
              "namespace": "Amazon.CDK.AWS.Route53Resolver"
            },
            "java": {
              "package": "software.amazon.awscdk.services.route53resolver"
            },
            "python": {
              "module": "aws_cdk.aws_route53resolver"
            }
          }
        },
        "aws-cdk-lib.aws_rum": {
          "targets": {
            "dotnet": {
              "namespace": "Amazon.CDK.AWS.RUM"
            },
            "java": {
              "package": "software.amazon.awscdk.services.rum"
            },
            "python": {
              "module": "aws_cdk.aws_rum"
            }
          }
        },
        "aws-cdk-lib.aws_s3": {
          "targets": {
            "dotnet": {
              "namespace": "Amazon.CDK.AWS.S3"
            },
            "java": {
              "package": "software.amazon.awscdk.services.s3"
            },
            "python": {
              "module": "aws_cdk.aws_s3"
            }
          }
        },
        "aws-cdk-lib.aws_s3_assets": {
          "targets": {
            "dotnet": {
              "namespace": "Amazon.CDK.AWS.S3.Assets"
            },
            "java": {
              "package": "software.amazon.awscdk.services.s3.assets"
            },
            "python": {
              "module": "aws_cdk.aws_s3_assets"
            }
          }
        },
        "aws-cdk-lib.aws_s3_deployment": {
          "targets": {
            "dotnet": {
              "namespace": "Amazon.CDK.AWS.S3.Deployment"
            },
            "java": {
              "package": "software.amazon.awscdk.services.s3.deployment"
            },
            "python": {
              "module": "aws_cdk.aws_s3_deployment"
            }
          }
        },
        "aws-cdk-lib.aws_s3_notifications": {
          "targets": {
            "dotnet": {
              "namespace": "Amazon.CDK.AWS.S3.Notifications"
            },
            "java": {
              "package": "software.amazon.awscdk.services.s3.notifications"
            },
            "python": {
              "module": "aws_cdk.aws_s3_notifications"
            }
          }
        },
        "aws-cdk-lib.aws_s3objectlambda": {
          "targets": {
            "dotnet": {
              "namespace": "Amazon.CDK.AWS.S3ObjectLambda"
            },
            "java": {
              "package": "software.amazon.awscdk.services.s3objectlambda"
            },
            "python": {
              "module": "aws_cdk.aws_s3objectlambda"
            }
          }
        },
        "aws-cdk-lib.aws_s3outposts": {
          "targets": {
            "dotnet": {
              "namespace": "Amazon.CDK.AWS.S3Outposts"
            },
            "java": {
              "package": "software.amazon.awscdk.services.s3outposts"
            },
            "python": {
              "module": "aws_cdk.aws_s3outposts"
            }
          }
        },
        "aws-cdk-lib.aws_sagemaker": {
          "targets": {
            "dotnet": {
              "namespace": "Amazon.CDK.AWS.Sagemaker"
            },
            "java": {
              "package": "software.amazon.awscdk.services.sagemaker"
            },
            "python": {
              "module": "aws_cdk.aws_sagemaker"
            }
          }
        },
        "aws-cdk-lib.aws_sam": {
          "targets": {
            "dotnet": {
              "namespace": "Amazon.CDK.AWS.SAM"
            },
            "java": {
              "package": "software.amazon.awscdk.services.sam"
            },
            "python": {
              "module": "aws_cdk.aws_sam"
            }
          }
        },
        "aws-cdk-lib.aws_scheduler": {
          "targets": {
            "dotnet": {
              "namespace": "Amazon.CDK.AWS.Scheduler"
            },
            "java": {
              "package": "software.amazon.awscdk.services.scheduler"
            },
            "python": {
              "module": "aws_cdk.aws_scheduler"
            }
          }
        },
        "aws-cdk-lib.aws_sdb": {
          "targets": {
            "dotnet": {
              "namespace": "Amazon.CDK.AWS.SDB"
            },
            "java": {
              "package": "software.amazon.awscdk.services.sdb"
            },
            "python": {
              "module": "aws_cdk.aws_sdb"
            }
          }
        },
        "aws-cdk-lib.aws_secretsmanager": {
          "targets": {
            "dotnet": {
              "namespace": "Amazon.CDK.AWS.SecretsManager"
            },
            "java": {
              "package": "software.amazon.awscdk.services.secretsmanager"
            },
            "python": {
              "module": "aws_cdk.aws_secretsmanager"
            }
          }
        },
        "aws-cdk-lib.aws_securityhub": {
          "targets": {
            "dotnet": {
              "namespace": "Amazon.CDK.AWS.SecurityHub"
            },
            "java": {
              "package": "software.amazon.awscdk.services.securityhub"
            },
            "python": {
              "module": "aws_cdk.aws_securityhub"
            }
          }
        },
        "aws-cdk-lib.aws_servicecatalog": {
          "targets": {
            "dotnet": {
              "namespace": "Amazon.CDK.AWS.Servicecatalog"
            },
            "java": {
              "package": "software.amazon.awscdk.services.servicecatalog"
            },
            "python": {
              "module": "aws_cdk.aws_servicecatalog"
            }
          }
        },
        "aws-cdk-lib.aws_servicecatalogappregistry": {
          "targets": {
            "dotnet": {
              "namespace": "Amazon.CDK.AWS.Servicecatalogappregistry"
            },
            "java": {
              "package": "software.amazon.awscdk.services.servicecatalogappregistry"
            },
            "python": {
              "module": "aws_cdk.aws_servicecatalogappregistry"
            }
          }
        },
        "aws-cdk-lib.aws_servicediscovery": {
          "targets": {
            "dotnet": {
              "namespace": "Amazon.CDK.AWS.ServiceDiscovery"
            },
            "java": {
              "package": "software.amazon.awscdk.services.servicediscovery"
            },
            "python": {
              "module": "aws_cdk.aws_servicediscovery"
            }
          }
        },
        "aws-cdk-lib.aws_ses": {
          "targets": {
            "dotnet": {
              "namespace": "Amazon.CDK.AWS.SES"
            },
            "java": {
              "package": "software.amazon.awscdk.services.ses"
            },
            "python": {
              "module": "aws_cdk.aws_ses"
            }
          }
        },
        "aws-cdk-lib.aws_ses_actions": {
          "targets": {
            "dotnet": {
              "namespace": "Amazon.CDK.AWS.SES.Actions"
            },
            "java": {
              "package": "software.amazon.awscdk.services.ses.actions"
            },
            "python": {
              "module": "aws_cdk.aws_ses_actions"
            }
          }
        },
        "aws-cdk-lib.aws_signer": {
          "targets": {
            "dotnet": {
              "namespace": "Amazon.CDK.AWS.Signer"
            },
            "java": {
              "package": "software.amazon.awscdk.services.signer"
            },
            "python": {
              "module": "aws_cdk.aws_signer"
            }
          }
        },
        "aws-cdk-lib.aws_simspaceweaver": {
          "targets": {
            "dotnet": {
              "namespace": "Amazon.CDK.AWS.SimSpaceWeaver"
            },
            "java": {
              "package": "software.amazon.awscdk.services.simspaceweaver"
            },
            "python": {
              "module": "aws_cdk.aws_simspaceweaver"
            }
          }
        },
        "aws-cdk-lib.aws_sns": {
          "targets": {
            "dotnet": {
              "namespace": "Amazon.CDK.AWS.SNS"
            },
            "java": {
              "package": "software.amazon.awscdk.services.sns"
            },
            "python": {
              "module": "aws_cdk.aws_sns"
            }
          }
        },
        "aws-cdk-lib.aws_sns_subscriptions": {
          "targets": {
            "dotnet": {
              "namespace": "Amazon.CDK.AWS.SNS.Subscriptions"
            },
            "java": {
              "package": "software.amazon.awscdk.services.sns.subscriptions"
            },
            "python": {
              "module": "aws_cdk.aws_sns_subscriptions"
            }
          }
        },
        "aws-cdk-lib.aws_sqs": {
          "targets": {
            "dotnet": {
              "namespace": "Amazon.CDK.AWS.SQS"
            },
            "java": {
              "package": "software.amazon.awscdk.services.sqs"
            },
            "python": {
              "module": "aws_cdk.aws_sqs"
            }
          }
        },
        "aws-cdk-lib.aws_ssm": {
          "targets": {
            "dotnet": {
              "namespace": "Amazon.CDK.AWS.SSM"
            },
            "java": {
              "package": "software.amazon.awscdk.services.ssm"
            },
            "python": {
              "module": "aws_cdk.aws_ssm"
            }
          }
        },
        "aws-cdk-lib.aws_ssmcontacts": {
          "targets": {
            "dotnet": {
              "namespace": "Amazon.CDK.AWS.SSMContacts"
            },
            "java": {
              "package": "software.amazon.awscdk.services.ssmcontacts"
            },
            "python": {
              "module": "aws_cdk.aws_ssmcontacts"
            }
          }
        },
        "aws-cdk-lib.aws_ssmincidents": {
          "targets": {
            "dotnet": {
              "namespace": "Amazon.CDK.AWS.SSMIncidents"
            },
            "java": {
              "package": "software.amazon.awscdk.services.ssmincidents"
            },
            "python": {
              "module": "aws_cdk.aws_ssmincidents"
            }
          }
        },
        "aws-cdk-lib.aws_sso": {
          "targets": {
            "dotnet": {
              "namespace": "Amazon.CDK.AWS.SSO"
            },
            "java": {
              "package": "software.amazon.awscdk.services.sso"
            },
            "python": {
              "module": "aws_cdk.aws_sso"
            }
          }
        },
        "aws-cdk-lib.aws_stepfunctions": {
          "targets": {
            "dotnet": {
              "namespace": "Amazon.CDK.AWS.StepFunctions"
            },
            "java": {
              "package": "software.amazon.awscdk.services.stepfunctions"
            },
            "python": {
              "module": "aws_cdk.aws_stepfunctions"
            }
          }
        },
        "aws-cdk-lib.aws_stepfunctions_tasks": {
          "targets": {
            "dotnet": {
              "namespace": "Amazon.CDK.AWS.StepFunctions.Tasks"
            },
            "java": {
              "package": "software.amazon.awscdk.services.stepfunctions.tasks"
            },
            "python": {
              "module": "aws_cdk.aws_stepfunctions_tasks"
            }
          }
        },
        "aws-cdk-lib.aws_supportapp": {
          "targets": {
            "dotnet": {
              "namespace": "Amazon.CDK.AWS.SupportApp"
            },
            "java": {
              "package": "software.amazon.awscdk.services.supportapp"
            },
            "python": {
              "module": "aws_cdk.aws_supportapp"
            }
          }
        },
        "aws-cdk-lib.aws_synthetics": {
          "targets": {
            "dotnet": {
              "namespace": "Amazon.CDK.AWS.Synthetics"
            },
            "java": {
              "package": "software.amazon.awscdk.services.synthetics"
            },
            "python": {
              "module": "aws_cdk.aws_synthetics"
            }
          }
        },
        "aws-cdk-lib.aws_systemsmanagersap": {
          "targets": {
            "dotnet": {
              "namespace": "Amazon.CDK.AWS.SystemsManagerSAP"
            },
            "java": {
              "package": "software.amazon.awscdk.services.systemsmanagersap"
            },
            "python": {
              "module": "aws_cdk.aws_systemsmanagersap"
            }
          }
        },
        "aws-cdk-lib.aws_timestream": {
          "targets": {
            "dotnet": {
              "namespace": "Amazon.CDK.AWS.Timestream"
            },
            "java": {
              "package": "software.amazon.awscdk.services.timestream"
            },
            "python": {
              "module": "aws_cdk.aws_timestream"
            }
          }
        },
        "aws-cdk-lib.aws_transfer": {
          "targets": {
            "dotnet": {
              "namespace": "Amazon.CDK.AWS.Transfer"
            },
            "java": {
              "package": "software.amazon.awscdk.services.transfer"
            },
            "python": {
              "module": "aws_cdk.aws_transfer"
            }
          }
        },
        "aws-cdk-lib.aws_voiceid": {
          "targets": {
            "dotnet": {
              "namespace": "Amazon.CDK.AWS.VoiceID"
            },
            "java": {
              "package": "software.amazon.awscdk.services.voiceid"
            },
            "python": {
              "module": "aws_cdk.aws_voiceid"
            }
          }
        },
        "aws-cdk-lib.aws_vpclattice": {
          "targets": {
            "dotnet": {
              "namespace": "Amazon.CDK.AWS.VpcLattice"
            },
            "java": {
              "package": "software.amazon.awscdk.services.vpclattice"
            },
            "python": {
              "module": "aws_cdk.aws_vpclattice"
            }
          }
        },
        "aws-cdk-lib.aws_waf": {
          "targets": {
            "dotnet": {
              "namespace": "Amazon.CDK.AWS.WAF"
            },
            "java": {
              "package": "software.amazon.awscdk.services.waf"
            },
            "python": {
              "module": "aws_cdk.aws_waf"
            }
          }
        },
        "aws-cdk-lib.aws_wafregional": {
          "targets": {
            "dotnet": {
              "namespace": "Amazon.CDK.AWS.WAFRegional"
            },
            "java": {
              "package": "software.amazon.awscdk.services.waf.regional"
            },
            "python": {
              "module": "aws_cdk.aws_wafregional"
            }
          }
        },
        "aws-cdk-lib.aws_wafv2": {
          "targets": {
            "dotnet": {
              "namespace": "Amazon.CDK.AWS.WAFv2"
            },
            "java": {
              "package": "software.amazon.awscdk.services.wafv2"
            },
            "python": {
              "module": "aws_cdk.aws_wafv2"
            }
          }
        },
        "aws-cdk-lib.aws_wisdom": {
          "targets": {
            "dotnet": {
              "namespace": "Amazon.CDK.AWS.Wisdom"
            },
            "java": {
              "package": "software.amazon.awscdk.services.wisdom"
            },
            "python": {
              "module": "aws_cdk.aws_wisdom"
            }
          }
        },
        "aws-cdk-lib.aws_workspaces": {
          "targets": {
            "dotnet": {
              "namespace": "Amazon.CDK.AWS.WorkSpaces"
            },
            "java": {
              "package": "software.amazon.awscdk.services.workspaces"
            },
            "python": {
              "module": "aws_cdk.aws_workspaces"
            }
          }
        },
        "aws-cdk-lib.aws_xray": {
          "targets": {
            "dotnet": {
              "namespace": "Amazon.CDK.AWS.XRay"
            },
            "java": {
              "package": "software.amazon.awscdk.services.xray"
            },
            "python": {
              "module": "aws_cdk.aws_xray"
            }
          }
        },
        "aws-cdk-lib.cloud_assembly_schema": {
          "targets": {
            "dotnet": {
              "namespace": "Amazon.CDK.CloudAssembly.Schema"
            },
            "java": {
              "package": "software.amazon.awscdk.cloudassembly.schema"
            },
            "python": {
              "module": "aws_cdk.cloud_assembly_schema"
            }
          }
        },
        "aws-cdk-lib.cloudformation_include": {
          "targets": {
            "dotnet": {
              "namespace": "Amazon.CDK.CloudFormation.Include"
            },
            "java": {
              "package": "software.amazon.awscdk.cloudformation.include"
            },
            "python": {
              "module": "aws_cdk.cloudformation_include"
            }
          }
        },
        "aws-cdk-lib.custom_resources": {
          "targets": {
            "dotnet": {
              "namespace": "Amazon.CDK.CustomResources"
            },
            "java": {
              "package": "software.amazon.awscdk.customresources"
            },
            "python": {
              "module": "aws_cdk.custom_resources"
            }
          }
        },
        "aws-cdk-lib.cx_api": {
          "targets": {
            "dotnet": {
              "namespace": "Amazon.CDK.CXAPI"
            },
            "java": {
              "package": "software.amazon.awscdk.cxapi"
            },
            "python": {
              "module": "aws_cdk.cx_api"
            }
          }
        },
        "aws-cdk-lib.lambda_layer_awscli": {
          "targets": {
            "dotnet": {
              "namespace": "Amazon.CDK.LambdaLayer.AwsCli"
            },
            "java": {
              "package": "software.amazon.awscdk.lambdalayer.awscli"
            },
            "python": {
              "module": "aws_cdk.lambda_layer_awscli"
            }
          }
        },
        "aws-cdk-lib.lambda_layer_kubectl": {
          "targets": {
            "dotnet": {
              "namespace": "Amazon.CDK.LambdaLayer.Kubectl"
            },
            "java": {
              "package": "software.amazon.awscdk.lambdalayer.kubectl"
            },
            "python": {
              "module": "aws_cdk.lambda_layer_kubectl"
            }
          }
        },
        "aws-cdk-lib.lambda_layer_node_proxy_agent": {
          "targets": {
            "dotnet": {
              "namespace": "Amazon.CDK.LambdaLayer.NodeProxyAgent"
            },
            "java": {
              "package": "software.amazon.awscdk.lambda.layer.node.proxy.agent"
            },
            "python": {
              "module": "aws_cdk.lambda_layer_node_proxy_agent"
            }
          }
        },
        "aws-cdk-lib.pipelines": {
          "targets": {
            "dotnet": {
              "namespace": "Amazon.CDK.Pipelines"
            },
            "java": {
              "package": "software.amazon.awscdk.pipelines"
            },
            "python": {
              "module": "aws_cdk.pipelines"
            }
          }
        },
        "aws-cdk-lib.region_info": {
          "targets": {
            "dotnet": {
              "namespace": "Amazon.CDK.RegionInfo"
            },
            "java": {
              "package": "software.amazon.awscdk.regioninfo"
            },
            "python": {
              "module": "aws_cdk.region_info"
            }
          }
        },
        "aws-cdk-lib.triggers": {
          "targets": {
            "dotnet": {
              "namespace": "Amazon.CDK.Triggers"
            },
            "java": {
              "package": "software.amazon.awscdk.triggers"
            },
            "python": {
              "module": "aws_cdk.triggers"
            }
          }
        }
      },
      "targets": {
        "dotnet": {
          "iconUrl": "https://raw.githubusercontent.com/aws/aws-cdk/main/logo/default-256-dark.png",
          "namespace": "Amazon.CDK",
          "packageId": "Amazon.CDK.Lib"
        },
        "go": {
          "moduleName": "github.com/aws/aws-cdk-go",
          "packageName": "awscdk"
        },
        "java": {
          "maven": {
            "artifactId": "aws-cdk-lib",
            "groupId": "software.amazon.awscdk"
          },
          "package": "software.amazon.awscdk"
        },
        "js": {
          "npm": "aws-cdk-lib"
        },
        "python": {
          "distName": "aws-cdk-lib",
          "module": "aws_cdk"
        }
      }
    },
    "constructs": {
      "targets": {
        "dotnet": {
          "namespace": "Constructs",
          "packageId": "Constructs"
        },
        "go": {
          "moduleName": "github.com/aws/constructs-go"
        },
        "java": {
          "maven": {
            "artifactId": "constructs",
            "groupId": "software.constructs"
          },
          "package": "software.constructs"
        },
        "js": {
          "npm": "constructs"
        },
        "python": {
          "distName": "constructs",
          "module": "constructs"
        }
      }
    }
  },
  "description": "AppSync GraphQL Api Construct using Amplify GraphQL Transformer.",
  "docs": {
    "stability": "stable"
  },
  "homepage": "https://github.com/aws-amplify/amplify-category-api.git",
  "jsiiVersion": "5.2.8 (build 02112e0)",
  "keywords": [
    "awscdk",
    "aws-cdk",
    "graphql",
    "cdk",
    "aws",
    "amplify",
    "appsync"
  ],
  "license": "Apache-2.0",
  "metadata": {
    "jsii": {
      "pacmak": {
        "hasDefaultInterfaces": true
      }
    },
    "tscRootDir": "src"
  },
  "name": "@aws-amplify/graphql-api-construct",
  "readme": {
    "markdown": "# Amplify Graphql API Construct\n\n[![View on Construct Hub](https://constructs.dev/badge?package=%40aws-amplify%2Fgraphql-construct-alpha)](https://constructs.dev/packages/@aws-amplify/graphql-api-construct)\n\nThis package vends an L3 CDK Construct wrapping the behavior of the Amplify GraphQL Transformer. This enables quick development and interation of AppSync APIs which support the Amplify GraphQL Directives. For more information on schema modeling in GraphQL, please refer to the [amplify developer docs](https://docs.amplify.aws/cli/graphql/overview/).\n\nThe primary way to use this construct is to invoke it with a provided schema (either as an inline graphql string, or as one or more `appsync.SchemaFile`) objects, and with authorization config provided. There are 5 supported methods for authorization of an AppSync API, all of which are supported by this construct. For more information on authorization rule definitions in Amplify, refer to the [authorization docs](https://docs.amplify.aws/cli/graphql/authorization-rules/). Note: currently at least one authorization rule is required, and if multiple are specified, a `defaultAuthorizationMode` must be specified on the api as well. Specified authorization modes must be a superset of those configured in the graphql schema.\n\n## Examples\n\n### Simple Todo List With Cognito Userpool-based Owner Authorization\n\nIn this example, we create a single model, which will use `user pool` auth in order to allow logged in users to create and manage their own `todos` privately.\n\nWe create a cdk App and Stack, though you may be deploying this to a custom stack, this is purely illustrative for a concise demo.\n\nWe then wire this through to import a user pool which was already deployed (creating and deploying is out of scope for this example).\n\n```ts\nimport { App, Stack } from 'aws-cdk-lib';\nimport { UserPool } from 'aws-cdk-lib/aws-cognito';\nimport { AmplifyGraphqlApi, AmplifyGraphqlDefinition } from '@aws-amplify/graphql-api-construct';\n\nconst app = new App();\nconst stack = new Stack(app, 'TodoStack');\n\nnew AmplifyGraphqlApi(stack, 'TodoApp', {\n  definition: AmplifyGraphqlDefinition.fromString(/* GraphQL */ `\n    type Todo @model @auth(rules: [{ allow: owner }]) {\n      description: String!\n      completed: Boolean\n    }\n  `),\n  authorizationModes: {\n    userPoolConfig: {\n      userPool: UserPool.fromUserPoolId(stack, 'ImportedUserPool', '<YOUR_USER_POOL_ID>'),\n    },\n  },\n});\n```\n\n### Multiple related models, with public read access, and admin read/write access\n\nIn this example, we create a two related models, which will use which logged in users in the 'Author' and 'Admin' user groups will have\nfull access to, and customers requesting with api key will only have read permissions on.\n\n```ts\nimport { App, Stack } from 'aws-cdk-lib';\nimport { UserPool } from 'aws-cdk-lib/aws-cognito';\nimport { AmplifyGraphqlApi, AmplifyGraphqlDefinition } from '@aws-amplify/graphql-api-construct';\n\nconst app = new App();\nconst stack = new Stack(app, 'BlogStack');\n\nnew AmplifyGraphqlApi(stack, 'BlogApp', {\n  definition: AmplifyGraphqlDefinition.fromString(/* GraphQL */ `\n    type Blog @model @auth(rules: [{ allow: public, operations: [read] }, { allow: groups, groups: [\"Author\", \"Admin\"] }]) {\n      title: String!\n      description: String\n      posts: [Post] @hasMany\n    }\n\n    type Post @model @auth(rules: [{ allow: public, operations: [read] }, { allow: groups, groups: [\"Author\", \"Admin\"] }]) {\n      title: String!\n      content: [String]\n      blog: Blog @belongsTo\n    }\n  `),\n  authorizationModes: {\n    defaultAuthorizationMode: 'API_KEY',\n    apiKeyConfig: {\n      description: 'Api Key for public access',\n      expires: cdk.Duration.days(7),\n    },\n    userPoolConfig: {\n      userPool: UserPool.fromUserPoolId(stack, 'ImportedUserPool', '<YOUR_USER_POOL_ID>'),\n    },\n  },\n});\n```\n\n### Import GraphQL Schema from files, instead of inline.\n\nIn this example, we import the schema definition itself from one or more local file, rather than an inline graphql string.\n\n```graphql\n# todo.graphql\ntype Todo @model @auth(rules: [{ allow: owner }]) {\n  content: String!\n  done: Boolean\n}\n```\n\n```graphql\n# blog.graphql\ntype Blog @model @auth(rules: [{ allow: owner }, { allow: public, operations: [read] }]) {\n  title: String!\n  description: String\n  posts: [Post] @hasMany\n}\n\ntype Post @model @auth(rules: [{ allow: owner }, { allow: public, operations: [read] }]) {\n  title: String!\n  content: [String]\n  blog: Blog @belongsTo\n}\n```\n\n```ts\n// app.ts\nimport { App, Stack } from 'aws-cdk-lib';\nimport { UserPool } from 'aws-cdk-lib/aws-cognito';\nimport { AmplifyGraphqlApi, AmplifyGraphqlDefinition } from '@aws-amplify/graphql-api-construct';\n\nconst app = new App();\nconst stack = new Stack(app, 'MultiFileStack');\n\nnew AmplifyGraphqlApi(stack, 'MultiFileDefinition', {\n  definition: AmplifyGraphqlDefinition.fromFiles(path.join(__dirname, 'todo.graphql'), path.join(__dirname, 'blog.graphql')),\n  authorizationModes: {\n    defaultAuthorizationMode: 'API_KEY',\n    apiKeyConfig: {\n      description: 'Api Key for public access',\n      expires: cdk.Duration.days(7),\n    },\n    userPoolConfig: {\n      userPool: UserPool.fromUserPoolId(stack, 'ImportedUserPool', '<YOUR_USER_POOL_ID>'),\n    },\n  },\n});\n```\n\n# API Reference <a name=\"API Reference\" id=\"api-reference\"></a>\n\n## Constructs <a name=\"Constructs\" id=\"Constructs\"></a>\n\n### AmplifyGraphqlApi <a name=\"AmplifyGraphqlApi\" id=\"@aws-amplify/graphql-api-construct.AmplifyGraphqlApi\"></a>\n\nL3 Construct which invokes the Amplify Transformer Pattern over an input Graphql Schema.\n\nThis can be used to quickly define appsync apis which support full CRUD+List and Subscriptions, relationships,\nauth, search over data, the ability to inject custom business logic and query/mutation operations, and connect to ML services.\n\nFor more information, refer to the docs links below:\nData Modeling - https://docs.amplify.aws/cli/graphql/data-modeling/\nAuthorization - https://docs.amplify.aws/cli/graphql/authorization-rules/\nCustom Business Logic - https://docs.amplify.aws/cli/graphql/custom-business-logic/\nSearch - https://docs.amplify.aws/cli/graphql/search-and-result-aggregations/\nML Services - https://docs.amplify.aws/cli/graphql/connect-to-machine-learning-services/\n\nFor a full reference of the supported custom graphql directives - https://docs.amplify.aws/cli/graphql/directives-reference/\n\nThe output of this construct is a mapping of L1 resources generated by the transformer, which generally follow the access pattern\n\n```typescript\n  const api = new AmplifyGraphQlApi(this, 'api', { <params> });\n  api.resources.api.xrayEnabled = true;\n  Object.values(api.resources.tables).forEach(table => table.pointInTimeRecoverySpecification = { pointInTimeRecoveryEnabled: false });\n```\n`resources.<ResourceType>.<ResourceName>` - you can then perform any CDK action on these resulting resoureces.\n\n#### Initializers <a name=\"Initializers\" id=\"@aws-amplify/graphql-api-construct.AmplifyGraphqlApi.Initializer\"></a>\n\n```typescript\nimport { AmplifyGraphqlApi } from '@aws-amplify/graphql-api-construct'\n\nnew AmplifyGraphqlApi(scope: Construct, id: string, props: AmplifyGraphqlApiProps)\n```\n\n| **Name** | **Type** | **Description** |\n| --- | --- | --- |\n| <code><a href=\"#@aws-amplify/graphql-api-construct.AmplifyGraphqlApi.Initializer.parameter.scope\">scope</a></code> | <code>constructs.Construct</code> | the scope to create this construct within. |\n| <code><a href=\"#@aws-amplify/graphql-api-construct.AmplifyGraphqlApi.Initializer.parameter.id\">id</a></code> | <code>string</code> | the id to use for this api. |\n| <code><a href=\"#@aws-amplify/graphql-api-construct.AmplifyGraphqlApi.Initializer.parameter.props\">props</a></code> | <code><a href=\"#@aws-amplify/graphql-api-construct.AmplifyGraphqlApiProps\">AmplifyGraphqlApiProps</a></code> | the properties used to configure the generated api. |\n\n---\n\n##### `scope`<sup>Required</sup> <a name=\"scope\" id=\"@aws-amplify/graphql-api-construct.AmplifyGraphqlApi.Initializer.parameter.scope\"></a>\n\n- *Type:* constructs.Construct\n\nthe scope to create this construct within.\n\n---\n\n##### `id`<sup>Required</sup> <a name=\"id\" id=\"@aws-amplify/graphql-api-construct.AmplifyGraphqlApi.Initializer.parameter.id\"></a>\n\n- *Type:* string\n\nthe id to use for this api.\n\n---\n\n##### `props`<sup>Required</sup> <a name=\"props\" id=\"@aws-amplify/graphql-api-construct.AmplifyGraphqlApi.Initializer.parameter.props\"></a>\n\n- *Type:* <a href=\"#@aws-amplify/graphql-api-construct.AmplifyGraphqlApiProps\">AmplifyGraphqlApiProps</a>\n\nthe properties used to configure the generated api.\n\n---\n\n#### Methods <a name=\"Methods\" id=\"Methods\"></a>\n\n| **Name** | **Description** |\n| --- | --- |\n| <code><a href=\"#@aws-amplify/graphql-api-construct.AmplifyGraphqlApi.toString\">toString</a></code> | Returns a string representation of this construct. |\n| <code><a href=\"#@aws-amplify/graphql-api-construct.AmplifyGraphqlApi.addDynamoDbDataSource\">addDynamoDbDataSource</a></code> | Add a new DynamoDB data source to this API. |\n| <code><a href=\"#@aws-amplify/graphql-api-construct.AmplifyGraphqlApi.addElasticsearchDataSource\">addElasticsearchDataSource</a></code> | Add a new elasticsearch data source to this API. |\n| <code><a href=\"#@aws-amplify/graphql-api-construct.AmplifyGraphqlApi.addEventBridgeDataSource\">addEventBridgeDataSource</a></code> | Add an EventBridge data source to this api. |\n| <code><a href=\"#@aws-amplify/graphql-api-construct.AmplifyGraphqlApi.addFunction\">addFunction</a></code> | Add an appsync function to the api. |\n| <code><a href=\"#@aws-amplify/graphql-api-construct.AmplifyGraphqlApi.addHttpDataSource\">addHttpDataSource</a></code> | Add a new http data source to this API. |\n| <code><a href=\"#@aws-amplify/graphql-api-construct.AmplifyGraphqlApi.addLambdaDataSource\">addLambdaDataSource</a></code> | Add a new Lambda data source to this API. |\n| <code><a href=\"#@aws-amplify/graphql-api-construct.AmplifyGraphqlApi.addNoneDataSource\">addNoneDataSource</a></code> | Add a new dummy data source to this API. |\n| <code><a href=\"#@aws-amplify/graphql-api-construct.AmplifyGraphqlApi.addOpenSearchDataSource\">addOpenSearchDataSource</a></code> | dd a new OpenSearch data source to this API. |\n| <code><a href=\"#@aws-amplify/graphql-api-construct.AmplifyGraphqlApi.addRdsDataSource\">addRdsDataSource</a></code> | Add a new Rds data source to this API. |\n| <code><a href=\"#@aws-amplify/graphql-api-construct.AmplifyGraphqlApi.addResolver\">addResolver</a></code> | Add a resolver to the api. |\n\n---\n\n##### `toString` <a name=\"toString\" id=\"@aws-amplify/graphql-api-construct.AmplifyGraphqlApi.toString\"></a>\n\n```typescript\npublic toString(): string\n```\n\nReturns a string representation of this construct.\n\n##### `addDynamoDbDataSource` <a name=\"addDynamoDbDataSource\" id=\"@aws-amplify/graphql-api-construct.AmplifyGraphqlApi.addDynamoDbDataSource\"></a>\n\n```typescript\npublic addDynamoDbDataSource(id: string, table: ITable, options?: DataSourceOptions): DynamoDbDataSource\n```\n\nAdd a new DynamoDB data source to this API.\n\nThis is a proxy method to the L2 GraphqlApi Construct.\n\n###### `id`<sup>Required</sup> <a name=\"id\" id=\"@aws-amplify/graphql-api-construct.AmplifyGraphqlApi.addDynamoDbDataSource.parameter.id\"></a>\n\n- *Type:* string\n\nThe data source's id.\n\n---\n\n###### `table`<sup>Required</sup> <a name=\"table\" id=\"@aws-amplify/graphql-api-construct.AmplifyGraphqlApi.addDynamoDbDataSource.parameter.table\"></a>\n\n- *Type:* aws-cdk-lib.aws_dynamodb.ITable\n\nThe DynamoDB table backing this data source.\n\n---\n\n###### `options`<sup>Optional</sup> <a name=\"options\" id=\"@aws-amplify/graphql-api-construct.AmplifyGraphqlApi.addDynamoDbDataSource.parameter.options\"></a>\n\n- *Type:* aws-cdk-lib.aws_appsync.DataSourceOptions\n\nThe optional configuration for this data source.\n\n---\n\n##### ~~`addElasticsearchDataSource`~~ <a name=\"addElasticsearchDataSource\" id=\"@aws-amplify/graphql-api-construct.AmplifyGraphqlApi.addElasticsearchDataSource\"></a>\n\n```typescript\npublic addElasticsearchDataSource(id: string, domain: IDomain, options?: DataSourceOptions): ElasticsearchDataSource\n```\n\nAdd a new elasticsearch data source to this API.\n\nThis is a proxy method to the L2 GraphqlApi Construct.\n\n###### `id`<sup>Required</sup> <a name=\"id\" id=\"@aws-amplify/graphql-api-construct.AmplifyGraphqlApi.addElasticsearchDataSource.parameter.id\"></a>\n\n- *Type:* string\n\nThe data source's id.\n\n---\n\n###### `domain`<sup>Required</sup> <a name=\"domain\" id=\"@aws-amplify/graphql-api-construct.AmplifyGraphqlApi.addElasticsearchDataSource.parameter.domain\"></a>\n\n- *Type:* aws-cdk-lib.aws_elasticsearch.IDomain\n\nThe elasticsearch domain for this data source.\n\n---\n\n###### `options`<sup>Optional</sup> <a name=\"options\" id=\"@aws-amplify/graphql-api-construct.AmplifyGraphqlApi.addElasticsearchDataSource.parameter.options\"></a>\n\n- *Type:* aws-cdk-lib.aws_appsync.DataSourceOptions\n\nThe optional configuration for this data source.\n\n---\n\n##### `addEventBridgeDataSource` <a name=\"addEventBridgeDataSource\" id=\"@aws-amplify/graphql-api-construct.AmplifyGraphqlApi.addEventBridgeDataSource\"></a>\n\n```typescript\npublic addEventBridgeDataSource(id: string, eventBus: IEventBus, options?: DataSourceOptions): EventBridgeDataSource\n```\n\nAdd an EventBridge data source to this api.\n\nThis is a proxy method to the L2 GraphqlApi Construct.\n\n###### `id`<sup>Required</sup> <a name=\"id\" id=\"@aws-amplify/graphql-api-construct.AmplifyGraphqlApi.addEventBridgeDataSource.parameter.id\"></a>\n\n- *Type:* string\n\nThe data source's id.\n\n---\n\n###### `eventBus`<sup>Required</sup> <a name=\"eventBus\" id=\"@aws-amplify/graphql-api-construct.AmplifyGraphqlApi.addEventBridgeDataSource.parameter.eventBus\"></a>\n\n- *Type:* aws-cdk-lib.aws_events.IEventBus\n\nThe EventBridge EventBus on which to put events.\n\n---\n\n###### `options`<sup>Optional</sup> <a name=\"options\" id=\"@aws-amplify/graphql-api-construct.AmplifyGraphqlApi.addEventBridgeDataSource.parameter.options\"></a>\n\n- *Type:* aws-cdk-lib.aws_appsync.DataSourceOptions\n\nThe optional configuration for this data source.\n\n---\n\n##### `addFunction` <a name=\"addFunction\" id=\"@aws-amplify/graphql-api-construct.AmplifyGraphqlApi.addFunction\"></a>\n\n```typescript\npublic addFunction(id: string, props: AddFunctionProps): AppsyncFunction\n```\n\nAdd an appsync function to the api.\n\n###### `id`<sup>Required</sup> <a name=\"id\" id=\"@aws-amplify/graphql-api-construct.AmplifyGraphqlApi.addFunction.parameter.id\"></a>\n\n- *Type:* string\n\nthe function's id.\n\n---\n\n###### `props`<sup>Required</sup> <a name=\"props\" id=\"@aws-amplify/graphql-api-construct.AmplifyGraphqlApi.addFunction.parameter.props\"></a>\n\n- *Type:* <a href=\"#@aws-amplify/graphql-api-construct.AddFunctionProps\">AddFunctionProps</a>\n\n---\n\n##### `addHttpDataSource` <a name=\"addHttpDataSource\" id=\"@aws-amplify/graphql-api-construct.AmplifyGraphqlApi.addHttpDataSource\"></a>\n\n```typescript\npublic addHttpDataSource(id: string, endpoint: string, options?: HttpDataSourceOptions): HttpDataSource\n```\n\nAdd a new http data source to this API.\n\nThis is a proxy method to the L2 GraphqlApi Construct.\n\n###### `id`<sup>Required</sup> <a name=\"id\" id=\"@aws-amplify/graphql-api-construct.AmplifyGraphqlApi.addHttpDataSource.parameter.id\"></a>\n\n- *Type:* string\n\nThe data source's id.\n\n---\n\n###### `endpoint`<sup>Required</sup> <a name=\"endpoint\" id=\"@aws-amplify/graphql-api-construct.AmplifyGraphqlApi.addHttpDataSource.parameter.endpoint\"></a>\n\n- *Type:* string\n\nThe http endpoint.\n\n---\n\n###### `options`<sup>Optional</sup> <a name=\"options\" id=\"@aws-amplify/graphql-api-construct.AmplifyGraphqlApi.addHttpDataSource.parameter.options\"></a>\n\n- *Type:* aws-cdk-lib.aws_appsync.HttpDataSourceOptions\n\nThe optional configuration for this data source.\n\n---\n\n##### `addLambdaDataSource` <a name=\"addLambdaDataSource\" id=\"@aws-amplify/graphql-api-construct.AmplifyGraphqlApi.addLambdaDataSource\"></a>\n\n```typescript\npublic addLambdaDataSource(id: string, lambdaFunction: IFunction, options?: DataSourceOptions): LambdaDataSource\n```\n\nAdd a new Lambda data source to this API.\n\nThis is a proxy method to the L2 GraphqlApi Construct.\n\n###### `id`<sup>Required</sup> <a name=\"id\" id=\"@aws-amplify/graphql-api-construct.AmplifyGraphqlApi.addLambdaDataSource.parameter.id\"></a>\n\n- *Type:* string\n\nThe data source's id.\n\n---\n\n###### `lambdaFunction`<sup>Required</sup> <a name=\"lambdaFunction\" id=\"@aws-amplify/graphql-api-construct.AmplifyGraphqlApi.addLambdaDataSource.parameter.lambdaFunction\"></a>\n\n- *Type:* aws-cdk-lib.aws_lambda.IFunction\n\nThe Lambda function to call to interact with this data source.\n\n---\n\n###### `options`<sup>Optional</sup> <a name=\"options\" id=\"@aws-amplify/graphql-api-construct.AmplifyGraphqlApi.addLambdaDataSource.parameter.options\"></a>\n\n- *Type:* aws-cdk-lib.aws_appsync.DataSourceOptions\n\nThe optional configuration for this data source.\n\n---\n\n##### `addNoneDataSource` <a name=\"addNoneDataSource\" id=\"@aws-amplify/graphql-api-construct.AmplifyGraphqlApi.addNoneDataSource\"></a>\n\n```typescript\npublic addNoneDataSource(id: string, options?: DataSourceOptions): NoneDataSource\n```\n\nAdd a new dummy data source to this API.\n\nThis is a proxy method to the L2 GraphqlApi Construct.\nUseful for pipeline resolvers and for backend changes that don't require a data source.\n\n###### `id`<sup>Required</sup> <a name=\"id\" id=\"@aws-amplify/graphql-api-construct.AmplifyGraphqlApi.addNoneDataSource.parameter.id\"></a>\n\n- *Type:* string\n\nThe data source's id.\n\n---\n\n###### `options`<sup>Optional</sup> <a name=\"options\" id=\"@aws-amplify/graphql-api-construct.AmplifyGraphqlApi.addNoneDataSource.parameter.options\"></a>\n\n- *Type:* aws-cdk-lib.aws_appsync.DataSourceOptions\n\nThe optional configuration for this data source.\n\n---\n\n##### `addOpenSearchDataSource` <a name=\"addOpenSearchDataSource\" id=\"@aws-amplify/graphql-api-construct.AmplifyGraphqlApi.addOpenSearchDataSource\"></a>\n\n```typescript\npublic addOpenSearchDataSource(id: string, domain: IDomain, options?: DataSourceOptions): OpenSearchDataSource\n```\n\ndd a new OpenSearch data source to this API.\n\nThis is a proxy method to the L2 GraphqlApi Construct.\n\n###### `id`<sup>Required</sup> <a name=\"id\" id=\"@aws-amplify/graphql-api-construct.AmplifyGraphqlApi.addOpenSearchDataSource.parameter.id\"></a>\n\n- *Type:* string\n\nThe data source's id.\n\n---\n\n###### `domain`<sup>Required</sup> <a name=\"domain\" id=\"@aws-amplify/graphql-api-construct.AmplifyGraphqlApi.addOpenSearchDataSource.parameter.domain\"></a>\n\n- *Type:* aws-cdk-lib.aws_opensearchservice.IDomain\n\nThe OpenSearch domain for this data source.\n\n---\n\n###### `options`<sup>Optional</sup> <a name=\"options\" id=\"@aws-amplify/graphql-api-construct.AmplifyGraphqlApi.addOpenSearchDataSource.parameter.options\"></a>\n\n- *Type:* aws-cdk-lib.aws_appsync.DataSourceOptions\n\nThe optional configuration for this data source.\n\n---\n\n##### `addRdsDataSource` <a name=\"addRdsDataSource\" id=\"@aws-amplify/graphql-api-construct.AmplifyGraphqlApi.addRdsDataSource\"></a>\n\n```typescript\npublic addRdsDataSource(id: string, serverlessCluster: IServerlessCluster, secretStore: ISecret, databaseName?: string, options?: DataSourceOptions): RdsDataSource\n```\n\nAdd a new Rds data source to this API.\n\nThis is a proxy method to the L2 GraphqlApi Construct.\n\n###### `id`<sup>Required</sup> <a name=\"id\" id=\"@aws-amplify/graphql-api-construct.AmplifyGraphqlApi.addRdsDataSource.parameter.id\"></a>\n\n- *Type:* string\n\nThe data source's id.\n\n---\n\n###### `serverlessCluster`<sup>Required</sup> <a name=\"serverlessCluster\" id=\"@aws-amplify/graphql-api-construct.AmplifyGraphqlApi.addRdsDataSource.parameter.serverlessCluster\"></a>\n\n- *Type:* aws-cdk-lib.aws_rds.IServerlessCluster\n\nThe serverless cluster to interact with this data source.\n\n---\n\n###### `secretStore`<sup>Required</sup> <a name=\"secretStore\" id=\"@aws-amplify/graphql-api-construct.AmplifyGraphqlApi.addRdsDataSource.parameter.secretStore\"></a>\n\n- *Type:* aws-cdk-lib.aws_secretsmanager.ISecret\n\nThe secret store that contains the username and password for the serverless cluster.\n\n---\n\n###### `databaseName`<sup>Optional</sup> <a name=\"databaseName\" id=\"@aws-amplify/graphql-api-construct.AmplifyGraphqlApi.addRdsDataSource.parameter.databaseName\"></a>\n\n- *Type:* string\n\nThe optional name of the database to use within the cluster.\n\n---\n\n###### `options`<sup>Optional</sup> <a name=\"options\" id=\"@aws-amplify/graphql-api-construct.AmplifyGraphqlApi.addRdsDataSource.parameter.options\"></a>\n\n- *Type:* aws-cdk-lib.aws_appsync.DataSourceOptions\n\nThe optional configuration for this data source.\n\n---\n\n##### `addResolver` <a name=\"addResolver\" id=\"@aws-amplify/graphql-api-construct.AmplifyGraphqlApi.addResolver\"></a>\n\n```typescript\npublic addResolver(id: string, props: ExtendedResolverProps): Resolver\n```\n\nAdd a resolver to the api.\n\nThis is a proxy method to the L2 GraphqlApi Construct.\n\n###### `id`<sup>Required</sup> <a name=\"id\" id=\"@aws-amplify/graphql-api-construct.AmplifyGraphqlApi.addResolver.parameter.id\"></a>\n\n- *Type:* string\n\nThe resolver's id.\n\n---\n\n###### `props`<sup>Required</sup> <a name=\"props\" id=\"@aws-amplify/graphql-api-construct.AmplifyGraphqlApi.addResolver.parameter.props\"></a>\n\n- *Type:* aws-cdk-lib.aws_appsync.ExtendedResolverProps\n\nthe resolver properties.\n\n---\n\n#### Static Functions <a name=\"Static Functions\" id=\"Static Functions\"></a>\n\n| **Name** | **Description** |\n| --- | --- |\n| <code><a href=\"#@aws-amplify/graphql-api-construct.AmplifyGraphqlApi.isConstruct\">isConstruct</a></code> | Checks if `x` is a construct. |\n\n---\n\n##### ~~`isConstruct`~~ <a name=\"isConstruct\" id=\"@aws-amplify/graphql-api-construct.AmplifyGraphqlApi.isConstruct\"></a>\n\n```typescript\nimport { AmplifyGraphqlApi } from '@aws-amplify/graphql-api-construct'\n\nAmplifyGraphqlApi.isConstruct(x: any)\n```\n\nChecks if `x` is a construct.\n\n###### `x`<sup>Required</sup> <a name=\"x\" id=\"@aws-amplify/graphql-api-construct.AmplifyGraphqlApi.isConstruct.parameter.x\"></a>\n\n- *Type:* any\n\nAny object.\n\n---\n\n#### Properties <a name=\"Properties\" id=\"Properties\"></a>\n\n| **Name** | **Type** | **Description** |\n| --- | --- | --- |\n| <code><a href=\"#@aws-amplify/graphql-api-construct.AmplifyGraphqlApi.property.node\">node</a></code> | <code>constructs.Node</code> | The tree node. |\n| <code><a href=\"#@aws-amplify/graphql-api-construct.AmplifyGraphqlApi.property.generatedFunctionSlots\">generatedFunctionSlots</a></code> | <code><a href=\"#@aws-amplify/graphql-api-construct.MutationFunctionSlot\">MutationFunctionSlot</a> \\| <a href=\"#@aws-amplify/graphql-api-construct.QueryFunctionSlot\">QueryFunctionSlot</a> \\| <a href=\"#@aws-amplify/graphql-api-construct.SubscriptionFunctionSlot\">SubscriptionFunctionSlot</a>[]</code> | Resolvers generated by the transform process, persisted on the side in order to facilitate pulling a manifest for the purposes of inspecting and producing overrides. |\n| <code><a href=\"#@aws-amplify/graphql-api-construct.AmplifyGraphqlApi.property.graphqlUrl\">graphqlUrl</a></code> | <code>string</code> | Graphql URL For the generated API. |\n| <code><a href=\"#@aws-amplify/graphql-api-construct.AmplifyGraphqlApi.property.realtimeUrl\">realtimeUrl</a></code> | <code>string</code> | Realtime URL For the generated API. |\n| <code><a href=\"#@aws-amplify/graphql-api-construct.AmplifyGraphqlApi.property.resources\">resources</a></code> | <code><a href=\"#@aws-amplify/graphql-api-construct.AmplifyGraphqlApiResources\">AmplifyGraphqlApiResources</a></code> | Generated L1 and L2 CDK resources. |\n| <code><a href=\"#@aws-amplify/graphql-api-construct.AmplifyGraphqlApi.property.apiKey\">apiKey</a></code> | <code>string</code> | Generated Api Key if generated. |\n\n---\n\n##### `node`<sup>Required</sup> <a name=\"node\" id=\"@aws-amplify/graphql-api-construct.AmplifyGraphqlApi.property.node\"></a>\n\n```typescript\npublic readonly node: Node;\n```\n\n- *Type:* constructs.Node\n\nThe tree node.\n\n---\n\n##### `generatedFunctionSlots`<sup>Required</sup> <a name=\"generatedFunctionSlots\" id=\"@aws-amplify/graphql-api-construct.AmplifyGraphqlApi.property.generatedFunctionSlots\"></a>\n\n```typescript\npublic readonly generatedFunctionSlots: MutationFunctionSlot | QueryFunctionSlot | SubscriptionFunctionSlot[];\n```\n\n- *Type:* <a href=\"#@aws-amplify/graphql-api-construct.MutationFunctionSlot\">MutationFunctionSlot</a> | <a href=\"#@aws-amplify/graphql-api-construct.QueryFunctionSlot\">QueryFunctionSlot</a> | <a href=\"#@aws-amplify/graphql-api-construct.SubscriptionFunctionSlot\">SubscriptionFunctionSlot</a>[]\n\nResolvers generated by the transform process, persisted on the side in order to facilitate pulling a manifest for the purposes of inspecting and producing overrides.\n\n---\n\n##### `graphqlUrl`<sup>Required</sup> <a name=\"graphqlUrl\" id=\"@aws-amplify/graphql-api-construct.AmplifyGraphqlApi.property.graphqlUrl\"></a>\n\n```typescript\npublic readonly graphqlUrl: string;\n```\n\n- *Type:* string\n\nGraphql URL For the generated API.\n\nMay be a CDK Token.\n\n---\n\n##### `realtimeUrl`<sup>Required</sup> <a name=\"realtimeUrl\" id=\"@aws-amplify/graphql-api-construct.AmplifyGraphqlApi.property.realtimeUrl\"></a>\n\n```typescript\npublic readonly realtimeUrl: string;\n```\n\n- *Type:* string\n\nRealtime URL For the generated API.\n\nMay be a CDK Token.\n\n---\n\n##### `resources`<sup>Required</sup> <a name=\"resources\" id=\"@aws-amplify/graphql-api-construct.AmplifyGraphqlApi.property.resources\"></a>\n\n```typescript\npublic readonly resources: AmplifyGraphqlApiResources;\n```\n\n- *Type:* <a href=\"#@aws-amplify/graphql-api-construct.AmplifyGraphqlApiResources\">AmplifyGraphqlApiResources</a>\n\nGenerated L1 and L2 CDK resources.\n\n---\n\n##### `apiKey`<sup>Optional</sup> <a name=\"apiKey\" id=\"@aws-amplify/graphql-api-construct.AmplifyGraphqlApi.property.apiKey\"></a>\n\n```typescript\npublic readonly apiKey: string;\n```\n\n- *Type:* string\n\nGenerated Api Key if generated.\n\nMay be a CDK Token.\n\n---\n\n\n## Structs <a name=\"Structs\" id=\"Structs\"></a>\n\n### AddFunctionProps <a name=\"AddFunctionProps\" id=\"@aws-amplify/graphql-api-construct.AddFunctionProps\"></a>\n\nInput type properties when adding a new appsync.AppsyncFunction to the generated API. This is equivalent to the Omit<appsync.AppsyncFunctionProps, 'api'>.\n\n#### Initializer <a name=\"Initializer\" id=\"@aws-amplify/graphql-api-construct.AddFunctionProps.Initializer\"></a>\n\n```typescript\nimport { AddFunctionProps } from '@aws-amplify/graphql-api-construct'\n\nconst addFunctionProps: AddFunctionProps = { ... }\n```\n\n#### Properties <a name=\"Properties\" id=\"Properties\"></a>\n\n| **Name** | **Type** | **Description** |\n| --- | --- | --- |\n| <code><a href=\"#@aws-amplify/graphql-api-construct.AddFunctionProps.property.dataSource\">dataSource</a></code> | <code>aws-cdk-lib.aws_appsync.BaseDataSource</code> | the data source linked to this AppSync Function. |\n| <code><a href=\"#@aws-amplify/graphql-api-construct.AddFunctionProps.property.name\">name</a></code> | <code>string</code> | the name of the AppSync Function. |\n| <code><a href=\"#@aws-amplify/graphql-api-construct.AddFunctionProps.property.code\">code</a></code> | <code>aws-cdk-lib.aws_appsync.Code</code> | The function code. |\n| <code><a href=\"#@aws-amplify/graphql-api-construct.AddFunctionProps.property.description\">description</a></code> | <code>string</code> | the description for this AppSync Function. |\n| <code><a href=\"#@aws-amplify/graphql-api-construct.AddFunctionProps.property.requestMappingTemplate\">requestMappingTemplate</a></code> | <code>aws-cdk-lib.aws_appsync.MappingTemplate</code> | the request mapping template for the AppSync Function. |\n| <code><a href=\"#@aws-amplify/graphql-api-construct.AddFunctionProps.property.responseMappingTemplate\">responseMappingTemplate</a></code> | <code>aws-cdk-lib.aws_appsync.MappingTemplate</code> | the response mapping template for the AppSync Function. |\n| <code><a href=\"#@aws-amplify/graphql-api-construct.AddFunctionProps.property.runtime\">runtime</a></code> | <code>aws-cdk-lib.aws_appsync.FunctionRuntime</code> | The functions runtime. |\n\n---\n\n##### `dataSource`<sup>Required</sup> <a name=\"dataSource\" id=\"@aws-amplify/graphql-api-construct.AddFunctionProps.property.dataSource\"></a>\n\n```typescript\npublic readonly dataSource: BaseDataSource;\n```\n\n- *Type:* aws-cdk-lib.aws_appsync.BaseDataSource\n\nthe data source linked to this AppSync Function.\n\n---\n\n##### `name`<sup>Required</sup> <a name=\"name\" id=\"@aws-amplify/graphql-api-construct.AddFunctionProps.property.name\"></a>\n\n```typescript\npublic readonly name: string;\n```\n\n- *Type:* string\n\nthe name of the AppSync Function.\n\n---\n\n##### `code`<sup>Optional</sup> <a name=\"code\" id=\"@aws-amplify/graphql-api-construct.AddFunctionProps.property.code\"></a>\n\n```typescript\npublic readonly code: Code;\n```\n\n- *Type:* aws-cdk-lib.aws_appsync.Code\n- *Default:* no code is used\n\nThe function code.\n\n---\n\n##### `description`<sup>Optional</sup> <a name=\"description\" id=\"@aws-amplify/graphql-api-construct.AddFunctionProps.property.description\"></a>\n\n```typescript\npublic readonly description: string;\n```\n\n- *Type:* string\n- *Default:* no description\n\nthe description for this AppSync Function.\n\n---\n\n##### `requestMappingTemplate`<sup>Optional</sup> <a name=\"requestMappingTemplate\" id=\"@aws-amplify/graphql-api-construct.AddFunctionProps.property.requestMappingTemplate\"></a>\n\n```typescript\npublic readonly requestMappingTemplate: MappingTemplate;\n```\n\n- *Type:* aws-cdk-lib.aws_appsync.MappingTemplate\n- *Default:* no request mapping template\n\nthe request mapping template for the AppSync Function.\n\n---\n\n##### `responseMappingTemplate`<sup>Optional</sup> <a name=\"responseMappingTemplate\" id=\"@aws-amplify/graphql-api-construct.AddFunctionProps.property.responseMappingTemplate\"></a>\n\n```typescript\npublic readonly responseMappingTemplate: MappingTemplate;\n```\n\n- *Type:* aws-cdk-lib.aws_appsync.MappingTemplate\n- *Default:* no response mapping template\n\nthe response mapping template for the AppSync Function.\n\n---\n\n##### `runtime`<sup>Optional</sup> <a name=\"runtime\" id=\"@aws-amplify/graphql-api-construct.AddFunctionProps.property.runtime\"></a>\n\n```typescript\npublic readonly runtime: FunctionRuntime;\n```\n\n- *Type:* aws-cdk-lib.aws_appsync.FunctionRuntime\n- *Default:* no function runtime, VTL mapping templates used\n\nThe functions runtime.\n\n---\n\n### AmplifyGraphqlApiCfnResources <a name=\"AmplifyGraphqlApiCfnResources\" id=\"@aws-amplify/graphql-api-construct.AmplifyGraphqlApiCfnResources\"></a>\n\nL1 CDK resources from the Api which were generated as part of the transform.\n\nThese are potentially stored under nested stacks, but presented organized by type instead.\n\n#### Initializer <a name=\"Initializer\" id=\"@aws-amplify/graphql-api-construct.AmplifyGraphqlApiCfnResources.Initializer\"></a>\n\n```typescript\nimport { AmplifyGraphqlApiCfnResources } from '@aws-amplify/graphql-api-construct'\n\nconst amplifyGraphqlApiCfnResources: AmplifyGraphqlApiCfnResources = { ... }\n```\n\n#### Properties <a name=\"Properties\" id=\"Properties\"></a>\n\n| **Name** | **Type** | **Description** |\n| --- | --- | --- |\n| <code><a href=\"#@aws-amplify/graphql-api-construct.AmplifyGraphqlApiCfnResources.property.additionalCfnResources\">additionalCfnResources</a></code> | <code>{[ key: string ]: aws-cdk-lib.CfnResource}</code> | Remaining L1 resources generated, keyed by logicalId. |\n| <code><a href=\"#@aws-amplify/graphql-api-construct.AmplifyGraphqlApiCfnResources.property.cfnDataSources\">cfnDataSources</a></code> | <code>{[ key: string ]: aws-cdk-lib.aws_appsync.CfnDataSource}</code> | The Generated AppSync DataSource L1 Resources, keyed by logicalId. |\n| <code><a href=\"#@aws-amplify/graphql-api-construct.AmplifyGraphqlApiCfnResources.property.cfnFunctionConfigurations\">cfnFunctionConfigurations</a></code> | <code>{[ key: string ]: aws-cdk-lib.aws_appsync.CfnFunctionConfiguration}</code> | The Generated AppSync Function L1 Resources, keyed by logicalId. |\n| <code><a href=\"#@aws-amplify/graphql-api-construct.AmplifyGraphqlApiCfnResources.property.cfnFunctions\">cfnFunctions</a></code> | <code>{[ key: string ]: aws-cdk-lib.aws_lambda.CfnFunction}</code> | The Generated Lambda Function L1 Resources, keyed by function name. |\n| <code><a href=\"#@aws-amplify/graphql-api-construct.AmplifyGraphqlApiCfnResources.property.cfnGraphqlApi\">cfnGraphqlApi</a></code> | <code>aws-cdk-lib.aws_appsync.CfnGraphQLApi</code> | The Generated AppSync Api L1 Resource. |\n| <code><a href=\"#@aws-amplify/graphql-api-construct.AmplifyGraphqlApiCfnResources.property.cfnGraphqlSchema\">cfnGraphqlSchema</a></code> | <code>aws-cdk-lib.aws_appsync.CfnGraphQLSchema</code> | The Generated AppSync Schema L1 Resource. |\n| <code><a href=\"#@aws-amplify/graphql-api-construct.AmplifyGraphqlApiCfnResources.property.cfnResolvers\">cfnResolvers</a></code> | <code>{[ key: string ]: aws-cdk-lib.aws_appsync.CfnResolver}</code> | The Generated AppSync Resolver L1 Resources, keyed by logicalId. |\n| <code><a href=\"#@aws-amplify/graphql-api-construct.AmplifyGraphqlApiCfnResources.property.cfnRoles\">cfnRoles</a></code> | <code>{[ key: string ]: aws-cdk-lib.aws_iam.CfnRole}</code> | The Generated IAM Role L1 Resources, keyed by logicalId. |\n| <code><a href=\"#@aws-amplify/graphql-api-construct.AmplifyGraphqlApiCfnResources.property.cfnTables\">cfnTables</a></code> | <code>{[ key: string ]: aws-cdk-lib.aws_dynamodb.CfnTable}</code> | The Generated DynamoDB Table L1 Resources, keyed by logicalId. |\n| <code><a href=\"#@aws-amplify/graphql-api-construct.AmplifyGraphqlApiCfnResources.property.cfnApiKey\">cfnApiKey</a></code> | <code>aws-cdk-lib.aws_appsync.CfnApiKey</code> | The Generated AppSync Api Key L1 Resource. |\n\n---\n\n##### `additionalCfnResources`<sup>Required</sup> <a name=\"additionalCfnResources\" id=\"@aws-amplify/graphql-api-construct.AmplifyGraphqlApiCfnResources.property.additionalCfnResources\"></a>\n\n```typescript\npublic readonly additionalCfnResources: {[ key: string ]: CfnResource};\n```\n\n- *Type:* {[ key: string ]: aws-cdk-lib.CfnResource}\n\nRemaining L1 resources generated, keyed by logicalId.\n\n---\n\n##### `cfnDataSources`<sup>Required</sup> <a name=\"cfnDataSources\" id=\"@aws-amplify/graphql-api-construct.AmplifyGraphqlApiCfnResources.property.cfnDataSources\"></a>\n\n```typescript\npublic readonly cfnDataSources: {[ key: string ]: CfnDataSource};\n```\n\n- *Type:* {[ key: string ]: aws-cdk-lib.aws_appsync.CfnDataSource}\n\nThe Generated AppSync DataSource L1 Resources, keyed by logicalId.\n\n---\n\n##### `cfnFunctionConfigurations`<sup>Required</sup> <a name=\"cfnFunctionConfigurations\" id=\"@aws-amplify/graphql-api-construct.AmplifyGraphqlApiCfnResources.property.cfnFunctionConfigurations\"></a>\n\n```typescript\npublic readonly cfnFunctionConfigurations: {[ key: string ]: CfnFunctionConfiguration};\n```\n\n- *Type:* {[ key: string ]: aws-cdk-lib.aws_appsync.CfnFunctionConfiguration}\n\nThe Generated AppSync Function L1 Resources, keyed by logicalId.\n\n---\n\n##### `cfnFunctions`<sup>Required</sup> <a name=\"cfnFunctions\" id=\"@aws-amplify/graphql-api-construct.AmplifyGraphqlApiCfnResources.property.cfnFunctions\"></a>\n\n```typescript\npublic readonly cfnFunctions: {[ key: string ]: CfnFunction};\n```\n\n- *Type:* {[ key: string ]: aws-cdk-lib.aws_lambda.CfnFunction}\n\nThe Generated Lambda Function L1 Resources, keyed by function name.\n\n---\n\n##### `cfnGraphqlApi`<sup>Required</sup> <a name=\"cfnGraphqlApi\" id=\"@aws-amplify/graphql-api-construct.AmplifyGraphqlApiCfnResources.property.cfnGraphqlApi\"></a>\n\n```typescript\npublic readonly cfnGraphqlApi: CfnGraphQLApi;\n```\n\n- *Type:* aws-cdk-lib.aws_appsync.CfnGraphQLApi\n\nThe Generated AppSync Api L1 Resource.\n\n---\n\n##### `cfnGraphqlSchema`<sup>Required</sup> <a name=\"cfnGraphqlSchema\" id=\"@aws-amplify/graphql-api-construct.AmplifyGraphqlApiCfnResources.property.cfnGraphqlSchema\"></a>\n\n```typescript\npublic readonly cfnGraphqlSchema: CfnGraphQLSchema;\n```\n\n- *Type:* aws-cdk-lib.aws_appsync.CfnGraphQLSchema\n\nThe Generated AppSync Schema L1 Resource.\n\n---\n\n##### `cfnResolvers`<sup>Required</sup> <a name=\"cfnResolvers\" id=\"@aws-amplify/graphql-api-construct.AmplifyGraphqlApiCfnResources.property.cfnResolvers\"></a>\n\n```typescript\npublic readonly cfnResolvers: {[ key: string ]: CfnResolver};\n```\n\n- *Type:* {[ key: string ]: aws-cdk-lib.aws_appsync.CfnResolver}\n\nThe Generated AppSync Resolver L1 Resources, keyed by logicalId.\n\n---\n\n##### `cfnRoles`<sup>Required</sup> <a name=\"cfnRoles\" id=\"@aws-amplify/graphql-api-construct.AmplifyGraphqlApiCfnResources.property.cfnRoles\"></a>\n\n```typescript\npublic readonly cfnRoles: {[ key: string ]: CfnRole};\n```\n\n- *Type:* {[ key: string ]: aws-cdk-lib.aws_iam.CfnRole}\n\nThe Generated IAM Role L1 Resources, keyed by logicalId.\n\n---\n\n##### `cfnTables`<sup>Required</sup> <a name=\"cfnTables\" id=\"@aws-amplify/graphql-api-construct.AmplifyGraphqlApiCfnResources.property.cfnTables\"></a>\n\n```typescript\npublic readonly cfnTables: {[ key: string ]: CfnTable};\n```\n\n- *Type:* {[ key: string ]: aws-cdk-lib.aws_dynamodb.CfnTable}\n\nThe Generated DynamoDB Table L1 Resources, keyed by logicalId.\n\n---\n\n##### `cfnApiKey`<sup>Optional</sup> <a name=\"cfnApiKey\" id=\"@aws-amplify/graphql-api-construct.AmplifyGraphqlApiCfnResources.property.cfnApiKey\"></a>\n\n```typescript\npublic readonly cfnApiKey: CfnApiKey;\n```\n\n- *Type:* aws-cdk-lib.aws_appsync.CfnApiKey\n\nThe Generated AppSync Api Key L1 Resource.\n\n---\n\n### AmplifyGraphqlApiProps <a name=\"AmplifyGraphqlApiProps\" id=\"@aws-amplify/graphql-api-construct.AmplifyGraphqlApiProps\"></a>\n\nInput props for the AmplifyGraphqlApi construct.\n\nSpecifies what the input to transform into an Api, and configurations for\nthe transformation process.\n\n#### Initializer <a name=\"Initializer\" id=\"@aws-amplify/graphql-api-construct.AmplifyGraphqlApiProps.Initializer\"></a>\n\n```typescript\nimport { AmplifyGraphqlApiProps } from '@aws-amplify/graphql-api-construct'\n\nconst amplifyGraphqlApiProps: AmplifyGraphqlApiProps = { ... }\n```\n\n#### Properties <a name=\"Properties\" id=\"Properties\"></a>\n\n| **Name** | **Type** | **Description** |\n| --- | --- | --- |\n| <code><a href=\"#@aws-amplify/graphql-api-construct.AmplifyGraphqlApiProps.property.authorizationModes\">authorizationModes</a></code> | <code><a href=\"#@aws-amplify/graphql-api-construct.AuthorizationModes\">AuthorizationModes</a></code> | Required auth modes for the Api. |\n| <code><a href=\"#@aws-amplify/graphql-api-construct.AmplifyGraphqlApiProps.property.definition\">definition</a></code> | <code><a href=\"#@aws-amplify/graphql-api-construct.IAmplifyGraphqlDefinition\">IAmplifyGraphqlDefinition</a></code> | The definition to transform in a full Api. |\n| <code><a href=\"#@aws-amplify/graphql-api-construct.AmplifyGraphqlApiProps.property.apiName\">apiName</a></code> | <code>string</code> | Name to be used for the AppSync Api. |\n| <code><a href=\"#@aws-amplify/graphql-api-construct.AmplifyGraphqlApiProps.property.conflictResolution\">conflictResolution</a></code> | <code><a href=\"#@aws-amplify/graphql-api-construct.ConflictResolution\">ConflictResolution</a></code> | Configure conflict resolution on the Api, which is required to enable DataStore Api functionality. |\n| <code><a href=\"#@aws-amplify/graphql-api-construct.AmplifyGraphqlApiProps.property.functionNameMap\">functionNameMap</a></code> | <code>{[ key: string ]: aws-cdk-lib.aws_lambda.IFunction}</code> | Lambda functions referenced in the definitions's. |\n| <code><a href=\"#@aws-amplify/graphql-api-construct.AmplifyGraphqlApiProps.property.functionSlots\">functionSlots</a></code> | <code><a href=\"#@aws-amplify/graphql-api-construct.MutationFunctionSlot\">MutationFunctionSlot</a> \\| <a href=\"#@aws-amplify/graphql-api-construct.QueryFunctionSlot\">QueryFunctionSlot</a> \\| <a href=\"#@aws-amplify/graphql-api-construct.SubscriptionFunctionSlot\">SubscriptionFunctionSlot</a>[]</code> | Overrides for a given slot in the generated resolver pipelines. |\n| <code><a href=\"#@aws-amplify/graphql-api-construct.AmplifyGraphqlApiProps.property.outputStorageStrategy\">outputStorageStrategy</a></code> | <code><a href=\"#@aws-amplify/graphql-api-construct.IBackendOutputStorageStrategy\">IBackendOutputStorageStrategy</a></code> | Strategy to store construct outputs. |\n| <code><a href=\"#@aws-amplify/graphql-api-construct.AmplifyGraphqlApiProps.property.predictionsBucket\">predictionsBucket</a></code> | <code>aws-cdk-lib.aws_s3.IBucket</code> | If using predictions, a bucket must be provided which will be used to search for assets. |\n| <code><a href=\"#@aws-amplify/graphql-api-construct.AmplifyGraphqlApiProps.property.stackMappings\">stackMappings</a></code> | <code>{[ key: string ]: string}</code> | StackMappings override the assigned nested stack on a per-resource basis. |\n| <code><a href=\"#@aws-amplify/graphql-api-construct.AmplifyGraphqlApiProps.property.transformerPlugins\">transformerPlugins</a></code> | <code>any[]</code> | Provide a list of additional custom transformers which are injected into the transform process. |\n| <code><a href=\"#@aws-amplify/graphql-api-construct.AmplifyGraphqlApiProps.property.translationBehavior\">translationBehavior</a></code> | <code><a href=\"#@aws-amplify/graphql-api-construct.PartialTranslationBehavior\">PartialTranslationBehavior</a></code> | This replaces feature flags from the Api construct, for general information on what these parameters do, refer to https://docs.amplify.aws/cli/reference/feature-flags/#graphQLTransformer. |\n\n---\n\n##### `authorizationModes`<sup>Required</sup> <a name=\"authorizationModes\" id=\"@aws-amplify/graphql-api-construct.AmplifyGraphqlApiProps.property.authorizationModes\"></a>\n\n```typescript\npublic readonly authorizationModes: AuthorizationModes;\n```\n\n- *Type:* <a href=\"#@aws-amplify/graphql-api-construct.AuthorizationModes\">AuthorizationModes</a>\n\nRequired auth modes for the Api.\n\nThis object must be a superset of the configured auth providers in the Api definition.\nFor more information, refer to https://docs.amplify.aws/cli/graphql/authorization-rules/\n\n---\n\n##### `definition`<sup>Required</sup> <a name=\"definition\" id=\"@aws-amplify/graphql-api-construct.AmplifyGraphqlApiProps.property.definition\"></a>\n\n```typescript\npublic readonly definition: IAmplifyGraphqlDefinition;\n```\n\n- *Type:* <a href=\"#@aws-amplify/graphql-api-construct.IAmplifyGraphqlDefinition\">IAmplifyGraphqlDefinition</a>\n\nThe definition to transform in a full Api.\n\nCan be constructed via the AmplifyGraphqlDefinition class.\n\n---\n\n##### `apiName`<sup>Optional</sup> <a name=\"apiName\" id=\"@aws-amplify/graphql-api-construct.AmplifyGraphqlApiProps.property.apiName\"></a>\n\n```typescript\npublic readonly apiName: string;\n```\n\n- *Type:* string\n\nName to be used for the AppSync Api.\n\nDefault: construct id.\n\n---\n\n##### `conflictResolution`<sup>Optional</sup> <a name=\"conflictResolution\" id=\"@aws-amplify/graphql-api-construct.AmplifyGraphqlApiProps.property.conflictResolution\"></a>\n\n```typescript\npublic readonly conflictResolution: ConflictResolution;\n```\n\n- *Type:* <a href=\"#@aws-amplify/graphql-api-construct.ConflictResolution\">ConflictResolution</a>\n\nConfigure conflict resolution on the Api, which is required to enable DataStore Api functionality.\n\nFor more information, refer to https://docs.amplify.aws/lib/datastore/getting-started/q/platform/js/\n\n---\n\n##### `functionNameMap`<sup>Optional</sup> <a name=\"functionNameMap\" id=\"@aws-amplify/graphql-api-construct.AmplifyGraphqlApiProps.property.functionNameMap\"></a>\n\n```typescript\npublic readonly functionNameMap: {[ key: string ]: IFunction};\n```\n\n- *Type:* {[ key: string ]: aws-cdk-lib.aws_lambda.IFunction}\n\nLambda functions referenced in the definitions's.\n\n---\n\n##### `functionSlots`<sup>Optional</sup> <a name=\"functionSlots\" id=\"@aws-amplify/graphql-api-construct.AmplifyGraphqlApiProps.property.functionSlots\"></a>\n\n```typescript\npublic readonly functionSlots: MutationFunctionSlot | QueryFunctionSlot | SubscriptionFunctionSlot[];\n```\n\n- *Type:* <a href=\"#@aws-amplify/graphql-api-construct.MutationFunctionSlot\">MutationFunctionSlot</a> | <a href=\"#@aws-amplify/graphql-api-construct.QueryFunctionSlot\">QueryFunctionSlot</a> | <a href=\"#@aws-amplify/graphql-api-construct.SubscriptionFunctionSlot\">SubscriptionFunctionSlot</a>[]\n\nOverrides for a given slot in the generated resolver pipelines.\n\nFor more information about what slots are available,\nrefer to https://docs.amplify.aws/cli/graphql/custom-business-logic/#override-amplify-generated-resolvers.\n\n---\n\n##### `outputStorageStrategy`<sup>Optional</sup> <a name=\"outputStorageStrategy\" id=\"@aws-amplify/graphql-api-construct.AmplifyGraphqlApiProps.property.outputStorageStrategy\"></a>\n\n```typescript\npublic readonly outputStorageStrategy: IBackendOutputStorageStrategy;\n```\n\n- *Type:* <a href=\"#@aws-amplify/graphql-api-construct.IBackendOutputStorageStrategy\">IBackendOutputStorageStrategy</a>\n\nStrategy to store construct outputs.\n\nIf no outputStorageStrategey is provided a default strategy will be used.\n\n---\n\n##### `predictionsBucket`<sup>Optional</sup> <a name=\"predictionsBucket\" id=\"@aws-amplify/graphql-api-construct.AmplifyGraphqlApiProps.property.predictionsBucket\"></a>\n\n```typescript\npublic readonly predictionsBucket: IBucket;\n```\n\n- *Type:* aws-cdk-lib.aws_s3.IBucket\n\nIf using predictions, a bucket must be provided which will be used to search for assets.\n\n---\n\n##### `stackMappings`<sup>Optional</sup> <a name=\"stackMappings\" id=\"@aws-amplify/graphql-api-construct.AmplifyGraphqlApiProps.property.stackMappings\"></a>\n\n```typescript\npublic readonly stackMappings: {[ key: string ]: string};\n```\n\n- *Type:* {[ key: string ]: string}\n\nStackMappings override the assigned nested stack on a per-resource basis.\n\nOnly applies to resolvers, and takes the form\n{ <logicalId>: <stackName> }\nIt is not recommended to use this parameter unless you are encountering stack resource count limits, and worth noting that\nafter initial deployment AppSync resolvers cannot be moved between nested stacks, they will need to be removed from the app,\nthen re-added from a new stack.\n\n---\n\n##### `transformerPlugins`<sup>Optional</sup> <a name=\"transformerPlugins\" id=\"@aws-amplify/graphql-api-construct.AmplifyGraphqlApiProps.property.transformerPlugins\"></a>\n\n```typescript\npublic readonly transformerPlugins: any[];\n```\n\n- *Type:* any[]\n\nProvide a list of additional custom transformers which are injected into the transform process.\n\nThese custom transformers must be implemented with aws-cdk-lib >=2.80.0, and\n\n---\n\n##### `translationBehavior`<sup>Optional</sup> <a name=\"translationBehavior\" id=\"@aws-amplify/graphql-api-construct.AmplifyGraphqlApiProps.property.translationBehavior\"></a>\n\n```typescript\npublic readonly translationBehavior: PartialTranslationBehavior;\n```\n\n- *Type:* <a href=\"#@aws-amplify/graphql-api-construct.PartialTranslationBehavior\">PartialTranslationBehavior</a>\n\nThis replaces feature flags from the Api construct, for general information on what these parameters do, refer to https://docs.amplify.aws/cli/reference/feature-flags/#graphQLTransformer.\n\n---\n\n### AmplifyGraphqlApiResources <a name=\"AmplifyGraphqlApiResources\" id=\"@aws-amplify/graphql-api-construct.AmplifyGraphqlApiResources\"></a>\n\nAccessible resources from the Api which were generated as part of the transform.\n\nThese are potentially stored under nested stacks, but presented organized by type instead.\n\n#### Initializer <a name=\"Initializer\" id=\"@aws-amplify/graphql-api-construct.AmplifyGraphqlApiResources.Initializer\"></a>\n\n```typescript\nimport { AmplifyGraphqlApiResources } from '@aws-amplify/graphql-api-construct'\n\nconst amplifyGraphqlApiResources: AmplifyGraphqlApiResources = { ... }\n```\n\n#### Properties <a name=\"Properties\" id=\"Properties\"></a>\n\n| **Name** | **Type** | **Description** |\n| --- | --- | --- |\n| <code><a href=\"#@aws-amplify/graphql-api-construct.AmplifyGraphqlApiResources.property.cfnResources\">cfnResources</a></code> | <code><a href=\"#@aws-amplify/graphql-api-construct.AmplifyGraphqlApiCfnResources\">AmplifyGraphqlApiCfnResources</a></code> | L1 Cfn Resources, for when dipping down a level of abstraction is desirable. |\n| <code><a href=\"#@aws-amplify/graphql-api-construct.AmplifyGraphqlApiResources.property.functions\">functions</a></code> | <code>{[ key: string ]: aws-cdk-lib.aws_lambda.IFunction}</code> | The Generated Lambda Function L1 Resources, keyed by function name. |\n| <code><a href=\"#@aws-amplify/graphql-api-construct.AmplifyGraphqlApiResources.property.graphqlApi\">graphqlApi</a></code> | <code>aws-cdk-lib.aws_appsync.IGraphqlApi</code> | The Generated AppSync Api L2 Resource, includes the Schema. |\n| <code><a href=\"#@aws-amplify/graphql-api-construct.AmplifyGraphqlApiResources.property.nestedStacks\">nestedStacks</a></code> | <code>{[ key: string ]: aws-cdk-lib.NestedStack}</code> | Nested Stacks generated by the Api Construct. |\n| <code><a href=\"#@aws-amplify/graphql-api-construct.AmplifyGraphqlApiResources.property.roles\">roles</a></code> | <code>{[ key: string ]: aws-cdk-lib.aws_iam.IRole}</code> | The Generated IAM Role L2 Resources, keyed by logicalId. |\n| <code><a href=\"#@aws-amplify/graphql-api-construct.AmplifyGraphqlApiResources.property.tables\">tables</a></code> | <code>{[ key: string ]: aws-cdk-lib.aws_dynamodb.ITable}</code> | The Generated DynamoDB Table L2 Resources, keyed by logicalId. |\n\n---\n\n##### `cfnResources`<sup>Required</sup> <a name=\"cfnResources\" id=\"@aws-amplify/graphql-api-construct.AmplifyGraphqlApiResources.property.cfnResources\"></a>\n\n```typescript\npublic readonly cfnResources: AmplifyGraphqlApiCfnResources;\n```\n\n- *Type:* <a href=\"#@aws-amplify/graphql-api-construct.AmplifyGraphqlApiCfnResources\">AmplifyGraphqlApiCfnResources</a>\n\nL1 Cfn Resources, for when dipping down a level of abstraction is desirable.\n\n---\n\n##### `functions`<sup>Required</sup> <a name=\"functions\" id=\"@aws-amplify/graphql-api-construct.AmplifyGraphqlApiResources.property.functions\"></a>\n\n```typescript\npublic readonly functions: {[ key: string ]: IFunction};\n```\n\n- *Type:* {[ key: string ]: aws-cdk-lib.aws_lambda.IFunction}\n\nThe Generated Lambda Function L1 Resources, keyed by function name.\n\n---\n\n##### `graphqlApi`<sup>Required</sup> <a name=\"graphqlApi\" id=\"@aws-amplify/graphql-api-construct.AmplifyGraphqlApiResources.property.graphqlApi\"></a>\n\n```typescript\npublic readonly graphqlApi: IGraphqlApi;\n```\n\n- *Type:* aws-cdk-lib.aws_appsync.IGraphqlApi\n\nThe Generated AppSync Api L2 Resource, includes the Schema.\n\n---\n\n##### `nestedStacks`<sup>Required</sup> <a name=\"nestedStacks\" id=\"@aws-amplify/graphql-api-construct.AmplifyGraphqlApiResources.property.nestedStacks\"></a>\n\n```typescript\npublic readonly nestedStacks: {[ key: string ]: NestedStack};\n```\n\n- *Type:* {[ key: string ]: aws-cdk-lib.NestedStack}\n\nNested Stacks generated by the Api Construct.\n\n---\n\n##### `roles`<sup>Required</sup> <a name=\"roles\" id=\"@aws-amplify/graphql-api-construct.AmplifyGraphqlApiResources.property.roles\"></a>\n\n```typescript\npublic readonly roles: {[ key: string ]: IRole};\n```\n\n- *Type:* {[ key: string ]: aws-cdk-lib.aws_iam.IRole}\n\nThe Generated IAM Role L2 Resources, keyed by logicalId.\n\n---\n\n##### `tables`<sup>Required</sup> <a name=\"tables\" id=\"@aws-amplify/graphql-api-construct.AmplifyGraphqlApiResources.property.tables\"></a>\n\n```typescript\npublic readonly tables: {[ key: string ]: ITable};\n```\n\n- *Type:* {[ key: string ]: aws-cdk-lib.aws_dynamodb.ITable}\n\nThe Generated DynamoDB Table L2 Resources, keyed by logicalId.\n\n---\n\n### ApiKeyAuthorizationConfig <a name=\"ApiKeyAuthorizationConfig\" id=\"@aws-amplify/graphql-api-construct.ApiKeyAuthorizationConfig\"></a>\n\nConfiguration for Api Keys on the Graphql Api.\n\n#### Initializer <a name=\"Initializer\" id=\"@aws-amplify/graphql-api-construct.ApiKeyAuthorizationConfig.Initializer\"></a>\n\n```typescript\nimport { ApiKeyAuthorizationConfig } from '@aws-amplify/graphql-api-construct'\n\nconst apiKeyAuthorizationConfig: ApiKeyAuthorizationConfig = { ... }\n```\n\n#### Properties <a name=\"Properties\" id=\"Properties\"></a>\n\n| **Name** | **Type** | **Description** |\n| --- | --- | --- |\n| <code><a href=\"#@aws-amplify/graphql-api-construct.ApiKeyAuthorizationConfig.property.expires\">expires</a></code> | <code>aws-cdk-lib.Duration</code> | A duration representing the time from Cloudformation deploy until expiry. |\n| <code><a href=\"#@aws-amplify/graphql-api-construct.ApiKeyAuthorizationConfig.property.description\">description</a></code> | <code>string</code> | Optional description for the Api Key to attach to the Api. |\n\n---\n\n##### `expires`<sup>Required</sup> <a name=\"expires\" id=\"@aws-amplify/graphql-api-construct.ApiKeyAuthorizationConfig.property.expires\"></a>\n\n```typescript\npublic readonly expires: Duration;\n```\n\n- *Type:* aws-cdk-lib.Duration\n\nA duration representing the time from Cloudformation deploy until expiry.\n\n---\n\n##### `description`<sup>Optional</sup> <a name=\"description\" id=\"@aws-amplify/graphql-api-construct.ApiKeyAuthorizationConfig.property.description\"></a>\n\n```typescript\npublic readonly description: string;\n```\n\n- *Type:* string\n\nOptional description for the Api Key to attach to the Api.\n\n---\n\n### AuthorizationModes <a name=\"AuthorizationModes\" id=\"@aws-amplify/graphql-api-construct.AuthorizationModes\"></a>\n\nAuthorization Modes to apply to the Api.\n\nAt least one modes must be provided, and if more than one are provided a defaultAuthorizationMode must be specified.\nFor more information on Amplify Api auth, refer to https://docs.amplify.aws/cli/graphql/authorization-rules/#authorization-strategies\n\n#### Initializer <a name=\"Initializer\" id=\"@aws-amplify/graphql-api-construct.AuthorizationModes.Initializer\"></a>\n\n```typescript\nimport { AuthorizationModes } from '@aws-amplify/graphql-api-construct'\n\nconst authorizationModes: AuthorizationModes = { ... }\n```\n\n#### Properties <a name=\"Properties\" id=\"Properties\"></a>\n\n| **Name** | **Type** | **Description** |\n| --- | --- | --- |\n| <code><a href=\"#@aws-amplify/graphql-api-construct.AuthorizationModes.property.adminRoles\">adminRoles</a></code> | <code>aws-cdk-lib.aws_iam.IRole[]</code> | A list of roles granted full R/W access to the Api. |\n| <code><a href=\"#@aws-amplify/graphql-api-construct.AuthorizationModes.property.apiKeyConfig\">apiKeyConfig</a></code> | <code><a href=\"#@aws-amplify/graphql-api-construct.ApiKeyAuthorizationConfig\">ApiKeyAuthorizationConfig</a></code> | AppSync Api Key config, required if a 'apiKey' auth provider is specified in the Api. |\n| <code><a href=\"#@aws-amplify/graphql-api-construct.AuthorizationModes.property.defaultAuthorizationMode\">defaultAuthorizationMode</a></code> | <code>string</code> | Default auth mode to provide to the Api, required if more than one config type is specified. |\n| <code><a href=\"#@aws-amplify/graphql-api-construct.AuthorizationModes.property.iamConfig\">iamConfig</a></code> | <code><a href=\"#@aws-amplify/graphql-api-construct.IAMAuthorizationConfig\">IAMAuthorizationConfig</a></code> | IAM Auth config, required if an 'iam' auth provider is specified in the Api. |\n| <code><a href=\"#@aws-amplify/graphql-api-construct.AuthorizationModes.property.lambdaConfig\">lambdaConfig</a></code> | <code><a href=\"#@aws-amplify/graphql-api-construct.LambdaAuthorizationConfig\">LambdaAuthorizationConfig</a></code> | Lambda config, required if a 'function' auth provider is specified in the Api. |\n| <code><a href=\"#@aws-amplify/graphql-api-construct.AuthorizationModes.property.oidcConfig\">oidcConfig</a></code> | <code><a href=\"#@aws-amplify/graphql-api-construct.OIDCAuthorizationConfig\">OIDCAuthorizationConfig</a></code> | Cognito OIDC config, required if a 'oidc' auth provider is specified in the Api. |\n| <code><a href=\"#@aws-amplify/graphql-api-construct.AuthorizationModes.property.userPoolConfig\">userPoolConfig</a></code> | <code><a href=\"#@aws-amplify/graphql-api-construct.UserPoolAuthorizationConfig\">UserPoolAuthorizationConfig</a></code> | Cognito UserPool config, required if a 'userPools' auth provider is specified in the Api. |\n\n---\n\n##### `adminRoles`<sup>Optional</sup> <a name=\"adminRoles\" id=\"@aws-amplify/graphql-api-construct.AuthorizationModes.property.adminRoles\"></a>\n\n```typescript\npublic readonly adminRoles: IRole[];\n```\n\n- *Type:* aws-cdk-lib.aws_iam.IRole[]\n\nA list of roles granted full R/W access to the Api.\n\n---\n\n##### `apiKeyConfig`<sup>Optional</sup> <a name=\"apiKeyConfig\" id=\"@aws-amplify/graphql-api-construct.AuthorizationModes.property.apiKeyConfig\"></a>\n\n```typescript\npublic readonly apiKeyConfig: ApiKeyAuthorizationConfig;\n```\n\n- *Type:* <a href=\"#@aws-amplify/graphql-api-construct.ApiKeyAuthorizationConfig\">ApiKeyAuthorizationConfig</a>\n\nAppSync Api Key config, required if a 'apiKey' auth provider is specified in the Api.\n\nApplies to 'public' auth strategy.\n\n---\n\n##### `defaultAuthorizationMode`<sup>Optional</sup> <a name=\"defaultAuthorizationMode\" id=\"@aws-amplify/graphql-api-construct.AuthorizationModes.property.defaultAuthorizationMode\"></a>\n\n```typescript\npublic readonly defaultAuthorizationMode: string;\n```\n\n- *Type:* string\n\nDefault auth mode to provide to the Api, required if more than one config type is specified.\n\n---\n\n##### `iamConfig`<sup>Optional</sup> <a name=\"iamConfig\" id=\"@aws-amplify/graphql-api-construct.AuthorizationModes.property.iamConfig\"></a>\n\n```typescript\npublic readonly iamConfig: IAMAuthorizationConfig;\n```\n\n- *Type:* <a href=\"#@aws-amplify/graphql-api-construct.IAMAuthorizationConfig\">IAMAuthorizationConfig</a>\n\nIAM Auth config, required if an 'iam' auth provider is specified in the Api.\n\nApplies to 'public' and 'private' auth strategies.\n\n---\n\n##### `lambdaConfig`<sup>Optional</sup> <a name=\"lambdaConfig\" id=\"@aws-amplify/graphql-api-construct.AuthorizationModes.property.lambdaConfig\"></a>\n\n```typescript\npublic readonly lambdaConfig: LambdaAuthorizationConfig;\n```\n\n- *Type:* <a href=\"#@aws-amplify/graphql-api-construct.LambdaAuthorizationConfig\">LambdaAuthorizationConfig</a>\n\nLambda config, required if a 'function' auth provider is specified in the Api.\n\nApplies to 'custom' auth strategy.\n\n---\n\n##### `oidcConfig`<sup>Optional</sup> <a name=\"oidcConfig\" id=\"@aws-amplify/graphql-api-construct.AuthorizationModes.property.oidcConfig\"></a>\n\n```typescript\npublic readonly oidcConfig: OIDCAuthorizationConfig;\n```\n\n- *Type:* <a href=\"#@aws-amplify/graphql-api-construct.OIDCAuthorizationConfig\">OIDCAuthorizationConfig</a>\n\nCognito OIDC config, required if a 'oidc' auth provider is specified in the Api.\n\nApplies to 'owner', 'private', and 'group' auth strategies.\n\n---\n\n##### `userPoolConfig`<sup>Optional</sup> <a name=\"userPoolConfig\" id=\"@aws-amplify/graphql-api-construct.AuthorizationModes.property.userPoolConfig\"></a>\n\n```typescript\npublic readonly userPoolConfig: UserPoolAuthorizationConfig;\n```\n\n- *Type:* <a href=\"#@aws-amplify/graphql-api-construct.UserPoolAuthorizationConfig\">UserPoolAuthorizationConfig</a>\n\nCognito UserPool config, required if a 'userPools' auth provider is specified in the Api.\n\nApplies to 'owner', 'private', and 'group' auth strategies.\n\n---\n\n### AutomergeConflictResolutionStrategy <a name=\"AutomergeConflictResolutionStrategy\" id=\"@aws-amplify/graphql-api-construct.AutomergeConflictResolutionStrategy\"></a>\n\nEnable optimistic concurrency on the project.\n\n#### Initializer <a name=\"Initializer\" id=\"@aws-amplify/graphql-api-construct.AutomergeConflictResolutionStrategy.Initializer\"></a>\n\n```typescript\nimport { AutomergeConflictResolutionStrategy } from '@aws-amplify/graphql-api-construct'\n\nconst automergeConflictResolutionStrategy: AutomergeConflictResolutionStrategy = { ... }\n```\n\n#### Properties <a name=\"Properties\" id=\"Properties\"></a>\n\n| **Name** | **Type** | **Description** |\n| --- | --- | --- |\n| <code><a href=\"#@aws-amplify/graphql-api-construct.AutomergeConflictResolutionStrategy.property.detectionType\">detectionType</a></code> | <code>string</code> | The conflict detection type used for resolution. |\n| <code><a href=\"#@aws-amplify/graphql-api-construct.AutomergeConflictResolutionStrategy.property.handlerType\">handlerType</a></code> | <code>string</code> | This conflict resolution strategy executes an auto-merge. |\n\n---\n\n##### `detectionType`<sup>Required</sup> <a name=\"detectionType\" id=\"@aws-amplify/graphql-api-construct.AutomergeConflictResolutionStrategy.property.detectionType\"></a>\n\n```typescript\npublic readonly detectionType: string;\n```\n\n- *Type:* string\n\nThe conflict detection type used for resolution.\n\n---\n\n##### `handlerType`<sup>Required</sup> <a name=\"handlerType\" id=\"@aws-amplify/graphql-api-construct.AutomergeConflictResolutionStrategy.property.handlerType\"></a>\n\n```typescript\npublic readonly handlerType: string;\n```\n\n- *Type:* string\n\nThis conflict resolution strategy executes an auto-merge.\n\nFor more information, refer to https://docs.aws.amazon.com/appsync/latest/devguide/conflict-detection-and-sync.html#conflict-detection-and-resolution\n\n---\n\n### ConflictResolution <a name=\"ConflictResolution\" id=\"@aws-amplify/graphql-api-construct.ConflictResolution\"></a>\n\nProject level configuration for conflict resolution.\n\n#### Initializer <a name=\"Initializer\" id=\"@aws-amplify/graphql-api-construct.ConflictResolution.Initializer\"></a>\n\n```typescript\nimport { ConflictResolution } from '@aws-amplify/graphql-api-construct'\n\nconst conflictResolution: ConflictResolution = { ... }\n```\n\n#### Properties <a name=\"Properties\" id=\"Properties\"></a>\n\n| **Name** | **Type** | **Description** |\n| --- | --- | --- |\n| <code><a href=\"#@aws-amplify/graphql-api-construct.ConflictResolution.property.models\">models</a></code> | <code>{[ key: string ]: <a href=\"#@aws-amplify/graphql-api-construct.AutomergeConflictResolutionStrategy\">AutomergeConflictResolutionStrategy</a> \\| <a href=\"#@aws-amplify/graphql-api-construct.OptimisticConflictResolutionStrategy\">OptimisticConflictResolutionStrategy</a> \\| <a href=\"#@aws-amplify/graphql-api-construct.CustomConflictResolutionStrategy\">CustomConflictResolutionStrategy</a>}</code> | Model-specific conflict resolution overrides. |\n| <code><a href=\"#@aws-amplify/graphql-api-construct.ConflictResolution.property.project\">project</a></code> | <code><a href=\"#@aws-amplify/graphql-api-construct.AutomergeConflictResolutionStrategy\">AutomergeConflictResolutionStrategy</a> \\| <a href=\"#@aws-amplify/graphql-api-construct.OptimisticConflictResolutionStrategy\">OptimisticConflictResolutionStrategy</a> \\| <a href=\"#@aws-amplify/graphql-api-construct.CustomConflictResolutionStrategy\">CustomConflictResolutionStrategy</a></code> | Project-wide config for conflict resolution. |\n\n---\n\n##### `models`<sup>Optional</sup> <a name=\"models\" id=\"@aws-amplify/graphql-api-construct.ConflictResolution.property.models\"></a>\n\n```typescript\npublic readonly models: {[ key: string ]: AutomergeConflictResolutionStrategy | OptimisticConflictResolutionStrategy | CustomConflictResolutionStrategy};\n```\n\n- *Type:* {[ key: string ]: <a href=\"#@aws-amplify/graphql-api-construct.AutomergeConflictResolutionStrategy\">AutomergeConflictResolutionStrategy</a> | <a href=\"#@aws-amplify/graphql-api-construct.OptimisticConflictResolutionStrategy\">OptimisticConflictResolutionStrategy</a> | <a href=\"#@aws-amplify/graphql-api-construct.CustomConflictResolutionStrategy\">CustomConflictResolutionStrategy</a>}\n\nModel-specific conflict resolution overrides.\n\n---\n\n##### `project`<sup>Optional</sup> <a name=\"project\" id=\"@aws-amplify/graphql-api-construct.ConflictResolution.property.project\"></a>\n\n```typescript\npublic readonly project: AutomergeConflictResolutionStrategy | OptimisticConflictResolutionStrategy | CustomConflictResolutionStrategy;\n```\n\n- *Type:* <a href=\"#@aws-amplify/graphql-api-construct.AutomergeConflictResolutionStrategy\">AutomergeConflictResolutionStrategy</a> | <a href=\"#@aws-amplify/graphql-api-construct.OptimisticConflictResolutionStrategy\">OptimisticConflictResolutionStrategy</a> | <a href=\"#@aws-amplify/graphql-api-construct.CustomConflictResolutionStrategy\">CustomConflictResolutionStrategy</a>\n\nProject-wide config for conflict resolution.\n\nApplies to all non-overridden models.\n\n---\n\n### ConflictResolutionStrategyBase <a name=\"ConflictResolutionStrategyBase\" id=\"@aws-amplify/graphql-api-construct.ConflictResolutionStrategyBase\"></a>\n\nCommon parameters for conflict resolution.\n\n#### Initializer <a name=\"Initializer\" id=\"@aws-amplify/graphql-api-construct.ConflictResolutionStrategyBase.Initializer\"></a>\n\n```typescript\nimport { ConflictResolutionStrategyBase } from '@aws-amplify/graphql-api-construct'\n\nconst conflictResolutionStrategyBase: ConflictResolutionStrategyBase = { ... }\n```\n\n#### Properties <a name=\"Properties\" id=\"Properties\"></a>\n\n| **Name** | **Type** | **Description** |\n| --- | --- | --- |\n| <code><a href=\"#@aws-amplify/graphql-api-construct.ConflictResolutionStrategyBase.property.detectionType\">detectionType</a></code> | <code>string</code> | The conflict detection type used for resolution. |\n\n---\n\n##### `detectionType`<sup>Required</sup> <a name=\"detectionType\" id=\"@aws-amplify/graphql-api-construct.ConflictResolutionStrategyBase.property.detectionType\"></a>\n\n```typescript\npublic readonly detectionType: string;\n```\n\n- *Type:* string\n\nThe conflict detection type used for resolution.\n\n---\n\n### CustomConflictResolutionStrategy <a name=\"CustomConflictResolutionStrategy\" id=\"@aws-amplify/graphql-api-construct.CustomConflictResolutionStrategy\"></a>\n\nEnable custom sync on the project, powered by a lambda.\n\n#### Initializer <a name=\"Initializer\" id=\"@aws-amplify/graphql-api-construct.CustomConflictResolutionStrategy.Initializer\"></a>\n\n```typescript\nimport { CustomConflictResolutionStrategy } from '@aws-amplify/graphql-api-construct'\n\nconst customConflictResolutionStrategy: CustomConflictResolutionStrategy = { ... }\n```\n\n#### Properties <a name=\"Properties\" id=\"Properties\"></a>\n\n| **Name** | **Type** | **Description** |\n| --- | --- | --- |\n| <code><a href=\"#@aws-amplify/graphql-api-construct.CustomConflictResolutionStrategy.property.detectionType\">detectionType</a></code> | <code>string</code> | The conflict detection type used for resolution. |\n| <code><a href=\"#@aws-amplify/graphql-api-construct.CustomConflictResolutionStrategy.property.conflictHandler\">conflictHandler</a></code> | <code>aws-cdk-lib.aws_lambda.IFunction</code> | The function which will be invoked for conflict resolution. |\n| <code><a href=\"#@aws-amplify/graphql-api-construct.CustomConflictResolutionStrategy.property.handlerType\">handlerType</a></code> | <code>string</code> | This conflict resolution strategy uses a lambda handler type. |\n\n---\n\n##### `detectionType`<sup>Required</sup> <a name=\"detectionType\" id=\"@aws-amplify/graphql-api-construct.CustomConflictResolutionStrategy.property.detectionType\"></a>\n\n```typescript\npublic readonly detectionType: string;\n```\n\n- *Type:* string\n\nThe conflict detection type used for resolution.\n\n---\n\n##### `conflictHandler`<sup>Required</sup> <a name=\"conflictHandler\" id=\"@aws-amplify/graphql-api-construct.CustomConflictResolutionStrategy.property.conflictHandler\"></a>\n\n```typescript\npublic readonly conflictHandler: IFunction;\n```\n\n- *Type:* aws-cdk-lib.aws_lambda.IFunction\n\nThe function which will be invoked for conflict resolution.\n\n---\n\n##### `handlerType`<sup>Required</sup> <a name=\"handlerType\" id=\"@aws-amplify/graphql-api-construct.CustomConflictResolutionStrategy.property.handlerType\"></a>\n\n```typescript\npublic readonly handlerType: string;\n```\n\n- *Type:* string\n\nThis conflict resolution strategy uses a lambda handler type.\n\nFor more information, refer to https://docs.aws.amazon.com/appsync/latest/devguide/conflict-detection-and-sync.html#conflict-detection-and-resolution\n\n---\n\n### FunctionSlotBase <a name=\"FunctionSlotBase\" id=\"@aws-amplify/graphql-api-construct.FunctionSlotBase\"></a>\n\nCommon slot parameters.\n\n#### Initializer <a name=\"Initializer\" id=\"@aws-amplify/graphql-api-construct.FunctionSlotBase.Initializer\"></a>\n\n```typescript\nimport { FunctionSlotBase } from '@aws-amplify/graphql-api-construct'\n\nconst functionSlotBase: FunctionSlotBase = { ... }\n```\n\n#### Properties <a name=\"Properties\" id=\"Properties\"></a>\n\n| **Name** | **Type** | **Description** |\n| --- | --- | --- |\n| <code><a href=\"#@aws-amplify/graphql-api-construct.FunctionSlotBase.property.fieldName\">fieldName</a></code> | <code>string</code> | The field to attach this function to on the Api definition. |\n| <code><a href=\"#@aws-amplify/graphql-api-construct.FunctionSlotBase.property.function\">function</a></code> | <code><a href=\"#@aws-amplify/graphql-api-construct.FunctionSlotOverride\">FunctionSlotOverride</a></code> | The overridden behavior for this slot. |\n| <code><a href=\"#@aws-amplify/graphql-api-construct.FunctionSlotBase.property.slotIndex\">slotIndex</a></code> | <code>number</code> | The slot index to use to inject this into the execution pipeline. |\n\n---\n\n##### `fieldName`<sup>Required</sup> <a name=\"fieldName\" id=\"@aws-amplify/graphql-api-construct.FunctionSlotBase.property.fieldName\"></a>\n\n```typescript\npublic readonly fieldName: string;\n```\n\n- *Type:* string\n\nThe field to attach this function to on the Api definition.\n\n---\n\n##### `function`<sup>Required</sup> <a name=\"function\" id=\"@aws-amplify/graphql-api-construct.FunctionSlotBase.property.function\"></a>\n\n```typescript\npublic readonly function: FunctionSlotOverride;\n```\n\n- *Type:* <a href=\"#@aws-amplify/graphql-api-construct.FunctionSlotOverride\">FunctionSlotOverride</a>\n\nThe overridden behavior for this slot.\n\n---\n\n##### `slotIndex`<sup>Required</sup> <a name=\"slotIndex\" id=\"@aws-amplify/graphql-api-construct.FunctionSlotBase.property.slotIndex\"></a>\n\n```typescript\npublic readonly slotIndex: number;\n```\n\n- *Type:* number\n\nThe slot index to use to inject this into the execution pipeline.\n\nFor more information on slotting, refer to https://docs.amplify.aws/cli/graphql/custom-business-logic/#extend-amplify-generated-resolvers\n\n---\n\n### FunctionSlotOverride <a name=\"FunctionSlotOverride\" id=\"@aws-amplify/graphql-api-construct.FunctionSlotOverride\"></a>\n\nParams exposed to support configuring and overriding pipelined slots.\n\nThis allows configuration of the underlying function,\nincluding the request and response mapping templates.\n\n#### Initializer <a name=\"Initializer\" id=\"@aws-amplify/graphql-api-construct.FunctionSlotOverride.Initializer\"></a>\n\n```typescript\nimport { FunctionSlotOverride } from '@aws-amplify/graphql-api-construct'\n\nconst functionSlotOverride: FunctionSlotOverride = { ... }\n```\n\n#### Properties <a name=\"Properties\" id=\"Properties\"></a>\n\n| **Name** | **Type** | **Description** |\n| --- | --- | --- |\n| <code><a href=\"#@aws-amplify/graphql-api-construct.FunctionSlotOverride.property.requestMappingTemplate\">requestMappingTemplate</a></code> | <code>aws-cdk-lib.aws_appsync.MappingTemplate</code> | Override request mapping template for the function slot. |\n| <code><a href=\"#@aws-amplify/graphql-api-construct.FunctionSlotOverride.property.responseMappingTemplate\">responseMappingTemplate</a></code> | <code>aws-cdk-lib.aws_appsync.MappingTemplate</code> | Override response mapping template for the function slot. |\n\n---\n\n##### `requestMappingTemplate`<sup>Optional</sup> <a name=\"requestMappingTemplate\" id=\"@aws-amplify/graphql-api-construct.FunctionSlotOverride.property.requestMappingTemplate\"></a>\n\n```typescript\npublic readonly requestMappingTemplate: MappingTemplate;\n```\n\n- *Type:* aws-cdk-lib.aws_appsync.MappingTemplate\n\nOverride request mapping template for the function slot.\n\nExecuted before the datasource is invoked.\n\n---\n\n##### `responseMappingTemplate`<sup>Optional</sup> <a name=\"responseMappingTemplate\" id=\"@aws-amplify/graphql-api-construct.FunctionSlotOverride.property.responseMappingTemplate\"></a>\n\n```typescript\npublic readonly responseMappingTemplate: MappingTemplate;\n```\n\n- *Type:* aws-cdk-lib.aws_appsync.MappingTemplate\n\nOverride response mapping template for the function slot.\n\nExecuted after the datasource is invoked.\n\n---\n\n### IAMAuthorizationConfig <a name=\"IAMAuthorizationConfig\" id=\"@aws-amplify/graphql-api-construct.IAMAuthorizationConfig\"></a>\n\nConfiguration for IAM Authorization on the Graphql Api.\n\n#### Initializer <a name=\"Initializer\" id=\"@aws-amplify/graphql-api-construct.IAMAuthorizationConfig.Initializer\"></a>\n\n```typescript\nimport { IAMAuthorizationConfig } from '@aws-amplify/graphql-api-construct'\n\nconst iAMAuthorizationConfig: IAMAuthorizationConfig = { ... }\n```\n\n#### Properties <a name=\"Properties\" id=\"Properties\"></a>\n\n| **Name** | **Type** | **Description** |\n| --- | --- | --- |\n| <code><a href=\"#@aws-amplify/graphql-api-construct.IAMAuthorizationConfig.property.authenticatedUserRole\">authenticatedUserRole</a></code> | <code>aws-cdk-lib.aws_iam.IRole</code> | Authenticated user role, applies to { provider: iam, allow: private } access. |\n| <code><a href=\"#@aws-amplify/graphql-api-construct.IAMAuthorizationConfig.property.identityPoolId\">identityPoolId</a></code> | <code>string</code> | ID for the Cognito Identity Pool vending auth and unauth roles. |\n| <code><a href=\"#@aws-amplify/graphql-api-construct.IAMAuthorizationConfig.property.unauthenticatedUserRole\">unauthenticatedUserRole</a></code> | <code>aws-cdk-lib.aws_iam.IRole</code> | Unauthenticated user role, applies to { provider: iam, allow: public } access. |\n\n---\n\n##### `authenticatedUserRole`<sup>Required</sup> <a name=\"authenticatedUserRole\" id=\"@aws-amplify/graphql-api-construct.IAMAuthorizationConfig.property.authenticatedUserRole\"></a>\n\n```typescript\npublic readonly authenticatedUserRole: IRole;\n```\n\n- *Type:* aws-cdk-lib.aws_iam.IRole\n\nAuthenticated user role, applies to { provider: iam, allow: private } access.\n\n---\n\n##### `identityPoolId`<sup>Required</sup> <a name=\"identityPoolId\" id=\"@aws-amplify/graphql-api-construct.IAMAuthorizationConfig.property.identityPoolId\"></a>\n\n```typescript\npublic readonly identityPoolId: string;\n```\n\n- *Type:* string\n\nID for the Cognito Identity Pool vending auth and unauth roles.\n\n---\n\n##### `unauthenticatedUserRole`<sup>Required</sup> <a name=\"unauthenticatedUserRole\" id=\"@aws-amplify/graphql-api-construct.IAMAuthorizationConfig.property.unauthenticatedUserRole\"></a>\n\n```typescript\npublic readonly unauthenticatedUserRole: IRole;\n```\n\n- *Type:* aws-cdk-lib.aws_iam.IRole\n\nUnauthenticated user role, applies to { provider: iam, allow: public } access.\n\n---\n\n### LambdaAuthorizationConfig <a name=\"LambdaAuthorizationConfig\" id=\"@aws-amplify/graphql-api-construct.LambdaAuthorizationConfig\"></a>\n\nConfiguration for Custom Lambda authorization on the Graphql Api.\n\n#### Initializer <a name=\"Initializer\" id=\"@aws-amplify/graphql-api-construct.LambdaAuthorizationConfig.Initializer\"></a>\n\n```typescript\nimport { LambdaAuthorizationConfig } from '@aws-amplify/graphql-api-construct'\n\nconst lambdaAuthorizationConfig: LambdaAuthorizationConfig = { ... }\n```\n\n#### Properties <a name=\"Properties\" id=\"Properties\"></a>\n\n| **Name** | **Type** | **Description** |\n| --- | --- | --- |\n| <code><a href=\"#@aws-amplify/graphql-api-construct.LambdaAuthorizationConfig.property.function\">function</a></code> | <code>aws-cdk-lib.aws_lambda.IFunction</code> | The authorizer lambda function. |\n| <code><a href=\"#@aws-amplify/graphql-api-construct.LambdaAuthorizationConfig.property.ttl\">ttl</a></code> | <code>aws-cdk-lib.Duration</code> | How long the results are cached. |\n\n---\n\n##### `function`<sup>Required</sup> <a name=\"function\" id=\"@aws-amplify/graphql-api-construct.LambdaAuthorizationConfig.property.function\"></a>\n\n```typescript\npublic readonly function: IFunction;\n```\n\n- *Type:* aws-cdk-lib.aws_lambda.IFunction\n\nThe authorizer lambda function.\n\n---\n\n##### `ttl`<sup>Required</sup> <a name=\"ttl\" id=\"@aws-amplify/graphql-api-construct.LambdaAuthorizationConfig.property.ttl\"></a>\n\n```typescript\npublic readonly ttl: Duration;\n```\n\n- *Type:* aws-cdk-lib.Duration\n\nHow long the results are cached.\n\n---\n\n### MutationFunctionSlot <a name=\"MutationFunctionSlot\" id=\"@aws-amplify/graphql-api-construct.MutationFunctionSlot\"></a>\n\nSlot types for Mutation Resolvers.\n\n#### Initializer <a name=\"Initializer\" id=\"@aws-amplify/graphql-api-construct.MutationFunctionSlot.Initializer\"></a>\n\n```typescript\nimport { MutationFunctionSlot } from '@aws-amplify/graphql-api-construct'\n\nconst mutationFunctionSlot: MutationFunctionSlot = { ... }\n```\n\n#### Properties <a name=\"Properties\" id=\"Properties\"></a>\n\n| **Name** | **Type** | **Description** |\n| --- | --- | --- |\n| <code><a href=\"#@aws-amplify/graphql-api-construct.MutationFunctionSlot.property.fieldName\">fieldName</a></code> | <code>string</code> | The field to attach this function to on the Api definition. |\n| <code><a href=\"#@aws-amplify/graphql-api-construct.MutationFunctionSlot.property.function\">function</a></code> | <code><a href=\"#@aws-amplify/graphql-api-construct.FunctionSlotOverride\">FunctionSlotOverride</a></code> | The overridden behavior for this slot. |\n| <code><a href=\"#@aws-amplify/graphql-api-construct.MutationFunctionSlot.property.slotIndex\">slotIndex</a></code> | <code>number</code> | The slot index to use to inject this into the execution pipeline. |\n| <code><a href=\"#@aws-amplify/graphql-api-construct.MutationFunctionSlot.property.slotName\">slotName</a></code> | <code>string</code> | The slot name to inject this behavior into. |\n| <code><a href=\"#@aws-amplify/graphql-api-construct.MutationFunctionSlot.property.typeName\">typeName</a></code> | <code>string</code> | This slot type applies to the Mutation type on the Api definition. |\n\n---\n\n##### `fieldName`<sup>Required</sup> <a name=\"fieldName\" id=\"@aws-amplify/graphql-api-construct.MutationFunctionSlot.property.fieldName\"></a>\n\n```typescript\npublic readonly fieldName: string;\n```\n\n- *Type:* string\n\nThe field to attach this function to on the Api definition.\n\n---\n\n##### `function`<sup>Required</sup> <a name=\"function\" id=\"@aws-amplify/graphql-api-construct.MutationFunctionSlot.property.function\"></a>\n\n```typescript\npublic readonly function: FunctionSlotOverride;\n```\n\n- *Type:* <a href=\"#@aws-amplify/graphql-api-construct.FunctionSlotOverride\">FunctionSlotOverride</a>\n\nThe overridden behavior for this slot.\n\n---\n\n##### `slotIndex`<sup>Required</sup> <a name=\"slotIndex\" id=\"@aws-amplify/graphql-api-construct.MutationFunctionSlot.property.slotIndex\"></a>\n\n```typescript\npublic readonly slotIndex: number;\n```\n\n- *Type:* number\n\nThe slot index to use to inject this into the execution pipeline.\n\nFor more information on slotting, refer to https://docs.amplify.aws/cli/graphql/custom-business-logic/#extend-amplify-generated-resolvers\n\n---\n\n##### `slotName`<sup>Required</sup> <a name=\"slotName\" id=\"@aws-amplify/graphql-api-construct.MutationFunctionSlot.property.slotName\"></a>\n\n```typescript\npublic readonly slotName: string;\n```\n\n- *Type:* string\n\nThe slot name to inject this behavior into.\n\nFor more information on slotting, refer to https://docs.amplify.aws/cli/graphql/custom-business-logic/#extend-amplify-generated-resolvers\n\n---\n\n##### `typeName`<sup>Required</sup> <a name=\"typeName\" id=\"@aws-amplify/graphql-api-construct.MutationFunctionSlot.property.typeName\"></a>\n\n```typescript\npublic readonly typeName: string;\n```\n\n- *Type:* string\n\nThis slot type applies to the Mutation type on the Api definition.\n\n---\n\n### OIDCAuthorizationConfig <a name=\"OIDCAuthorizationConfig\" id=\"@aws-amplify/graphql-api-construct.OIDCAuthorizationConfig\"></a>\n\nConfiguration for OpenId Connect Authorization on the Graphql Api.\n\n#### Initializer <a name=\"Initializer\" id=\"@aws-amplify/graphql-api-construct.OIDCAuthorizationConfig.Initializer\"></a>\n\n```typescript\nimport { OIDCAuthorizationConfig } from '@aws-amplify/graphql-api-construct'\n\nconst oIDCAuthorizationConfig: OIDCAuthorizationConfig = { ... }\n```\n\n#### Properties <a name=\"Properties\" id=\"Properties\"></a>\n\n| **Name** | **Type** | **Description** |\n| --- | --- | --- |\n| <code><a href=\"#@aws-amplify/graphql-api-construct.OIDCAuthorizationConfig.property.oidcIssuerUrl\">oidcIssuerUrl</a></code> | <code>string</code> | Url for the OIDC token issuer. |\n| <code><a href=\"#@aws-amplify/graphql-api-construct.OIDCAuthorizationConfig.property.oidcProviderName\">oidcProviderName</a></code> | <code>string</code> | The issuer for the OIDC configuration. |\n| <code><a href=\"#@aws-amplify/graphql-api-construct.OIDCAuthorizationConfig.property.tokenExpiryFromAuth\">tokenExpiryFromAuth</a></code> | <code>aws-cdk-lib.Duration</code> | The duration an OIDC token is valid after being authenticated by OIDC provider. |\n| <code><a href=\"#@aws-amplify/graphql-api-construct.OIDCAuthorizationConfig.property.tokenExpiryFromIssue\">tokenExpiryFromIssue</a></code> | <code>aws-cdk-lib.Duration</code> | The duration an OIDC token is valid after being issued to a user. |\n| <code><a href=\"#@aws-amplify/graphql-api-construct.OIDCAuthorizationConfig.property.clientId\">clientId</a></code> | <code>string</code> | The client identifier of the Relying party at the OpenID identity provider. |\n\n---\n\n##### `oidcIssuerUrl`<sup>Required</sup> <a name=\"oidcIssuerUrl\" id=\"@aws-amplify/graphql-api-construct.OIDCAuthorizationConfig.property.oidcIssuerUrl\"></a>\n\n```typescript\npublic readonly oidcIssuerUrl: string;\n```\n\n- *Type:* string\n\nUrl for the OIDC token issuer.\n\n---\n\n##### `oidcProviderName`<sup>Required</sup> <a name=\"oidcProviderName\" id=\"@aws-amplify/graphql-api-construct.OIDCAuthorizationConfig.property.oidcProviderName\"></a>\n\n```typescript\npublic readonly oidcProviderName: string;\n```\n\n- *Type:* string\n\nThe issuer for the OIDC configuration.\n\n---\n\n##### `tokenExpiryFromAuth`<sup>Required</sup> <a name=\"tokenExpiryFromAuth\" id=\"@aws-amplify/graphql-api-construct.OIDCAuthorizationConfig.property.tokenExpiryFromAuth\"></a>\n\n```typescript\npublic readonly tokenExpiryFromAuth: Duration;\n```\n\n- *Type:* aws-cdk-lib.Duration\n\nThe duration an OIDC token is valid after being authenticated by OIDC provider.\n\nauth_time claim in OIDC token is required for this validation to work.\n\n---\n\n##### `tokenExpiryFromIssue`<sup>Required</sup> <a name=\"tokenExpiryFromIssue\" id=\"@aws-amplify/graphql-api-construct.OIDCAuthorizationConfig.property.tokenExpiryFromIssue\"></a>\n\n```typescript\npublic readonly tokenExpiryFromIssue: Duration;\n```\n\n- *Type:* aws-cdk-lib.Duration\n\nThe duration an OIDC token is valid after being issued to a user.\n\nThis validation uses iat claim of OIDC token.\n\n---\n\n##### `clientId`<sup>Optional</sup> <a name=\"clientId\" id=\"@aws-amplify/graphql-api-construct.OIDCAuthorizationConfig.property.clientId\"></a>\n\n```typescript\npublic readonly clientId: string;\n```\n\n- *Type:* string\n\nThe client identifier of the Relying party at the OpenID identity provider.\n\nA regular expression can be specified so AppSync can validate against multiple client identifiers at a time. Example\n\n---\n\n### OptimisticConflictResolutionStrategy <a name=\"OptimisticConflictResolutionStrategy\" id=\"@aws-amplify/graphql-api-construct.OptimisticConflictResolutionStrategy\"></a>\n\nEnable automerge on the project.\n\n#### Initializer <a name=\"Initializer\" id=\"@aws-amplify/graphql-api-construct.OptimisticConflictResolutionStrategy.Initializer\"></a>\n\n```typescript\nimport { OptimisticConflictResolutionStrategy } from '@aws-amplify/graphql-api-construct'\n\nconst optimisticConflictResolutionStrategy: OptimisticConflictResolutionStrategy = { ... }\n```\n\n#### Properties <a name=\"Properties\" id=\"Properties\"></a>\n\n| **Name** | **Type** | **Description** |\n| --- | --- | --- |\n| <code><a href=\"#@aws-amplify/graphql-api-construct.OptimisticConflictResolutionStrategy.property.detectionType\">detectionType</a></code> | <code>string</code> | The conflict detection type used for resolution. |\n| <code><a href=\"#@aws-amplify/graphql-api-construct.OptimisticConflictResolutionStrategy.property.handlerType\">handlerType</a></code> | <code>string</code> | This conflict resolution strategy the _version to perform optimistic concurrency. |\n\n---\n\n##### `detectionType`<sup>Required</sup> <a name=\"detectionType\" id=\"@aws-amplify/graphql-api-construct.OptimisticConflictResolutionStrategy.property.detectionType\"></a>\n\n```typescript\npublic readonly detectionType: string;\n```\n\n- *Type:* string\n\nThe conflict detection type used for resolution.\n\n---\n\n##### `handlerType`<sup>Required</sup> <a name=\"handlerType\" id=\"@aws-amplify/graphql-api-construct.OptimisticConflictResolutionStrategy.property.handlerType\"></a>\n\n```typescript\npublic readonly handlerType: string;\n```\n\n- *Type:* string\n\nThis conflict resolution strategy the _version to perform optimistic concurrency.\n\nFor more information, refer to https://docs.aws.amazon.com/appsync/latest/devguide/conflict-detection-and-sync.html#conflict-detection-and-resolution\n\n---\n\n### PartialTranslationBehavior <a name=\"PartialTranslationBehavior\" id=\"@aws-amplify/graphql-api-construct.PartialTranslationBehavior\"></a>\n\nA utility interface equivalent to Partial<TranslationBehavior>.\n\n#### Initializer <a name=\"Initializer\" id=\"@aws-amplify/graphql-api-construct.PartialTranslationBehavior.Initializer\"></a>\n\n```typescript\nimport { PartialTranslationBehavior } from '@aws-amplify/graphql-api-construct'\n\nconst partialTranslationBehavior: PartialTranslationBehavior = { ... }\n```\n\n#### Properties <a name=\"Properties\" id=\"Properties\"></a>\n\n| **Name** | **Type** | **Description** |\n| --- | --- | --- |\n| <code><a href=\"#@aws-amplify/graphql-api-construct.PartialTranslationBehavior.property.disableResolverDeduping\">disableResolverDeduping</a></code> | <code>boolean</code> | Disable resolver deduping, this can sometimes cause problems because dedupe ordering isn't stable today, which can lead to circular dependencies across stacks if models are reordered. |\n| <code><a href=\"#@aws-amplify/graphql-api-construct.PartialTranslationBehavior.property.enableAutoIndexQueryNames\">enableAutoIndexQueryNames</a></code> | <code>boolean</code> | Automate generation of query names, and as a result attaching all indexes as queries to the generated Api. |\n| <code><a href=\"#@aws-amplify/graphql-api-construct.PartialTranslationBehavior.property.enableSearchNodeToNodeEncryption\">enableSearchNodeToNodeEncryption</a></code> | <code>boolean</code> | If enabled, set nodeToNodeEncryption on the searchable domain (if one exists). |\n| <code><a href=\"#@aws-amplify/graphql-api-construct.PartialTranslationBehavior.property.enableTransformerCfnOutputs\">enableTransformerCfnOutputs</a></code> | <code>boolean</code> | When enabled, internal cfn outputs which existed in Amplify-generated apps will continue to be emitted. |\n| <code><a href=\"#@aws-amplify/graphql-api-construct.PartialTranslationBehavior.property.populateOwnerFieldForStaticGroupAuth\">populateOwnerFieldForStaticGroupAuth</a></code> | <code>boolean</code> | Ensure that the owner field is still populated even if a static iam or group authorization applies. |\n| <code><a href=\"#@aws-amplify/graphql-api-construct.PartialTranslationBehavior.property.respectPrimaryKeyAttributesOnConnectionField\">respectPrimaryKeyAttributesOnConnectionField</a></code> | <code>boolean</code> | Enable custom primary key support, there's no good reason to disable this unless trying not to update a legacy app. |\n| <code><a href=\"#@aws-amplify/graphql-api-construct.PartialTranslationBehavior.property.sandboxModeEnabled\">sandboxModeEnabled</a></code> | <code>boolean</code> | Enabling sandbox mode will enable api key auth on all models in the transformed schema. |\n| <code><a href=\"#@aws-amplify/graphql-api-construct.PartialTranslationBehavior.property.secondaryKeyAsGSI\">secondaryKeyAsGSI</a></code> | <code>boolean</code> | If disabled, generated. |\n| <code><a href=\"#@aws-amplify/graphql-api-construct.PartialTranslationBehavior.property.shouldDeepMergeDirectiveConfigDefaults\">shouldDeepMergeDirectiveConfigDefaults</a></code> | <code>boolean</code> | Restore parity w/ GQLv1. |\n| <code><a href=\"#@aws-amplify/graphql-api-construct.PartialTranslationBehavior.property.suppressApiKeyGeneration\">suppressApiKeyGeneration</a></code> | <code>boolean</code> | If enabled, disable api key resource generation even if specified as an auth rule on the construct. |\n| <code><a href=\"#@aws-amplify/graphql-api-construct.PartialTranslationBehavior.property.useSubUsernameForDefaultIdentityClaim\">useSubUsernameForDefaultIdentityClaim</a></code> | <code>boolean</code> | Ensure that oidc and userPool auth use the `sub` field in the for the username field, which disallows new users with the same id to access data from a deleted user in the pool. |\n\n---\n\n##### `disableResolverDeduping`<sup>Optional</sup> <a name=\"disableResolverDeduping\" id=\"@aws-amplify/graphql-api-construct.PartialTranslationBehavior.property.disableResolverDeduping\"></a>\n\n```typescript\npublic readonly disableResolverDeduping: boolean;\n```\n\n- *Type:* boolean\n- *Default:* true\n\nDisable resolver deduping, this can sometimes cause problems because dedupe ordering isn't stable today, which can lead to circular dependencies across stacks if models are reordered.\n\n---\n\n##### `enableAutoIndexQueryNames`<sup>Optional</sup> <a name=\"enableAutoIndexQueryNames\" id=\"@aws-amplify/graphql-api-construct.PartialTranslationBehavior.property.enableAutoIndexQueryNames\"></a>\n\n```typescript\npublic readonly enableAutoIndexQueryNames: boolean;\n```\n\n- *Type:* boolean\n- *Default:* true\n\nAutomate generation of query names, and as a result attaching all indexes as queries to the generated Api.\n\nIf enabled,\n\n---\n\n##### `enableSearchNodeToNodeEncryption`<sup>Optional</sup> <a name=\"enableSearchNodeToNodeEncryption\" id=\"@aws-amplify/graphql-api-construct.PartialTranslationBehavior.property.enableSearchNodeToNodeEncryption\"></a>\n\n```typescript\npublic readonly enableSearchNodeToNodeEncryption: boolean;\n```\n\n- *Type:* boolean\n- *Default:* false\n\nIf enabled, set nodeToNodeEncryption on the searchable domain (if one exists).\n\nNot recommended for use, prefer\nto use `Object.values(resources.additionalResources['AWS::Elasticsearch::Domain']).forEach((domain: CfnDomain) => {\n  domain.NodeToNodeEncryptionOptions = { Enabled: True };\n});\n\n---\n\n##### `enableTransformerCfnOutputs`<sup>Optional</sup> <a name=\"enableTransformerCfnOutputs\" id=\"@aws-amplify/graphql-api-construct.PartialTranslationBehavior.property.enableTransformerCfnOutputs\"></a>\n\n```typescript\npublic readonly enableTransformerCfnOutputs: boolean;\n```\n\n- *Type:* boolean\n- *Default:* false\n\nWhen enabled, internal cfn outputs which existed in Amplify-generated apps will continue to be emitted.\n\n---\n\n##### `populateOwnerFieldForStaticGroupAuth`<sup>Optional</sup> <a name=\"populateOwnerFieldForStaticGroupAuth\" id=\"@aws-amplify/graphql-api-construct.PartialTranslationBehavior.property.populateOwnerFieldForStaticGroupAuth\"></a>\n\n```typescript\npublic readonly populateOwnerFieldForStaticGroupAuth: boolean;\n```\n\n- *Type:* boolean\n- *Default:* true\n\nEnsure that the owner field is still populated even if a static iam or group authorization applies.\n\n---\n\n##### `respectPrimaryKeyAttributesOnConnectionField`<sup>Optional</sup> <a name=\"respectPrimaryKeyAttributesOnConnectionField\" id=\"@aws-amplify/graphql-api-construct.PartialTranslationBehavior.property.respectPrimaryKeyAttributesOnConnectionField\"></a>\n\n```typescript\npublic readonly respectPrimaryKeyAttributesOnConnectionField: boolean;\n```\n\n- *Type:* boolean\n- *Default:* true\n\nEnable custom primary key support, there's no good reason to disable this unless trying not to update a legacy app.\n\n---\n\n##### `sandboxModeEnabled`<sup>Optional</sup> <a name=\"sandboxModeEnabled\" id=\"@aws-amplify/graphql-api-construct.PartialTranslationBehavior.property.sandboxModeEnabled\"></a>\n\n```typescript\npublic readonly sandboxModeEnabled: boolean;\n```\n\n- *Type:* boolean\n- *Default:* false\n\nEnabling sandbox mode will enable api key auth on all models in the transformed schema.\n\n---\n\n##### `secondaryKeyAsGSI`<sup>Optional</sup> <a name=\"secondaryKeyAsGSI\" id=\"@aws-amplify/graphql-api-construct.PartialTranslationBehavior.property.secondaryKeyAsGSI\"></a>\n\n```typescript\npublic readonly secondaryKeyAsGSI: boolean;\n```\n\n- *Type:* boolean\n- *Default:* true\n\nIf disabled, generated.\n\n---\n\n##### `shouldDeepMergeDirectiveConfigDefaults`<sup>Optional</sup> <a name=\"shouldDeepMergeDirectiveConfigDefaults\" id=\"@aws-amplify/graphql-api-construct.PartialTranslationBehavior.property.shouldDeepMergeDirectiveConfigDefaults\"></a>\n\n```typescript\npublic readonly shouldDeepMergeDirectiveConfigDefaults: boolean;\n```\n\n- *Type:* boolean\n- *Default:* true\n\nRestore parity w/ GQLv1.\n\n---\n\n##### `suppressApiKeyGeneration`<sup>Optional</sup> <a name=\"suppressApiKeyGeneration\" id=\"@aws-amplify/graphql-api-construct.PartialTranslationBehavior.property.suppressApiKeyGeneration\"></a>\n\n```typescript\npublic readonly suppressApiKeyGeneration: boolean;\n```\n\n- *Type:* boolean\n- *Default:* false\n\nIf enabled, disable api key resource generation even if specified as an auth rule on the construct.\n\nThis is a legacy parameter from the Graphql Transformer existing in Amplify CLI, not recommended to change.\n\n---\n\n##### `useSubUsernameForDefaultIdentityClaim`<sup>Optional</sup> <a name=\"useSubUsernameForDefaultIdentityClaim\" id=\"@aws-amplify/graphql-api-construct.PartialTranslationBehavior.property.useSubUsernameForDefaultIdentityClaim\"></a>\n\n```typescript\npublic readonly useSubUsernameForDefaultIdentityClaim: boolean;\n```\n\n- *Type:* boolean\n- *Default:* true\n\nEnsure that oidc and userPool auth use the `sub` field in the for the username field, which disallows new users with the same id to access data from a deleted user in the pool.\n\n---\n\n### QueryFunctionSlot <a name=\"QueryFunctionSlot\" id=\"@aws-amplify/graphql-api-construct.QueryFunctionSlot\"></a>\n\nSlot types for Query Resolvers.\n\n#### Initializer <a name=\"Initializer\" id=\"@aws-amplify/graphql-api-construct.QueryFunctionSlot.Initializer\"></a>\n\n```typescript\nimport { QueryFunctionSlot } from '@aws-amplify/graphql-api-construct'\n\nconst queryFunctionSlot: QueryFunctionSlot = { ... }\n```\n\n#### Properties <a name=\"Properties\" id=\"Properties\"></a>\n\n| **Name** | **Type** | **Description** |\n| --- | --- | --- |\n| <code><a href=\"#@aws-amplify/graphql-api-construct.QueryFunctionSlot.property.fieldName\">fieldName</a></code> | <code>string</code> | The field to attach this function to on the Api definition. |\n| <code><a href=\"#@aws-amplify/graphql-api-construct.QueryFunctionSlot.property.function\">function</a></code> | <code><a href=\"#@aws-amplify/graphql-api-construct.FunctionSlotOverride\">FunctionSlotOverride</a></code> | The overridden behavior for this slot. |\n| <code><a href=\"#@aws-amplify/graphql-api-construct.QueryFunctionSlot.property.slotIndex\">slotIndex</a></code> | <code>number</code> | The slot index to use to inject this into the execution pipeline. |\n| <code><a href=\"#@aws-amplify/graphql-api-construct.QueryFunctionSlot.property.slotName\">slotName</a></code> | <code>string</code> | The slot name to inject this behavior into. |\n| <code><a href=\"#@aws-amplify/graphql-api-construct.QueryFunctionSlot.property.typeName\">typeName</a></code> | <code>string</code> | This slot type applies to the Query type on the Api definition. |\n\n---\n\n##### `fieldName`<sup>Required</sup> <a name=\"fieldName\" id=\"@aws-amplify/graphql-api-construct.QueryFunctionSlot.property.fieldName\"></a>\n\n```typescript\npublic readonly fieldName: string;\n```\n\n- *Type:* string\n\nThe field to attach this function to on the Api definition.\n\n---\n\n##### `function`<sup>Required</sup> <a name=\"function\" id=\"@aws-amplify/graphql-api-construct.QueryFunctionSlot.property.function\"></a>\n\n```typescript\npublic readonly function: FunctionSlotOverride;\n```\n\n- *Type:* <a href=\"#@aws-amplify/graphql-api-construct.FunctionSlotOverride\">FunctionSlotOverride</a>\n\nThe overridden behavior for this slot.\n\n---\n\n##### `slotIndex`<sup>Required</sup> <a name=\"slotIndex\" id=\"@aws-amplify/graphql-api-construct.QueryFunctionSlot.property.slotIndex\"></a>\n\n```typescript\npublic readonly slotIndex: number;\n```\n\n- *Type:* number\n\nThe slot index to use to inject this into the execution pipeline.\n\nFor more information on slotting, refer to https://docs.amplify.aws/cli/graphql/custom-business-logic/#extend-amplify-generated-resolvers\n\n---\n\n##### `slotName`<sup>Required</sup> <a name=\"slotName\" id=\"@aws-amplify/graphql-api-construct.QueryFunctionSlot.property.slotName\"></a>\n\n```typescript\npublic readonly slotName: string;\n```\n\n- *Type:* string\n\nThe slot name to inject this behavior into.\n\nFor more information on slotting, refer to https://docs.amplify.aws/cli/graphql/custom-business-logic/#extend-amplify-generated-resolvers\n\n---\n\n##### `typeName`<sup>Required</sup> <a name=\"typeName\" id=\"@aws-amplify/graphql-api-construct.QueryFunctionSlot.property.typeName\"></a>\n\n```typescript\npublic readonly typeName: string;\n```\n\n- *Type:* string\n\nThis slot type applies to the Query type on the Api definition.\n\n---\n\n### SubscriptionFunctionSlot <a name=\"SubscriptionFunctionSlot\" id=\"@aws-amplify/graphql-api-construct.SubscriptionFunctionSlot\"></a>\n\nSlot types for Subscription Resolvers.\n\n#### Initializer <a name=\"Initializer\" id=\"@aws-amplify/graphql-api-construct.SubscriptionFunctionSlot.Initializer\"></a>\n\n```typescript\nimport { SubscriptionFunctionSlot } from '@aws-amplify/graphql-api-construct'\n\nconst subscriptionFunctionSlot: SubscriptionFunctionSlot = { ... }\n```\n\n#### Properties <a name=\"Properties\" id=\"Properties\"></a>\n\n| **Name** | **Type** | **Description** |\n| --- | --- | --- |\n| <code><a href=\"#@aws-amplify/graphql-api-construct.SubscriptionFunctionSlot.property.fieldName\">fieldName</a></code> | <code>string</code> | The field to attach this function to on the Api definition. |\n| <code><a href=\"#@aws-amplify/graphql-api-construct.SubscriptionFunctionSlot.property.function\">function</a></code> | <code><a href=\"#@aws-amplify/graphql-api-construct.FunctionSlotOverride\">FunctionSlotOverride</a></code> | The overridden behavior for this slot. |\n| <code><a href=\"#@aws-amplify/graphql-api-construct.SubscriptionFunctionSlot.property.slotIndex\">slotIndex</a></code> | <code>number</code> | The slot index to use to inject this into the execution pipeline. |\n| <code><a href=\"#@aws-amplify/graphql-api-construct.SubscriptionFunctionSlot.property.slotName\">slotName</a></code> | <code>string</code> | The slot name to inject this behavior into. |\n| <code><a href=\"#@aws-amplify/graphql-api-construct.SubscriptionFunctionSlot.property.typeName\">typeName</a></code> | <code>string</code> | This slot type applies to the Subscription type on the Api definition. |\n\n---\n\n##### `fieldName`<sup>Required</sup> <a name=\"fieldName\" id=\"@aws-amplify/graphql-api-construct.SubscriptionFunctionSlot.property.fieldName\"></a>\n\n```typescript\npublic readonly fieldName: string;\n```\n\n- *Type:* string\n\nThe field to attach this function to on the Api definition.\n\n---\n\n##### `function`<sup>Required</sup> <a name=\"function\" id=\"@aws-amplify/graphql-api-construct.SubscriptionFunctionSlot.property.function\"></a>\n\n```typescript\npublic readonly function: FunctionSlotOverride;\n```\n\n- *Type:* <a href=\"#@aws-amplify/graphql-api-construct.FunctionSlotOverride\">FunctionSlotOverride</a>\n\nThe overridden behavior for this slot.\n\n---\n\n##### `slotIndex`<sup>Required</sup> <a name=\"slotIndex\" id=\"@aws-amplify/graphql-api-construct.SubscriptionFunctionSlot.property.slotIndex\"></a>\n\n```typescript\npublic readonly slotIndex: number;\n```\n\n- *Type:* number\n\nThe slot index to use to inject this into the execution pipeline.\n\nFor more information on slotting, refer to https://docs.amplify.aws/cli/graphql/custom-business-logic/#extend-amplify-generated-resolvers\n\n---\n\n##### `slotName`<sup>Required</sup> <a name=\"slotName\" id=\"@aws-amplify/graphql-api-construct.SubscriptionFunctionSlot.property.slotName\"></a>\n\n```typescript\npublic readonly slotName: string;\n```\n\n- *Type:* string\n\nThe slot name to inject this behavior into.\n\nFor more information on slotting, refer to https://docs.amplify.aws/cli/graphql/custom-business-logic/#extend-amplify-generated-resolvers\n\n---\n\n##### `typeName`<sup>Required</sup> <a name=\"typeName\" id=\"@aws-amplify/graphql-api-construct.SubscriptionFunctionSlot.property.typeName\"></a>\n\n```typescript\npublic readonly typeName: string;\n```\n\n- *Type:* string\n\nThis slot type applies to the Subscription type on the Api definition.\n\n---\n\n### TranslationBehavior <a name=\"TranslationBehavior\" id=\"@aws-amplify/graphql-api-construct.TranslationBehavior\"></a>\n\nStrongly typed set of shared parameters for all transformers, and core layer.\n\nThis is intended to replace feature flags, to ensure param coercion happens in\na single location, and isn't spread around the transformers, where they can\nhave different default behaviors.\n\n#### Initializer <a name=\"Initializer\" id=\"@aws-amplify/graphql-api-construct.TranslationBehavior.Initializer\"></a>\n\n```typescript\nimport { TranslationBehavior } from '@aws-amplify/graphql-api-construct'\n\nconst translationBehavior: TranslationBehavior = { ... }\n```\n\n#### Properties <a name=\"Properties\" id=\"Properties\"></a>\n\n| **Name** | **Type** | **Description** |\n| --- | --- | --- |\n| <code><a href=\"#@aws-amplify/graphql-api-construct.TranslationBehavior.property.disableResolverDeduping\">disableResolverDeduping</a></code> | <code>boolean</code> | Disable resolver deduping, this can sometimes cause problems because dedupe ordering isn't stable today, which can lead to circular dependencies across stacks if models are reordered. |\n| <code><a href=\"#@aws-amplify/graphql-api-construct.TranslationBehavior.property.enableAutoIndexQueryNames\">enableAutoIndexQueryNames</a></code> | <code>boolean</code> | Automate generation of query names, and as a result attaching all indexes as queries to the generated Api. |\n| <code><a href=\"#@aws-amplify/graphql-api-construct.TranslationBehavior.property.enableSearchNodeToNodeEncryption\">enableSearchNodeToNodeEncryption</a></code> | <code>boolean</code> | If enabled, set nodeToNodeEncryption on the searchable domain (if one exists). |\n| <code><a href=\"#@aws-amplify/graphql-api-construct.TranslationBehavior.property.enableTransformerCfnOutputs\">enableTransformerCfnOutputs</a></code> | <code>boolean</code> | When enabled, internal cfn outputs which existed in Amplify-generated apps will continue to be emitted. |\n| <code><a href=\"#@aws-amplify/graphql-api-construct.TranslationBehavior.property.populateOwnerFieldForStaticGroupAuth\">populateOwnerFieldForStaticGroupAuth</a></code> | <code>boolean</code> | Ensure that the owner field is still populated even if a static iam or group authorization applies. |\n| <code><a href=\"#@aws-amplify/graphql-api-construct.TranslationBehavior.property.respectPrimaryKeyAttributesOnConnectionField\">respectPrimaryKeyAttributesOnConnectionField</a></code> | <code>boolean</code> | Enable custom primary key support, there's no good reason to disable this unless trying not to update a legacy app. |\n| <code><a href=\"#@aws-amplify/graphql-api-construct.TranslationBehavior.property.sandboxModeEnabled\">sandboxModeEnabled</a></code> | <code>boolean</code> | Enabling sandbox mode will enable api key auth on all models in the transformed schema. |\n| <code><a href=\"#@aws-amplify/graphql-api-construct.TranslationBehavior.property.secondaryKeyAsGSI\">secondaryKeyAsGSI</a></code> | <code>boolean</code> | If disabled, generated. |\n| <code><a href=\"#@aws-amplify/graphql-api-construct.TranslationBehavior.property.shouldDeepMergeDirectiveConfigDefaults\">shouldDeepMergeDirectiveConfigDefaults</a></code> | <code>boolean</code> | Restore parity w/ GQLv1. |\n| <code><a href=\"#@aws-amplify/graphql-api-construct.TranslationBehavior.property.suppressApiKeyGeneration\">suppressApiKeyGeneration</a></code> | <code>boolean</code> | If enabled, disable api key resource generation even if specified as an auth rule on the construct. |\n| <code><a href=\"#@aws-amplify/graphql-api-construct.TranslationBehavior.property.useSubUsernameForDefaultIdentityClaim\">useSubUsernameForDefaultIdentityClaim</a></code> | <code>boolean</code> | Ensure that oidc and userPool auth use the `sub` field in the for the username field, which disallows new users with the same id to access data from a deleted user in the pool. |\n\n---\n\n##### `disableResolverDeduping`<sup>Required</sup> <a name=\"disableResolverDeduping\" id=\"@aws-amplify/graphql-api-construct.TranslationBehavior.property.disableResolverDeduping\"></a>\n\n```typescript\npublic readonly disableResolverDeduping: boolean;\n```\n\n- *Type:* boolean\n- *Default:* true\n\nDisable resolver deduping, this can sometimes cause problems because dedupe ordering isn't stable today, which can lead to circular dependencies across stacks if models are reordered.\n\n---\n\n##### `enableAutoIndexQueryNames`<sup>Required</sup> <a name=\"enableAutoIndexQueryNames\" id=\"@aws-amplify/graphql-api-construct.TranslationBehavior.property.enableAutoIndexQueryNames\"></a>\n\n```typescript\npublic readonly enableAutoIndexQueryNames: boolean;\n```\n\n- *Type:* boolean\n- *Default:* true\n\nAutomate generation of query names, and as a result attaching all indexes as queries to the generated Api.\n\nIf enabled,\n\n---\n\n##### `enableSearchNodeToNodeEncryption`<sup>Required</sup> <a name=\"enableSearchNodeToNodeEncryption\" id=\"@aws-amplify/graphql-api-construct.TranslationBehavior.property.enableSearchNodeToNodeEncryption\"></a>\n\n```typescript\npublic readonly enableSearchNodeToNodeEncryption: boolean;\n```\n\n- *Type:* boolean\n- *Default:* false\n\nIf enabled, set nodeToNodeEncryption on the searchable domain (if one exists).\n\nNot recommended for use, prefer\nto use `Object.values(resources.additionalResources['AWS::Elasticsearch::Domain']).forEach((domain: CfnDomain) => {\n  domain.NodeToNodeEncryptionOptions = { Enabled: True };\n});\n\n---\n\n##### `enableTransformerCfnOutputs`<sup>Required</sup> <a name=\"enableTransformerCfnOutputs\" id=\"@aws-amplify/graphql-api-construct.TranslationBehavior.property.enableTransformerCfnOutputs\"></a>\n\n```typescript\npublic readonly enableTransformerCfnOutputs: boolean;\n```\n\n- *Type:* boolean\n- *Default:* false\n\nWhen enabled, internal cfn outputs which existed in Amplify-generated apps will continue to be emitted.\n\n---\n\n##### `populateOwnerFieldForStaticGroupAuth`<sup>Required</sup> <a name=\"populateOwnerFieldForStaticGroupAuth\" id=\"@aws-amplify/graphql-api-construct.TranslationBehavior.property.populateOwnerFieldForStaticGroupAuth\"></a>\n\n```typescript\npublic readonly populateOwnerFieldForStaticGroupAuth: boolean;\n```\n\n- *Type:* boolean\n- *Default:* true\n\nEnsure that the owner field is still populated even if a static iam or group authorization applies.\n\n---\n\n##### `respectPrimaryKeyAttributesOnConnectionField`<sup>Required</sup> <a name=\"respectPrimaryKeyAttributesOnConnectionField\" id=\"@aws-amplify/graphql-api-construct.TranslationBehavior.property.respectPrimaryKeyAttributesOnConnectionField\"></a>\n\n```typescript\npublic readonly respectPrimaryKeyAttributesOnConnectionField: boolean;\n```\n\n- *Type:* boolean\n- *Default:* true\n\nEnable custom primary key support, there's no good reason to disable this unless trying not to update a legacy app.\n\n---\n\n##### `sandboxModeEnabled`<sup>Required</sup> <a name=\"sandboxModeEnabled\" id=\"@aws-amplify/graphql-api-construct.TranslationBehavior.property.sandboxModeEnabled\"></a>\n\n```typescript\npublic readonly sandboxModeEnabled: boolean;\n```\n\n- *Type:* boolean\n- *Default:* false\n\nEnabling sandbox mode will enable api key auth on all models in the transformed schema.\n\n---\n\n##### `secondaryKeyAsGSI`<sup>Required</sup> <a name=\"secondaryKeyAsGSI\" id=\"@aws-amplify/graphql-api-construct.TranslationBehavior.property.secondaryKeyAsGSI\"></a>\n\n```typescript\npublic readonly secondaryKeyAsGSI: boolean;\n```\n\n- *Type:* boolean\n- *Default:* true\n\nIf disabled, generated.\n\n---\n\n##### `shouldDeepMergeDirectiveConfigDefaults`<sup>Required</sup> <a name=\"shouldDeepMergeDirectiveConfigDefaults\" id=\"@aws-amplify/graphql-api-construct.TranslationBehavior.property.shouldDeepMergeDirectiveConfigDefaults\"></a>\n\n```typescript\npublic readonly shouldDeepMergeDirectiveConfigDefaults: boolean;\n```\n\n- *Type:* boolean\n- *Default:* true\n\nRestore parity w/ GQLv1.\n\n---\n\n##### `suppressApiKeyGeneration`<sup>Required</sup> <a name=\"suppressApiKeyGeneration\" id=\"@aws-amplify/graphql-api-construct.TranslationBehavior.property.suppressApiKeyGeneration\"></a>\n\n```typescript\npublic readonly suppressApiKeyGeneration: boolean;\n```\n\n- *Type:* boolean\n- *Default:* false\n\nIf enabled, disable api key resource generation even if specified as an auth rule on the construct.\n\nThis is a legacy parameter from the Graphql Transformer existing in Amplify CLI, not recommended to change.\n\n---\n\n##### `useSubUsernameForDefaultIdentityClaim`<sup>Required</sup> <a name=\"useSubUsernameForDefaultIdentityClaim\" id=\"@aws-amplify/graphql-api-construct.TranslationBehavior.property.useSubUsernameForDefaultIdentityClaim\"></a>\n\n```typescript\npublic readonly useSubUsernameForDefaultIdentityClaim: boolean;\n```\n\n- *Type:* boolean\n- *Default:* true\n\nEnsure that oidc and userPool auth use the `sub` field in the for the username field, which disallows new users with the same id to access data from a deleted user in the pool.\n\n---\n\n### UserPoolAuthorizationConfig <a name=\"UserPoolAuthorizationConfig\" id=\"@aws-amplify/graphql-api-construct.UserPoolAuthorizationConfig\"></a>\n\nConfiguration for Cognito UserPool Authorization on the Graphql Api.\n\n#### Initializer <a name=\"Initializer\" id=\"@aws-amplify/graphql-api-construct.UserPoolAuthorizationConfig.Initializer\"></a>\n\n```typescript\nimport { UserPoolAuthorizationConfig } from '@aws-amplify/graphql-api-construct'\n\nconst userPoolAuthorizationConfig: UserPoolAuthorizationConfig = { ... }\n```\n\n#### Properties <a name=\"Properties\" id=\"Properties\"></a>\n\n| **Name** | **Type** | **Description** |\n| --- | --- | --- |\n| <code><a href=\"#@aws-amplify/graphql-api-construct.UserPoolAuthorizationConfig.property.userPool\">userPool</a></code> | <code>aws-cdk-lib.aws_cognito.IUserPool</code> | The Cognito User Pool which is used to authenticated JWT tokens, and vends group and user information. |\n\n---\n\n##### `userPool`<sup>Required</sup> <a name=\"userPool\" id=\"@aws-amplify/graphql-api-construct.UserPoolAuthorizationConfig.property.userPool\"></a>\n\n```typescript\npublic readonly userPool: IUserPool;\n```\n\n- *Type:* aws-cdk-lib.aws_cognito.IUserPool\n\nThe Cognito User Pool which is used to authenticated JWT tokens, and vends group and user information.\n\n---\n\n## Classes <a name=\"Classes\" id=\"Classes\"></a>\n\n### AmplifyGraphqlDefinition <a name=\"AmplifyGraphqlDefinition\" id=\"@aws-amplify/graphql-api-construct.AmplifyGraphqlDefinition\"></a>\n\nClass exposing utilities to produce IAmplifyGraphqlDefinition objects given various inputs.\n\n#### Initializers <a name=\"Initializers\" id=\"@aws-amplify/graphql-api-construct.AmplifyGraphqlDefinition.Initializer\"></a>\n\n```typescript\nimport { AmplifyGraphqlDefinition } from '@aws-amplify/graphql-api-construct'\n\nnew AmplifyGraphqlDefinition()\n```\n\n| **Name** | **Type** | **Description** |\n| --- | --- | --- |\n\n---\n\n\n#### Static Functions <a name=\"Static Functions\" id=\"Static Functions\"></a>\n\n| **Name** | **Description** |\n| --- | --- |\n| <code><a href=\"#@aws-amplify/graphql-api-construct.AmplifyGraphqlDefinition.fromFiles\">fromFiles</a></code> | Convert one or more appsync SchemaFile objects into an Amplify Graphql Schema. |\n| <code><a href=\"#@aws-amplify/graphql-api-construct.AmplifyGraphqlDefinition.fromString\">fromString</a></code> | Produce a schema definition from a string input. |\n\n---\n\n##### `fromFiles` <a name=\"fromFiles\" id=\"@aws-amplify/graphql-api-construct.AmplifyGraphqlDefinition.fromFiles\"></a>\n\n```typescript\nimport { AmplifyGraphqlDefinition } from '@aws-amplify/graphql-api-construct'\n\nAmplifyGraphqlDefinition.fromFiles(filePaths: string)\n```\n\nConvert one or more appsync SchemaFile objects into an Amplify Graphql Schema.\n\n###### `filePaths`<sup>Required</sup> <a name=\"filePaths\" id=\"@aws-amplify/graphql-api-construct.AmplifyGraphqlDefinition.fromFiles.parameter.filePaths\"></a>\n\n- *Type:* string\n\none or more paths to the graphql files to process.\n\n---\n\n##### `fromString` <a name=\"fromString\" id=\"@aws-amplify/graphql-api-construct.AmplifyGraphqlDefinition.fromString\"></a>\n\n```typescript\nimport { AmplifyGraphqlDefinition } from '@aws-amplify/graphql-api-construct'\n\nAmplifyGraphqlDefinition.fromString(schema: string)\n```\n\nProduce a schema definition from a string input.\n\n###### `schema`<sup>Required</sup> <a name=\"schema\" id=\"@aws-amplify/graphql-api-construct.AmplifyGraphqlDefinition.fromString.parameter.schema\"></a>\n\n- *Type:* string\n\nthe graphql input as a string.\n\n---\n\n\n\n## Protocols <a name=\"Protocols\" id=\"Protocols\"></a>\n\n### IAmplifyGraphqlDefinition <a name=\"IAmplifyGraphqlDefinition\" id=\"@aws-amplify/graphql-api-construct.IAmplifyGraphqlDefinition\"></a>\n\n- *Implemented By:* <a href=\"#@aws-amplify/graphql-api-construct.IAmplifyGraphqlDefinition\">IAmplifyGraphqlDefinition</a>\n\nGraphql Api definition, which can be implemented in multiple ways.\n\n\n#### Properties <a name=\"Properties\" id=\"Properties\"></a>\n\n| **Name** | **Type** | **Description** |\n| --- | --- | --- |\n| <code><a href=\"#@aws-amplify/graphql-api-construct.IAmplifyGraphqlDefinition.property.functionSlots\">functionSlots</a></code> | <code><a href=\"#@aws-amplify/graphql-api-construct.MutationFunctionSlot\">MutationFunctionSlot</a> \\| <a href=\"#@aws-amplify/graphql-api-construct.QueryFunctionSlot\">QueryFunctionSlot</a> \\| <a href=\"#@aws-amplify/graphql-api-construct.SubscriptionFunctionSlot\">SubscriptionFunctionSlot</a>[]</code> | Retrieve any function slots defined explicitly in the Api definition. |\n| <code><a href=\"#@aws-amplify/graphql-api-construct.IAmplifyGraphqlDefinition.property.schema\">schema</a></code> | <code>string</code> | Return the schema definition as a graphql string, with amplify directives allowed. |\n\n---\n\n##### `functionSlots`<sup>Required</sup> <a name=\"functionSlots\" id=\"@aws-amplify/graphql-api-construct.IAmplifyGraphqlDefinition.property.functionSlots\"></a>\n\n```typescript\npublic readonly functionSlots: MutationFunctionSlot | QueryFunctionSlot | SubscriptionFunctionSlot[];\n```\n\n- *Type:* <a href=\"#@aws-amplify/graphql-api-construct.MutationFunctionSlot\">MutationFunctionSlot</a> | <a href=\"#@aws-amplify/graphql-api-construct.QueryFunctionSlot\">QueryFunctionSlot</a> | <a href=\"#@aws-amplify/graphql-api-construct.SubscriptionFunctionSlot\">SubscriptionFunctionSlot</a>[]\n\nRetrieve any function slots defined explicitly in the Api definition.\n\n---\n\n##### `schema`<sup>Required</sup> <a name=\"schema\" id=\"@aws-amplify/graphql-api-construct.IAmplifyGraphqlDefinition.property.schema\"></a>\n\n```typescript\npublic readonly schema: string;\n```\n\n- *Type:* string\n\nReturn the schema definition as a graphql string, with amplify directives allowed.\n\n---\n\n### IBackendOutputEntry <a name=\"IBackendOutputEntry\" id=\"@aws-amplify/graphql-api-construct.IBackendOutputEntry\"></a>\n\n- *Implemented By:* <a href=\"#@aws-amplify/graphql-api-construct.IBackendOutputEntry\">IBackendOutputEntry</a>\n\nEntry representing the required output from the backend for codegen generate commands to work.\n\n\n#### Properties <a name=\"Properties\" id=\"Properties\"></a>\n\n| **Name** | **Type** | **Description** |\n| --- | --- | --- |\n| <code><a href=\"#@aws-amplify/graphql-api-construct.IBackendOutputEntry.property.payload\">payload</a></code> | <code>{[ key: string ]: string}</code> | The string-map payload of generated config values. |\n| <code><a href=\"#@aws-amplify/graphql-api-construct.IBackendOutputEntry.property.version\">version</a></code> | <code>string</code> | The protocol version for this backend output. |\n\n---\n\n##### `payload`<sup>Required</sup> <a name=\"payload\" id=\"@aws-amplify/graphql-api-construct.IBackendOutputEntry.property.payload\"></a>\n\n```typescript\npublic readonly payload: {[ key: string ]: string};\n```\n\n- *Type:* {[ key: string ]: string}\n\nThe string-map payload of generated config values.\n\n---\n\n##### `version`<sup>Required</sup> <a name=\"version\" id=\"@aws-amplify/graphql-api-construct.IBackendOutputEntry.property.version\"></a>\n\n```typescript\npublic readonly version: string;\n```\n\n- *Type:* string\n\nThe protocol version for this backend output.\n\n---\n\n### IBackendOutputStorageStrategy <a name=\"IBackendOutputStorageStrategy\" id=\"@aws-amplify/graphql-api-construct.IBackendOutputStorageStrategy\"></a>\n\n- *Implemented By:* <a href=\"#@aws-amplify/graphql-api-construct.IBackendOutputStorageStrategy\">IBackendOutputStorageStrategy</a>\n\nBackend output strategy used to write config required for codegen tasks.\n\n#### Methods <a name=\"Methods\" id=\"Methods\"></a>\n\n| **Name** | **Description** |\n| --- | --- |\n| <code><a href=\"#@aws-amplify/graphql-api-construct.IBackendOutputStorageStrategy.addBackendOutputEntry\">addBackendOutputEntry</a></code> | Add an entry to backend output. |\n\n---\n\n##### `addBackendOutputEntry` <a name=\"addBackendOutputEntry\" id=\"@aws-amplify/graphql-api-construct.IBackendOutputStorageStrategy.addBackendOutputEntry\"></a>\n\n```typescript\npublic addBackendOutputEntry(keyName: string, backendOutputEntry: IBackendOutputEntry): void\n```\n\nAdd an entry to backend output.\n\n###### `keyName`<sup>Required</sup> <a name=\"keyName\" id=\"@aws-amplify/graphql-api-construct.IBackendOutputStorageStrategy.addBackendOutputEntry.parameter.keyName\"></a>\n\n- *Type:* string\n\nthe key.\n\n---\n\n###### `backendOutputEntry`<sup>Required</sup> <a name=\"backendOutputEntry\" id=\"@aws-amplify/graphql-api-construct.IBackendOutputStorageStrategy.addBackendOutputEntry.parameter.backendOutputEntry\"></a>\n\n- *Type:* <a href=\"#@aws-amplify/graphql-api-construct.IBackendOutputEntry\">IBackendOutputEntry</a>\n\nthe record to store in the backend output.\n\n---\n\n\n"
  },
  "repository": {
    "directory": "packages/amplify-graphql-api-construct",
    "type": "git",
    "url": "https://github.com/aws-amplify/amplify-category-api.git"
  },
  "schema": "jsii/0.10.0",
  "targets": {
    "js": {
      "npm": "@aws-amplify/graphql-api-construct"
    }
  },
  "types": {
    "@aws-amplify/graphql-api-construct.AddFunctionProps": {
      "assembly": "@aws-amplify/graphql-api-construct",
      "datatype": true,
      "docs": {
        "stability": "stable",
        "summary": "Input type properties when adding a new appsync.AppsyncFunction to the generated API. This is equivalent to the Omit<appsync.AppsyncFunctionProps, 'api'>."
      },
      "fqn": "@aws-amplify/graphql-api-construct.AddFunctionProps",
      "kind": "interface",
      "locationInModule": {
        "filename": "src/types.ts",
        "line": 705
      },
      "name": "AddFunctionProps",
      "properties": [
        {
          "abstract": true,
          "docs": {
            "stability": "stable",
            "summary": "the data source linked to this AppSync Function."
          },
          "immutable": true,
          "locationInModule": {
            "filename": "src/types.ts",
            "line": 709
          },
          "name": "dataSource",
          "type": {
            "fqn": "aws-cdk-lib.aws_appsync.BaseDataSource"
          }
        },
        {
          "abstract": true,
          "docs": {
            "stability": "stable",
            "summary": "the name of the AppSync Function."
          },
          "immutable": true,
          "locationInModule": {
            "filename": "src/types.ts",
            "line": 714
          },
          "name": "name",
          "type": {
            "primitive": "string"
          }
        },
        {
          "abstract": true,
          "docs": {
            "default": "- no code is used",
            "stability": "stable",
            "summary": "The function code."
          },
          "immutable": true,
          "locationInModule": {
            "filename": "src/types.ts",
            "line": 749
          },
          "name": "code",
          "optional": true,
          "type": {
            "fqn": "aws-cdk-lib.aws_appsync.Code"
          }
        },
        {
          "abstract": true,
          "docs": {
            "default": "- no description",
            "stability": "stable",
            "summary": "the description for this AppSync Function."
          },
          "immutable": true,
          "locationInModule": {
            "filename": "src/types.ts",
            "line": 721
          },
          "name": "description",
          "optional": true,
          "type": {
            "primitive": "string"
          }
        },
        {
          "abstract": true,
          "docs": {
            "default": "- no request mapping template",
            "stability": "stable",
            "summary": "the request mapping template for the AppSync Function."
          },
          "immutable": true,
          "locationInModule": {
            "filename": "src/types.ts",
            "line": 728
          },
          "name": "requestMappingTemplate",
          "optional": true,
          "type": {
            "fqn": "aws-cdk-lib.aws_appsync.MappingTemplate"
          }
        },
        {
          "abstract": true,
          "docs": {
            "default": "- no response mapping template",
            "stability": "stable",
            "summary": "the response mapping template for the AppSync Function."
          },
          "immutable": true,
          "locationInModule": {
            "filename": "src/types.ts",
            "line": 735
          },
          "name": "responseMappingTemplate",
          "optional": true,
          "type": {
            "fqn": "aws-cdk-lib.aws_appsync.MappingTemplate"
          }
        },
        {
          "abstract": true,
          "docs": {
            "default": "- no function runtime, VTL mapping templates used",
            "stability": "stable",
            "summary": "The functions runtime."
          },
          "immutable": true,
          "locationInModule": {
            "filename": "src/types.ts",
            "line": 742
          },
          "name": "runtime",
          "optional": true,
          "type": {
            "fqn": "aws-cdk-lib.aws_appsync.FunctionRuntime"
          }
        }
      ],
      "symbolId": "src/types:AddFunctionProps"
    },
    "@aws-amplify/graphql-api-construct.AmplifyGraphqlApi": {
      "assembly": "@aws-amplify/graphql-api-construct",
      "base": "constructs.Construct",
      "docs": {
        "remarks": "This can be used to quickly define appsync apis which support full CRUD+List and Subscriptions, relationships,\nauth, search over data, the ability to inject custom business logic and query/mutation operations, and connect to ML services.\n\nFor more information, refer to the docs links below:\nData Modeling - https://docs.amplify.aws/cli/graphql/data-modeling/\nAuthorization - https://docs.amplify.aws/cli/graphql/authorization-rules/\nCustom Business Logic - https://docs.amplify.aws/cli/graphql/custom-business-logic/\nSearch - https://docs.amplify.aws/cli/graphql/search-and-result-aggregations/\nML Services - https://docs.amplify.aws/cli/graphql/connect-to-machine-learning-services/\n\nFor a full reference of the supported custom graphql directives - https://docs.amplify.aws/cli/graphql/directives-reference/\n\nThe output of this construct is a mapping of L1 resources generated by the transformer, which generally follow the access pattern\n\n```typescript\n  const api = new AmplifyGraphQlApi(this, 'api', { <params> });\n  api.resources.api.xrayEnabled = true;\n  Object.values(api.resources.tables).forEach(table => table.pointInTimeRecoverySpecification = { pointInTimeRecoveryEnabled: false });\n```\n`resources.<ResourceType>.<ResourceName>` - you can then perform any CDK action on these resulting resoureces.",
        "stability": "stable",
        "summary": "L3 Construct which invokes the Amplify Transformer Pattern over an input Graphql Schema."
      },
      "fqn": "@aws-amplify/graphql-api-construct.AmplifyGraphqlApi",
      "initializer": {
        "docs": {
          "stability": "stable",
          "summary": "New AmplifyGraphqlApi construct, this will create an appsync api with authorization, a schema, and all necessary resolvers, functions, and datasources."
        },
        "locationInModule": {
          "filename": "src/amplify-graphql-api.ts",
          "line": 113
        },
        "parameters": [
          {
            "docs": {
              "summary": "the scope to create this construct within."
            },
            "name": "scope",
            "type": {
              "fqn": "constructs.Construct"
            }
          },
          {
            "docs": {
              "summary": "the id to use for this api."
            },
            "name": "id",
            "type": {
              "primitive": "string"
            }
          },
          {
            "docs": {
              "summary": "the properties used to configure the generated api."
            },
            "name": "props",
            "type": {
              "fqn": "@aws-amplify/graphql-api-construct.AmplifyGraphqlApiProps"
            }
          }
        ]
      },
      "kind": "class",
      "locationInModule": {
        "filename": "src/amplify-graphql-api.ts",
        "line": 74
      },
      "methods": [
        {
          "docs": {
            "remarks": "This is a proxy method to the L2 GraphqlApi Construct.",
            "returns": "the generated data source.",
            "stability": "stable",
            "summary": "Add a new DynamoDB data source to this API."
          },
          "locationInModule": {
            "filename": "src/amplify-graphql-api.ts",
            "line": 229
          },
          "name": "addDynamoDbDataSource",
          "parameters": [
            {
              "docs": {
                "summary": "The data source's id."
              },
              "name": "id",
              "type": {
                "primitive": "string"
              }
            },
            {
              "docs": {
                "summary": "The DynamoDB table backing this data source."
              },
              "name": "table",
              "type": {
                "fqn": "aws-cdk-lib.aws_dynamodb.ITable"
              }
            },
            {
              "docs": {
                "summary": "The optional configuration for this data source."
              },
              "name": "options",
              "optional": true,
              "type": {
                "fqn": "aws-cdk-lib.aws_appsync.DataSourceOptions"
              }
            }
          ],
          "returns": {
            "type": {
              "fqn": "aws-cdk-lib.aws_appsync.DynamoDbDataSource"
            }
          }
        },
        {
          "docs": {
            "deprecated": "use `addOpenSearchDataSource`",
            "remarks": "This is a proxy method to the L2 GraphqlApi Construct.",
            "returns": "the generated data source.",
            "stability": "deprecated",
            "summary": "Add a new elasticsearch data source to this API."
          },
          "locationInModule": {
            "filename": "src/amplify-graphql-api.ts",
            "line": 241
          },
          "name": "addElasticsearchDataSource",
          "parameters": [
            {
              "docs": {
                "summary": "The data source's id."
              },
              "name": "id",
              "type": {
                "primitive": "string"
              }
            },
            {
              "docs": {
                "summary": "The elasticsearch domain for this data source."
              },
              "name": "domain",
              "type": {
                "fqn": "aws-cdk-lib.aws_elasticsearch.IDomain"
              }
            },
            {
              "docs": {
                "summary": "The optional configuration for this data source."
              },
              "name": "options",
              "optional": true,
              "type": {
                "fqn": "aws-cdk-lib.aws_appsync.DataSourceOptions"
              }
            }
          ],
          "returns": {
            "type": {
              "fqn": "aws-cdk-lib.aws_appsync.ElasticsearchDataSource"
            }
          }
        },
        {
          "docs": {
            "remarks": "This is a proxy method to the L2 GraphqlApi Construct.",
            "stability": "stable",
            "summary": "Add an EventBridge data source to this api."
          },
          "locationInModule": {
            "filename": "src/amplify-graphql-api.ts",
            "line": 251
          },
          "name": "addEventBridgeDataSource",
          "parameters": [
            {
              "docs": {
                "summary": "The data source's id."
              },
              "name": "id",
              "type": {
                "primitive": "string"
              }
            },
            {
              "docs": {
                "summary": "The EventBridge EventBus on which to put events."
              },
              "name": "eventBus",
              "type": {
                "fqn": "aws-cdk-lib.aws_events.IEventBus"
              }
            },
            {
              "docs": {
                "summary": "The optional configuration for this data source."
              },
              "name": "options",
              "optional": true,
              "type": {
                "fqn": "aws-cdk-lib.aws_appsync.DataSourceOptions"
              }
            }
          ],
          "returns": {
            "type": {
              "fqn": "aws-cdk-lib.aws_appsync.EventBridgeDataSource"
            }
          }
        },
        {
          "docs": {
            "returns": "the generated appsync function.",
            "stability": "stable",
            "summary": "Add an appsync function to the api."
          },
          "locationInModule": {
            "filename": "src/amplify-graphql-api.ts",
            "line": 333
          },
          "name": "addFunction",
          "parameters": [
            {
              "docs": {
                "summary": "the function's id."
              },
              "name": "id",
              "type": {
                "primitive": "string"
              }
            },
            {
              "name": "props",
              "type": {
                "fqn": "@aws-amplify/graphql-api-construct.AddFunctionProps"
              }
            }
          ],
          "returns": {
            "type": {
              "fqn": "aws-cdk-lib.aws_appsync.AppsyncFunction"
            }
          }
        },
        {
          "docs": {
            "remarks": "This is a proxy method to the L2 GraphqlApi Construct.",
            "returns": "the generated data source.",
            "stability": "stable",
            "summary": "Add a new http data source to this API."
          },
          "locationInModule": {
            "filename": "src/amplify-graphql-api.ts",
            "line": 262
          },
          "name": "addHttpDataSource",
          "parameters": [
            {
              "docs": {
                "summary": "The data source's id."
              },
              "name": "id",
              "type": {
                "primitive": "string"
              }
            },
            {
              "docs": {
                "summary": "The http endpoint."
              },
              "name": "endpoint",
              "type": {
                "primitive": "string"
              }
            },
            {
              "docs": {
                "summary": "The optional configuration for this data source."
              },
              "name": "options",
              "optional": true,
              "type": {
                "fqn": "aws-cdk-lib.aws_appsync.HttpDataSourceOptions"
              }
            }
          ],
          "returns": {
            "type": {
              "fqn": "aws-cdk-lib.aws_appsync.HttpDataSource"
            }
          }
        },
        {
          "docs": {
            "remarks": "This is a proxy method to the L2 GraphqlApi Construct.",
            "returns": "the generated data source.",
            "stability": "stable",
            "summary": "Add a new Lambda data source to this API."
          },
          "locationInModule": {
            "filename": "src/amplify-graphql-api.ts",
            "line": 273
          },
          "name": "addLambdaDataSource",
          "parameters": [
            {
              "docs": {
                "summary": "The data source's id."
              },
              "name": "id",
              "type": {
                "primitive": "string"
              }
            },
            {
              "docs": {
                "summary": "The Lambda function to call to interact with this data source."
              },
              "name": "lambdaFunction",
              "type": {
                "fqn": "aws-cdk-lib.aws_lambda.IFunction"
              }
            },
            {
              "docs": {
                "summary": "The optional configuration for this data source."
              },
              "name": "options",
              "optional": true,
              "type": {
                "fqn": "aws-cdk-lib.aws_appsync.DataSourceOptions"
              }
            }
          ],
          "returns": {
            "type": {
              "fqn": "aws-cdk-lib.aws_appsync.LambdaDataSource"
            }
          }
        },
        {
          "docs": {
            "remarks": "This is a proxy method to the L2 GraphqlApi Construct.\nUseful for pipeline resolvers and for backend changes that don't require a data source.",
            "returns": "the generated data source.",
            "stability": "stable",
            "summary": "Add a new dummy data source to this API."
          },
          "locationInModule": {
            "filename": "src/amplify-graphql-api.ts",
            "line": 284
          },
          "name": "addNoneDataSource",
          "parameters": [
            {
              "docs": {
                "summary": "The data source's id."
              },
              "name": "id",
              "type": {
                "primitive": "string"
              }
            },
            {
              "docs": {
                "summary": "The optional configuration for this data source."
              },
              "name": "options",
              "optional": true,
              "type": {
                "fqn": "aws-cdk-lib.aws_appsync.DataSourceOptions"
              }
            }
          ],
          "returns": {
            "type": {
              "fqn": "aws-cdk-lib.aws_appsync.NoneDataSource"
            }
          }
        },
        {
          "docs": {
            "remarks": "This is a proxy method to the L2 GraphqlApi Construct.",
            "returns": "the generated data source.",
            "stability": "stable",
            "summary": "dd a new OpenSearch data source to this API."
          },
          "locationInModule": {
            "filename": "src/amplify-graphql-api.ts",
            "line": 295
          },
          "name": "addOpenSearchDataSource",
          "parameters": [
            {
              "docs": {
                "summary": "The data source's id."
              },
              "name": "id",
              "type": {
                "primitive": "string"
              }
            },
            {
              "docs": {
                "summary": "The OpenSearch domain for this data source."
              },
              "name": "domain",
              "type": {
                "fqn": "aws-cdk-lib.aws_opensearchservice.IDomain"
              }
            },
            {
              "docs": {
                "summary": "The optional configuration for this data source."
              },
              "name": "options",
              "optional": true,
              "type": {
                "fqn": "aws-cdk-lib.aws_appsync.DataSourceOptions"
              }
            }
          ],
          "returns": {
            "type": {
              "fqn": "aws-cdk-lib.aws_appsync.OpenSearchDataSource"
            }
          }
        },
        {
          "docs": {
            "remarks": "This is a proxy method to the L2 GraphqlApi Construct.",
            "returns": "the generated data source.",
            "stability": "stable",
            "summary": "Add a new Rds data source to this API."
          },
          "locationInModule": {
            "filename": "src/amplify-graphql-api.ts",
            "line": 308
          },
          "name": "addRdsDataSource",
          "parameters": [
            {
              "docs": {
                "summary": "The data source's id."
              },
              "name": "id",
              "type": {
                "primitive": "string"
              }
            },
            {
              "docs": {
                "summary": "The serverless cluster to interact with this data source."
              },
              "name": "serverlessCluster",
              "type": {
                "fqn": "aws-cdk-lib.aws_rds.IServerlessCluster"
              }
            },
            {
              "docs": {
                "summary": "The secret store that contains the username and password for the serverless cluster."
              },
              "name": "secretStore",
              "type": {
                "fqn": "aws-cdk-lib.aws_secretsmanager.ISecret"
              }
            },
            {
              "docs": {
                "summary": "The optional name of the database to use within the cluster."
              },
              "name": "databaseName",
              "optional": true,
              "type": {
                "primitive": "string"
              }
            },
            {
              "docs": {
                "summary": "The optional configuration for this data source."
              },
              "name": "options",
              "optional": true,
              "type": {
                "fqn": "aws-cdk-lib.aws_appsync.DataSourceOptions"
              }
            }
          ],
          "returns": {
            "type": {
              "fqn": "aws-cdk-lib.aws_appsync.RdsDataSource"
            }
          }
        },
        {
          "docs": {
            "remarks": "This is a proxy method to the L2 GraphqlApi Construct.",
            "returns": "the generated resolver.",
            "stability": "stable",
            "summary": "Add a resolver to the api."
          },
          "locationInModule": {
            "filename": "src/amplify-graphql-api.ts",
            "line": 324
          },
          "name": "addResolver",
          "parameters": [
            {
              "docs": {
                "summary": "The resolver's id."
              },
              "name": "id",
              "type": {
                "primitive": "string"
              }
            },
            {
              "docs": {
                "summary": "the resolver properties."
              },
              "name": "props",
              "type": {
                "fqn": "aws-cdk-lib.aws_appsync.ExtendedResolverProps"
              }
            }
          ],
          "returns": {
            "type": {
              "fqn": "aws-cdk-lib.aws_appsync.Resolver"
            }
          }
        }
      ],
      "name": "AmplifyGraphqlApi",
      "properties": [
        {
          "docs": {
            "stability": "stable",
            "summary": "Resolvers generated by the transform process, persisted on the side in order to facilitate pulling a manifest for the purposes of inspecting and producing overrides."
          },
          "immutable": true,
          "locationInModule": {
            "filename": "src/amplify-graphql-api.ts",
            "line": 89
          },
          "name": "generatedFunctionSlots",
          "type": {
            "collection": {
              "elementtype": {
                "union": {
                  "types": [
                    {
                      "fqn": "@aws-amplify/graphql-api-construct.MutationFunctionSlot"
                    },
                    {
                      "fqn": "@aws-amplify/graphql-api-construct.QueryFunctionSlot"
                    },
                    {
                      "fqn": "@aws-amplify/graphql-api-construct.SubscriptionFunctionSlot"
                    }
                  ]
                }
              },
              "kind": "array"
            }
          }
        },
        {
          "docs": {
            "remarks": "May be a CDK Token.",
            "stability": "stable",
            "summary": "Graphql URL For the generated API."
          },
          "immutable": true,
          "locationInModule": {
            "filename": "src/amplify-graphql-api.ts",
            "line": 94
          },
          "name": "graphqlUrl",
          "type": {
            "primitive": "string"
          }
        },
        {
          "docs": {
            "remarks": "May be a CDK Token.",
            "stability": "stable",
            "summary": "Realtime URL For the generated API."
          },
          "immutable": true,
          "locationInModule": {
            "filename": "src/amplify-graphql-api.ts",
            "line": 99
          },
          "name": "realtimeUrl",
          "type": {
            "primitive": "string"
          }
        },
        {
          "docs": {
            "stability": "stable",
            "summary": "Generated L1 and L2 CDK resources."
          },
          "immutable": true,
          "locationInModule": {
            "filename": "src/amplify-graphql-api.ts",
            "line": 78
          },
          "name": "resources",
          "type": {
            "fqn": "@aws-amplify/graphql-api-construct.AmplifyGraphqlApiResources"
          }
        },
        {
          "docs": {
            "remarks": "May be a CDK Token.",
            "stability": "stable",
            "summary": "Generated Api Key if generated."
          },
          "immutable": true,
          "locationInModule": {
            "filename": "src/amplify-graphql-api.ts",
            "line": 104
          },
          "name": "apiKey",
          "optional": true,
          "type": {
            "primitive": "string"
          }
        }
      ],
      "symbolId": "src/amplify-graphql-api:AmplifyGraphqlApi"
    },
    "@aws-amplify/graphql-api-construct.AmplifyGraphqlApiCfnResources": {
      "assembly": "@aws-amplify/graphql-api-construct",
      "datatype": true,
      "docs": {
        "remarks": "These are potentially stored under nested stacks, but presented organized by type instead.",
        "stability": "stable",
        "summary": "L1 CDK resources from the Api which were generated as part of the transform."
      },
      "fqn": "@aws-amplify/graphql-api-construct.AmplifyGraphqlApiCfnResources",
      "kind": "interface",
      "locationInModule": {
        "filename": "src/types.ts",
        "line": 613
      },
      "name": "AmplifyGraphqlApiCfnResources",
      "properties": [
        {
          "abstract": true,
          "docs": {
            "stability": "stable",
            "summary": "Remaining L1 resources generated, keyed by logicalId."
          },
          "immutable": true,
          "locationInModule": {
            "filename": "src/types.ts",
            "line": 662
          },
          "name": "additionalCfnResources",
          "type": {
            "collection": {
              "elementtype": {
                "fqn": "aws-cdk-lib.CfnResource"
              },
              "kind": "map"
            }
          }
        },
        {
          "abstract": true,
          "docs": {
            "stability": "stable",
            "summary": "The Generated AppSync DataSource L1 Resources, keyed by logicalId."
          },
          "immutable": true,
          "locationInModule": {
            "filename": "src/types.ts",
            "line": 642
          },
          "name": "cfnDataSources",
          "type": {
            "collection": {
              "elementtype": {
                "fqn": "aws-cdk-lib.aws_appsync.CfnDataSource"
              },
              "kind": "map"
            }
          }
        },
        {
          "abstract": true,
          "docs": {
            "stability": "stable",
            "summary": "The Generated AppSync Function L1 Resources, keyed by logicalId."
          },
          "immutable": true,
          "locationInModule": {
            "filename": "src/types.ts",
            "line": 637
          },
          "name": "cfnFunctionConfigurations",
          "type": {
            "collection": {
              "elementtype": {
                "fqn": "aws-cdk-lib.aws_appsync.CfnFunctionConfiguration"
              },
              "kind": "map"
            }
          }
        },
        {
          "abstract": true,
          "docs": {
            "stability": "stable",
            "summary": "The Generated Lambda Function L1 Resources, keyed by function name."
          },
          "immutable": true,
          "locationInModule": {
            "filename": "src/types.ts",
            "line": 657
          },
          "name": "cfnFunctions",
          "type": {
            "collection": {
              "elementtype": {
                "fqn": "aws-cdk-lib.aws_lambda.CfnFunction"
              },
              "kind": "map"
            }
          }
        },
        {
          "abstract": true,
          "docs": {
            "stability": "stable",
            "summary": "The Generated AppSync Api L1 Resource."
          },
          "immutable": true,
          "locationInModule": {
            "filename": "src/types.ts",
            "line": 617
          },
          "name": "cfnGraphqlApi",
          "type": {
            "fqn": "aws-cdk-lib.aws_appsync.CfnGraphQLApi"
          }
        },
        {
          "abstract": true,
          "docs": {
            "stability": "stable",
            "summary": "The Generated AppSync Schema L1 Resource."
          },
          "immutable": true,
          "locationInModule": {
            "filename": "src/types.ts",
            "line": 622
          },
          "name": "cfnGraphqlSchema",
          "type": {
            "fqn": "aws-cdk-lib.aws_appsync.CfnGraphQLSchema"
          }
        },
        {
          "abstract": true,
          "docs": {
            "stability": "stable",
            "summary": "The Generated AppSync Resolver L1 Resources, keyed by logicalId."
          },
          "immutable": true,
          "locationInModule": {
            "filename": "src/types.ts",
            "line": 632
          },
          "name": "cfnResolvers",
          "type": {
            "collection": {
              "elementtype": {
                "fqn": "aws-cdk-lib.aws_appsync.CfnResolver"
              },
              "kind": "map"
            }
          }
        },
        {
          "abstract": true,
          "docs": {
            "stability": "stable",
            "summary": "The Generated IAM Role L1 Resources, keyed by logicalId."
          },
          "immutable": true,
          "locationInModule": {
            "filename": "src/types.ts",
            "line": 652
          },
          "name": "cfnRoles",
          "type": {
            "collection": {
              "elementtype": {
                "fqn": "aws-cdk-lib.aws_iam.CfnRole"
              },
              "kind": "map"
            }
          }
        },
        {
          "abstract": true,
          "docs": {
            "stability": "stable",
            "summary": "The Generated DynamoDB Table L1 Resources, keyed by logicalId."
          },
          "immutable": true,
          "locationInModule": {
            "filename": "src/types.ts",
            "line": 647
          },
          "name": "cfnTables",
          "type": {
            "collection": {
              "elementtype": {
                "fqn": "aws-cdk-lib.aws_dynamodb.CfnTable"
              },
              "kind": "map"
            }
          }
        },
        {
          "abstract": true,
          "docs": {
            "stability": "stable",
            "summary": "The Generated AppSync Api Key L1 Resource."
          },
          "immutable": true,
          "locationInModule": {
            "filename": "src/types.ts",
            "line": 627
          },
          "name": "cfnApiKey",
          "optional": true,
          "type": {
            "fqn": "aws-cdk-lib.aws_appsync.CfnApiKey"
          }
        }
      ],
      "symbolId": "src/types:AmplifyGraphqlApiCfnResources"
    },
    "@aws-amplify/graphql-api-construct.AmplifyGraphqlApiProps": {
      "assembly": "@aws-amplify/graphql-api-construct",
      "datatype": true,
      "docs": {
        "remarks": "Specifies what the input to transform into an Api, and configurations for\nthe transformation process.",
        "stability": "stable",
        "summary": "Input props for the AmplifyGraphqlApi construct."
      },
      "fqn": "@aws-amplify/graphql-api-construct.AmplifyGraphqlApiProps",
      "kind": "interface",
      "locationInModule": {
        "filename": "src/types.ts",
        "line": 537
      },
      "name": "AmplifyGraphqlApiProps",
      "properties": [
        {
          "abstract": true,
          "docs": {
            "remarks": "This object must be a superset of the configured auth providers in the Api definition.\nFor more information, refer to https://docs.amplify.aws/cli/graphql/authorization-rules/",
            "stability": "stable",
            "summary": "Required auth modes for the Api."
          },
          "immutable": true,
          "locationInModule": {
            "filename": "src/types.ts",
            "line": 554
          },
          "name": "authorizationModes",
          "type": {
            "fqn": "@aws-amplify/graphql-api-construct.AuthorizationModes"
          }
        },
        {
          "abstract": true,
          "docs": {
            "remarks": "Can be constructed via the AmplifyGraphqlDefinition class.",
            "stability": "stable",
            "summary": "The definition to transform in a full Api."
          },
          "immutable": true,
          "locationInModule": {
            "filename": "src/types.ts",
            "line": 542
          },
          "name": "definition",
          "type": {
            "fqn": "@aws-amplify/graphql-api-construct.IAmplifyGraphqlDefinition"
          }
        },
        {
          "abstract": true,
          "docs": {
            "remarks": "Default: construct id.",
            "stability": "stable",
            "summary": "Name to be used for the AppSync Api."
          },
          "immutable": true,
          "locationInModule": {
            "filename": "src/types.ts",
            "line": 548
          },
          "name": "apiName",
          "optional": true,
          "type": {
            "primitive": "string"
          }
        },
        {
          "abstract": true,
          "docs": {
            "remarks": "For more information, refer to https://docs.amplify.aws/lib/datastore/getting-started/q/platform/js/",
            "stability": "stable",
            "summary": "Configure conflict resolution on the Api, which is required to enable DataStore Api functionality."
          },
          "immutable": true,
          "locationInModule": {
            "filename": "src/types.ts",
            "line": 568
          },
          "name": "conflictResolution",
          "optional": true,
          "type": {
            "fqn": "@aws-amplify/graphql-api-construct.ConflictResolution"
          }
        },
        {
          "abstract": true,
          "docs": {
            "custom": {
              "function": "directives. The keys of this object are expected to be the\nfunction name provided in the definition, and value is the function that name refers to. If a name is not found in this\nmap, then it is interpreted as the `functionName`, and an arn will be constructed using the current aws account and region\n(or overridden values, if set in the directive)."
            },
            "stability": "stable",
            "summary": "Lambda functions referenced in the definitions's."
          },
          "immutable": true,
          "locationInModule": {
            "filename": "src/types.ts",
            "line": 562
          },
          "name": "functionNameMap",
          "optional": true,
          "type": {
            "collection": {
              "elementtype": {
                "fqn": "aws-cdk-lib.aws_lambda.IFunction"
              },
              "kind": "map"
            }
          }
        },
        {
          "abstract": true,
          "docs": {
            "remarks": "For more information about what slots are available,\nrefer to https://docs.amplify.aws/cli/graphql/custom-business-logic/#override-amplify-generated-resolvers.",
            "stability": "stable",
            "summary": "Overrides for a given slot in the generated resolver pipelines."
          },
          "immutable": true,
          "locationInModule": {
            "filename": "src/types.ts",
            "line": 583
          },
          "name": "functionSlots",
          "optional": true,
          "type": {
            "collection": {
              "elementtype": {
                "union": {
                  "types": [
                    {
                      "fqn": "@aws-amplify/graphql-api-construct.MutationFunctionSlot"
                    },
                    {
                      "fqn": "@aws-amplify/graphql-api-construct.QueryFunctionSlot"
                    },
                    {
                      "fqn": "@aws-amplify/graphql-api-construct.SubscriptionFunctionSlot"
                    }
                  ]
                }
              },
              "kind": "array"
            }
          }
        },
        {
          "abstract": true,
          "docs": {
            "remarks": "If no outputStorageStrategey is provided a default strategy will be used.",
            "stability": "stable",
            "summary": "Strategy to store construct outputs."
          },
          "immutable": true,
          "locationInModule": {
            "filename": "src/types.ts",
            "line": 606
          },
          "name": "outputStorageStrategy",
          "optional": true,
          "type": {
            "fqn": "@aws-amplify/graphql-api-construct.IBackendOutputStorageStrategy"
          }
        },
        {
          "abstract": true,
          "docs": {
            "stability": "stable",
            "summary": "If using predictions, a bucket must be provided which will be used to search for assets."
          },
          "immutable": true,
          "locationInModule": {
            "filename": "src/types.ts",
            "line": 595
          },
          "name": "predictionsBucket",
          "optional": true,
          "type": {
            "fqn": "aws-cdk-lib.aws_s3.IBucket"
          }
        },
        {
          "abstract": true,
          "docs": {
            "remarks": "Only applies to resolvers, and takes the form\n{ <logicalId>: <stackName> }\nIt is not recommended to use this parameter unless you are encountering stack resource count limits, and worth noting that\nafter initial deployment AppSync resolvers cannot be moved between nested stacks, they will need to be removed from the app,\nthen re-added from a new stack.",
            "stability": "stable",
            "summary": "StackMappings override the assigned nested stack on a per-resource basis."
          },
          "immutable": true,
          "locationInModule": {
            "filename": "src/types.ts",
            "line": 577
          },
          "name": "stackMappings",
          "optional": true,
          "type": {
            "collection": {
              "elementtype": {
                "primitive": "string"
              },
              "kind": "map"
            }
          }
        },
        {
          "abstract": true,
          "docs": {
            "custom": {
              "aws-amplify": "/graphql-transformer-core >= 2.1.1"
            },
            "remarks": "These custom transformers must be implemented with aws-cdk-lib >=2.80.0, and",
            "stability": "experimental",
            "summary": "Provide a list of additional custom transformers which are injected into the transform process."
          },
          "immutable": true,
          "locationInModule": {
            "filename": "src/types.ts",
            "line": 590
          },
          "name": "transformerPlugins",
          "optional": true,
          "type": {
            "collection": {
              "elementtype": {
                "primitive": "any"
              },
              "kind": "array"
            }
          }
        },
        {
          "abstract": true,
          "docs": {
            "stability": "stable",
            "summary": "This replaces feature flags from the Api construct, for general information on what these parameters do, refer to https://docs.amplify.aws/cli/reference/feature-flags/#graphQLTransformer."
          },
          "immutable": true,
          "locationInModule": {
            "filename": "src/types.ts",
            "line": 601
          },
          "name": "translationBehavior",
          "optional": true,
          "type": {
            "fqn": "@aws-amplify/graphql-api-construct.PartialTranslationBehavior"
          }
        }
      ],
      "symbolId": "src/types:AmplifyGraphqlApiProps"
    },
    "@aws-amplify/graphql-api-construct.AmplifyGraphqlApiResources": {
      "assembly": "@aws-amplify/graphql-api-construct",
      "datatype": true,
      "docs": {
        "remarks": "These are potentially stored under nested stacks, but presented organized by type instead.",
        "stability": "stable",
        "summary": "Accessible resources from the Api which were generated as part of the transform."
      },
      "fqn": "@aws-amplify/graphql-api-construct.AmplifyGraphqlApiResources",
      "kind": "interface",
      "locationInModule": {
        "filename": "src/types.ts",
        "line": 669
      },
      "name": "AmplifyGraphqlApiResources",
      "properties": [
        {
          "abstract": true,
          "docs": {
            "stability": "stable",
            "summary": "L1 Cfn Resources, for when dipping down a level of abstraction is desirable."
          },
          "immutable": true,
          "locationInModule": {
            "filename": "src/types.ts",
            "line": 693
          },
          "name": "cfnResources",
          "type": {
            "fqn": "@aws-amplify/graphql-api-construct.AmplifyGraphqlApiCfnResources"
          }
        },
        {
          "abstract": true,
          "docs": {
            "stability": "stable",
            "summary": "The Generated Lambda Function L1 Resources, keyed by function name."
          },
          "immutable": true,
          "locationInModule": {
            "filename": "src/types.ts",
            "line": 688
          },
          "name": "functions",
          "type": {
            "collection": {
              "elementtype": {
                "fqn": "aws-cdk-lib.aws_lambda.IFunction"
              },
              "kind": "map"
            }
          }
        },
        {
          "abstract": true,
          "docs": {
            "stability": "stable",
            "summary": "The Generated AppSync Api L2 Resource, includes the Schema."
          },
          "immutable": true,
          "locationInModule": {
            "filename": "src/types.ts",
            "line": 673
          },
          "name": "graphqlApi",
          "type": {
            "fqn": "aws-cdk-lib.aws_appsync.IGraphqlApi"
          }
        },
        {
          "abstract": true,
          "docs": {
            "stability": "stable",
            "summary": "Nested Stacks generated by the Api Construct."
          },
          "immutable": true,
          "locationInModule": {
            "filename": "src/types.ts",
            "line": 698
          },
          "name": "nestedStacks",
          "type": {
            "collection": {
              "elementtype": {
                "fqn": "aws-cdk-lib.NestedStack"
              },
              "kind": "map"
            }
          }
        },
        {
          "abstract": true,
          "docs": {
            "stability": "stable",
            "summary": "The Generated IAM Role L2 Resources, keyed by logicalId."
          },
          "immutable": true,
          "locationInModule": {
            "filename": "src/types.ts",
            "line": 683
          },
          "name": "roles",
          "type": {
            "collection": {
              "elementtype": {
                "fqn": "aws-cdk-lib.aws_iam.IRole"
              },
              "kind": "map"
            }
          }
        },
        {
          "abstract": true,
          "docs": {
            "stability": "stable",
            "summary": "The Generated DynamoDB Table L2 Resources, keyed by logicalId."
          },
          "immutable": true,
          "locationInModule": {
            "filename": "src/types.ts",
            "line": 678
          },
          "name": "tables",
          "type": {
            "collection": {
              "elementtype": {
                "fqn": "aws-cdk-lib.aws_dynamodb.ITable"
              },
              "kind": "map"
            }
          }
        }
      ],
      "symbolId": "src/types:AmplifyGraphqlApiResources"
    },
    "@aws-amplify/graphql-api-construct.AmplifyGraphqlDefinition": {
      "assembly": "@aws-amplify/graphql-api-construct",
      "docs": {
        "stability": "stable",
        "summary": "Class exposing utilities to produce IAmplifyGraphqlDefinition objects given various inputs."
      },
      "fqn": "@aws-amplify/graphql-api-construct.AmplifyGraphqlDefinition",
      "initializer": {
        "docs": {
          "stability": "stable"
        }
      },
      "kind": "class",
      "locationInModule": {
        "filename": "src/amplify-graphql-definition.ts",
        "line": 8
      },
      "methods": [
        {
          "docs": {
            "returns": "a fully formed amplify graphql definition",
            "stability": "stable",
            "summary": "Convert one or more appsync SchemaFile objects into an Amplify Graphql Schema."
          },
          "locationInModule": {
            "filename": "src/amplify-graphql-definition.ts",
            "line": 26
          },
          "name": "fromFiles",
          "parameters": [
            {
              "docs": {
                "summary": "one or more paths to the graphql files to process."
              },
              "name": "filePaths",
              "type": {
                "primitive": "string"
              },
              "variadic": true
            }
          ],
          "returns": {
            "type": {
              "fqn": "@aws-amplify/graphql-api-construct.IAmplifyGraphqlDefinition"
            }
          },
          "static": true,
          "variadic": true
        },
        {
          "docs": {
            "returns": "a fully formed amplify graphql definition",
            "stability": "stable",
            "summary": "Produce a schema definition from a string input."
          },
          "locationInModule": {
            "filename": "src/amplify-graphql-definition.ts",
            "line": 14
          },
          "name": "fromString",
          "parameters": [
            {
              "docs": {
                "summary": "the graphql input as a string."
              },
              "name": "schema",
              "type": {
                "primitive": "string"
              }
            }
          ],
          "returns": {
            "type": {
              "fqn": "@aws-amplify/graphql-api-construct.IAmplifyGraphqlDefinition"
            }
          },
          "static": true
        }
      ],
      "name": "AmplifyGraphqlDefinition",
      "symbolId": "src/amplify-graphql-definition:AmplifyGraphqlDefinition"
    },
    "@aws-amplify/graphql-api-construct.ApiKeyAuthorizationConfig": {
      "assembly": "@aws-amplify/graphql-api-construct",
      "datatype": true,
      "docs": {
        "stability": "stable",
        "summary": "Configuration for Api Keys on the Graphql Api."
      },
      "fqn": "@aws-amplify/graphql-api-construct.ApiKeyAuthorizationConfig",
      "kind": "interface",
      "locationInModule": {
        "filename": "src/types.ts",
        "line": 88
      },
      "name": "ApiKeyAuthorizationConfig",
      "properties": [
        {
          "abstract": true,
          "docs": {
            "stability": "stable",
            "summary": "A duration representing the time from Cloudformation deploy until expiry."
          },
          "immutable": true,
          "locationInModule": {
            "filename": "src/types.ts",
            "line": 97
          },
          "name": "expires",
          "type": {
            "fqn": "aws-cdk-lib.Duration"
          }
        },
        {
          "abstract": true,
          "docs": {
            "stability": "stable",
            "summary": "Optional description for the Api Key to attach to the Api."
          },
          "immutable": true,
          "locationInModule": {
            "filename": "src/types.ts",
            "line": 92
          },
          "name": "description",
          "optional": true,
          "type": {
            "primitive": "string"
          }
        }
      ],
      "symbolId": "src/types:ApiKeyAuthorizationConfig"
    },
    "@aws-amplify/graphql-api-construct.AuthorizationModes": {
      "assembly": "@aws-amplify/graphql-api-construct",
      "datatype": true,
      "docs": {
        "remarks": "At least one modes must be provided, and if more than one are provided a defaultAuthorizationMode must be specified.\nFor more information on Amplify Api auth, refer to https://docs.amplify.aws/cli/graphql/authorization-rules/#authorization-strategies",
        "stability": "stable",
        "summary": "Authorization Modes to apply to the Api."
      },
      "fqn": "@aws-amplify/graphql-api-construct.AuthorizationModes",
      "kind": "interface",
      "locationInModule": {
        "filename": "src/types.ts",
        "line": 120
      },
      "name": "AuthorizationModes",
      "properties": [
        {
          "abstract": true,
          "docs": {
            "stability": "stable",
            "summary": "A list of roles granted full R/W access to the Api."
          },
          "immutable": true,
          "locationInModule": {
            "filename": "src/types.ts",
            "line": 159
          },
          "name": "adminRoles",
          "optional": true,
          "type": {
            "collection": {
              "elementtype": {
                "fqn": "aws-cdk-lib.aws_iam.IRole"
              },
              "kind": "array"
            }
          }
        },
        {
          "abstract": true,
          "docs": {
            "remarks": "Applies to 'public' auth strategy.",
            "stability": "stable",
            "summary": "AppSync Api Key config, required if a 'apiKey' auth provider is specified in the Api."
          },
          "immutable": true,
          "locationInModule": {
            "filename": "src/types.ts",
            "line": 148
          },
          "name": "apiKeyConfig",
          "optional": true,
          "type": {
            "fqn": "@aws-amplify/graphql-api-construct.ApiKeyAuthorizationConfig"
          }
        },
        {
          "abstract": true,
          "docs": {
            "stability": "stable",
            "summary": "Default auth mode to provide to the Api, required if more than one config type is specified."
          },
          "immutable": true,
          "locationInModule": {
            "filename": "src/types.ts",
            "line": 124
          },
          "name": "defaultAuthorizationMode",
          "optional": true,
          "type": {
            "primitive": "string"
          }
        },
        {
          "abstract": true,
          "docs": {
            "remarks": "Applies to 'public' and 'private' auth strategies.",
            "stability": "stable",
            "summary": "IAM Auth config, required if an 'iam' auth provider is specified in the Api."
          },
          "immutable": true,
          "locationInModule": {
            "filename": "src/types.ts",
            "line": 130
          },
          "name": "iamConfig",
          "optional": true,
          "type": {
            "fqn": "@aws-amplify/graphql-api-construct.IAMAuthorizationConfig"
          }
        },
        {
          "abstract": true,
          "docs": {
            "remarks": "Applies to 'custom' auth strategy.",
            "stability": "stable",
            "summary": "Lambda config, required if a 'function' auth provider is specified in the Api."
          },
          "immutable": true,
          "locationInModule": {
            "filename": "src/types.ts",
            "line": 154
          },
          "name": "lambdaConfig",
          "optional": true,
          "type": {
            "fqn": "@aws-amplify/graphql-api-construct.LambdaAuthorizationConfig"
          }
        },
        {
          "abstract": true,
          "docs": {
            "remarks": "Applies to 'owner', 'private', and 'group' auth strategies.",
            "stability": "stable",
            "summary": "Cognito OIDC config, required if a 'oidc' auth provider is specified in the Api."
          },
          "immutable": true,
          "locationInModule": {
            "filename": "src/types.ts",
            "line": 142
          },
          "name": "oidcConfig",
          "optional": true,
          "type": {
            "fqn": "@aws-amplify/graphql-api-construct.OIDCAuthorizationConfig"
          }
        },
        {
          "abstract": true,
          "docs": {
            "remarks": "Applies to 'owner', 'private', and 'group' auth strategies.",
            "stability": "stable",
            "summary": "Cognito UserPool config, required if a 'userPools' auth provider is specified in the Api."
          },
          "immutable": true,
          "locationInModule": {
            "filename": "src/types.ts",
            "line": 136
          },
          "name": "userPoolConfig",
          "optional": true,
          "type": {
            "fqn": "@aws-amplify/graphql-api-construct.UserPoolAuthorizationConfig"
          }
        }
      ],
      "symbolId": "src/types:AuthorizationModes"
    },
    "@aws-amplify/graphql-api-construct.AutomergeConflictResolutionStrategy": {
      "assembly": "@aws-amplify/graphql-api-construct",
      "datatype": true,
      "docs": {
        "stability": "stable",
        "summary": "Enable optimistic concurrency on the project."
      },
      "fqn": "@aws-amplify/graphql-api-construct.AutomergeConflictResolutionStrategy",
      "interfaces": [
        "@aws-amplify/graphql-api-construct.ConflictResolutionStrategyBase"
      ],
      "kind": "interface",
      "locationInModule": {
        "filename": "src/types.ts",
        "line": 180
      },
      "name": "AutomergeConflictResolutionStrategy",
      "properties": [
        {
          "abstract": true,
          "docs": {
            "remarks": "For more information, refer to https://docs.aws.amazon.com/appsync/latest/devguide/conflict-detection-and-sync.html#conflict-detection-and-resolution",
            "stability": "stable",
            "summary": "This conflict resolution strategy executes an auto-merge."
          },
          "immutable": true,
          "locationInModule": {
            "filename": "src/types.ts",
            "line": 185
          },
          "name": "handlerType",
          "type": {
            "primitive": "string"
          }
        }
      ],
      "symbolId": "src/types:AutomergeConflictResolutionStrategy"
    },
    "@aws-amplify/graphql-api-construct.ConflictResolution": {
      "assembly": "@aws-amplify/graphql-api-construct",
      "datatype": true,
      "docs": {
        "stability": "stable",
        "summary": "Project level configuration for conflict resolution."
      },
      "fqn": "@aws-amplify/graphql-api-construct.ConflictResolution",
      "kind": "interface",
      "locationInModule": {
        "filename": "src/types.ts",
        "line": 227
      },
      "name": "ConflictResolution",
      "properties": [
        {
          "abstract": true,
          "docs": {
            "stability": "stable",
            "summary": "Model-specific conflict resolution overrides."
          },
          "immutable": true,
          "locationInModule": {
            "filename": "src/types.ts",
            "line": 236
          },
          "name": "models",
          "optional": true,
          "type": {
            "collection": {
              "elementtype": {
                "union": {
                  "types": [
                    {
                      "fqn": "@aws-amplify/graphql-api-construct.AutomergeConflictResolutionStrategy"
                    },
                    {
                      "fqn": "@aws-amplify/graphql-api-construct.OptimisticConflictResolutionStrategy"
                    },
                    {
                      "fqn": "@aws-amplify/graphql-api-construct.CustomConflictResolutionStrategy"
                    }
                  ]
                }
              },
              "kind": "map"
            }
          }
        },
        {
          "abstract": true,
          "docs": {
            "remarks": "Applies to all non-overridden models.",
            "stability": "stable",
            "summary": "Project-wide config for conflict resolution."
          },
          "immutable": true,
          "locationInModule": {
            "filename": "src/types.ts",
            "line": 231
          },
          "name": "project",
          "optional": true,
          "type": {
            "union": {
              "types": [
                {
                  "fqn": "@aws-amplify/graphql-api-construct.AutomergeConflictResolutionStrategy"
                },
                {
                  "fqn": "@aws-amplify/graphql-api-construct.OptimisticConflictResolutionStrategy"
                },
                {
                  "fqn": "@aws-amplify/graphql-api-construct.CustomConflictResolutionStrategy"
                }
              ]
            }
          }
        }
      ],
      "symbolId": "src/types:ConflictResolution"
    },
    "@aws-amplify/graphql-api-construct.ConflictResolutionStrategyBase": {
      "assembly": "@aws-amplify/graphql-api-construct",
      "datatype": true,
      "docs": {
        "stability": "stable",
        "summary": "Common parameters for conflict resolution."
      },
      "fqn": "@aws-amplify/graphql-api-construct.ConflictResolutionStrategyBase",
      "kind": "interface",
      "locationInModule": {
        "filename": "src/types.ts",
        "line": 170
      },
      "name": "ConflictResolutionStrategyBase",
      "properties": [
        {
          "abstract": true,
          "docs": {
            "stability": "stable",
            "summary": "The conflict detection type used for resolution."
          },
          "immutable": true,
          "locationInModule": {
            "filename": "src/types.ts",
            "line": 174
          },
          "name": "detectionType",
          "type": {
            "primitive": "string"
          }
        }
      ],
      "symbolId": "src/types:ConflictResolutionStrategyBase"
    },
    "@aws-amplify/graphql-api-construct.CustomConflictResolutionStrategy": {
      "assembly": "@aws-amplify/graphql-api-construct",
      "datatype": true,
      "docs": {
        "stability": "stable",
        "summary": "Enable custom sync on the project, powered by a lambda."
      },
      "fqn": "@aws-amplify/graphql-api-construct.CustomConflictResolutionStrategy",
      "interfaces": [
        "@aws-amplify/graphql-api-construct.ConflictResolutionStrategyBase"
      ],
      "kind": "interface",
      "locationInModule": {
        "filename": "src/types.ts",
        "line": 202
      },
      "name": "CustomConflictResolutionStrategy",
      "properties": [
        {
          "abstract": true,
          "docs": {
            "stability": "stable",
            "summary": "The function which will be invoked for conflict resolution."
          },
          "immutable": true,
          "locationInModule": {
            "filename": "src/types.ts",
            "line": 213
          },
          "name": "conflictHandler",
          "type": {
            "fqn": "aws-cdk-lib.aws_lambda.IFunction"
          }
        },
        {
          "abstract": true,
          "docs": {
            "remarks": "For more information, refer to https://docs.aws.amazon.com/appsync/latest/devguide/conflict-detection-and-sync.html#conflict-detection-and-resolution",
            "stability": "stable",
            "summary": "This conflict resolution strategy uses a lambda handler type."
          },
          "immutable": true,
          "locationInModule": {
            "filename": "src/types.ts",
            "line": 208
          },
          "name": "handlerType",
          "type": {
            "primitive": "string"
          }
        }
      ],
      "symbolId": "src/types:CustomConflictResolutionStrategy"
    },
    "@aws-amplify/graphql-api-construct.FunctionSlotBase": {
      "assembly": "@aws-amplify/graphql-api-construct",
      "datatype": true,
      "docs": {
        "stability": "stable",
        "summary": "Common slot parameters."
      },
      "fqn": "@aws-amplify/graphql-api-construct.FunctionSlotBase",
      "kind": "interface",
      "locationInModule": {
        "filename": "src/types.ts",
        "line": 258
      },
      "name": "FunctionSlotBase",
      "properties": [
        {
          "abstract": true,
          "docs": {
            "stability": "stable",
            "summary": "The field to attach this function to on the Api definition."
          },
          "immutable": true,
          "locationInModule": {
            "filename": "src/types.ts",
            "line": 262
          },
          "name": "fieldName",
          "type": {
            "primitive": "string"
          }
        },
        {
          "abstract": true,
          "docs": {
            "stability": "stable",
            "summary": "The overridden behavior for this slot."
          },
          "immutable": true,
          "locationInModule": {
            "filename": "src/types.ts",
            "line": 273
          },
          "name": "function",
          "type": {
            "fqn": "@aws-amplify/graphql-api-construct.FunctionSlotOverride"
          }
        },
        {
          "abstract": true,
          "docs": {
            "remarks": "For more information on slotting, refer to https://docs.amplify.aws/cli/graphql/custom-business-logic/#extend-amplify-generated-resolvers",
            "stability": "stable",
            "summary": "The slot index to use to inject this into the execution pipeline."
          },
          "immutable": true,
          "locationInModule": {
            "filename": "src/types.ts",
            "line": 268
          },
          "name": "slotIndex",
          "type": {
            "primitive": "number"
          }
        }
      ],
      "symbolId": "src/types:FunctionSlotBase"
    },
    "@aws-amplify/graphql-api-construct.FunctionSlotOverride": {
      "assembly": "@aws-amplify/graphql-api-construct",
      "datatype": true,
      "docs": {
        "remarks": "This allows configuration of the underlying function,\nincluding the request and response mapping templates.",
        "stability": "stable",
        "summary": "Params exposed to support configuring and overriding pipelined slots."
      },
      "fqn": "@aws-amplify/graphql-api-construct.FunctionSlotOverride",
      "kind": "interface",
      "locationInModule": {
        "filename": "src/types.ts",
        "line": 243
      },
      "name": "FunctionSlotOverride",
      "properties": [
        {
          "abstract": true,
          "docs": {
            "remarks": "Executed before the datasource is invoked.",
            "stability": "stable",
            "summary": "Override request mapping template for the function slot."
          },
          "immutable": true,
          "locationInModule": {
            "filename": "src/types.ts",
            "line": 247
          },
          "name": "requestMappingTemplate",
          "optional": true,
          "type": {
            "fqn": "aws-cdk-lib.aws_appsync.MappingTemplate"
          }
        },
        {
          "abstract": true,
          "docs": {
            "remarks": "Executed after the datasource is invoked.",
            "stability": "stable",
            "summary": "Override response mapping template for the function slot."
          },
          "immutable": true,
          "locationInModule": {
            "filename": "src/types.ts",
            "line": 252
          },
          "name": "responseMappingTemplate",
          "optional": true,
          "type": {
            "fqn": "aws-cdk-lib.aws_appsync.MappingTemplate"
          }
        }
      ],
      "symbolId": "src/types:FunctionSlotOverride"
    },
    "@aws-amplify/graphql-api-construct.IAMAuthorizationConfig": {
      "assembly": "@aws-amplify/graphql-api-construct",
      "datatype": true,
      "docs": {
        "stability": "stable",
        "summary": "Configuration for IAM Authorization on the Graphql Api."
      },
      "fqn": "@aws-amplify/graphql-api-construct.IAMAuthorizationConfig",
      "kind": "interface",
      "locationInModule": {
        "filename": "src/types.ts",
        "line": 25
      },
      "name": "IAMAuthorizationConfig",
      "properties": [
        {
          "abstract": true,
          "docs": {
            "stability": "stable",
            "summary": "Authenticated user role, applies to { provider: iam, allow: private } access."
          },
          "immutable": true,
          "locationInModule": {
            "filename": "src/types.ts",
            "line": 34
          },
          "name": "authenticatedUserRole",
          "type": {
            "fqn": "aws-cdk-lib.aws_iam.IRole"
          }
        },
        {
          "abstract": true,
          "docs": {
            "stability": "stable",
            "summary": "ID for the Cognito Identity Pool vending auth and unauth roles."
          },
          "immutable": true,
          "locationInModule": {
            "filename": "src/types.ts",
            "line": 29
          },
          "name": "identityPoolId",
          "type": {
            "primitive": "string"
          }
        },
        {
          "abstract": true,
          "docs": {
            "stability": "stable",
            "summary": "Unauthenticated user role, applies to { provider: iam, allow: public } access."
          },
          "immutable": true,
          "locationInModule": {
            "filename": "src/types.ts",
            "line": 39
          },
          "name": "unauthenticatedUserRole",
          "type": {
            "fqn": "aws-cdk-lib.aws_iam.IRole"
          }
        }
      ],
      "symbolId": "src/types:IAMAuthorizationConfig"
    },
    "@aws-amplify/graphql-api-construct.IAmplifyGraphqlDefinition": {
      "assembly": "@aws-amplify/graphql-api-construct",
      "docs": {
        "stability": "stable",
        "summary": "Graphql Api definition, which can be implemented in multiple ways."
      },
      "fqn": "@aws-amplify/graphql-api-construct.IAmplifyGraphqlDefinition",
      "kind": "interface",
      "locationInModule": {
        "filename": "src/types.ts",
        "line": 491
      },
      "name": "IAmplifyGraphqlDefinition",
      "properties": [
        {
          "abstract": true,
          "docs": {
            "returns": "generated function slots",
            "stability": "stable",
            "summary": "Retrieve any function slots defined explicitly in the Api definition."
          },
          "immutable": true,
          "locationInModule": {
            "filename": "src/types.ts",
            "line": 502
          },
          "name": "functionSlots",
          "type": {
            "collection": {
              "elementtype": {
                "union": {
                  "types": [
                    {
                      "fqn": "@aws-amplify/graphql-api-construct.MutationFunctionSlot"
                    },
                    {
                      "fqn": "@aws-amplify/graphql-api-construct.QueryFunctionSlot"
                    },
                    {
                      "fqn": "@aws-amplify/graphql-api-construct.SubscriptionFunctionSlot"
                    }
                  ]
                }
              },
              "kind": "array"
            }
          }
        },
        {
          "abstract": true,
          "docs": {
            "returns": "the rendered schema.",
            "stability": "stable",
            "summary": "Return the schema definition as a graphql string, with amplify directives allowed."
          },
          "immutable": true,
          "locationInModule": {
            "filename": "src/types.ts",
            "line": 496
          },
          "name": "schema",
          "type": {
            "primitive": "string"
          }
        }
      ],
      "symbolId": "src/types:IAmplifyGraphqlDefinition"
    },
    "@aws-amplify/graphql-api-construct.IBackendOutputEntry": {
      "assembly": "@aws-amplify/graphql-api-construct",
      "docs": {
        "stability": "stable",
        "summary": "Entry representing the required output from the backend for codegen generate commands to work."
      },
      "fqn": "@aws-amplify/graphql-api-construct.IBackendOutputEntry",
      "kind": "interface",
      "locationInModule": {
        "filename": "src/types.ts",
        "line": 508
      },
      "name": "IBackendOutputEntry",
      "properties": [
        {
          "abstract": true,
          "docs": {
            "stability": "stable",
            "summary": "The string-map payload of generated config values."
          },
          "immutable": true,
          "locationInModule": {
            "filename": "src/types.ts",
            "line": 517
          },
          "name": "payload",
          "type": {
            "collection": {
              "elementtype": {
                "primitive": "string"
              },
              "kind": "map"
            }
          }
        },
        {
          "abstract": true,
          "docs": {
            "stability": "stable",
            "summary": "The protocol version for this backend output."
          },
          "immutable": true,
          "locationInModule": {
            "filename": "src/types.ts",
            "line": 512
          },
          "name": "version",
          "type": {
            "primitive": "string"
          }
        }
      ],
      "symbolId": "src/types:IBackendOutputEntry"
    },
    "@aws-amplify/graphql-api-construct.IBackendOutputStorageStrategy": {
      "assembly": "@aws-amplify/graphql-api-construct",
      "docs": {
        "stability": "stable",
        "summary": "Backend output strategy used to write config required for codegen tasks."
      },
      "fqn": "@aws-amplify/graphql-api-construct.IBackendOutputStorageStrategy",
      "kind": "interface",
      "locationInModule": {
        "filename": "src/types.ts",
        "line": 523
      },
      "methods": [
        {
          "abstract": true,
          "docs": {
            "stability": "stable",
            "summary": "Add an entry to backend output."
          },
          "locationInModule": {
            "filename": "src/types.ts",
            "line": 530
          },
          "name": "addBackendOutputEntry",
          "parameters": [
            {
              "docs": {
                "summary": "the key."
              },
              "name": "keyName",
              "type": {
                "primitive": "string"
              }
            },
            {
              "docs": {
                "summary": "the record to store in the backend output."
              },
              "name": "backendOutputEntry",
              "type": {
                "fqn": "@aws-amplify/graphql-api-construct.IBackendOutputEntry"
              }
            }
          ]
        }
      ],
      "name": "IBackendOutputStorageStrategy",
      "symbolId": "src/types:IBackendOutputStorageStrategy"
    },
    "@aws-amplify/graphql-api-construct.LambdaAuthorizationConfig": {
      "assembly": "@aws-amplify/graphql-api-construct",
      "datatype": true,
      "docs": {
        "stability": "stable",
        "summary": "Configuration for Custom Lambda authorization on the Graphql Api."
      },
      "fqn": "@aws-amplify/graphql-api-construct.LambdaAuthorizationConfig",
      "kind": "interface",
      "locationInModule": {
        "filename": "src/types.ts",
        "line": 103
      },
      "name": "LambdaAuthorizationConfig",
      "properties": [
        {
          "abstract": true,
          "docs": {
            "stability": "stable",
            "summary": "The authorizer lambda function."
          },
          "immutable": true,
          "locationInModule": {
            "filename": "src/types.ts",
            "line": 107
          },
          "name": "function",
          "type": {
            "fqn": "aws-cdk-lib.aws_lambda.IFunction"
          }
        },
        {
          "abstract": true,
          "docs": {
            "stability": "stable",
            "summary": "How long the results are cached."
          },
          "immutable": true,
          "locationInModule": {
            "filename": "src/types.ts",
            "line": 112
          },
          "name": "ttl",
          "type": {
            "fqn": "aws-cdk-lib.Duration"
          }
        }
      ],
      "symbolId": "src/types:LambdaAuthorizationConfig"
    },
    "@aws-amplify/graphql-api-construct.MutationFunctionSlot": {
      "assembly": "@aws-amplify/graphql-api-construct",
      "datatype": true,
      "docs": {
        "stability": "stable",
        "summary": "Slot types for Mutation Resolvers."
      },
      "fqn": "@aws-amplify/graphql-api-construct.MutationFunctionSlot",
      "interfaces": [
        "@aws-amplify/graphql-api-construct.FunctionSlotBase"
      ],
      "kind": "interface",
      "locationInModule": {
        "filename": "src/types.ts",
        "line": 279
      },
      "name": "MutationFunctionSlot",
      "properties": [
        {
          "abstract": true,
          "docs": {
            "remarks": "For more information on slotting, refer to https://docs.amplify.aws/cli/graphql/custom-business-logic/#extend-amplify-generated-resolvers",
            "stability": "stable",
            "summary": "The slot name to inject this behavior into."
          },
          "immutable": true,
          "locationInModule": {
            "filename": "src/types.ts",
            "line": 289
          },
          "name": "slotName",
          "type": {
            "primitive": "string"
          }
        },
        {
          "abstract": true,
          "docs": {
            "stability": "stable",
            "summary": "This slot type applies to the Mutation type on the Api definition."
          },
          "immutable": true,
          "locationInModule": {
            "filename": "src/types.ts",
            "line": 283
          },
          "name": "typeName",
          "type": {
            "primitive": "string"
          }
        }
      ],
      "symbolId": "src/types:MutationFunctionSlot"
    },
    "@aws-amplify/graphql-api-construct.OIDCAuthorizationConfig": {
      "assembly": "@aws-amplify/graphql-api-construct",
      "datatype": true,
      "docs": {
        "stability": "stable",
        "summary": "Configuration for OpenId Connect Authorization on the Graphql Api."
      },
      "fqn": "@aws-amplify/graphql-api-construct.OIDCAuthorizationConfig",
      "kind": "interface",
      "locationInModule": {
        "filename": "src/types.ts",
        "line": 55
      },
      "name": "OIDCAuthorizationConfig",
      "properties": [
        {
          "abstract": true,
          "docs": {
            "stability": "stable",
            "summary": "Url for the OIDC token issuer."
          },
          "immutable": true,
          "locationInModule": {
            "filename": "src/types.ts",
            "line": 64
          },
          "name": "oidcIssuerUrl",
          "type": {
            "primitive": "string"
          }
        },
        {
          "abstract": true,
          "docs": {
            "stability": "stable",
            "summary": "The issuer for the OIDC configuration."
          },
          "immutable": true,
          "locationInModule": {
            "filename": "src/types.ts",
            "line": 59
          },
          "name": "oidcProviderName",
          "type": {
            "primitive": "string"
          }
        },
        {
          "abstract": true,
          "docs": {
            "remarks": "auth_time claim in OIDC token is required for this validation to work.",
            "stability": "stable",
            "summary": "The duration an OIDC token is valid after being authenticated by OIDC provider."
          },
          "immutable": true,
          "locationInModule": {
            "filename": "src/types.ts",
            "line": 76
          },
          "name": "tokenExpiryFromAuth",
          "type": {
            "fqn": "aws-cdk-lib.Duration"
          }
        },
        {
          "abstract": true,
          "docs": {
            "remarks": "This validation uses iat claim of OIDC token.",
            "stability": "stable",
            "summary": "The duration an OIDC token is valid after being issued to a user."
          },
          "immutable": true,
          "locationInModule": {
            "filename": "src/types.ts",
            "line": 82
          },
          "name": "tokenExpiryFromIssue",
          "type": {
            "fqn": "aws-cdk-lib.Duration"
          }
        },
        {
          "abstract": true,
          "docs": {
            "remarks": "A regular expression can be specified so AppSync can validate against multiple client identifiers at a time. Example",
            "stability": "stable",
            "summary": "The client identifier of the Relying party at the OpenID identity provider."
          },
          "immutable": true,
          "locationInModule": {
            "filename": "src/types.ts",
            "line": 70
          },
          "name": "clientId",
          "optional": true,
          "type": {
            "primitive": "string"
          }
        }
      ],
      "symbolId": "src/types:OIDCAuthorizationConfig"
    },
    "@aws-amplify/graphql-api-construct.OptimisticConflictResolutionStrategy": {
      "assembly": "@aws-amplify/graphql-api-construct",
      "datatype": true,
      "docs": {
        "stability": "stable",
        "summary": "Enable automerge on the project."
      },
      "fqn": "@aws-amplify/graphql-api-construct.OptimisticConflictResolutionStrategy",
      "interfaces": [
        "@aws-amplify/graphql-api-construct.ConflictResolutionStrategyBase"
      ],
      "kind": "interface",
      "locationInModule": {
        "filename": "src/types.ts",
        "line": 191
      },
      "name": "OptimisticConflictResolutionStrategy",
      "properties": [
        {
          "abstract": true,
          "docs": {
            "remarks": "For more information, refer to https://docs.aws.amazon.com/appsync/latest/devguide/conflict-detection-and-sync.html#conflict-detection-and-resolution",
            "stability": "stable",
            "summary": "This conflict resolution strategy the _version to perform optimistic concurrency."
          },
          "immutable": true,
          "locationInModule": {
            "filename": "src/types.ts",
            "line": 196
          },
          "name": "handlerType",
          "type": {
            "primitive": "string"
          }
        }
      ],
      "symbolId": "src/types:OptimisticConflictResolutionStrategy"
    },
    "@aws-amplify/graphql-api-construct.PartialTranslationBehavior": {
      "assembly": "@aws-amplify/graphql-api-construct",
      "datatype": true,
      "docs": {
        "stability": "stable",
        "summary": "A utility interface equivalent to Partial<TranslationBehavior>."
      },
      "fqn": "@aws-amplify/graphql-api-construct.PartialTranslationBehavior",
      "kind": "interface",
      "locationInModule": {
        "filename": "src/types.ts",
        "line": 413
      },
      "name": "PartialTranslationBehavior",
      "properties": [
        {
          "abstract": true,
          "docs": {
            "default": "true",
            "stability": "stable",
            "summary": "Disable resolver deduping, this can sometimes cause problems because dedupe ordering isn't stable today, which can lead to circular dependencies across stacks if models are reordered."
          },
          "immutable": true,
          "locationInModule": {
            "filename": "src/types.ts",
            "line": 425
          },
          "name": "disableResolverDeduping",
          "optional": true,
          "type": {
            "primitive": "boolean"
          }
        },
        {
          "abstract": true,
          "docs": {
            "custom": {
              "index": "can be provided a null name field to disable the generation of the query on the Api."
            },
            "default": "true",
            "remarks": "If enabled,",
            "stability": "stable",
            "summary": "Automate generation of query names, and as a result attaching all indexes as queries to the generated Api."
          },
          "immutable": true,
          "locationInModule": {
            "filename": "src/types.ts",
            "line": 464
          },
          "name": "enableAutoIndexQueryNames",
          "optional": true,
          "type": {
            "primitive": "boolean"
          }
        },
        {
          "abstract": true,
          "docs": {
            "default": "false",
            "remarks": "Not recommended for use, prefer\nto use `Object.values(resources.additionalResources['AWS::Elasticsearch::Domain']).forEach((domain: CfnDomain) => {\n  domain.NodeToNodeEncryptionOptions = { Enabled: True };\n});",
            "stability": "stable",
            "summary": "If enabled, set nodeToNodeEncryption on the searchable domain (if one exists)."
          },
          "immutable": true,
          "locationInModule": {
            "filename": "src/types.ts",
            "line": 479
          },
          "name": "enableSearchNodeToNodeEncryption",
          "optional": true,
          "type": {
            "primitive": "boolean"
          }
        },
        {
          "abstract": true,
          "docs": {
            "default": "false",
            "stability": "stable",
            "summary": "When enabled, internal cfn outputs which existed in Amplify-generated apps will continue to be emitted."
          },
          "immutable": true,
          "locationInModule": {
            "filename": "src/types.ts",
            "line": 485
          },
          "name": "enableTransformerCfnOutputs",
          "optional": true,
          "type": {
            "primitive": "boolean"
          }
        },
        {
          "abstract": true,
          "docs": {
            "default": "true",
            "stability": "stable",
            "summary": "Ensure that the owner field is still populated even if a static iam or group authorization applies."
          },
          "immutable": true,
          "locationInModule": {
            "filename": "src/types.ts",
            "line": 444
          },
          "name": "populateOwnerFieldForStaticGroupAuth",
          "optional": true,
          "type": {
            "primitive": "boolean"
          }
        },
        {
          "abstract": true,
          "docs": {
            "default": "true",
            "stability": "stable",
            "summary": "Enable custom primary key support, there's no good reason to disable this unless trying not to update a legacy app."
          },
          "immutable": true,
          "locationInModule": {
            "filename": "src/types.ts",
            "line": 470
          },
          "name": "respectPrimaryKeyAttributesOnConnectionField",
          "optional": true,
          "type": {
            "primitive": "boolean"
          }
        },
        {
          "abstract": true,
          "docs": {
            "default": "false",
            "stability": "stable",
            "summary": "Enabling sandbox mode will enable api key auth on all models in the transformed schema."
          },
          "immutable": true,
          "locationInModule": {
            "filename": "src/types.ts",
            "line": 431
          },
          "name": "sandboxModeEnabled",
          "optional": true,
          "type": {
            "primitive": "boolean"
          }
        },
        {
          "abstract": true,
          "docs": {
            "custom": {
              "index": "as an LSI instead of a GSI."
            },
            "default": "true",
            "stability": "stable",
            "summary": "If disabled, generated."
          },
          "immutable": true,
          "locationInModule": {
            "filename": "src/types.ts",
            "line": 457
          },
          "name": "secondaryKeyAsGSI",
          "optional": true,
          "type": {
            "primitive": "boolean"
          }
        },
        {
          "abstract": true,
          "docs": {
            "custom": {
              "model": "parameter behavior, where setting a single field doesn't implicitly set the other fields to null."
            },
            "default": "true",
            "stability": "stable",
            "summary": "Restore parity w/ GQLv1."
          },
          "immutable": true,
          "locationInModule": {
            "filename": "src/types.ts",
            "line": 418
          },
          "name": "shouldDeepMergeDirectiveConfigDefaults",
          "optional": true,
          "type": {
            "primitive": "boolean"
          }
        },
        {
          "abstract": true,
          "docs": {
            "default": "false",
            "remarks": "This is a legacy parameter from the Graphql Transformer existing in Amplify CLI, not recommended to change.",
            "stability": "stable",
            "summary": "If enabled, disable api key resource generation even if specified as an auth rule on the construct."
          },
          "immutable": true,
          "locationInModule": {
            "filename": "src/types.ts",
            "line": 451
          },
          "name": "suppressApiKeyGeneration",
          "optional": true,
          "type": {
            "primitive": "boolean"
          }
        },
        {
          "abstract": true,
          "docs": {
            "default": "true",
            "stability": "stable",
            "summary": "Ensure that oidc and userPool auth use the `sub` field in the for the username field, which disallows new users with the same id to access data from a deleted user in the pool."
          },
          "immutable": true,
          "locationInModule": {
            "filename": "src/types.ts",
            "line": 438
          },
          "name": "useSubUsernameForDefaultIdentityClaim",
          "optional": true,
          "type": {
            "primitive": "boolean"
          }
        }
      ],
      "symbolId": "src/types:PartialTranslationBehavior"
    },
    "@aws-amplify/graphql-api-construct.QueryFunctionSlot": {
      "assembly": "@aws-amplify/graphql-api-construct",
      "datatype": true,
      "docs": {
        "stability": "stable",
        "summary": "Slot types for Query Resolvers."
      },
      "fqn": "@aws-amplify/graphql-api-construct.QueryFunctionSlot",
      "interfaces": [
        "@aws-amplify/graphql-api-construct.FunctionSlotBase"
      ],
      "kind": "interface",
      "locationInModule": {
        "filename": "src/types.ts",
        "line": 295
      },
      "name": "QueryFunctionSlot",
      "properties": [
        {
          "abstract": true,
          "docs": {
            "remarks": "For more information on slotting, refer to https://docs.amplify.aws/cli/graphql/custom-business-logic/#extend-amplify-generated-resolvers",
            "stability": "stable",
            "summary": "The slot name to inject this behavior into."
          },
          "immutable": true,
          "locationInModule": {
            "filename": "src/types.ts",
            "line": 305
          },
          "name": "slotName",
          "type": {
            "primitive": "string"
          }
        },
        {
          "abstract": true,
          "docs": {
            "stability": "stable",
            "summary": "This slot type applies to the Query type on the Api definition."
          },
          "immutable": true,
          "locationInModule": {
            "filename": "src/types.ts",
            "line": 299
          },
          "name": "typeName",
          "type": {
            "primitive": "string"
          }
        }
      ],
      "symbolId": "src/types:QueryFunctionSlot"
    },
    "@aws-amplify/graphql-api-construct.SubscriptionFunctionSlot": {
      "assembly": "@aws-amplify/graphql-api-construct",
      "datatype": true,
      "docs": {
        "stability": "stable",
        "summary": "Slot types for Subscription Resolvers."
      },
      "fqn": "@aws-amplify/graphql-api-construct.SubscriptionFunctionSlot",
      "interfaces": [
        "@aws-amplify/graphql-api-construct.FunctionSlotBase"
      ],
      "kind": "interface",
      "locationInModule": {
        "filename": "src/types.ts",
        "line": 311
      },
      "name": "SubscriptionFunctionSlot",
      "properties": [
        {
          "abstract": true,
          "docs": {
            "remarks": "For more information on slotting, refer to https://docs.amplify.aws/cli/graphql/custom-business-logic/#extend-amplify-generated-resolvers",
            "stability": "stable",
            "summary": "The slot name to inject this behavior into."
          },
          "immutable": true,
          "locationInModule": {
            "filename": "src/types.ts",
            "line": 321
          },
          "name": "slotName",
          "type": {
            "primitive": "string"
          }
        },
        {
          "abstract": true,
          "docs": {
            "stability": "stable",
            "summary": "This slot type applies to the Subscription type on the Api definition."
          },
          "immutable": true,
          "locationInModule": {
            "filename": "src/types.ts",
            "line": 315
          },
          "name": "typeName",
          "type": {
            "primitive": "string"
          }
        }
      ],
      "symbolId": "src/types:SubscriptionFunctionSlot"
    },
    "@aws-amplify/graphql-api-construct.TranslationBehavior": {
      "assembly": "@aws-amplify/graphql-api-construct",
      "datatype": true,
      "docs": {
        "remarks": "This is intended to replace feature flags, to ensure param coercion happens in\na single location, and isn't spread around the transformers, where they can\nhave different default behaviors.",
        "stability": "stable",
        "summary": "Strongly typed set of shared parameters for all transformers, and core layer."
      },
      "fqn": "@aws-amplify/graphql-api-construct.TranslationBehavior",
      "kind": "interface",
      "locationInModule": {
        "filename": "src/types.ts",
        "line": 335
      },
      "name": "TranslationBehavior",
      "properties": [
        {
          "abstract": true,
          "docs": {
            "default": "true",
            "stability": "stable",
            "summary": "Disable resolver deduping, this can sometimes cause problems because dedupe ordering isn't stable today, which can lead to circular dependencies across stacks if models are reordered."
          },
          "immutable": true,
          "locationInModule": {
            "filename": "src/types.ts",
            "line": 347
          },
          "name": "disableResolverDeduping",
          "type": {
            "primitive": "boolean"
          }
        },
        {
          "abstract": true,
          "docs": {
            "custom": {
              "index": "can be provided a null name field to disable the generation of the query on the Api."
            },
            "default": "true",
            "remarks": "If enabled,",
            "stability": "stable",
            "summary": "Automate generation of query names, and as a result attaching all indexes as queries to the generated Api."
          },
          "immutable": true,
          "locationInModule": {
            "filename": "src/types.ts",
            "line": 386
          },
          "name": "enableAutoIndexQueryNames",
          "type": {
            "primitive": "boolean"
          }
        },
        {
          "abstract": true,
          "docs": {
            "default": "false",
            "remarks": "Not recommended for use, prefer\nto use `Object.values(resources.additionalResources['AWS::Elasticsearch::Domain']).forEach((domain: CfnDomain) => {\n  domain.NodeToNodeEncryptionOptions = { Enabled: True };\n});",
            "stability": "stable",
            "summary": "If enabled, set nodeToNodeEncryption on the searchable domain (if one exists)."
          },
          "immutable": true,
          "locationInModule": {
            "filename": "src/types.ts",
            "line": 401
          },
          "name": "enableSearchNodeToNodeEncryption",
          "type": {
            "primitive": "boolean"
          }
        },
        {
          "abstract": true,
          "docs": {
            "default": "false",
            "stability": "stable",
            "summary": "When enabled, internal cfn outputs which existed in Amplify-generated apps will continue to be emitted."
          },
          "immutable": true,
          "locationInModule": {
            "filename": "src/types.ts",
            "line": 407
          },
          "name": "enableTransformerCfnOutputs",
          "type": {
            "primitive": "boolean"
          }
        },
        {
          "abstract": true,
          "docs": {
            "default": "true",
            "stability": "stable",
            "summary": "Ensure that the owner field is still populated even if a static iam or group authorization applies."
          },
          "immutable": true,
          "locationInModule": {
            "filename": "src/types.ts",
            "line": 366
          },
          "name": "populateOwnerFieldForStaticGroupAuth",
          "type": {
            "primitive": "boolean"
          }
        },
        {
          "abstract": true,
          "docs": {
            "default": "true",
            "stability": "stable",
            "summary": "Enable custom primary key support, there's no good reason to disable this unless trying not to update a legacy app."
          },
          "immutable": true,
          "locationInModule": {
            "filename": "src/types.ts",
            "line": 392
          },
          "name": "respectPrimaryKeyAttributesOnConnectionField",
          "type": {
            "primitive": "boolean"
          }
        },
        {
          "abstract": true,
          "docs": {
            "default": "false",
            "stability": "stable",
            "summary": "Enabling sandbox mode will enable api key auth on all models in the transformed schema."
          },
          "immutable": true,
          "locationInModule": {
            "filename": "src/types.ts",
            "line": 353
          },
          "name": "sandboxModeEnabled",
          "type": {
            "primitive": "boolean"
          }
        },
        {
          "abstract": true,
          "docs": {
            "custom": {
              "index": "as an LSI instead of a GSI."
            },
            "default": "true",
            "stability": "stable",
            "summary": "If disabled, generated."
          },
          "immutable": true,
          "locationInModule": {
            "filename": "src/types.ts",
            "line": 379
          },
          "name": "secondaryKeyAsGSI",
          "type": {
            "primitive": "boolean"
          }
        },
        {
          "abstract": true,
          "docs": {
            "custom": {
              "model": "parameter behavior, where setting a single field doesn't implicitly set the other fields to null."
            },
            "default": "true",
            "stability": "stable",
            "summary": "Restore parity w/ GQLv1."
          },
          "immutable": true,
          "locationInModule": {
            "filename": "src/types.ts",
            "line": 340
          },
          "name": "shouldDeepMergeDirectiveConfigDefaults",
          "type": {
            "primitive": "boolean"
          }
        },
        {
          "abstract": true,
          "docs": {
            "default": "false",
            "remarks": "This is a legacy parameter from the Graphql Transformer existing in Amplify CLI, not recommended to change.",
            "stability": "stable",
            "summary": "If enabled, disable api key resource generation even if specified as an auth rule on the construct."
          },
          "immutable": true,
          "locationInModule": {
            "filename": "src/types.ts",
            "line": 373
          },
          "name": "suppressApiKeyGeneration",
          "type": {
            "primitive": "boolean"
          }
        },
        {
          "abstract": true,
          "docs": {
            "default": "true",
            "stability": "stable",
            "summary": "Ensure that oidc and userPool auth use the `sub` field in the for the username field, which disallows new users with the same id to access data from a deleted user in the pool."
          },
          "immutable": true,
          "locationInModule": {
            "filename": "src/types.ts",
            "line": 360
          },
          "name": "useSubUsernameForDefaultIdentityClaim",
          "type": {
            "primitive": "boolean"
          }
        }
      ],
      "symbolId": "src/types:TranslationBehavior"
    },
    "@aws-amplify/graphql-api-construct.UserPoolAuthorizationConfig": {
      "assembly": "@aws-amplify/graphql-api-construct",
      "datatype": true,
      "docs": {
        "stability": "stable",
        "summary": "Configuration for Cognito UserPool Authorization on the Graphql Api."
      },
      "fqn": "@aws-amplify/graphql-api-construct.UserPoolAuthorizationConfig",
      "kind": "interface",
      "locationInModule": {
        "filename": "src/types.ts",
        "line": 45
      },
      "name": "UserPoolAuthorizationConfig",
      "properties": [
        {
          "abstract": true,
          "docs": {
            "stability": "stable",
            "summary": "The Cognito User Pool which is used to authenticated JWT tokens, and vends group and user information."
          },
          "immutable": true,
          "locationInModule": {
            "filename": "src/types.ts",
            "line": 49
          },
          "name": "userPool",
          "type": {
            "fqn": "aws-cdk-lib.aws_cognito.IUserPool"
          }
        }
      ],
      "symbolId": "src/types:UserPoolAuthorizationConfig"
    }
  },
<<<<<<< HEAD
  "version": "0.8.0",
  "fingerprint": "nFRs7bVlx4sre99z2Y16H/zj2+MafRtnW1oneY2HhoY="
=======
  "version": "1.1.1",
  "fingerprint": "6+DKvA63NCraSK1fTQtw3o7ZC5wJ9tZYCw6kw4tjmCo="
>>>>>>> 1e2d9be5
}<|MERGE_RESOLUTION|>--- conflicted
+++ resolved
@@ -6,21 +6,6 @@
     ]
   },
   "bundled": {
-<<<<<<< HEAD
-    "@aws-amplify/graphql-auth-transformer": "3.1.4",
-    "@aws-amplify/graphql-default-value-transformer": "2.1.4",
-    "@aws-amplify/graphql-function-transformer": "2.1.3",
-    "@aws-amplify/graphql-http-transformer": "2.1.3",
-    "@aws-amplify/graphql-index-transformer": "2.1.4",
-    "@aws-amplify/graphql-maps-to-transformer": "3.2.1",
-    "@aws-amplify/graphql-model-transformer": "2.2.0",
-    "@aws-amplify/graphql-predictions-transformer": "2.1.3",
-    "@aws-amplify/graphql-relational-transformer": "2.1.4",
-    "@aws-amplify/graphql-searchable-transformer": "2.2.0",
-    "@aws-amplify/graphql-sql-transformer": "0.0.1",
-    "@aws-amplify/graphql-transformer": "1.2.0",
-    "@aws-amplify/graphql-transformer-core": "2.2.0",
-=======
     "@aws-amplify/backend-output-schemas": "^0.2.0-alpha.3",
     "@aws-amplify/backend-output-storage": "^0.1.1-alpha.0",
     "@aws-amplify/graphql-auth-transformer": "3.1.5",
@@ -33,9 +18,9 @@
     "@aws-amplify/graphql-predictions-transformer": "2.1.4",
     "@aws-amplify/graphql-relational-transformer": "2.1.5",
     "@aws-amplify/graphql-searchable-transformer": "2.2.1",
+    "@aws-amplify/graphql-sql-transformer": "0.0.1",
     "@aws-amplify/graphql-transformer": "1.2.1",
     "@aws-amplify/graphql-transformer-core": "2.2.1",
->>>>>>> 1e2d9be5
     "@aws-amplify/graphql-transformer-interfaces": "3.2.0",
     "charenc": "^0.0.2",
     "crypt": "^0.0.2",
@@ -6581,11 +6566,6 @@
       "symbolId": "src/types:UserPoolAuthorizationConfig"
     }
   },
-<<<<<<< HEAD
-  "version": "0.8.0",
-  "fingerprint": "nFRs7bVlx4sre99z2Y16H/zj2+MafRtnW1oneY2HhoY="
-=======
   "version": "1.1.1",
-  "fingerprint": "6+DKvA63NCraSK1fTQtw3o7ZC5wJ9tZYCw6kw4tjmCo="
->>>>>>> 1e2d9be5
+  "fingerprint": "axlXfWFoW9d+DSg+QvgUm4aFRswPEdUTwxdae2daAc4="
 }