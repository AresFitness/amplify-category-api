--- conflicted
+++ resolved
@@ -8245,11 +8245,6 @@
       "symbolId": "src/model-datasource-strategy-types:VpcConfig"
     }
   },
-<<<<<<< HEAD
-  "version": "1.6.0",
-  "fingerprint": "yokZ6X1huZgbqahTb7rPkNwEriuRQR91tGWYJGCy1UI="
-=======
   "version": "1.7.0",
-  "fingerprint": "5ut4q8IYAkyzX7jdfNcaOdZxBahMd9StUsR9qx6NPhE="
->>>>>>> b4de9a2e
+  "fingerprint": "o38Buc4tDngIegZaDnE91/pLKp7hC18Wqs+i8vyUVXA="
 }