{
  "author": {
    "name": "Amazon Web Services",
    "roles": [
      "author"
    ]
  },
  "bundled": {
    "@aws-amplify/backend-output-schemas": "^0.4.0",
    "@aws-amplify/backend-output-storage": "^0.2.2",
    "@aws-amplify/graphql-auth-transformer": "3.4.4",
    "@aws-amplify/graphql-default-value-transformer": "2.3.3",
    "@aws-amplify/graphql-directives": "1.0.1",
    "@aws-amplify/graphql-function-transformer": "2.1.20",
    "@aws-amplify/graphql-http-transformer": "2.1.20",
    "@aws-amplify/graphql-index-transformer": "2.3.9",
    "@aws-amplify/graphql-maps-to-transformer": "3.4.11",
    "@aws-amplify/graphql-model-transformer": "2.8.0",
    "@aws-amplify/graphql-predictions-transformer": "2.1.20",
    "@aws-amplify/graphql-relational-transformer": "2.4.4",
    "@aws-amplify/graphql-searchable-transformer": "2.6.3",
    "@aws-amplify/graphql-sql-transformer": "0.2.9",
    "@aws-amplify/graphql-transformer": "1.5.1",
    "@aws-amplify/graphql-transformer-core": "2.6.0",
    "@aws-amplify/graphql-transformer-interfaces": "3.6.0",
    "@aws-amplify/platform-core": "^0.2.0",
    "@aws-amplify/plugin-types": "^0.4.1",
    "charenc": "^0.0.2",
    "crypt": "^0.0.2",
    "fs-extra": "^8.1.0",
    "graceful-fs": "^4.2.11",
    "graphql": "^15.5.0",
    "graphql-mapping-template": "4.20.15",
    "graphql-transformer-common": "4.30.0",
    "hjson": "^3.2.2",
    "immer": "^9.0.12",
    "is-buffer": "^2.0.5",
    "jsonfile": "^6.1.0",
    "libphonenumber-js": "1.9.47",
    "lodash": "^4.17.21",
    "md5": "^2.3.0",
    "object-hash": "^3.0.0",
    "pluralize": "^8.0.0",
    "ts-dedent": "^2.0.0",
    "universalify": "^2.0.0",
    "zod": "^3.22.3"
  },
  "dependencies": {
    "aws-cdk-lib": "^2.80.0",
    "constructs": "^10.0.5"
  },
  "dependencyClosure": {
    "@aws-cdk/asset-awscli-v1": {
      "targets": {
        "dotnet": {
          "namespace": "Amazon.CDK.Asset.AwsCliV1",
          "packageId": "Amazon.CDK.Asset.AwsCliV1"
        },
        "go": {
          "moduleName": "github.com/cdklabs/awscdk-asset-awscli-go",
          "packageName": "awscliv1"
        },
        "java": {
          "maven": {
            "artifactId": "cdk-asset-awscli-v1",
            "groupId": "software.amazon.awscdk"
          },
          "package": "software.amazon.awscdk.cdk.asset.awscli.v1"
        },
        "js": {
          "npm": "@aws-cdk/asset-awscli-v1"
        },
        "python": {
          "distName": "aws-cdk.asset-awscli-v1",
          "module": "aws_cdk.asset_awscli_v1"
        }
      }
    },
    "@aws-cdk/asset-kubectl-v20": {
      "targets": {
        "dotnet": {
          "namespace": "Amazon.CDK.Asset.KubectlV20",
          "packageId": "Amazon.CDK.Asset.KubectlV20"
        },
        "go": {
          "moduleName": "github.com/cdklabs/awscdk-asset-kubectl-go",
          "packageName": "kubectlv20"
        },
        "java": {
          "maven": {
            "artifactId": "cdk-asset-kubectl-v20",
            "groupId": "software.amazon.awscdk"
          },
          "package": "software.amazon.awscdk.cdk.asset.kubectl.v20"
        },
        "js": {
          "npm": "@aws-cdk/asset-kubectl-v20"
        },
        "python": {
          "distName": "aws-cdk.asset-kubectl-v20",
          "module": "aws_cdk.asset_kubectl_v20"
        }
      }
    },
    "@aws-cdk/asset-node-proxy-agent-v5": {
      "targets": {
        "dotnet": {
          "namespace": "Amazon.CDK.Asset.NodeProxyAgentV5",
          "packageId": "Amazon.CDK.Asset.NodeProxyAgentV5"
        },
        "go": {
          "moduleName": "github.com/cdklabs/awscdk-asset-node-proxy-agent-go",
          "packageName": "nodeproxyagentv5"
        },
        "java": {
          "maven": {
            "artifactId": "cdk-asset-node-proxy-agent-v5",
            "groupId": "software.amazon.awscdk"
          },
          "package": "software.amazon.awscdk.cdk.asset.node.proxy.agent.v5"
        },
        "js": {
          "npm": "@aws-cdk/asset-node-proxy-agent-v5"
        },
        "python": {
          "distName": "aws-cdk.asset-node-proxy-agent-v5",
          "module": "aws_cdk.asset_node_proxy_agent_v5"
        }
      }
    },
    "aws-cdk-lib": {
      "submodules": {
        "aws-cdk-lib.alexa_ask": {
          "targets": {
            "dotnet": {
              "namespace": "Amazon.CDK.Alexa.Ask"
            },
            "java": {
              "package": "software.amazon.awscdk.alexa.ask"
            },
            "python": {
              "module": "aws_cdk.alexa_ask"
            }
          }
        },
        "aws-cdk-lib.assertions": {
          "targets": {
            "dotnet": {
              "namespace": "Amazon.CDK.Assertions"
            },
            "java": {
              "package": "software.amazon.awscdk.assertions"
            },
            "python": {
              "module": "aws_cdk.assertions"
            }
          }
        },
        "aws-cdk-lib.assets": {
          "targets": {
            "dotnet": {
              "namespace": "Amazon.CDK.Assets"
            },
            "java": {
              "package": "software.amazon.awscdk.assets"
            },
            "python": {
              "module": "aws_cdk.assets"
            }
          }
        },
        "aws-cdk-lib.aws_accessanalyzer": {
          "targets": {
            "dotnet": {
              "namespace": "Amazon.CDK.AWS.AccessAnalyzer"
            },
            "java": {
              "package": "software.amazon.awscdk.services.accessanalyzer"
            },
            "python": {
              "module": "aws_cdk.aws_accessanalyzer"
            }
          }
        },
        "aws-cdk-lib.aws_acmpca": {
          "targets": {
            "dotnet": {
              "namespace": "Amazon.CDK.AWS.ACMPCA"
            },
            "java": {
              "package": "software.amazon.awscdk.services.acmpca"
            },
            "python": {
              "module": "aws_cdk.aws_acmpca"
            }
          }
        },
        "aws-cdk-lib.aws_amazonmq": {
          "targets": {
            "dotnet": {
              "namespace": "Amazon.CDK.AWS.AmazonMQ"
            },
            "java": {
              "package": "software.amazon.awscdk.services.amazonmq"
            },
            "python": {
              "module": "aws_cdk.aws_amazonmq"
            }
          }
        },
        "aws-cdk-lib.aws_amplify": {
          "targets": {
            "dotnet": {
              "namespace": "Amazon.CDK.AWS.Amplify"
            },
            "java": {
              "package": "software.amazon.awscdk.services.amplify"
            },
            "python": {
              "module": "aws_cdk.aws_amplify"
            }
          }
        },
        "aws-cdk-lib.aws_amplifyuibuilder": {
          "targets": {
            "dotnet": {
              "namespace": "Amazon.CDK.AWS.AmplifyUIBuilder"
            },
            "java": {
              "package": "software.amazon.awscdk.services.amplifyuibuilder"
            },
            "python": {
              "module": "aws_cdk.aws_amplifyuibuilder"
            }
          }
        },
        "aws-cdk-lib.aws_apigateway": {
          "targets": {
            "dotnet": {
              "namespace": "Amazon.CDK.AWS.APIGateway"
            },
            "java": {
              "package": "software.amazon.awscdk.services.apigateway"
            },
            "python": {
              "module": "aws_cdk.aws_apigateway"
            }
          }
        },
        "aws-cdk-lib.aws_apigatewayv2": {
          "targets": {
            "dotnet": {
              "namespace": "Amazon.CDK.AWS.Apigatewayv2"
            },
            "java": {
              "package": "software.amazon.awscdk.services.apigatewayv2"
            },
            "python": {
              "module": "aws_cdk.aws_apigatewayv2"
            }
          }
        },
        "aws-cdk-lib.aws_appconfig": {
          "targets": {
            "dotnet": {
              "namespace": "Amazon.CDK.AWS.AppConfig"
            },
            "java": {
              "package": "software.amazon.awscdk.services.appconfig"
            },
            "python": {
              "module": "aws_cdk.aws_appconfig"
            }
          }
        },
        "aws-cdk-lib.aws_appflow": {
          "targets": {
            "dotnet": {
              "namespace": "Amazon.CDK.AWS.AppFlow"
            },
            "java": {
              "package": "software.amazon.awscdk.services.appflow"
            },
            "python": {
              "module": "aws_cdk.aws_appflow"
            }
          }
        },
        "aws-cdk-lib.aws_appintegrations": {
          "targets": {
            "dotnet": {
              "namespace": "Amazon.CDK.AWS.AppIntegrations"
            },
            "java": {
              "package": "software.amazon.awscdk.services.appintegrations"
            },
            "python": {
              "module": "aws_cdk.aws_appintegrations"
            }
          }
        },
        "aws-cdk-lib.aws_applicationautoscaling": {
          "targets": {
            "dotnet": {
              "namespace": "Amazon.CDK.AWS.ApplicationAutoScaling"
            },
            "java": {
              "package": "software.amazon.awscdk.services.applicationautoscaling"
            },
            "python": {
              "module": "aws_cdk.aws_applicationautoscaling"
            }
          }
        },
        "aws-cdk-lib.aws_applicationinsights": {
          "targets": {
            "dotnet": {
              "namespace": "Amazon.CDK.AWS.ApplicationInsights"
            },
            "java": {
              "package": "software.amazon.awscdk.services.applicationinsights"
            },
            "python": {
              "module": "aws_cdk.aws_applicationinsights"
            }
          }
        },
        "aws-cdk-lib.aws_appmesh": {
          "targets": {
            "dotnet": {
              "namespace": "Amazon.CDK.AWS.AppMesh"
            },
            "java": {
              "package": "software.amazon.awscdk.services.appmesh"
            },
            "python": {
              "module": "aws_cdk.aws_appmesh"
            }
          }
        },
        "aws-cdk-lib.aws_apprunner": {
          "targets": {
            "dotnet": {
              "namespace": "Amazon.CDK.AWS.AppRunner"
            },
            "java": {
              "package": "software.amazon.awscdk.services.apprunner"
            },
            "python": {
              "module": "aws_cdk.aws_apprunner"
            }
          }
        },
        "aws-cdk-lib.aws_appstream": {
          "targets": {
            "dotnet": {
              "namespace": "Amazon.CDK.AWS.AppStream"
            },
            "java": {
              "package": "software.amazon.awscdk.services.appstream"
            },
            "python": {
              "module": "aws_cdk.aws_appstream"
            }
          }
        },
        "aws-cdk-lib.aws_appsync": {
          "targets": {
            "dotnet": {
              "namespace": "Amazon.CDK.AWS.AppSync"
            },
            "java": {
              "package": "software.amazon.awscdk.services.appsync"
            },
            "python": {
              "module": "aws_cdk.aws_appsync"
            }
          }
        },
        "aws-cdk-lib.aws_aps": {
          "targets": {
            "dotnet": {
              "namespace": "Amazon.CDK.AWS.APS"
            },
            "java": {
              "package": "software.amazon.awscdk.services.aps"
            },
            "python": {
              "module": "aws_cdk.aws_aps"
            }
          }
        },
        "aws-cdk-lib.aws_athena": {
          "targets": {
            "dotnet": {
              "namespace": "Amazon.CDK.AWS.Athena"
            },
            "java": {
              "package": "software.amazon.awscdk.services.athena"
            },
            "python": {
              "module": "aws_cdk.aws_athena"
            }
          }
        },
        "aws-cdk-lib.aws_auditmanager": {
          "targets": {
            "dotnet": {
              "namespace": "Amazon.CDK.AWS.AuditManager"
            },
            "java": {
              "package": "software.amazon.awscdk.services.auditmanager"
            },
            "python": {
              "module": "aws_cdk.aws_auditmanager"
            }
          }
        },
        "aws-cdk-lib.aws_autoscaling": {
          "targets": {
            "dotnet": {
              "namespace": "Amazon.CDK.AWS.AutoScaling"
            },
            "java": {
              "package": "software.amazon.awscdk.services.autoscaling"
            },
            "python": {
              "module": "aws_cdk.aws_autoscaling"
            }
          }
        },
        "aws-cdk-lib.aws_autoscaling_common": {
          "targets": {
            "dotnet": {
              "namespace": "Amazon.CDK.AWS.AutoScaling.Common"
            },
            "java": {
              "package": "software.amazon.awscdk.services.autoscaling.common"
            },
            "python": {
              "module": "aws_cdk.aws_autoscaling_common"
            }
          }
        },
        "aws-cdk-lib.aws_autoscaling_hooktargets": {
          "targets": {
            "dotnet": {
              "namespace": "Amazon.CDK.AWS.AutoScaling.HookTargets"
            },
            "java": {
              "package": "software.amazon.awscdk.services.autoscaling.hooktargets"
            },
            "python": {
              "module": "aws_cdk.aws_autoscaling_hooktargets"
            }
          }
        },
        "aws-cdk-lib.aws_autoscalingplans": {
          "targets": {
            "dotnet": {
              "namespace": "Amazon.CDK.AWS.AutoScalingPlans"
            },
            "java": {
              "package": "software.amazon.awscdk.services.autoscalingplans"
            },
            "python": {
              "module": "aws_cdk.aws_autoscalingplans"
            }
          }
        },
        "aws-cdk-lib.aws_backup": {
          "targets": {
            "dotnet": {
              "namespace": "Amazon.CDK.AWS.Backup"
            },
            "java": {
              "package": "software.amazon.awscdk.services.backup"
            },
            "python": {
              "module": "aws_cdk.aws_backup"
            }
          }
        },
        "aws-cdk-lib.aws_backupgateway": {
          "targets": {
            "dotnet": {
              "package": "Amazon.CDK.AWS.BackupGateway"
            },
            "java": {
              "package": "services.backupgateway"
            },
            "python": {
              "module": "aws_cdk.aws_backupgateway"
            }
          }
        },
        "aws-cdk-lib.aws_batch": {
          "targets": {
            "dotnet": {
              "namespace": "Amazon.CDK.AWS.Batch"
            },
            "java": {
              "package": "software.amazon.awscdk.services.batch"
            },
            "python": {
              "module": "aws_cdk.aws_batch"
            }
          }
        },
        "aws-cdk-lib.aws_billingconductor": {
          "targets": {
            "dotnet": {
              "namespace": "Amazon.CDK.AWS.BillingConductor"
            },
            "java": {
              "package": "software.amazon.awscdk.services.billingconductor"
            },
            "python": {
              "module": "aws_cdk.aws_billingconductor"
            }
          }
        },
        "aws-cdk-lib.aws_budgets": {
          "targets": {
            "dotnet": {
              "namespace": "Amazon.CDK.AWS.Budgets"
            },
            "java": {
              "package": "software.amazon.awscdk.services.budgets"
            },
            "python": {
              "module": "aws_cdk.aws_budgets"
            }
          }
        },
        "aws-cdk-lib.aws_cassandra": {
          "targets": {
            "dotnet": {
              "namespace": "Amazon.CDK.AWS.Cassandra"
            },
            "java": {
              "package": "software.amazon.awscdk.services.cassandra"
            },
            "python": {
              "module": "aws_cdk.aws_cassandra"
            }
          }
        },
        "aws-cdk-lib.aws_ce": {
          "targets": {
            "dotnet": {
              "namespace": "Amazon.CDK.AWS.CE"
            },
            "java": {
              "package": "software.amazon.awscdk.services.ce"
            },
            "python": {
              "module": "aws_cdk.aws_ce"
            }
          }
        },
        "aws-cdk-lib.aws_certificatemanager": {
          "targets": {
            "dotnet": {
              "namespace": "Amazon.CDK.AWS.CertificateManager"
            },
            "java": {
              "package": "software.amazon.awscdk.services.certificatemanager"
            },
            "python": {
              "module": "aws_cdk.aws_certificatemanager"
            }
          }
        },
        "aws-cdk-lib.aws_chatbot": {
          "targets": {
            "dotnet": {
              "namespace": "Amazon.CDK.AWS.Chatbot"
            },
            "java": {
              "package": "software.amazon.awscdk.services.chatbot"
            },
            "python": {
              "module": "aws_cdk.aws_chatbot"
            }
          }
        },
        "aws-cdk-lib.aws_cloud9": {
          "targets": {
            "dotnet": {
              "namespace": "Amazon.CDK.AWS.Cloud9"
            },
            "java": {
              "package": "software.amazon.awscdk.services.cloud9"
            },
            "python": {
              "module": "aws_cdk.aws_cloud9"
            }
          }
        },
        "aws-cdk-lib.aws_cloudformation": {
          "targets": {
            "dotnet": {
              "namespace": "Amazon.CDK.AWS.CloudFormation"
            },
            "java": {
              "package": "software.amazon.awscdk.services.cloudformation"
            },
            "python": {
              "module": "aws_cdk.aws_cloudformation"
            }
          }
        },
        "aws-cdk-lib.aws_cloudfront": {
          "targets": {
            "dotnet": {
              "namespace": "Amazon.CDK.AWS.CloudFront"
            },
            "java": {
              "package": "software.amazon.awscdk.services.cloudfront"
            },
            "python": {
              "module": "aws_cdk.aws_cloudfront"
            }
          }
        },
        "aws-cdk-lib.aws_cloudfront.experimental": {},
        "aws-cdk-lib.aws_cloudfront_origins": {
          "targets": {
            "dotnet": {
              "namespace": "Amazon.CDK.AWS.CloudFront.Origins"
            },
            "java": {
              "package": "software.amazon.awscdk.services.cloudfront.origins"
            },
            "python": {
              "module": "aws_cdk.aws_cloudfront_origins"
            }
          }
        },
        "aws-cdk-lib.aws_cloudtrail": {
          "targets": {
            "dotnet": {
              "namespace": "Amazon.CDK.AWS.CloudTrail"
            },
            "java": {
              "package": "software.amazon.awscdk.services.cloudtrail"
            },
            "python": {
              "module": "aws_cdk.aws_cloudtrail"
            }
          }
        },
        "aws-cdk-lib.aws_cloudwatch": {
          "targets": {
            "dotnet": {
              "namespace": "Amazon.CDK.AWS.CloudWatch"
            },
            "java": {
              "package": "software.amazon.awscdk.services.cloudwatch"
            },
            "python": {
              "module": "aws_cdk.aws_cloudwatch"
            }
          }
        },
        "aws-cdk-lib.aws_cloudwatch_actions": {
          "targets": {
            "dotnet": {
              "namespace": "Amazon.CDK.AWS.CloudWatch.Actions"
            },
            "java": {
              "package": "software.amazon.awscdk.services.cloudwatch.actions"
            },
            "python": {
              "module": "aws_cdk.aws_cloudwatch_actions"
            }
          }
        },
        "aws-cdk-lib.aws_codeartifact": {
          "targets": {
            "dotnet": {
              "namespace": "Amazon.CDK.AWS.CodeArtifact"
            },
            "java": {
              "package": "software.amazon.awscdk.services.codeartifact"
            },
            "python": {
              "module": "aws_cdk.aws_codeartifact"
            }
          }
        },
        "aws-cdk-lib.aws_codebuild": {
          "targets": {
            "dotnet": {
              "namespace": "Amazon.CDK.AWS.CodeBuild"
            },
            "java": {
              "package": "software.amazon.awscdk.services.codebuild"
            },
            "python": {
              "module": "aws_cdk.aws_codebuild"
            }
          }
        },
        "aws-cdk-lib.aws_codecommit": {
          "targets": {
            "dotnet": {
              "namespace": "Amazon.CDK.AWS.CodeCommit"
            },
            "java": {
              "package": "software.amazon.awscdk.services.codecommit"
            },
            "python": {
              "module": "aws_cdk.aws_codecommit"
            }
          }
        },
        "aws-cdk-lib.aws_codedeploy": {
          "targets": {
            "dotnet": {
              "namespace": "Amazon.CDK.AWS.CodeDeploy"
            },
            "java": {
              "package": "software.amazon.awscdk.services.codedeploy"
            },
            "python": {
              "module": "aws_cdk.aws_codedeploy"
            }
          }
        },
        "aws-cdk-lib.aws_codeguruprofiler": {
          "targets": {
            "dotnet": {
              "namespace": "Amazon.CDK.AWS.CodeGuruProfiler"
            },
            "java": {
              "package": "software.amazon.awscdk.services.codeguruprofiler"
            },
            "python": {
              "module": "aws_cdk.aws_codeguruprofiler"
            }
          }
        },
        "aws-cdk-lib.aws_codegurureviewer": {
          "targets": {
            "dotnet": {
              "namespace": "Amazon.CDK.AWS.CodeGuruReviewer"
            },
            "java": {
              "package": "software.amazon.awscdk.services.codegurureviewer"
            },
            "python": {
              "module": "aws_cdk.aws_codegurureviewer"
            }
          }
        },
        "aws-cdk-lib.aws_codepipeline": {
          "targets": {
            "dotnet": {
              "namespace": "Amazon.CDK.AWS.CodePipeline"
            },
            "java": {
              "package": "software.amazon.awscdk.services.codepipeline"
            },
            "python": {
              "module": "aws_cdk.aws_codepipeline"
            }
          }
        },
        "aws-cdk-lib.aws_codepipeline_actions": {
          "targets": {
            "dotnet": {
              "namespace": "Amazon.CDK.AWS.CodePipeline.Actions"
            },
            "java": {
              "package": "software.amazon.awscdk.services.codepipeline.actions"
            },
            "python": {
              "module": "aws_cdk.aws_codepipeline_actions"
            }
          }
        },
        "aws-cdk-lib.aws_codestar": {
          "targets": {
            "dotnet": {
              "namespace": "Amazon.CDK.AWS.Codestar"
            },
            "java": {
              "package": "software.amazon.awscdk.services.codestar"
            },
            "python": {
              "module": "aws_cdk.aws_codestar"
            }
          }
        },
        "aws-cdk-lib.aws_codestarconnections": {
          "targets": {
            "dotnet": {
              "namespace": "Amazon.CDK.AWS.CodeStarConnections"
            },
            "java": {
              "package": "software.amazon.awscdk.services.codestarconnections"
            },
            "python": {
              "module": "aws_cdk.aws_codestarconnections"
            }
          }
        },
        "aws-cdk-lib.aws_codestarnotifications": {
          "targets": {
            "dotnet": {
              "namespace": "Amazon.CDK.AWS.CodeStarNotifications"
            },
            "java": {
              "package": "software.amazon.awscdk.services.codestarnotifications"
            },
            "python": {
              "module": "aws_cdk.aws_codestarnotifications"
            }
          }
        },
        "aws-cdk-lib.aws_cognito": {
          "targets": {
            "dotnet": {
              "namespace": "Amazon.CDK.AWS.Cognito"
            },
            "java": {
              "package": "software.amazon.awscdk.services.cognito"
            },
            "python": {
              "module": "aws_cdk.aws_cognito"
            }
          }
        },
        "aws-cdk-lib.aws_comprehend": {
          "targets": {
            "dotnet": {
              "namespace": "Amazon.CDK.AWS.Comprehend"
            },
            "java": {
              "package": "software.amazon.awscdk.services.comprehend"
            },
            "python": {
              "module": "aws_cdk.aws_comprehend"
            }
          }
        },
        "aws-cdk-lib.aws_config": {
          "targets": {
            "dotnet": {
              "namespace": "Amazon.CDK.AWS.Config"
            },
            "java": {
              "package": "software.amazon.awscdk.services.config"
            },
            "python": {
              "module": "aws_cdk.aws_config"
            }
          }
        },
        "aws-cdk-lib.aws_connect": {
          "targets": {
            "dotnet": {
              "namespace": "Amazon.CDK.AWS.Connect"
            },
            "java": {
              "package": "software.amazon.awscdk.services.connect"
            },
            "python": {
              "module": "aws_cdk.aws_connect"
            }
          }
        },
        "aws-cdk-lib.aws_connectcampaigns": {
          "targets": {
            "dotnet": {
              "namespace": "Amazon.CDK.AWS.ConnectCampaigns"
            },
            "java": {
              "package": "software.amazon.awscdk.services.connectcampaigns"
            },
            "python": {
              "module": "aws_cdk.aws_connectcampaigns"
            }
          }
        },
        "aws-cdk-lib.aws_controltower": {
          "targets": {
            "dotnet": {
              "namespace": "Amazon.CDK.AWS.ControlTower"
            },
            "java": {
              "package": "software.amazon.awscdk.services.controltower"
            },
            "python": {
              "module": "aws_cdk.aws_controltower"
            }
          }
        },
        "aws-cdk-lib.aws_cur": {
          "targets": {
            "dotnet": {
              "namespace": "Amazon.CDK.AWS.CUR"
            },
            "java": {
              "package": "software.amazon.awscdk.services.cur"
            },
            "python": {
              "module": "aws_cdk.aws_cur"
            }
          }
        },
        "aws-cdk-lib.aws_customerprofiles": {
          "targets": {
            "dotnet": {
              "namespace": "Amazon.CDK.AWS.CustomerProfiles"
            },
            "java": {
              "package": "software.amazon.awscdk.services.customerprofiles"
            },
            "python": {
              "module": "aws_cdk.aws_customerprofiles"
            }
          }
        },
        "aws-cdk-lib.aws_databrew": {
          "targets": {
            "dotnet": {
              "namespace": "Amazon.CDK.AWS.DataBrew"
            },
            "java": {
              "package": "software.amazon.awscdk.services.databrew"
            },
            "python": {
              "module": "aws_cdk.aws_databrew"
            }
          }
        },
        "aws-cdk-lib.aws_datapipeline": {
          "targets": {
            "dotnet": {
              "namespace": "Amazon.CDK.AWS.DataPipeline"
            },
            "java": {
              "package": "software.amazon.awscdk.services.datapipeline"
            },
            "python": {
              "module": "aws_cdk.aws_datapipeline"
            }
          }
        },
        "aws-cdk-lib.aws_datasync": {
          "targets": {
            "dotnet": {
              "namespace": "Amazon.CDK.AWS.DataSync"
            },
            "java": {
              "package": "software.amazon.awscdk.services.datasync"
            },
            "python": {
              "module": "aws_cdk.aws_datasync"
            }
          }
        },
        "aws-cdk-lib.aws_dax": {
          "targets": {
            "dotnet": {
              "namespace": "Amazon.CDK.AWS.DAX"
            },
            "java": {
              "package": "software.amazon.awscdk.services.dax"
            },
            "python": {
              "module": "aws_cdk.aws_dax"
            }
          }
        },
        "aws-cdk-lib.aws_detective": {
          "targets": {
            "dotnet": {
              "namespace": "Amazon.CDK.AWS.Detective"
            },
            "java": {
              "package": "software.amazon.awscdk.services.detective"
            },
            "python": {
              "module": "aws_cdk.aws_detective"
            }
          }
        },
        "aws-cdk-lib.aws_devicefarm": {
          "targets": {
            "dotnet": {
              "namespace": "Amazon.CDK.AWS.DeviceFarm"
            },
            "java": {
              "package": "software.amazon.awscdk.services.devicefarm"
            },
            "python": {
              "module": "aws_cdk.aws_devicefarm"
            }
          }
        },
        "aws-cdk-lib.aws_devopsguru": {
          "targets": {
            "dotnet": {
              "namespace": "Amazon.CDK.AWS.DevOpsGuru"
            },
            "java": {
              "package": "software.amazon.awscdk.services.devopsguru"
            },
            "python": {
              "module": "aws_cdk.aws_devopsguru"
            }
          }
        },
        "aws-cdk-lib.aws_directoryservice": {
          "targets": {
            "dotnet": {
              "namespace": "Amazon.CDK.AWS.DirectoryService"
            },
            "java": {
              "package": "software.amazon.awscdk.services.directoryservice"
            },
            "python": {
              "module": "aws_cdk.aws_directoryservice"
            }
          }
        },
        "aws-cdk-lib.aws_dlm": {
          "targets": {
            "dotnet": {
              "namespace": "Amazon.CDK.AWS.DLM"
            },
            "java": {
              "package": "software.amazon.awscdk.services.dlm"
            },
            "python": {
              "module": "aws_cdk.aws_dlm"
            }
          }
        },
        "aws-cdk-lib.aws_dms": {
          "targets": {
            "dotnet": {
              "namespace": "Amazon.CDK.AWS.DMS"
            },
            "java": {
              "package": "software.amazon.awscdk.services.dms"
            },
            "python": {
              "module": "aws_cdk.aws_dms"
            }
          }
        },
        "aws-cdk-lib.aws_docdb": {
          "targets": {
            "dotnet": {
              "namespace": "Amazon.CDK.AWS.DocDB"
            },
            "java": {
              "package": "software.amazon.awscdk.services.docdb"
            },
            "python": {
              "module": "aws_cdk.aws_docdb"
            }
          }
        },
        "aws-cdk-lib.aws_docdbelastic": {
          "targets": {
            "dotnet": {
              "namespace": "Amazon.CDK.AWS.DocDBElastic"
            },
            "java": {
              "package": "software.amazon.awscdk.services.docdbelastic"
            },
            "python": {
              "module": "aws_cdk.aws_docdbelastic"
            }
          }
        },
        "aws-cdk-lib.aws_dynamodb": {
          "targets": {
            "dotnet": {
              "namespace": "Amazon.CDK.AWS.DynamoDB"
            },
            "java": {
              "package": "software.amazon.awscdk.services.dynamodb"
            },
            "python": {
              "module": "aws_cdk.aws_dynamodb"
            }
          }
        },
        "aws-cdk-lib.aws_ec2": {
          "targets": {
            "dotnet": {
              "namespace": "Amazon.CDK.AWS.EC2"
            },
            "java": {
              "package": "software.amazon.awscdk.services.ec2"
            },
            "python": {
              "module": "aws_cdk.aws_ec2"
            }
          }
        },
        "aws-cdk-lib.aws_ecr": {
          "targets": {
            "dotnet": {
              "namespace": "Amazon.CDK.AWS.ECR"
            },
            "java": {
              "package": "software.amazon.awscdk.services.ecr"
            },
            "python": {
              "module": "aws_cdk.aws_ecr"
            }
          }
        },
        "aws-cdk-lib.aws_ecr_assets": {
          "targets": {
            "dotnet": {
              "namespace": "Amazon.CDK.AWS.Ecr.Assets"
            },
            "java": {
              "package": "software.amazon.awscdk.services.ecr.assets"
            },
            "python": {
              "module": "aws_cdk.aws_ecr_assets"
            }
          }
        },
        "aws-cdk-lib.aws_ecs": {
          "targets": {
            "dotnet": {
              "namespace": "Amazon.CDK.AWS.ECS"
            },
            "java": {
              "package": "software.amazon.awscdk.services.ecs"
            },
            "python": {
              "module": "aws_cdk.aws_ecs"
            }
          }
        },
        "aws-cdk-lib.aws_ecs_patterns": {
          "targets": {
            "dotnet": {
              "namespace": "Amazon.CDK.AWS.ECS.Patterns"
            },
            "java": {
              "package": "software.amazon.awscdk.services.ecs.patterns"
            },
            "python": {
              "module": "aws_cdk.aws_ecs_patterns"
            }
          }
        },
        "aws-cdk-lib.aws_efs": {
          "targets": {
            "dotnet": {
              "namespace": "Amazon.CDK.AWS.EFS"
            },
            "java": {
              "package": "software.amazon.awscdk.services.efs"
            },
            "python": {
              "module": "aws_cdk.aws_efs"
            }
          }
        },
        "aws-cdk-lib.aws_eks": {
          "targets": {
            "dotnet": {
              "namespace": "Amazon.CDK.AWS.EKS"
            },
            "java": {
              "package": "software.amazon.awscdk.services.eks"
            },
            "python": {
              "module": "aws_cdk.aws_eks"
            }
          }
        },
        "aws-cdk-lib.aws_elasticache": {
          "targets": {
            "dotnet": {
              "namespace": "Amazon.CDK.AWS.ElastiCache"
            },
            "java": {
              "package": "software.amazon.awscdk.services.elasticache"
            },
            "python": {
              "module": "aws_cdk.aws_elasticache"
            }
          }
        },
        "aws-cdk-lib.aws_elasticbeanstalk": {
          "targets": {
            "dotnet": {
              "namespace": "Amazon.CDK.AWS.ElasticBeanstalk"
            },
            "java": {
              "package": "software.amazon.awscdk.services.elasticbeanstalk"
            },
            "python": {
              "module": "aws_cdk.aws_elasticbeanstalk"
            }
          }
        },
        "aws-cdk-lib.aws_elasticloadbalancing": {
          "targets": {
            "dotnet": {
              "namespace": "Amazon.CDK.AWS.ElasticLoadBalancing"
            },
            "java": {
              "package": "software.amazon.awscdk.services.elasticloadbalancing"
            },
            "python": {
              "module": "aws_cdk.aws_elasticloadbalancing"
            }
          }
        },
        "aws-cdk-lib.aws_elasticloadbalancingv2": {
          "targets": {
            "dotnet": {
              "namespace": "Amazon.CDK.AWS.ElasticLoadBalancingV2"
            },
            "java": {
              "package": "software.amazon.awscdk.services.elasticloadbalancingv2"
            },
            "python": {
              "module": "aws_cdk.aws_elasticloadbalancingv2"
            }
          }
        },
        "aws-cdk-lib.aws_elasticloadbalancingv2_actions": {
          "targets": {
            "dotnet": {
              "namespace": "Amazon.CDK.AWS.ElasticLoadBalancingV2.Actions"
            },
            "java": {
              "package": "software.amazon.awscdk.services.elasticloadbalancingv2.actions"
            },
            "python": {
              "module": "aws_cdk.aws_elasticloadbalancingv2_actions"
            }
          }
        },
        "aws-cdk-lib.aws_elasticloadbalancingv2_targets": {
          "targets": {
            "dotnet": {
              "namespace": "Amazon.CDK.AWS.ElasticLoadBalancingV2.Targets"
            },
            "java": {
              "package": "software.amazon.awscdk.services.elasticloadbalancingv2.targets"
            },
            "python": {
              "module": "aws_cdk.aws_elasticloadbalancingv2_targets"
            }
          }
        },
        "aws-cdk-lib.aws_elasticsearch": {
          "targets": {
            "dotnet": {
              "namespace": "Amazon.CDK.AWS.Elasticsearch"
            },
            "java": {
              "package": "software.amazon.awscdk.services.elasticsearch"
            },
            "python": {
              "module": "aws_cdk.aws_elasticsearch"
            }
          }
        },
        "aws-cdk-lib.aws_emr": {
          "targets": {
            "dotnet": {
              "namespace": "Amazon.CDK.AWS.EMR"
            },
            "java": {
              "package": "software.amazon.awscdk.services.emr"
            },
            "python": {
              "module": "aws_cdk.aws_emr"
            }
          }
        },
        "aws-cdk-lib.aws_emrcontainers": {
          "targets": {
            "dotnet": {
              "namespace": "Amazon.CDK.AWS.EMRContainers"
            },
            "java": {
              "package": "software.amazon.awscdk.services.emrcontainers"
            },
            "python": {
              "module": "aws_cdk.aws_emrcontainers"
            }
          }
        },
        "aws-cdk-lib.aws_emrserverless": {
          "targets": {
            "dotnet": {
              "namespace": "Amazon.CDK.AWS.EMRServerless"
            },
            "java": {
              "package": "software.amazon.awscdk.services.emrserverless"
            },
            "python": {
              "module": "aws_cdk.aws_emrserverless"
            }
          }
        },
        "aws-cdk-lib.aws_events": {
          "targets": {
            "dotnet": {
              "namespace": "Amazon.CDK.AWS.Events"
            },
            "java": {
              "package": "software.amazon.awscdk.services.events"
            },
            "python": {
              "module": "aws_cdk.aws_events"
            }
          }
        },
        "aws-cdk-lib.aws_events_targets": {
          "targets": {
            "dotnet": {
              "namespace": "Amazon.CDK.AWS.Events.Targets"
            },
            "java": {
              "package": "software.amazon.awscdk.services.events.targets"
            },
            "python": {
              "module": "aws_cdk.aws_events_targets"
            }
          }
        },
        "aws-cdk-lib.aws_eventschemas": {
          "targets": {
            "dotnet": {
              "namespace": "Amazon.CDK.AWS.EventSchemas"
            },
            "java": {
              "package": "software.amazon.awscdk.services.eventschemas"
            },
            "python": {
              "module": "aws_cdk.aws_eventschemas"
            }
          }
        },
        "aws-cdk-lib.aws_evidently": {
          "targets": {
            "dotnet": {
              "namespace": "Amazon.CDK.AWS.Evidently"
            },
            "java": {
              "package": "software.amazon.awscdk.services.evidently"
            },
            "python": {
              "module": "aws_cdk.aws_evidently"
            }
          }
        },
        "aws-cdk-lib.aws_finspace": {
          "targets": {
            "dotnet": {
              "namespace": "Amazon.CDK.AWS.FinSpace"
            },
            "java": {
              "package": "software.amazon.awscdk.services.finspace"
            },
            "python": {
              "module": "aws_cdk.aws_finspace"
            }
          }
        },
        "aws-cdk-lib.aws_fis": {
          "targets": {
            "dotnet": {
              "namespace": "Amazon.CDK.AWS.FIS"
            },
            "java": {
              "package": "software.amazon.awscdk.services.fis"
            },
            "python": {
              "module": "aws_cdk.aws_fis"
            }
          }
        },
        "aws-cdk-lib.aws_fms": {
          "targets": {
            "dotnet": {
              "namespace": "Amazon.CDK.AWS.FMS"
            },
            "java": {
              "package": "software.amazon.awscdk.services.fms"
            },
            "python": {
              "module": "aws_cdk.aws_fms"
            }
          }
        },
        "aws-cdk-lib.aws_forecast": {
          "targets": {
            "dotnet": {
              "namespace": "Amazon.CDK.AWS.Forecast"
            },
            "java": {
              "package": "software.amazon.awscdk.services.forecast"
            },
            "python": {
              "module": "aws_cdk.aws_forecast"
            }
          }
        },
        "aws-cdk-lib.aws_frauddetector": {
          "targets": {
            "dotnet": {
              "namespace": "Amazon.CDK.AWS.FraudDetector"
            },
            "java": {
              "package": "software.amazon.awscdk.services.frauddetector"
            },
            "python": {
              "module": "aws_cdk.aws_frauddetector"
            }
          }
        },
        "aws-cdk-lib.aws_fsx": {
          "targets": {
            "dotnet": {
              "namespace": "Amazon.CDK.AWS.FSx"
            },
            "java": {
              "package": "software.amazon.awscdk.services.fsx"
            },
            "python": {
              "module": "aws_cdk.aws_fsx"
            }
          }
        },
        "aws-cdk-lib.aws_gamelift": {
          "targets": {
            "dotnet": {
              "namespace": "Amazon.CDK.AWS.GameLift"
            },
            "java": {
              "package": "software.amazon.awscdk.services.gamelift"
            },
            "python": {
              "module": "aws_cdk.aws_gamelift"
            }
          }
        },
        "aws-cdk-lib.aws_globalaccelerator": {
          "targets": {
            "dotnet": {
              "namespace": "Amazon.CDK.AWS.GlobalAccelerator"
            },
            "java": {
              "package": "software.amazon.awscdk.services.globalaccelerator"
            },
            "python": {
              "module": "aws_cdk.aws_globalaccelerator"
            }
          }
        },
        "aws-cdk-lib.aws_globalaccelerator_endpoints": {
          "targets": {
            "dotnet": {
              "namespace": "Amazon.CDK.AWS.GlobalAccelerator.Endpoints"
            },
            "java": {
              "package": "software.amazon.awscdk.services.globalaccelerator.endpoints"
            },
            "python": {
              "module": "aws_cdk.aws_globalaccelerator_endpoints"
            }
          }
        },
        "aws-cdk-lib.aws_glue": {
          "targets": {
            "dotnet": {
              "namespace": "Amazon.CDK.AWS.Glue"
            },
            "java": {
              "package": "software.amazon.awscdk.services.glue"
            },
            "python": {
              "module": "aws_cdk.aws_glue"
            }
          }
        },
        "aws-cdk-lib.aws_grafana": {
          "targets": {
            "dotnet": {
              "namespace": "Amazon.CDK.AWS.Grafana"
            },
            "java": {
              "package": "software.amazon.awscdk.services.grafana"
            },
            "python": {
              "module": "aws_cdk.aws_grafana"
            }
          }
        },
        "aws-cdk-lib.aws_greengrass": {
          "targets": {
            "dotnet": {
              "namespace": "Amazon.CDK.AWS.Greengrass"
            },
            "java": {
              "package": "software.amazon.awscdk.services.greengrass"
            },
            "python": {
              "module": "aws_cdk.aws_greengrass"
            }
          }
        },
        "aws-cdk-lib.aws_greengrassv2": {
          "targets": {
            "dotnet": {
              "namespace": "Amazon.CDK.AWS.GreengrassV2"
            },
            "java": {
              "package": "software.amazon.awscdk.services.greengrassv2"
            },
            "python": {
              "module": "aws_cdk.aws_greengrassv2"
            }
          }
        },
        "aws-cdk-lib.aws_groundstation": {
          "targets": {
            "dotnet": {
              "namespace": "Amazon.CDK.AWS.GroundStation"
            },
            "java": {
              "package": "software.amazon.awscdk.services.groundstation"
            },
            "python": {
              "module": "aws_cdk.aws_groundstation"
            }
          }
        },
        "aws-cdk-lib.aws_guardduty": {
          "targets": {
            "dotnet": {
              "namespace": "Amazon.CDK.AWS.GuardDuty"
            },
            "java": {
              "package": "software.amazon.awscdk.services.guardduty"
            },
            "python": {
              "module": "aws_cdk.aws_guardduty"
            }
          }
        },
        "aws-cdk-lib.aws_healthlake": {
          "targets": {
            "dotnet": {
              "namespace": "Amazon.CDK.AWS.HealthLake"
            },
            "java": {
              "package": "software.amazon.awscdk.services.healthlake"
            },
            "python": {
              "module": "aws_cdk.aws_healthlake"
            }
          }
        },
        "aws-cdk-lib.aws_iam": {
          "targets": {
            "dotnet": {
              "namespace": "Amazon.CDK.AWS.IAM"
            },
            "java": {
              "package": "software.amazon.awscdk.services.iam"
            },
            "python": {
              "module": "aws_cdk.aws_iam"
            }
          }
        },
        "aws-cdk-lib.aws_identitystore": {
          "targets": {
            "dotnet": {
              "namespace": "Amazon.CDK.AWS.IdentityStore"
            },
            "java": {
              "package": "software.amazon.awscdk.services.identitystore"
            },
            "python": {
              "module": "aws_cdk.aws_identitystore"
            }
          }
        },
        "aws-cdk-lib.aws_imagebuilder": {
          "targets": {
            "dotnet": {
              "namespace": "Amazon.CDK.AWS.ImageBuilder"
            },
            "java": {
              "package": "software.amazon.awscdk.services.imagebuilder"
            },
            "python": {
              "module": "aws_cdk.aws_imagebuilder"
            }
          }
        },
        "aws-cdk-lib.aws_inspector": {
          "targets": {
            "dotnet": {
              "namespace": "Amazon.CDK.AWS.Inspector"
            },
            "java": {
              "package": "software.amazon.awscdk.services.inspector"
            },
            "python": {
              "module": "aws_cdk.aws_inspector"
            }
          }
        },
        "aws-cdk-lib.aws_inspectorv2": {
          "targets": {
            "dotnet": {
              "namespace": "Amazon.CDK.AWS.InspectorV2"
            },
            "java": {
              "package": "software.amazon.awscdk.services.inspectorv2"
            },
            "python": {
              "module": "aws_cdk.aws_inspectorv2"
            }
          }
        },
        "aws-cdk-lib.aws_internetmonitor": {
          "targets": {
            "dotnet": {
              "namespace": "Amazon.CDK.AWS.InternetMonitor"
            },
            "java": {
              "package": "software.amazon.awscdk.services.internetmonitor"
            },
            "python": {
              "module": "aws_cdk.aws_internetmonitor"
            }
          }
        },
        "aws-cdk-lib.aws_iot": {
          "targets": {
            "dotnet": {
              "namespace": "Amazon.CDK.AWS.IoT"
            },
            "java": {
              "package": "software.amazon.awscdk.services.iot"
            },
            "python": {
              "module": "aws_cdk.aws_iot"
            }
          }
        },
        "aws-cdk-lib.aws_iot1click": {
          "targets": {
            "dotnet": {
              "namespace": "Amazon.CDK.AWS.IoT1Click"
            },
            "java": {
              "package": "software.amazon.awscdk.services.iot1click"
            },
            "python": {
              "module": "aws_cdk.aws_iot1click"
            }
          }
        },
        "aws-cdk-lib.aws_iotanalytics": {
          "targets": {
            "dotnet": {
              "namespace": "Amazon.CDK.AWS.IoTAnalytics"
            },
            "java": {
              "package": "software.amazon.awscdk.services.iotanalytics"
            },
            "python": {
              "module": "aws_cdk.aws_iotanalytics"
            }
          }
        },
        "aws-cdk-lib.aws_iotcoredeviceadvisor": {
          "targets": {
            "dotnet": {
              "namespace": "Amazon.CDK.AWS.IoTCoreDeviceAdvisor"
            },
            "java": {
              "package": "software.amazon.awscdk.services.iotcoredeviceadvisor"
            },
            "python": {
              "module": "aws_cdk.aws_iotcoredeviceadvisor"
            }
          }
        },
        "aws-cdk-lib.aws_iotevents": {
          "targets": {
            "dotnet": {
              "namespace": "Amazon.CDK.AWS.IoTEvents"
            },
            "java": {
              "package": "software.amazon.awscdk.services.iotevents"
            },
            "python": {
              "module": "aws_cdk.aws_iotevents"
            }
          }
        },
        "aws-cdk-lib.aws_iotfleethub": {
          "targets": {
            "dotnet": {
              "namespace": "Amazon.CDK.AWS.IoTFleetHub"
            },
            "java": {
              "package": "software.amazon.awscdk.services.iotfleethub"
            },
            "python": {
              "module": "aws_cdk.aws_iotfleethub"
            }
          }
        },
        "aws-cdk-lib.aws_iotfleetwise": {
          "targets": {
            "dotnet": {
              "namespace": "Amazon.CDK.AWS.IoTFleetWise"
            },
            "java": {
              "package": "software.amazon.awscdk.services.iotfleetwise"
            },
            "python": {
              "module": "aws_cdk.aws_iotfleetwise"
            }
          }
        },
        "aws-cdk-lib.aws_iotsitewise": {
          "targets": {
            "dotnet": {
              "namespace": "Amazon.CDK.AWS.IoTSiteWise"
            },
            "java": {
              "package": "software.amazon.awscdk.services.iotsitewise"
            },
            "python": {
              "module": "aws_cdk.aws_iotsitewise"
            }
          }
        },
        "aws-cdk-lib.aws_iotthingsgraph": {
          "targets": {
            "dotnet": {
              "namespace": "Amazon.CDK.AWS.IoTThingsGraph"
            },
            "java": {
              "package": "software.amazon.awscdk.services.iotthingsgraph"
            },
            "python": {
              "module": "aws_cdk.aws_iotthingsgraph"
            }
          }
        },
        "aws-cdk-lib.aws_iottwinmaker": {
          "targets": {
            "dotnet": {
              "namespace": "Amazon.CDK.AWS.IoTTwinMaker"
            },
            "java": {
              "package": "software.amazon.awscdk.services.iottwinmaker"
            },
            "python": {
              "module": "aws_cdk.aws_iottwinmaker"
            }
          }
        },
        "aws-cdk-lib.aws_iotwireless": {
          "targets": {
            "dotnet": {
              "namespace": "Amazon.CDK.AWS.IoTWireless"
            },
            "java": {
              "package": "software.amazon.awscdk.services.iotwireless"
            },
            "python": {
              "module": "aws_cdk.aws_iotwireless"
            }
          }
        },
        "aws-cdk-lib.aws_ivs": {
          "targets": {
            "dotnet": {
              "namespace": "Amazon.CDK.AWS.Ivs"
            },
            "java": {
              "package": "software.amazon.awscdk.services.ivs"
            },
            "python": {
              "module": "aws_cdk.aws_ivs"
            }
          }
        },
        "aws-cdk-lib.aws_ivschat": {
          "targets": {
            "dotnet": {
              "namespace": "Amazon.CDK.AWS.IVSChat"
            },
            "java": {
              "package": "software.amazon.awscdk.services.ivschat"
            },
            "python": {
              "module": "aws_cdk.aws_ivschat"
            }
          }
        },
        "aws-cdk-lib.aws_kafkaconnect": {
          "targets": {
            "dotnet": {
              "namespace": "Amazon.CDK.AWS.KafkaConnect"
            },
            "java": {
              "package": "software.amazon.awscdk.services.kafkaconnect"
            },
            "python": {
              "module": "aws_cdk.aws_kafkaconnect"
            }
          }
        },
        "aws-cdk-lib.aws_kendra": {
          "targets": {
            "dotnet": {
              "namespace": "Amazon.CDK.AWS.Kendra"
            },
            "java": {
              "package": "software.amazon.awscdk.services.kendra"
            },
            "python": {
              "module": "aws_cdk.aws_kendra"
            }
          }
        },
        "aws-cdk-lib.aws_kendraranking": {
          "targets": {
            "dotnet": {
              "namespace": "Amazon.CDK.AWS.KendraRanking"
            },
            "java": {
              "package": "software.amazon.awscdk.services.kendraranking"
            },
            "python": {
              "module": "aws_cdk.aws_kendraranking"
            }
          }
        },
        "aws-cdk-lib.aws_kinesis": {
          "targets": {
            "dotnet": {
              "namespace": "Amazon.CDK.AWS.Kinesis"
            },
            "java": {
              "package": "software.amazon.awscdk.services.kinesis"
            },
            "python": {
              "module": "aws_cdk.aws_kinesis"
            }
          }
        },
        "aws-cdk-lib.aws_kinesisanalytics": {
          "targets": {
            "dotnet": {
              "namespace": "Amazon.CDK.AWS.KinesisAnalytics"
            },
            "java": {
              "package": "software.amazon.awscdk.services.kinesisanalytics"
            },
            "python": {
              "module": "aws_cdk.aws_kinesisanalytics"
            }
          }
        },
        "aws-cdk-lib.aws_kinesisanalyticsv2": {
          "targets": {
            "dotnet": {
              "namespace": "Amazon.CDK.AWS.KinesisAnalyticsV2"
            },
            "java": {
              "package": "software.amazon.awscdk.services.kinesisanalyticsv2"
            },
            "python": {
              "module": "aws_cdk.aws_kinesisanalyticsv2"
            }
          }
        },
        "aws-cdk-lib.aws_kinesisfirehose": {
          "targets": {
            "dotnet": {
              "namespace": "Amazon.CDK.AWS.KinesisFirehose"
            },
            "java": {
              "package": "software.amazon.awscdk.services.kinesisfirehose"
            },
            "python": {
              "module": "aws_cdk.aws_kinesisfirehose"
            }
          }
        },
        "aws-cdk-lib.aws_kinesisvideo": {
          "targets": {
            "dotnet": {
              "namespace": "Amazon.CDK.AWS.KinesisVideo"
            },
            "java": {
              "package": "software.amazon.awscdk.services.kinesisvideo"
            },
            "python": {
              "module": "aws_cdk.aws_kinesisvideo"
            }
          }
        },
        "aws-cdk-lib.aws_kms": {
          "targets": {
            "dotnet": {
              "namespace": "Amazon.CDK.AWS.KMS"
            },
            "java": {
              "package": "software.amazon.awscdk.services.kms"
            },
            "python": {
              "module": "aws_cdk.aws_kms"
            }
          }
        },
        "aws-cdk-lib.aws_lakeformation": {
          "targets": {
            "dotnet": {
              "namespace": "Amazon.CDK.AWS.LakeFormation"
            },
            "java": {
              "package": "software.amazon.awscdk.services.lakeformation"
            },
            "python": {
              "module": "aws_cdk.aws_lakeformation"
            }
          }
        },
        "aws-cdk-lib.aws_lambda": {
          "targets": {
            "dotnet": {
              "namespace": "Amazon.CDK.AWS.Lambda"
            },
            "java": {
              "package": "software.amazon.awscdk.services.lambda"
            },
            "python": {
              "module": "aws_cdk.aws_lambda"
            }
          }
        },
        "aws-cdk-lib.aws_lambda_destinations": {
          "targets": {
            "dotnet": {
              "namespace": "Amazon.CDK.AWS.Lambda.Destinations"
            },
            "java": {
              "package": "software.amazon.awscdk.services.lambda.destinations"
            },
            "python": {
              "module": "aws_cdk.aws_lambda_destinations"
            }
          }
        },
        "aws-cdk-lib.aws_lambda_event_sources": {
          "targets": {
            "dotnet": {
              "namespace": "Amazon.CDK.AWS.Lambda.EventSources"
            },
            "java": {
              "package": "software.amazon.awscdk.services.lambda.eventsources"
            },
            "python": {
              "module": "aws_cdk.aws_lambda_event_sources"
            }
          }
        },
        "aws-cdk-lib.aws_lambda_nodejs": {
          "targets": {
            "dotnet": {
              "namespace": "Amazon.CDK.AWS.Lambda.Nodejs"
            },
            "java": {
              "package": "software.amazon.awscdk.services.lambda.nodejs"
            },
            "python": {
              "module": "aws_cdk.aws_lambda_nodejs"
            }
          }
        },
        "aws-cdk-lib.aws_lex": {
          "targets": {
            "dotnet": {
              "namespace": "Amazon.CDK.AWS.Lex"
            },
            "java": {
              "package": "software.amazon.awscdk.services.lex"
            },
            "python": {
              "module": "aws_cdk.aws_lex"
            }
          }
        },
        "aws-cdk-lib.aws_licensemanager": {
          "targets": {
            "dotnet": {
              "namespace": "Amazon.CDK.AWS.LicenseManager"
            },
            "java": {
              "package": "software.amazon.awscdk.services.licensemanager"
            },
            "python": {
              "module": "aws_cdk.aws_licensemanager"
            }
          }
        },
        "aws-cdk-lib.aws_lightsail": {
          "targets": {
            "dotnet": {
              "namespace": "Amazon.CDK.AWS.Lightsail"
            },
            "java": {
              "package": "software.amazon.awscdk.services.lightsail"
            },
            "python": {
              "module": "aws_cdk.aws_lightsail"
            }
          }
        },
        "aws-cdk-lib.aws_location": {
          "targets": {
            "dotnet": {
              "namespace": "Amazon.CDK.AWS.Location"
            },
            "java": {
              "package": "software.amazon.awscdk.services.location"
            },
            "python": {
              "module": "aws_cdk.aws_location"
            }
          }
        },
        "aws-cdk-lib.aws_logs": {
          "targets": {
            "dotnet": {
              "namespace": "Amazon.CDK.AWS.Logs"
            },
            "java": {
              "package": "software.amazon.awscdk.services.logs"
            },
            "python": {
              "module": "aws_cdk.aws_logs"
            }
          }
        },
        "aws-cdk-lib.aws_logs_destinations": {
          "targets": {
            "dotnet": {
              "namespace": "Amazon.CDK.AWS.Logs.Destinations"
            },
            "java": {
              "package": "software.amazon.awscdk.services.logs.destinations"
            },
            "python": {
              "module": "aws_cdk.aws_logs_destinations"
            }
          }
        },
        "aws-cdk-lib.aws_lookoutequipment": {
          "targets": {
            "dotnet": {
              "namespace": "Amazon.CDK.AWS.LookoutEquipment"
            },
            "java": {
              "package": "software.amazon.awscdk.services.lookoutequipment"
            },
            "python": {
              "module": "aws_cdk.aws_lookoutequipment"
            }
          }
        },
        "aws-cdk-lib.aws_lookoutmetrics": {
          "targets": {
            "dotnet": {
              "namespace": "Amazon.CDK.AWS.LookoutMetrics"
            },
            "java": {
              "package": "software.amazon.awscdk.services.lookoutmetrics"
            },
            "python": {
              "module": "aws_cdk.aws_lookoutmetrics"
            }
          }
        },
        "aws-cdk-lib.aws_lookoutvision": {
          "targets": {
            "dotnet": {
              "namespace": "Amazon.CDK.AWS.LookoutVision"
            },
            "java": {
              "package": "software.amazon.awscdk.services.lookoutvision"
            },
            "python": {
              "module": "aws_cdk.aws_lookoutvision"
            }
          }
        },
        "aws-cdk-lib.aws_m2": {
          "targets": {
            "dotnet": {
              "namespace": "Amazon.CDK.AWS.M2"
            },
            "java": {
              "package": "software.amazon.awscdk.services.m2"
            },
            "python": {
              "module": "aws_cdk.aws_m2"
            }
          }
        },
        "aws-cdk-lib.aws_macie": {
          "targets": {
            "dotnet": {
              "namespace": "Amazon.CDK.AWS.Macie"
            },
            "java": {
              "package": "software.amazon.awscdk.services.macie"
            },
            "python": {
              "module": "aws_cdk.aws_macie"
            }
          }
        },
        "aws-cdk-lib.aws_managedblockchain": {
          "targets": {
            "dotnet": {
              "namespace": "Amazon.CDK.AWS.ManagedBlockchain"
            },
            "java": {
              "package": "software.amazon.awscdk.services.managedblockchain"
            },
            "python": {
              "module": "aws_cdk.aws_managedblockchain"
            }
          }
        },
        "aws-cdk-lib.aws_mediaconnect": {
          "targets": {
            "dotnet": {
              "namespace": "Amazon.CDK.AWS.MediaConnect"
            },
            "java": {
              "package": "software.amazon.awscdk.services.mediaconnect"
            },
            "python": {
              "module": "aws_cdk.aws_mediaconnect"
            }
          }
        },
        "aws-cdk-lib.aws_mediaconvert": {
          "targets": {
            "dotnet": {
              "namespace": "Amazon.CDK.AWS.MediaConvert"
            },
            "java": {
              "package": "software.amazon.awscdk.services.mediaconvert"
            },
            "python": {
              "module": "aws_cdk.aws_mediaconvert"
            }
          }
        },
        "aws-cdk-lib.aws_medialive": {
          "targets": {
            "dotnet": {
              "namespace": "Amazon.CDK.AWS.MediaLive"
            },
            "java": {
              "package": "software.amazon.awscdk.services.medialive"
            },
            "python": {
              "module": "aws_cdk.aws_medialive"
            }
          }
        },
        "aws-cdk-lib.aws_mediapackage": {
          "targets": {
            "dotnet": {
              "namespace": "Amazon.CDK.AWS.MediaPackage"
            },
            "java": {
              "package": "software.amazon.awscdk.services.mediapackage"
            },
            "python": {
              "module": "aws_cdk.aws_mediapackage"
            }
          }
        },
        "aws-cdk-lib.aws_mediastore": {
          "targets": {
            "dotnet": {
              "namespace": "Amazon.CDK.AWS.MediaStore"
            },
            "java": {
              "package": "software.amazon.awscdk.services.mediastore"
            },
            "python": {
              "module": "aws_cdk.aws_mediastore"
            }
          }
        },
        "aws-cdk-lib.aws_mediatailor": {
          "targets": {
            "dotnet": {
              "namespace": "Amazon.CDK.AWS.MediaTailor"
            },
            "java": {
              "package": "software.amazon.awscdk.services.mediatailor"
            },
            "python": {
              "module": "aws_cdk.aws_mediatailor"
            }
          }
        },
        "aws-cdk-lib.aws_memorydb": {
          "targets": {
            "dotnet": {
              "namespace": "Amazon.CDK.AWS.MemoryDB"
            },
            "java": {
              "package": "software.amazon.awscdk.services.memorydb"
            },
            "python": {
              "module": "aws_cdk.aws_memorydb"
            }
          }
        },
        "aws-cdk-lib.aws_msk": {
          "targets": {
            "dotnet": {
              "namespace": "Amazon.CDK.AWS.MSK"
            },
            "java": {
              "package": "software.amazon.awscdk.services.msk"
            },
            "python": {
              "module": "aws_cdk.aws_msk"
            }
          }
        },
        "aws-cdk-lib.aws_mwaa": {
          "targets": {
            "dotnet": {
              "namespace": "Amazon.CDK.AWS.MWAA"
            },
            "java": {
              "package": "software.amazon.awscdk.services.mwaa"
            },
            "python": {
              "module": "aws_cdk.aws_mwaa"
            }
          }
        },
        "aws-cdk-lib.aws_neptune": {
          "targets": {
            "dotnet": {
              "namespace": "Amazon.CDK.AWS.Neptune"
            },
            "java": {
              "package": "software.amazon.awscdk.services.neptune"
            },
            "python": {
              "module": "aws_cdk.aws_neptune"
            }
          }
        },
        "aws-cdk-lib.aws_networkfirewall": {
          "targets": {
            "dotnet": {
              "namespace": "Amazon.CDK.AWS.NetworkFirewall"
            },
            "java": {
              "package": "software.amazon.awscdk.services.networkfirewall"
            },
            "python": {
              "module": "aws_cdk.aws_networkfirewall"
            }
          }
        },
        "aws-cdk-lib.aws_networkmanager": {
          "targets": {
            "dotnet": {
              "namespace": "Amazon.CDK.AWS.NetworkManager"
            },
            "java": {
              "package": "software.amazon.awscdk.services.networkmanager"
            },
            "python": {
              "module": "aws_cdk.aws_networkmanager"
            }
          }
        },
        "aws-cdk-lib.aws_nimblestudio": {
          "targets": {
            "dotnet": {
              "namespace": "Amazon.CDK.AWS.NimbleStudio"
            },
            "java": {
              "package": "software.amazon.awscdk.services.nimblestudio"
            },
            "python": {
              "module": "aws_cdk.aws_nimblestudio"
            }
          }
        },
        "aws-cdk-lib.aws_oam": {
          "targets": {
            "dotnet": {
              "namespace": "Amazon.CDK.AWS.Oam"
            },
            "java": {
              "package": "software.amazon.awscdk.services.oam"
            },
            "python": {
              "module": "aws_cdk.aws_oam"
            }
          }
        },
        "aws-cdk-lib.aws_omics": {
          "targets": {
            "dotnet": {
              "namespace": "Amazon.CDK.AWS.Omics"
            },
            "java": {
              "package": "software.amazon.awscdk.services.omics"
            },
            "python": {
              "module": "aws_cdk.aws_omics"
            }
          }
        },
        "aws-cdk-lib.aws_opensearchserverless": {
          "targets": {
            "dotnet": {
              "namespace": "Amazon.CDK.AWS.OpenSearchServerless"
            },
            "java": {
              "package": "software.amazon.awscdk.services.opensearchserverless"
            },
            "python": {
              "module": "aws_cdk.aws_opensearchserverless"
            }
          }
        },
        "aws-cdk-lib.aws_opensearchservice": {
          "targets": {
            "dotnet": {
              "namespace": "Amazon.CDK.AWS.OpenSearchService"
            },
            "java": {
              "package": "software.amazon.awscdk.services.opensearchservice"
            },
            "python": {
              "module": "aws_cdk.aws_opensearchservice"
            }
          }
        },
        "aws-cdk-lib.aws_opsworks": {
          "targets": {
            "dotnet": {
              "namespace": "Amazon.CDK.AWS.OpsWorks"
            },
            "java": {
              "package": "software.amazon.awscdk.services.opsworks"
            },
            "python": {
              "module": "aws_cdk.aws_opsworks"
            }
          }
        },
        "aws-cdk-lib.aws_opsworkscm": {
          "targets": {
            "dotnet": {
              "namespace": "Amazon.CDK.AWS.OpsWorksCM"
            },
            "java": {
              "package": "software.amazon.awscdk.services.opsworkscm"
            },
            "python": {
              "module": "aws_cdk.aws_opsworkscm"
            }
          }
        },
        "aws-cdk-lib.aws_organizations": {
          "targets": {
            "dotnet": {
              "namespace": "Amazon.CDK.AWS.Organizations"
            },
            "java": {
              "package": "software.amazon.awscdk.services.organizations"
            },
            "python": {
              "module": "aws_cdk.aws_organizations"
            }
          }
        },
        "aws-cdk-lib.aws_osis": {
          "targets": {
            "dotnet": {
              "package": "Amazon.CDK.AWS.OSIS"
            },
            "java": {
              "package": "services.osis"
            },
            "python": {
              "module": "aws_cdk.aws_osis"
            }
          }
        },
        "aws-cdk-lib.aws_panorama": {
          "targets": {
            "dotnet": {
              "namespace": "Amazon.CDK.AWS.Panorama"
            },
            "java": {
              "package": "software.amazon.awscdk.services.panorama"
            },
            "python": {
              "module": "aws_cdk.aws_panorama"
            }
          }
        },
        "aws-cdk-lib.aws_personalize": {
          "targets": {
            "dotnet": {
              "namespace": "Amazon.CDK.AWS.Personalize"
            },
            "java": {
              "package": "software.amazon.awscdk.services.personalize"
            },
            "python": {
              "module": "aws_cdk.aws_personalize"
            }
          }
        },
        "aws-cdk-lib.aws_pinpoint": {
          "targets": {
            "dotnet": {
              "namespace": "Amazon.CDK.AWS.Pinpoint"
            },
            "java": {
              "package": "software.amazon.awscdk.services.pinpoint"
            },
            "python": {
              "module": "aws_cdk.aws_pinpoint"
            }
          }
        },
        "aws-cdk-lib.aws_pinpointemail": {
          "targets": {
            "dotnet": {
              "namespace": "Amazon.CDK.AWS.PinpointEmail"
            },
            "java": {
              "package": "software.amazon.awscdk.services.pinpointemail"
            },
            "python": {
              "module": "aws_cdk.aws_pinpointemail"
            }
          }
        },
        "aws-cdk-lib.aws_pipes": {
          "targets": {
            "dotnet": {
              "namespace": "Amazon.CDK.AWS.Pipes"
            },
            "java": {
              "package": "software.amazon.awscdk.services.pipes"
            },
            "python": {
              "module": "aws_cdk.aws_pipes"
            }
          }
        },
        "aws-cdk-lib.aws_proton": {
          "targets": {
            "dotnet": {
              "package": "Amazon.CDK.AWS.Proton"
            },
            "java": {
              "package": "services.proton"
            },
            "python": {
              "module": "aws_cdk.aws_proton"
            }
          }
        },
        "aws-cdk-lib.aws_qldb": {
          "targets": {
            "dotnet": {
              "namespace": "Amazon.CDK.AWS.QLDB"
            },
            "java": {
              "package": "software.amazon.awscdk.services.qldb"
            },
            "python": {
              "module": "aws_cdk.aws_qldb"
            }
          }
        },
        "aws-cdk-lib.aws_quicksight": {
          "targets": {
            "dotnet": {
              "namespace": "Amazon.CDK.AWS.QuickSight"
            },
            "java": {
              "package": "software.amazon.awscdk.services.quicksight"
            },
            "python": {
              "module": "aws_cdk.aws_quicksight"
            }
          }
        },
        "aws-cdk-lib.aws_ram": {
          "targets": {
            "dotnet": {
              "namespace": "Amazon.CDK.AWS.RAM"
            },
            "java": {
              "package": "software.amazon.awscdk.services.ram"
            },
            "python": {
              "module": "aws_cdk.aws_ram"
            }
          }
        },
        "aws-cdk-lib.aws_rds": {
          "targets": {
            "dotnet": {
              "namespace": "Amazon.CDK.AWS.RDS"
            },
            "java": {
              "package": "software.amazon.awscdk.services.rds"
            },
            "python": {
              "module": "aws_cdk.aws_rds"
            }
          }
        },
        "aws-cdk-lib.aws_redshift": {
          "targets": {
            "dotnet": {
              "namespace": "Amazon.CDK.AWS.Redshift"
            },
            "java": {
              "package": "software.amazon.awscdk.services.redshift"
            },
            "python": {
              "module": "aws_cdk.aws_redshift"
            }
          }
        },
        "aws-cdk-lib.aws_redshiftserverless": {
          "targets": {
            "dotnet": {
              "namespace": "Amazon.CDK.AWS.RedshiftServerless"
            },
            "java": {
              "package": "software.amazon.awscdk.services.redshiftserverless"
            },
            "python": {
              "module": "aws_cdk.aws_redshiftserverless"
            }
          }
        },
        "aws-cdk-lib.aws_refactorspaces": {
          "targets": {
            "dotnet": {
              "namespace": "Amazon.CDK.AWS.RefactorSpaces"
            },
            "java": {
              "package": "software.amazon.awscdk.services.refactorspaces"
            },
            "python": {
              "module": "aws_cdk.aws_refactorspaces"
            }
          }
        },
        "aws-cdk-lib.aws_rekognition": {
          "targets": {
            "dotnet": {
              "namespace": "Amazon.CDK.AWS.Rekognition"
            },
            "java": {
              "package": "software.amazon.awscdk.services.rekognition"
            },
            "python": {
              "module": "aws_cdk.aws_rekognition"
            }
          }
        },
        "aws-cdk-lib.aws_resiliencehub": {
          "targets": {
            "dotnet": {
              "namespace": "Amazon.CDK.AWS.ResilienceHub"
            },
            "java": {
              "package": "software.amazon.awscdk.services.resiliencehub"
            },
            "python": {
              "module": "aws_cdk.aws_resiliencehub"
            }
          }
        },
        "aws-cdk-lib.aws_resourceexplorer2": {
          "targets": {
            "dotnet": {
              "namespace": "Amazon.CDK.AWS.ResourceExplorer2"
            },
            "java": {
              "package": "software.amazon.awscdk.services.resourceexplorer2"
            },
            "python": {
              "module": "aws_cdk.aws_resourceexplorer2"
            }
          }
        },
        "aws-cdk-lib.aws_resourcegroups": {
          "targets": {
            "dotnet": {
              "namespace": "Amazon.CDK.AWS.ResourceGroups"
            },
            "java": {
              "package": "software.amazon.awscdk.services.resourcegroups"
            },
            "python": {
              "module": "aws_cdk.aws_resourcegroups"
            }
          }
        },
        "aws-cdk-lib.aws_robomaker": {
          "targets": {
            "dotnet": {
              "namespace": "Amazon.CDK.AWS.RoboMaker"
            },
            "java": {
              "package": "software.amazon.awscdk.services.robomaker"
            },
            "python": {
              "module": "aws_cdk.aws_robomaker"
            }
          }
        },
        "aws-cdk-lib.aws_rolesanywhere": {
          "targets": {
            "dotnet": {
              "namespace": "Amazon.CDK.AWS.RolesAnywhere"
            },
            "java": {
              "package": "software.amazon.awscdk.services.rolesanywhere"
            },
            "python": {
              "module": "aws_cdk.aws_rolesanywhere"
            }
          }
        },
        "aws-cdk-lib.aws_route53": {
          "targets": {
            "dotnet": {
              "namespace": "Amazon.CDK.AWS.Route53"
            },
            "java": {
              "package": "software.amazon.awscdk.services.route53"
            },
            "python": {
              "module": "aws_cdk.aws_route53"
            }
          }
        },
        "aws-cdk-lib.aws_route53_patterns": {
          "targets": {
            "dotnet": {
              "namespace": "Amazon.CDK.AWS.Route53.Patterns"
            },
            "java": {
              "package": "software.amazon.awscdk.services.route53.patterns"
            },
            "python": {
              "module": "aws_cdk.aws_route53_patterns"
            }
          }
        },
        "aws-cdk-lib.aws_route53_targets": {
          "targets": {
            "dotnet": {
              "namespace": "Amazon.CDK.AWS.Route53.Targets"
            },
            "java": {
              "package": "software.amazon.awscdk.services.route53.targets"
            },
            "python": {
              "module": "aws_cdk.aws_route53_targets"
            }
          }
        },
        "aws-cdk-lib.aws_route53recoverycontrol": {
          "targets": {
            "dotnet": {
              "namespace": "Amazon.CDK.AWS.Route53RecoveryControl"
            },
            "java": {
              "package": "software.amazon.awscdk.services.route53recoverycontrol"
            },
            "python": {
              "module": "aws_cdk.aws_route53recoverycontrol"
            }
          }
        },
        "aws-cdk-lib.aws_route53recoveryreadiness": {
          "targets": {
            "dotnet": {
              "namespace": "Amazon.CDK.AWS.Route53RecoveryReadiness"
            },
            "java": {
              "package": "software.amazon.awscdk.services.route53recoveryreadiness"
            },
            "python": {
              "module": "aws_cdk.aws_route53recoveryreadiness"
            }
          }
        },
        "aws-cdk-lib.aws_route53resolver": {
          "targets": {
            "dotnet": {
              "namespace": "Amazon.CDK.AWS.Route53Resolver"
            },
            "java": {
              "package": "software.amazon.awscdk.services.route53resolver"
            },
            "python": {
              "module": "aws_cdk.aws_route53resolver"
            }
          }
        },
        "aws-cdk-lib.aws_rum": {
          "targets": {
            "dotnet": {
              "namespace": "Amazon.CDK.AWS.RUM"
            },
            "java": {
              "package": "software.amazon.awscdk.services.rum"
            },
            "python": {
              "module": "aws_cdk.aws_rum"
            }
          }
        },
        "aws-cdk-lib.aws_s3": {
          "targets": {
            "dotnet": {
              "namespace": "Amazon.CDK.AWS.S3"
            },
            "java": {
              "package": "software.amazon.awscdk.services.s3"
            },
            "python": {
              "module": "aws_cdk.aws_s3"
            }
          }
        },
        "aws-cdk-lib.aws_s3_assets": {
          "targets": {
            "dotnet": {
              "namespace": "Amazon.CDK.AWS.S3.Assets"
            },
            "java": {
              "package": "software.amazon.awscdk.services.s3.assets"
            },
            "python": {
              "module": "aws_cdk.aws_s3_assets"
            }
          }
        },
        "aws-cdk-lib.aws_s3_deployment": {
          "targets": {
            "dotnet": {
              "namespace": "Amazon.CDK.AWS.S3.Deployment"
            },
            "java": {
              "package": "software.amazon.awscdk.services.s3.deployment"
            },
            "python": {
              "module": "aws_cdk.aws_s3_deployment"
            }
          }
        },
        "aws-cdk-lib.aws_s3_notifications": {
          "targets": {
            "dotnet": {
              "namespace": "Amazon.CDK.AWS.S3.Notifications"
            },
            "java": {
              "package": "software.amazon.awscdk.services.s3.notifications"
            },
            "python": {
              "module": "aws_cdk.aws_s3_notifications"
            }
          }
        },
        "aws-cdk-lib.aws_s3objectlambda": {
          "targets": {
            "dotnet": {
              "namespace": "Amazon.CDK.AWS.S3ObjectLambda"
            },
            "java": {
              "package": "software.amazon.awscdk.services.s3objectlambda"
            },
            "python": {
              "module": "aws_cdk.aws_s3objectlambda"
            }
          }
        },
        "aws-cdk-lib.aws_s3outposts": {
          "targets": {
            "dotnet": {
              "namespace": "Amazon.CDK.AWS.S3Outposts"
            },
            "java": {
              "package": "software.amazon.awscdk.services.s3outposts"
            },
            "python": {
              "module": "aws_cdk.aws_s3outposts"
            }
          }
        },
        "aws-cdk-lib.aws_sagemaker": {
          "targets": {
            "dotnet": {
              "namespace": "Amazon.CDK.AWS.Sagemaker"
            },
            "java": {
              "package": "software.amazon.awscdk.services.sagemaker"
            },
            "python": {
              "module": "aws_cdk.aws_sagemaker"
            }
          }
        },
        "aws-cdk-lib.aws_sam": {
          "targets": {
            "dotnet": {
              "namespace": "Amazon.CDK.AWS.SAM"
            },
            "java": {
              "package": "software.amazon.awscdk.services.sam"
            },
            "python": {
              "module": "aws_cdk.aws_sam"
            }
          }
        },
        "aws-cdk-lib.aws_scheduler": {
          "targets": {
            "dotnet": {
              "namespace": "Amazon.CDK.AWS.Scheduler"
            },
            "java": {
              "package": "software.amazon.awscdk.services.scheduler"
            },
            "python": {
              "module": "aws_cdk.aws_scheduler"
            }
          }
        },
        "aws-cdk-lib.aws_sdb": {
          "targets": {
            "dotnet": {
              "namespace": "Amazon.CDK.AWS.SDB"
            },
            "java": {
              "package": "software.amazon.awscdk.services.sdb"
            },
            "python": {
              "module": "aws_cdk.aws_sdb"
            }
          }
        },
        "aws-cdk-lib.aws_secretsmanager": {
          "targets": {
            "dotnet": {
              "namespace": "Amazon.CDK.AWS.SecretsManager"
            },
            "java": {
              "package": "software.amazon.awscdk.services.secretsmanager"
            },
            "python": {
              "module": "aws_cdk.aws_secretsmanager"
            }
          }
        },
        "aws-cdk-lib.aws_securityhub": {
          "targets": {
            "dotnet": {
              "namespace": "Amazon.CDK.AWS.SecurityHub"
            },
            "java": {
              "package": "software.amazon.awscdk.services.securityhub"
            },
            "python": {
              "module": "aws_cdk.aws_securityhub"
            }
          }
        },
        "aws-cdk-lib.aws_servicecatalog": {
          "targets": {
            "dotnet": {
              "namespace": "Amazon.CDK.AWS.Servicecatalog"
            },
            "java": {
              "package": "software.amazon.awscdk.services.servicecatalog"
            },
            "python": {
              "module": "aws_cdk.aws_servicecatalog"
            }
          }
        },
        "aws-cdk-lib.aws_servicecatalogappregistry": {
          "targets": {
            "dotnet": {
              "namespace": "Amazon.CDK.AWS.Servicecatalogappregistry"
            },
            "java": {
              "package": "software.amazon.awscdk.services.servicecatalogappregistry"
            },
            "python": {
              "module": "aws_cdk.aws_servicecatalogappregistry"
            }
          }
        },
        "aws-cdk-lib.aws_servicediscovery": {
          "targets": {
            "dotnet": {
              "namespace": "Amazon.CDK.AWS.ServiceDiscovery"
            },
            "java": {
              "package": "software.amazon.awscdk.services.servicediscovery"
            },
            "python": {
              "module": "aws_cdk.aws_servicediscovery"
            }
          }
        },
        "aws-cdk-lib.aws_ses": {
          "targets": {
            "dotnet": {
              "namespace": "Amazon.CDK.AWS.SES"
            },
            "java": {
              "package": "software.amazon.awscdk.services.ses"
            },
            "python": {
              "module": "aws_cdk.aws_ses"
            }
          }
        },
        "aws-cdk-lib.aws_ses_actions": {
          "targets": {
            "dotnet": {
              "namespace": "Amazon.CDK.AWS.SES.Actions"
            },
            "java": {
              "package": "software.amazon.awscdk.services.ses.actions"
            },
            "python": {
              "module": "aws_cdk.aws_ses_actions"
            }
          }
        },
        "aws-cdk-lib.aws_signer": {
          "targets": {
            "dotnet": {
              "namespace": "Amazon.CDK.AWS.Signer"
            },
            "java": {
              "package": "software.amazon.awscdk.services.signer"
            },
            "python": {
              "module": "aws_cdk.aws_signer"
            }
          }
        },
        "aws-cdk-lib.aws_simspaceweaver": {
          "targets": {
            "dotnet": {
              "namespace": "Amazon.CDK.AWS.SimSpaceWeaver"
            },
            "java": {
              "package": "software.amazon.awscdk.services.simspaceweaver"
            },
            "python": {
              "module": "aws_cdk.aws_simspaceweaver"
            }
          }
        },
        "aws-cdk-lib.aws_sns": {
          "targets": {
            "dotnet": {
              "namespace": "Amazon.CDK.AWS.SNS"
            },
            "java": {
              "package": "software.amazon.awscdk.services.sns"
            },
            "python": {
              "module": "aws_cdk.aws_sns"
            }
          }
        },
        "aws-cdk-lib.aws_sns_subscriptions": {
          "targets": {
            "dotnet": {
              "namespace": "Amazon.CDK.AWS.SNS.Subscriptions"
            },
            "java": {
              "package": "software.amazon.awscdk.services.sns.subscriptions"
            },
            "python": {
              "module": "aws_cdk.aws_sns_subscriptions"
            }
          }
        },
        "aws-cdk-lib.aws_sqs": {
          "targets": {
            "dotnet": {
              "namespace": "Amazon.CDK.AWS.SQS"
            },
            "java": {
              "package": "software.amazon.awscdk.services.sqs"
            },
            "python": {
              "module": "aws_cdk.aws_sqs"
            }
          }
        },
        "aws-cdk-lib.aws_ssm": {
          "targets": {
            "dotnet": {
              "namespace": "Amazon.CDK.AWS.SSM"
            },
            "java": {
              "package": "software.amazon.awscdk.services.ssm"
            },
            "python": {
              "module": "aws_cdk.aws_ssm"
            }
          }
        },
        "aws-cdk-lib.aws_ssmcontacts": {
          "targets": {
            "dotnet": {
              "namespace": "Amazon.CDK.AWS.SSMContacts"
            },
            "java": {
              "package": "software.amazon.awscdk.services.ssmcontacts"
            },
            "python": {
              "module": "aws_cdk.aws_ssmcontacts"
            }
          }
        },
        "aws-cdk-lib.aws_ssmincidents": {
          "targets": {
            "dotnet": {
              "namespace": "Amazon.CDK.AWS.SSMIncidents"
            },
            "java": {
              "package": "software.amazon.awscdk.services.ssmincidents"
            },
            "python": {
              "module": "aws_cdk.aws_ssmincidents"
            }
          }
        },
        "aws-cdk-lib.aws_sso": {
          "targets": {
            "dotnet": {
              "namespace": "Amazon.CDK.AWS.SSO"
            },
            "java": {
              "package": "software.amazon.awscdk.services.sso"
            },
            "python": {
              "module": "aws_cdk.aws_sso"
            }
          }
        },
        "aws-cdk-lib.aws_stepfunctions": {
          "targets": {
            "dotnet": {
              "namespace": "Amazon.CDK.AWS.StepFunctions"
            },
            "java": {
              "package": "software.amazon.awscdk.services.stepfunctions"
            },
            "python": {
              "module": "aws_cdk.aws_stepfunctions"
            }
          }
        },
        "aws-cdk-lib.aws_stepfunctions_tasks": {
          "targets": {
            "dotnet": {
              "namespace": "Amazon.CDK.AWS.StepFunctions.Tasks"
            },
            "java": {
              "package": "software.amazon.awscdk.services.stepfunctions.tasks"
            },
            "python": {
              "module": "aws_cdk.aws_stepfunctions_tasks"
            }
          }
        },
        "aws-cdk-lib.aws_supportapp": {
          "targets": {
            "dotnet": {
              "namespace": "Amazon.CDK.AWS.SupportApp"
            },
            "java": {
              "package": "software.amazon.awscdk.services.supportapp"
            },
            "python": {
              "module": "aws_cdk.aws_supportapp"
            }
          }
        },
        "aws-cdk-lib.aws_synthetics": {
          "targets": {
            "dotnet": {
              "namespace": "Amazon.CDK.AWS.Synthetics"
            },
            "java": {
              "package": "software.amazon.awscdk.services.synthetics"
            },
            "python": {
              "module": "aws_cdk.aws_synthetics"
            }
          }
        },
        "aws-cdk-lib.aws_systemsmanagersap": {
          "targets": {
            "dotnet": {
              "namespace": "Amazon.CDK.AWS.SystemsManagerSAP"
            },
            "java": {
              "package": "software.amazon.awscdk.services.systemsmanagersap"
            },
            "python": {
              "module": "aws_cdk.aws_systemsmanagersap"
            }
          }
        },
        "aws-cdk-lib.aws_timestream": {
          "targets": {
            "dotnet": {
              "namespace": "Amazon.CDK.AWS.Timestream"
            },
            "java": {
              "package": "software.amazon.awscdk.services.timestream"
            },
            "python": {
              "module": "aws_cdk.aws_timestream"
            }
          }
        },
        "aws-cdk-lib.aws_transfer": {
          "targets": {
            "dotnet": {
              "namespace": "Amazon.CDK.AWS.Transfer"
            },
            "java": {
              "package": "software.amazon.awscdk.services.transfer"
            },
            "python": {
              "module": "aws_cdk.aws_transfer"
            }
          }
        },
        "aws-cdk-lib.aws_voiceid": {
          "targets": {
            "dotnet": {
              "namespace": "Amazon.CDK.AWS.VoiceID"
            },
            "java": {
              "package": "software.amazon.awscdk.services.voiceid"
            },
            "python": {
              "module": "aws_cdk.aws_voiceid"
            }
          }
        },
        "aws-cdk-lib.aws_vpclattice": {
          "targets": {
            "dotnet": {
              "namespace": "Amazon.CDK.AWS.VpcLattice"
            },
            "java": {
              "package": "software.amazon.awscdk.services.vpclattice"
            },
            "python": {
              "module": "aws_cdk.aws_vpclattice"
            }
          }
        },
        "aws-cdk-lib.aws_waf": {
          "targets": {
            "dotnet": {
              "namespace": "Amazon.CDK.AWS.WAF"
            },
            "java": {
              "package": "software.amazon.awscdk.services.waf"
            },
            "python": {
              "module": "aws_cdk.aws_waf"
            }
          }
        },
        "aws-cdk-lib.aws_wafregional": {
          "targets": {
            "dotnet": {
              "namespace": "Amazon.CDK.AWS.WAFRegional"
            },
            "java": {
              "package": "software.amazon.awscdk.services.waf.regional"
            },
            "python": {
              "module": "aws_cdk.aws_wafregional"
            }
          }
        },
        "aws-cdk-lib.aws_wafv2": {
          "targets": {
            "dotnet": {
              "namespace": "Amazon.CDK.AWS.WAFv2"
            },
            "java": {
              "package": "software.amazon.awscdk.services.wafv2"
            },
            "python": {
              "module": "aws_cdk.aws_wafv2"
            }
          }
        },
        "aws-cdk-lib.aws_wisdom": {
          "targets": {
            "dotnet": {
              "namespace": "Amazon.CDK.AWS.Wisdom"
            },
            "java": {
              "package": "software.amazon.awscdk.services.wisdom"
            },
            "python": {
              "module": "aws_cdk.aws_wisdom"
            }
          }
        },
        "aws-cdk-lib.aws_workspaces": {
          "targets": {
            "dotnet": {
              "namespace": "Amazon.CDK.AWS.WorkSpaces"
            },
            "java": {
              "package": "software.amazon.awscdk.services.workspaces"
            },
            "python": {
              "module": "aws_cdk.aws_workspaces"
            }
          }
        },
        "aws-cdk-lib.aws_xray": {
          "targets": {
            "dotnet": {
              "namespace": "Amazon.CDK.AWS.XRay"
            },
            "java": {
              "package": "software.amazon.awscdk.services.xray"
            },
            "python": {
              "module": "aws_cdk.aws_xray"
            }
          }
        },
        "aws-cdk-lib.cloud_assembly_schema": {
          "targets": {
            "dotnet": {
              "namespace": "Amazon.CDK.CloudAssembly.Schema"
            },
            "java": {
              "package": "software.amazon.awscdk.cloudassembly.schema"
            },
            "python": {
              "module": "aws_cdk.cloud_assembly_schema"
            }
          }
        },
        "aws-cdk-lib.cloudformation_include": {
          "targets": {
            "dotnet": {
              "namespace": "Amazon.CDK.CloudFormation.Include"
            },
            "java": {
              "package": "software.amazon.awscdk.cloudformation.include"
            },
            "python": {
              "module": "aws_cdk.cloudformation_include"
            }
          }
        },
        "aws-cdk-lib.custom_resources": {
          "targets": {
            "dotnet": {
              "namespace": "Amazon.CDK.CustomResources"
            },
            "java": {
              "package": "software.amazon.awscdk.customresources"
            },
            "python": {
              "module": "aws_cdk.custom_resources"
            }
          }
        },
        "aws-cdk-lib.cx_api": {
          "targets": {
            "dotnet": {
              "namespace": "Amazon.CDK.CXAPI"
            },
            "java": {
              "package": "software.amazon.awscdk.cxapi"
            },
            "python": {
              "module": "aws_cdk.cx_api"
            }
          }
        },
        "aws-cdk-lib.lambda_layer_awscli": {
          "targets": {
            "dotnet": {
              "namespace": "Amazon.CDK.LambdaLayer.AwsCli"
            },
            "java": {
              "package": "software.amazon.awscdk.lambdalayer.awscli"
            },
            "python": {
              "module": "aws_cdk.lambda_layer_awscli"
            }
          }
        },
        "aws-cdk-lib.lambda_layer_kubectl": {
          "targets": {
            "dotnet": {
              "namespace": "Amazon.CDK.LambdaLayer.Kubectl"
            },
            "java": {
              "package": "software.amazon.awscdk.lambdalayer.kubectl"
            },
            "python": {
              "module": "aws_cdk.lambda_layer_kubectl"
            }
          }
        },
        "aws-cdk-lib.lambda_layer_node_proxy_agent": {
          "targets": {
            "dotnet": {
              "namespace": "Amazon.CDK.LambdaLayer.NodeProxyAgent"
            },
            "java": {
              "package": "software.amazon.awscdk.lambda.layer.node.proxy.agent"
            },
            "python": {
              "module": "aws_cdk.lambda_layer_node_proxy_agent"
            }
          }
        },
        "aws-cdk-lib.pipelines": {
          "targets": {
            "dotnet": {
              "namespace": "Amazon.CDK.Pipelines"
            },
            "java": {
              "package": "software.amazon.awscdk.pipelines"
            },
            "python": {
              "module": "aws_cdk.pipelines"
            }
          }
        },
        "aws-cdk-lib.region_info": {
          "targets": {
            "dotnet": {
              "namespace": "Amazon.CDK.RegionInfo"
            },
            "java": {
              "package": "software.amazon.awscdk.regioninfo"
            },
            "python": {
              "module": "aws_cdk.region_info"
            }
          }
        },
        "aws-cdk-lib.triggers": {
          "targets": {
            "dotnet": {
              "namespace": "Amazon.CDK.Triggers"
            },
            "java": {
              "package": "software.amazon.awscdk.triggers"
            },
            "python": {
              "module": "aws_cdk.triggers"
            }
          }
        }
      },
      "targets": {
        "dotnet": {
          "iconUrl": "https://raw.githubusercontent.com/aws/aws-cdk/main/logo/default-256-dark.png",
          "namespace": "Amazon.CDK",
          "packageId": "Amazon.CDK.Lib"
        },
        "go": {
          "moduleName": "github.com/aws/aws-cdk-go",
          "packageName": "awscdk"
        },
        "java": {
          "maven": {
            "artifactId": "aws-cdk-lib",
            "groupId": "software.amazon.awscdk"
          },
          "package": "software.amazon.awscdk"
        },
        "js": {
          "npm": "aws-cdk-lib"
        },
        "python": {
          "distName": "aws-cdk-lib",
          "module": "aws_cdk"
        }
      }
    },
    "constructs": {
      "targets": {
        "dotnet": {
          "namespace": "Constructs",
          "packageId": "Constructs"
        },
        "go": {
          "moduleName": "github.com/aws/constructs-go"
        },
        "java": {
          "maven": {
            "artifactId": "constructs",
            "groupId": "software.constructs"
          },
          "package": "software.constructs"
        },
        "js": {
          "npm": "constructs"
        },
        "python": {
          "distName": "constructs",
          "module": "constructs"
        }
      }
    }
  },
  "description": "AppSync GraphQL Api Construct using Amplify GraphQL Transformer.",
  "docs": {
    "stability": "stable"
  },
  "homepage": "https://github.com/aws-amplify/amplify-category-api.git",
  "jsiiVersion": "5.2.14 (build 3ac02dc)",
  "keywords": [
    "awscdk",
    "aws-cdk",
    "graphql",
    "cdk",
    "aws",
    "amplify",
    "appsync"
  ],
  "license": "Apache-2.0",
  "metadata": {
    "jsii": {
      "pacmak": {
        "hasDefaultInterfaces": true
      }
    },
    "tscRootDir": "src"
  },
  "name": "@aws-amplify/graphql-api-construct",
  "readme": {
    "markdown": "# Amplify Graphql API Construct\n\n[![View on Construct Hub](https://constructs.dev/badge?package=%40aws-amplify%2Fgraphql-api-construct)](https://constructs.dev/packages/@aws-amplify/graphql-api-construct)\n\nThis package vends an L3 CDK Construct wrapping the behavior of the Amplify GraphQL Transformer. This enables quick development and interation of AppSync APIs which support the Amplify GraphQL Directives. For more information on schema modeling in GraphQL, please refer to the [amplify developer docs](https://docs.amplify.aws/cli/graphql/overview/).\n\nThe primary way to use this construct is to invoke it with a provided schema (either as an inline graphql string, or as one or more `appsync.SchemaFile`) objects, and with authorization config provided. There are 5 supported methods for authorization of an AppSync API, all of which are supported by this construct. For more information on authorization rule definitions in Amplify, refer to the [authorization docs](https://docs.amplify.aws/cli/graphql/authorization-rules/). Note: currently at least one authorization rule is required, and if multiple are specified, a `defaultAuthorizationMode` must be specified on the api as well. Specified authorization modes must be a superset of those configured in the graphql schema.\n\nNote: only a single instance of the `AmplifyGraphqlApi` construct can be invoked within a CDK synthesis at this point in time.\n\n## Examples\n\n### Simple Todo List With Cognito Userpool-based Owner Authorization\n\nIn this example, we create a single model, which will use `user pool` auth in order to allow logged in users to create and manage their own `todos` privately.\n\nWe create a cdk App and Stack, though you may be deploying this to a custom stack, this is purely illustrative for a concise demo.\n\nWe then wire this through to import a user pool which was already deployed (creating and deploying is out of scope for this example).\n\n```ts\nimport { App, Stack } from 'aws-cdk-lib';\nimport { UserPool } from 'aws-cdk-lib/aws-cognito';\nimport { AmplifyGraphqlApi, AmplifyGraphqlDefinition } from '@aws-amplify/graphql-api-construct';\n\nconst app = new App();\nconst stack = new Stack(app, 'TodoStack');\n\nnew AmplifyGraphqlApi(stack, 'TodoApp', {\n  definition: AmplifyGraphqlDefinition.fromString(/* GraphQL */ `\n    type Todo @model @auth(rules: [{ allow: owner }]) {\n      description: String!\n      completed: Boolean\n    }\n  `),\n  authorizationModes: {\n    userPoolConfig: {\n      userPool: UserPool.fromUserPoolId(stack, 'ImportedUserPool', '<YOUR_USER_POOL_ID>'),\n    },\n  },\n});\n```\n\n### Multiple related models, with public read access, and admin read/write access\n\nIn this example, we create a two related models, which will use which logged in users in the 'Author' and 'Admin' user groups will have\nfull access to, and customers requesting with api key will only have read permissions on.\n\n```ts\nimport { App, Stack } from 'aws-cdk-lib';\nimport { UserPool } from 'aws-cdk-lib/aws-cognito';\nimport { AmplifyGraphqlApi, AmplifyGraphqlDefinition } from '@aws-amplify/graphql-api-construct';\n\nconst app = new App();\nconst stack = new Stack(app, 'BlogStack');\n\nnew AmplifyGraphqlApi(stack, 'BlogApp', {\n  definition: AmplifyGraphqlDefinition.fromString(/* GraphQL */ `\n    type Blog @model @auth(rules: [{ allow: public, operations: [read] }, { allow: groups, groups: [\"Author\", \"Admin\"] }]) {\n      title: String!\n      description: String\n      posts: [Post] @hasMany\n    }\n\n    type Post @model @auth(rules: [{ allow: public, operations: [read] }, { allow: groups, groups: [\"Author\", \"Admin\"] }]) {\n      title: String!\n      content: [String]\n      blog: Blog @belongsTo\n    }\n  `),\n  authorizationModes: {\n    defaultAuthorizationMode: 'API_KEY',\n    apiKeyConfig: {\n      description: 'Api Key for public access',\n      expires: cdk.Duration.days(7),\n    },\n    userPoolConfig: {\n      userPool: UserPool.fromUserPoolId(stack, 'ImportedUserPool', '<YOUR_USER_POOL_ID>'),\n    },\n  },\n});\n```\n\n### Import GraphQL Schema from files, instead of inline\n\nIn this example, we import the schema definition itself from one or more local files, rather than an inline graphql string.\n\n```graphql\n# todo.graphql\ntype Todo @model @auth(rules: [{ allow: owner }]) {\n  content: String!\n  done: Boolean\n}\n```\n\n```graphql\n# blog.graphql\ntype Blog @model @auth(rules: [{ allow: owner }, { allow: public, operations: [read] }]) {\n  title: String!\n  description: String\n  posts: [Post] @hasMany\n}\n\ntype Post @model @auth(rules: [{ allow: owner }, { allow: public, operations: [read] }]) {\n  title: String!\n  content: [String]\n  blog: Blog @belongsTo\n}\n```\n\n```ts\n// app.ts\nimport { App, Stack } from 'aws-cdk-lib';\nimport { UserPool } from 'aws-cdk-lib/aws-cognito';\nimport { AmplifyGraphqlApi, AmplifyGraphqlDefinition } from '@aws-amplify/graphql-api-construct';\n\nconst app = new App();\nconst stack = new Stack(app, 'MultiFileStack');\n\nnew AmplifyGraphqlApi(stack, 'MultiFileDefinition', {\n  definition: AmplifyGraphqlDefinition.fromFiles(path.join(__dirname, 'todo.graphql'), path.join(__dirname, 'blog.graphql')),\n  authorizationModes: {\n    defaultAuthorizationMode: 'API_KEY',\n    apiKeyConfig: {\n      description: 'Api Key for public access',\n      expires: cdk.Duration.days(7),\n    },\n    userPoolConfig: {\n      userPool: UserPool.fromUserPoolId(stack, 'ImportedUserPool', '<YOUR_USER_POOL_ID>'),\n    },\n  },\n});\n```\n\n# API Reference <a name=\"API Reference\" id=\"api-reference\"></a>\n\n## Constructs <a name=\"Constructs\" id=\"Constructs\"></a>\n\n### AmplifyGraphqlApi <a name=\"AmplifyGraphqlApi\" id=\"@aws-amplify/graphql-api-construct.AmplifyGraphqlApi\"></a>\n\nL3 Construct which invokes the Amplify Transformer Pattern over an input Graphql Schema.\n\nThis can be used to quickly define appsync apis which support full CRUD+List and Subscriptions, relationships,\nauth, search over data, the ability to inject custom business logic and query/mutation operations, and connect to ML services.\n\nFor more information, refer to the docs links below:\nData Modeling - https://docs.amplify.aws/cli/graphql/data-modeling/\nAuthorization - https://docs.amplify.aws/cli/graphql/authorization-rules/\nCustom Business Logic - https://docs.amplify.aws/cli/graphql/custom-business-logic/\nSearch - https://docs.amplify.aws/cli/graphql/search-and-result-aggregations/\nML Services - https://docs.amplify.aws/cli/graphql/connect-to-machine-learning-services/\n\nFor a full reference of the supported custom graphql directives - https://docs.amplify.aws/cli/graphql/directives-reference/\n\nThe output of this construct is a mapping of L2 or L1 resources generated by the transformer, which generally follow the access pattern\n\n```typescript\n  const api = new AmplifyGraphQlApi(this, 'api', { <params> });\n  // Access L2 resources under `.resources`\n  api.resources.tables[\"Todo\"].tableArn;\n\n  // Access L1 resources under `.resources.cfnResources`\n  api.resources.cfnResources.cfnGraphqlApi.xrayEnabled = true;\n  Object.values(api.resources.cfnResources.cfnTables).forEach(table => {\n    table.pointInTimeRecoverySpecification = { pointInTimeRecoveryEnabled: false };\n  });\n```\n`resources.<ResourceType>.<ResourceName>` - you can then perform any CDK action on these resulting resoureces.\n\n#### Initializers <a name=\"Initializers\" id=\"@aws-amplify/graphql-api-construct.AmplifyGraphqlApi.Initializer\"></a>\n\n```typescript\nimport { AmplifyGraphqlApi } from '@aws-amplify/graphql-api-construct'\n\nnew AmplifyGraphqlApi(scope: Construct, id: string, props: AmplifyGraphqlApiProps)\n```\n\n| **Name** | **Type** | **Description** |\n| --- | --- | --- |\n| <code><a href=\"#@aws-amplify/graphql-api-construct.AmplifyGraphqlApi.Initializer.parameter.scope\">scope</a></code> | <code>constructs.Construct</code> | the scope to create this construct within. |\n| <code><a href=\"#@aws-amplify/graphql-api-construct.AmplifyGraphqlApi.Initializer.parameter.id\">id</a></code> | <code>string</code> | the id to use for this api. |\n| <code><a href=\"#@aws-amplify/graphql-api-construct.AmplifyGraphqlApi.Initializer.parameter.props\">props</a></code> | <code><a href=\"#@aws-amplify/graphql-api-construct.AmplifyGraphqlApiProps\">AmplifyGraphqlApiProps</a></code> | the properties used to configure the generated api. |\n\n---\n\n##### `scope`<sup>Required</sup> <a name=\"scope\" id=\"@aws-amplify/graphql-api-construct.AmplifyGraphqlApi.Initializer.parameter.scope\"></a>\n\n- *Type:* constructs.Construct\n\nthe scope to create this construct within.\n\n---\n\n##### `id`<sup>Required</sup> <a name=\"id\" id=\"@aws-amplify/graphql-api-construct.AmplifyGraphqlApi.Initializer.parameter.id\"></a>\n\n- *Type:* string\n\nthe id to use for this api.\n\n---\n\n##### `props`<sup>Required</sup> <a name=\"props\" id=\"@aws-amplify/graphql-api-construct.AmplifyGraphqlApi.Initializer.parameter.props\"></a>\n\n- *Type:* <a href=\"#@aws-amplify/graphql-api-construct.AmplifyGraphqlApiProps\">AmplifyGraphqlApiProps</a>\n\nthe properties used to configure the generated api.\n\n---\n\n#### Methods <a name=\"Methods\" id=\"Methods\"></a>\n\n| **Name** | **Description** |\n| --- | --- |\n| <code><a href=\"#@aws-amplify/graphql-api-construct.AmplifyGraphqlApi.toString\">toString</a></code> | Returns a string representation of this construct. |\n| <code><a href=\"#@aws-amplify/graphql-api-construct.AmplifyGraphqlApi.addDynamoDbDataSource\">addDynamoDbDataSource</a></code> | Add a new DynamoDB data source to this API. |\n| <code><a href=\"#@aws-amplify/graphql-api-construct.AmplifyGraphqlApi.addElasticsearchDataSource\">addElasticsearchDataSource</a></code> | Add a new elasticsearch data source to this API. |\n| <code><a href=\"#@aws-amplify/graphql-api-construct.AmplifyGraphqlApi.addEventBridgeDataSource\">addEventBridgeDataSource</a></code> | Add an EventBridge data source to this api. |\n| <code><a href=\"#@aws-amplify/graphql-api-construct.AmplifyGraphqlApi.addFunction\">addFunction</a></code> | Add an appsync function to the api. |\n| <code><a href=\"#@aws-amplify/graphql-api-construct.AmplifyGraphqlApi.addHttpDataSource\">addHttpDataSource</a></code> | Add a new http data source to this API. |\n| <code><a href=\"#@aws-amplify/graphql-api-construct.AmplifyGraphqlApi.addLambdaDataSource\">addLambdaDataSource</a></code> | Add a new Lambda data source to this API. |\n| <code><a href=\"#@aws-amplify/graphql-api-construct.AmplifyGraphqlApi.addNoneDataSource\">addNoneDataSource</a></code> | Add a new dummy data source to this API. |\n| <code><a href=\"#@aws-amplify/graphql-api-construct.AmplifyGraphqlApi.addOpenSearchDataSource\">addOpenSearchDataSource</a></code> | dd a new OpenSearch data source to this API. |\n| <code><a href=\"#@aws-amplify/graphql-api-construct.AmplifyGraphqlApi.addRdsDataSource\">addRdsDataSource</a></code> | Add a new Rds data source to this API. |\n| <code><a href=\"#@aws-amplify/graphql-api-construct.AmplifyGraphqlApi.addResolver\">addResolver</a></code> | Add a resolver to the api. |\n\n---\n\n##### `toString` <a name=\"toString\" id=\"@aws-amplify/graphql-api-construct.AmplifyGraphqlApi.toString\"></a>\n\n```typescript\npublic toString(): string\n```\n\nReturns a string representation of this construct.\n\n##### `addDynamoDbDataSource` <a name=\"addDynamoDbDataSource\" id=\"@aws-amplify/graphql-api-construct.AmplifyGraphqlApi.addDynamoDbDataSource\"></a>\n\n```typescript\npublic addDynamoDbDataSource(id: string, table: ITable, options?: DataSourceOptions): DynamoDbDataSource\n```\n\nAdd a new DynamoDB data source to this API.\n\nThis is a proxy method to the L2 GraphqlApi Construct.\n\n###### `id`<sup>Required</sup> <a name=\"id\" id=\"@aws-amplify/graphql-api-construct.AmplifyGraphqlApi.addDynamoDbDataSource.parameter.id\"></a>\n\n- *Type:* string\n\nThe data source's id.\n\n---\n\n###### `table`<sup>Required</sup> <a name=\"table\" id=\"@aws-amplify/graphql-api-construct.AmplifyGraphqlApi.addDynamoDbDataSource.parameter.table\"></a>\n\n- *Type:* aws-cdk-lib.aws_dynamodb.ITable\n\nThe DynamoDB table backing this data source.\n\n---\n\n###### `options`<sup>Optional</sup> <a name=\"options\" id=\"@aws-amplify/graphql-api-construct.AmplifyGraphqlApi.addDynamoDbDataSource.parameter.options\"></a>\n\n- *Type:* aws-cdk-lib.aws_appsync.DataSourceOptions\n\nThe optional configuration for this data source.\n\n---\n\n##### ~~`addElasticsearchDataSource`~~ <a name=\"addElasticsearchDataSource\" id=\"@aws-amplify/graphql-api-construct.AmplifyGraphqlApi.addElasticsearchDataSource\"></a>\n\n```typescript\npublic addElasticsearchDataSource(id: string, domain: IDomain, options?: DataSourceOptions): ElasticsearchDataSource\n```\n\nAdd a new elasticsearch data source to this API.\n\nThis is a proxy method to the L2 GraphqlApi Construct.\n\n###### `id`<sup>Required</sup> <a name=\"id\" id=\"@aws-amplify/graphql-api-construct.AmplifyGraphqlApi.addElasticsearchDataSource.parameter.id\"></a>\n\n- *Type:* string\n\nThe data source's id.\n\n---\n\n###### `domain`<sup>Required</sup> <a name=\"domain\" id=\"@aws-amplify/graphql-api-construct.AmplifyGraphqlApi.addElasticsearchDataSource.parameter.domain\"></a>\n\n- *Type:* aws-cdk-lib.aws_elasticsearch.IDomain\n\nThe elasticsearch domain for this data source.\n\n---\n\n###### `options`<sup>Optional</sup> <a name=\"options\" id=\"@aws-amplify/graphql-api-construct.AmplifyGraphqlApi.addElasticsearchDataSource.parameter.options\"></a>\n\n- *Type:* aws-cdk-lib.aws_appsync.DataSourceOptions\n\nThe optional configuration for this data source.\n\n---\n\n##### `addEventBridgeDataSource` <a name=\"addEventBridgeDataSource\" id=\"@aws-amplify/graphql-api-construct.AmplifyGraphqlApi.addEventBridgeDataSource\"></a>\n\n```typescript\npublic addEventBridgeDataSource(id: string, eventBus: IEventBus, options?: DataSourceOptions): EventBridgeDataSource\n```\n\nAdd an EventBridge data source to this api.\n\nThis is a proxy method to the L2 GraphqlApi Construct.\n\n###### `id`<sup>Required</sup> <a name=\"id\" id=\"@aws-amplify/graphql-api-construct.AmplifyGraphqlApi.addEventBridgeDataSource.parameter.id\"></a>\n\n- *Type:* string\n\nThe data source's id.\n\n---\n\n###### `eventBus`<sup>Required</sup> <a name=\"eventBus\" id=\"@aws-amplify/graphql-api-construct.AmplifyGraphqlApi.addEventBridgeDataSource.parameter.eventBus\"></a>\n\n- *Type:* aws-cdk-lib.aws_events.IEventBus\n\nThe EventBridge EventBus on which to put events.\n\n---\n\n###### `options`<sup>Optional</sup> <a name=\"options\" id=\"@aws-amplify/graphql-api-construct.AmplifyGraphqlApi.addEventBridgeDataSource.parameter.options\"></a>\n\n- *Type:* aws-cdk-lib.aws_appsync.DataSourceOptions\n\nThe optional configuration for this data source.\n\n---\n\n##### `addFunction` <a name=\"addFunction\" id=\"@aws-amplify/graphql-api-construct.AmplifyGraphqlApi.addFunction\"></a>\n\n```typescript\npublic addFunction(id: string, props: AddFunctionProps): AppsyncFunction\n```\n\nAdd an appsync function to the api.\n\n###### `id`<sup>Required</sup> <a name=\"id\" id=\"@aws-amplify/graphql-api-construct.AmplifyGraphqlApi.addFunction.parameter.id\"></a>\n\n- *Type:* string\n\nthe function's id.\n\n---\n\n###### `props`<sup>Required</sup> <a name=\"props\" id=\"@aws-amplify/graphql-api-construct.AmplifyGraphqlApi.addFunction.parameter.props\"></a>\n\n- *Type:* <a href=\"#@aws-amplify/graphql-api-construct.AddFunctionProps\">AddFunctionProps</a>\n\n---\n\n##### `addHttpDataSource` <a name=\"addHttpDataSource\" id=\"@aws-amplify/graphql-api-construct.AmplifyGraphqlApi.addHttpDataSource\"></a>\n\n```typescript\npublic addHttpDataSource(id: string, endpoint: string, options?: HttpDataSourceOptions): HttpDataSource\n```\n\nAdd a new http data source to this API.\n\nThis is a proxy method to the L2 GraphqlApi Construct.\n\n###### `id`<sup>Required</sup> <a name=\"id\" id=\"@aws-amplify/graphql-api-construct.AmplifyGraphqlApi.addHttpDataSource.parameter.id\"></a>\n\n- *Type:* string\n\nThe data source's id.\n\n---\n\n###### `endpoint`<sup>Required</sup> <a name=\"endpoint\" id=\"@aws-amplify/graphql-api-construct.AmplifyGraphqlApi.addHttpDataSource.parameter.endpoint\"></a>\n\n- *Type:* string\n\nThe http endpoint.\n\n---\n\n###### `options`<sup>Optional</sup> <a name=\"options\" id=\"@aws-amplify/graphql-api-construct.AmplifyGraphqlApi.addHttpDataSource.parameter.options\"></a>\n\n- *Type:* aws-cdk-lib.aws_appsync.HttpDataSourceOptions\n\nThe optional configuration for this data source.\n\n---\n\n##### `addLambdaDataSource` <a name=\"addLambdaDataSource\" id=\"@aws-amplify/graphql-api-construct.AmplifyGraphqlApi.addLambdaDataSource\"></a>\n\n```typescript\npublic addLambdaDataSource(id: string, lambdaFunction: IFunction, options?: DataSourceOptions): LambdaDataSource\n```\n\nAdd a new Lambda data source to this API.\n\nThis is a proxy method to the L2 GraphqlApi Construct.\n\n###### `id`<sup>Required</sup> <a name=\"id\" id=\"@aws-amplify/graphql-api-construct.AmplifyGraphqlApi.addLambdaDataSource.parameter.id\"></a>\n\n- *Type:* string\n\nThe data source's id.\n\n---\n\n###### `lambdaFunction`<sup>Required</sup> <a name=\"lambdaFunction\" id=\"@aws-amplify/graphql-api-construct.AmplifyGraphqlApi.addLambdaDataSource.parameter.lambdaFunction\"></a>\n\n- *Type:* aws-cdk-lib.aws_lambda.IFunction\n\nThe Lambda function to call to interact with this data source.\n\n---\n\n###### `options`<sup>Optional</sup> <a name=\"options\" id=\"@aws-amplify/graphql-api-construct.AmplifyGraphqlApi.addLambdaDataSource.parameter.options\"></a>\n\n- *Type:* aws-cdk-lib.aws_appsync.DataSourceOptions\n\nThe optional configuration for this data source.\n\n---\n\n##### `addNoneDataSource` <a name=\"addNoneDataSource\" id=\"@aws-amplify/graphql-api-construct.AmplifyGraphqlApi.addNoneDataSource\"></a>\n\n```typescript\npublic addNoneDataSource(id: string, options?: DataSourceOptions): NoneDataSource\n```\n\nAdd a new dummy data source to this API.\n\nThis is a proxy method to the L2 GraphqlApi Construct.\nUseful for pipeline resolvers and for backend changes that don't require a data source.\n\n###### `id`<sup>Required</sup> <a name=\"id\" id=\"@aws-amplify/graphql-api-construct.AmplifyGraphqlApi.addNoneDataSource.parameter.id\"></a>\n\n- *Type:* string\n\nThe data source's id.\n\n---\n\n###### `options`<sup>Optional</sup> <a name=\"options\" id=\"@aws-amplify/graphql-api-construct.AmplifyGraphqlApi.addNoneDataSource.parameter.options\"></a>\n\n- *Type:* aws-cdk-lib.aws_appsync.DataSourceOptions\n\nThe optional configuration for this data source.\n\n---\n\n##### `addOpenSearchDataSource` <a name=\"addOpenSearchDataSource\" id=\"@aws-amplify/graphql-api-construct.AmplifyGraphqlApi.addOpenSearchDataSource\"></a>\n\n```typescript\npublic addOpenSearchDataSource(id: string, domain: IDomain, options?: DataSourceOptions): OpenSearchDataSource\n```\n\ndd a new OpenSearch data source to this API.\n\nThis is a proxy method to the L2 GraphqlApi Construct.\n\n###### `id`<sup>Required</sup> <a name=\"id\" id=\"@aws-amplify/graphql-api-construct.AmplifyGraphqlApi.addOpenSearchDataSource.parameter.id\"></a>\n\n- *Type:* string\n\nThe data source's id.\n\n---\n\n###### `domain`<sup>Required</sup> <a name=\"domain\" id=\"@aws-amplify/graphql-api-construct.AmplifyGraphqlApi.addOpenSearchDataSource.parameter.domain\"></a>\n\n- *Type:* aws-cdk-lib.aws_opensearchservice.IDomain\n\nThe OpenSearch domain for this data source.\n\n---\n\n###### `options`<sup>Optional</sup> <a name=\"options\" id=\"@aws-amplify/graphql-api-construct.AmplifyGraphqlApi.addOpenSearchDataSource.parameter.options\"></a>\n\n- *Type:* aws-cdk-lib.aws_appsync.DataSourceOptions\n\nThe optional configuration for this data source.\n\n---\n\n##### `addRdsDataSource` <a name=\"addRdsDataSource\" id=\"@aws-amplify/graphql-api-construct.AmplifyGraphqlApi.addRdsDataSource\"></a>\n\n```typescript\npublic addRdsDataSource(id: string, serverlessCluster: IServerlessCluster, secretStore: ISecret, databaseName?: string, options?: DataSourceOptions): RdsDataSource\n```\n\nAdd a new Rds data source to this API.\n\nThis is a proxy method to the L2 GraphqlApi Construct.\n\n###### `id`<sup>Required</sup> <a name=\"id\" id=\"@aws-amplify/graphql-api-construct.AmplifyGraphqlApi.addRdsDataSource.parameter.id\"></a>\n\n- *Type:* string\n\nThe data source's id.\n\n---\n\n###### `serverlessCluster`<sup>Required</sup> <a name=\"serverlessCluster\" id=\"@aws-amplify/graphql-api-construct.AmplifyGraphqlApi.addRdsDataSource.parameter.serverlessCluster\"></a>\n\n- *Type:* aws-cdk-lib.aws_rds.IServerlessCluster\n\nThe serverless cluster to interact with this data source.\n\n---\n\n###### `secretStore`<sup>Required</sup> <a name=\"secretStore\" id=\"@aws-amplify/graphql-api-construct.AmplifyGraphqlApi.addRdsDataSource.parameter.secretStore\"></a>\n\n- *Type:* aws-cdk-lib.aws_secretsmanager.ISecret\n\nThe secret store that contains the username and password for the serverless cluster.\n\n---\n\n###### `databaseName`<sup>Optional</sup> <a name=\"databaseName\" id=\"@aws-amplify/graphql-api-construct.AmplifyGraphqlApi.addRdsDataSource.parameter.databaseName\"></a>\n\n- *Type:* string\n\nThe optional name of the database to use within the cluster.\n\n---\n\n###### `options`<sup>Optional</sup> <a name=\"options\" id=\"@aws-amplify/graphql-api-construct.AmplifyGraphqlApi.addRdsDataSource.parameter.options\"></a>\n\n- *Type:* aws-cdk-lib.aws_appsync.DataSourceOptions\n\nThe optional configuration for this data source.\n\n---\n\n##### `addResolver` <a name=\"addResolver\" id=\"@aws-amplify/graphql-api-construct.AmplifyGraphqlApi.addResolver\"></a>\n\n```typescript\npublic addResolver(id: string, props: ExtendedResolverProps): Resolver\n```\n\nAdd a resolver to the api.\n\nThis is a proxy method to the L2 GraphqlApi Construct.\n\n###### `id`<sup>Required</sup> <a name=\"id\" id=\"@aws-amplify/graphql-api-construct.AmplifyGraphqlApi.addResolver.parameter.id\"></a>\n\n- *Type:* string\n\nThe resolver's id.\n\n---\n\n###### `props`<sup>Required</sup> <a name=\"props\" id=\"@aws-amplify/graphql-api-construct.AmplifyGraphqlApi.addResolver.parameter.props\"></a>\n\n- *Type:* aws-cdk-lib.aws_appsync.ExtendedResolverProps\n\nthe resolver properties.\n\n---\n\n#### Static Functions <a name=\"Static Functions\" id=\"Static Functions\"></a>\n\n| **Name** | **Description** |\n| --- | --- |\n| <code><a href=\"#@aws-amplify/graphql-api-construct.AmplifyGraphqlApi.isConstruct\">isConstruct</a></code> | Checks if `x` is a construct. |\n\n---\n\n##### ~~`isConstruct`~~ <a name=\"isConstruct\" id=\"@aws-amplify/graphql-api-construct.AmplifyGraphqlApi.isConstruct\"></a>\n\n```typescript\nimport { AmplifyGraphqlApi } from '@aws-amplify/graphql-api-construct'\n\nAmplifyGraphqlApi.isConstruct(x: any)\n```\n\nChecks if `x` is a construct.\n\n###### `x`<sup>Required</sup> <a name=\"x\" id=\"@aws-amplify/graphql-api-construct.AmplifyGraphqlApi.isConstruct.parameter.x\"></a>\n\n- *Type:* any\n\nAny object.\n\n---\n\n#### Properties <a name=\"Properties\" id=\"Properties\"></a>\n\n| **Name** | **Type** | **Description** |\n| --- | --- | --- |\n| <code><a href=\"#@aws-amplify/graphql-api-construct.AmplifyGraphqlApi.property.node\">node</a></code> | <code>constructs.Node</code> | The tree node. |\n| <code><a href=\"#@aws-amplify/graphql-api-construct.AmplifyGraphqlApi.property.apiId\">apiId</a></code> | <code>string</code> | Generated Api Id. |\n| <code><a href=\"#@aws-amplify/graphql-api-construct.AmplifyGraphqlApi.property.generatedFunctionSlots\">generatedFunctionSlots</a></code> | <code><a href=\"#@aws-amplify/graphql-api-construct.MutationFunctionSlot\">MutationFunctionSlot</a> \\| <a href=\"#@aws-amplify/graphql-api-construct.QueryFunctionSlot\">QueryFunctionSlot</a> \\| <a href=\"#@aws-amplify/graphql-api-construct.SubscriptionFunctionSlot\">SubscriptionFunctionSlot</a>[]</code> | Resolvers generated by the transform process, persisted on the side in order to facilitate pulling a manifest for the purposes of inspecting and producing overrides. |\n| <code><a href=\"#@aws-amplify/graphql-api-construct.AmplifyGraphqlApi.property.graphqlUrl\">graphqlUrl</a></code> | <code>string</code> | Graphql URL For the generated API. |\n| <code><a href=\"#@aws-amplify/graphql-api-construct.AmplifyGraphqlApi.property.realtimeUrl\">realtimeUrl</a></code> | <code>string</code> | Realtime URL For the generated API. |\n| <code><a href=\"#@aws-amplify/graphql-api-construct.AmplifyGraphqlApi.property.resources\">resources</a></code> | <code><a href=\"#@aws-amplify/graphql-api-construct.AmplifyGraphqlApiResources\">AmplifyGraphqlApiResources</a></code> | Generated L1 and L2 CDK resources. |\n| <code><a href=\"#@aws-amplify/graphql-api-construct.AmplifyGraphqlApi.property.apiKey\">apiKey</a></code> | <code>string</code> | Generated Api Key if generated. |\n\n---\n\n##### `node`<sup>Required</sup> <a name=\"node\" id=\"@aws-amplify/graphql-api-construct.AmplifyGraphqlApi.property.node\"></a>\n\n```typescript\npublic readonly node: Node;\n```\n\n- *Type:* constructs.Node\n\nThe tree node.\n\n---\n\n##### `apiId`<sup>Required</sup> <a name=\"apiId\" id=\"@aws-amplify/graphql-api-construct.AmplifyGraphqlApi.property.apiId\"></a>\n\n```typescript\npublic readonly apiId: string;\n```\n\n- *Type:* string\n\nGenerated Api Id.\n\nMay be a CDK Token.\n\n---\n\n##### `generatedFunctionSlots`<sup>Required</sup> <a name=\"generatedFunctionSlots\" id=\"@aws-amplify/graphql-api-construct.AmplifyGraphqlApi.property.generatedFunctionSlots\"></a>\n\n```typescript\npublic readonly generatedFunctionSlots: MutationFunctionSlot | QueryFunctionSlot | SubscriptionFunctionSlot[];\n```\n\n- *Type:* <a href=\"#@aws-amplify/graphql-api-construct.MutationFunctionSlot\">MutationFunctionSlot</a> | <a href=\"#@aws-amplify/graphql-api-construct.QueryFunctionSlot\">QueryFunctionSlot</a> | <a href=\"#@aws-amplify/graphql-api-construct.SubscriptionFunctionSlot\">SubscriptionFunctionSlot</a>[]\n\nResolvers generated by the transform process, persisted on the side in order to facilitate pulling a manifest for the purposes of inspecting and producing overrides.\n\n---\n\n##### `graphqlUrl`<sup>Required</sup> <a name=\"graphqlUrl\" id=\"@aws-amplify/graphql-api-construct.AmplifyGraphqlApi.property.graphqlUrl\"></a>\n\n```typescript\npublic readonly graphqlUrl: string;\n```\n\n- *Type:* string\n\nGraphql URL For the generated API.\n\nMay be a CDK Token.\n\n---\n\n##### `realtimeUrl`<sup>Required</sup> <a name=\"realtimeUrl\" id=\"@aws-amplify/graphql-api-construct.AmplifyGraphqlApi.property.realtimeUrl\"></a>\n\n```typescript\npublic readonly realtimeUrl: string;\n```\n\n- *Type:* string\n\nRealtime URL For the generated API.\n\nMay be a CDK Token.\n\n---\n\n##### `resources`<sup>Required</sup> <a name=\"resources\" id=\"@aws-amplify/graphql-api-construct.AmplifyGraphqlApi.property.resources\"></a>\n\n```typescript\npublic readonly resources: AmplifyGraphqlApiResources;\n```\n\n- *Type:* <a href=\"#@aws-amplify/graphql-api-construct.AmplifyGraphqlApiResources\">AmplifyGraphqlApiResources</a>\n\nGenerated L1 and L2 CDK resources.\n\n---\n\n##### `apiKey`<sup>Optional</sup> <a name=\"apiKey\" id=\"@aws-amplify/graphql-api-construct.AmplifyGraphqlApi.property.apiKey\"></a>\n\n```typescript\npublic readonly apiKey: string;\n```\n\n- *Type:* string\n\nGenerated Api Key if generated.\n\nMay be a CDK Token.\n\n---\n\n\n## Structs <a name=\"Structs\" id=\"Structs\"></a>\n\n### AddFunctionProps <a name=\"AddFunctionProps\" id=\"@aws-amplify/graphql-api-construct.AddFunctionProps\"></a>\n\nInput type properties when adding a new appsync.AppsyncFunction to the generated API. This is equivalent to the Omit<appsync.AppsyncFunctionProps, 'api'>.\n\n#### Initializer <a name=\"Initializer\" id=\"@aws-amplify/graphql-api-construct.AddFunctionProps.Initializer\"></a>\n\n```typescript\nimport { AddFunctionProps } from '@aws-amplify/graphql-api-construct'\n\nconst addFunctionProps: AddFunctionProps = { ... }\n```\n\n#### Properties <a name=\"Properties\" id=\"Properties\"></a>\n\n| **Name** | **Type** | **Description** |\n| --- | --- | --- |\n| <code><a href=\"#@aws-amplify/graphql-api-construct.AddFunctionProps.property.dataSource\">dataSource</a></code> | <code>aws-cdk-lib.aws_appsync.BaseDataSource</code> | the data source linked to this AppSync Function. |\n| <code><a href=\"#@aws-amplify/graphql-api-construct.AddFunctionProps.property.name\">name</a></code> | <code>string</code> | the name of the AppSync Function. |\n| <code><a href=\"#@aws-amplify/graphql-api-construct.AddFunctionProps.property.code\">code</a></code> | <code>aws-cdk-lib.aws_appsync.Code</code> | The function code. |\n| <code><a href=\"#@aws-amplify/graphql-api-construct.AddFunctionProps.property.description\">description</a></code> | <code>string</code> | the description for this AppSync Function. |\n| <code><a href=\"#@aws-amplify/graphql-api-construct.AddFunctionProps.property.requestMappingTemplate\">requestMappingTemplate</a></code> | <code>aws-cdk-lib.aws_appsync.MappingTemplate</code> | the request mapping template for the AppSync Function. |\n| <code><a href=\"#@aws-amplify/graphql-api-construct.AddFunctionProps.property.responseMappingTemplate\">responseMappingTemplate</a></code> | <code>aws-cdk-lib.aws_appsync.MappingTemplate</code> | the response mapping template for the AppSync Function. |\n| <code><a href=\"#@aws-amplify/graphql-api-construct.AddFunctionProps.property.runtime\">runtime</a></code> | <code>aws-cdk-lib.aws_appsync.FunctionRuntime</code> | The functions runtime. |\n\n---\n\n##### `dataSource`<sup>Required</sup> <a name=\"dataSource\" id=\"@aws-amplify/graphql-api-construct.AddFunctionProps.property.dataSource\"></a>\n\n```typescript\npublic readonly dataSource: BaseDataSource;\n```\n\n- *Type:* aws-cdk-lib.aws_appsync.BaseDataSource\n\nthe data source linked to this AppSync Function.\n\n---\n\n##### `name`<sup>Required</sup> <a name=\"name\" id=\"@aws-amplify/graphql-api-construct.AddFunctionProps.property.name\"></a>\n\n```typescript\npublic readonly name: string;\n```\n\n- *Type:* string\n\nthe name of the AppSync Function.\n\n---\n\n##### `code`<sup>Optional</sup> <a name=\"code\" id=\"@aws-amplify/graphql-api-construct.AddFunctionProps.property.code\"></a>\n\n```typescript\npublic readonly code: Code;\n```\n\n- *Type:* aws-cdk-lib.aws_appsync.Code\n- *Default:* no code is used\n\nThe function code.\n\n---\n\n##### `description`<sup>Optional</sup> <a name=\"description\" id=\"@aws-amplify/graphql-api-construct.AddFunctionProps.property.description\"></a>\n\n```typescript\npublic readonly description: string;\n```\n\n- *Type:* string\n- *Default:* no description\n\nthe description for this AppSync Function.\n\n---\n\n##### `requestMappingTemplate`<sup>Optional</sup> <a name=\"requestMappingTemplate\" id=\"@aws-amplify/graphql-api-construct.AddFunctionProps.property.requestMappingTemplate\"></a>\n\n```typescript\npublic readonly requestMappingTemplate: MappingTemplate;\n```\n\n- *Type:* aws-cdk-lib.aws_appsync.MappingTemplate\n- *Default:* no request mapping template\n\nthe request mapping template for the AppSync Function.\n\n---\n\n##### `responseMappingTemplate`<sup>Optional</sup> <a name=\"responseMappingTemplate\" id=\"@aws-amplify/graphql-api-construct.AddFunctionProps.property.responseMappingTemplate\"></a>\n\n```typescript\npublic readonly responseMappingTemplate: MappingTemplate;\n```\n\n- *Type:* aws-cdk-lib.aws_appsync.MappingTemplate\n- *Default:* no response mapping template\n\nthe response mapping template for the AppSync Function.\n\n---\n\n##### `runtime`<sup>Optional</sup> <a name=\"runtime\" id=\"@aws-amplify/graphql-api-construct.AddFunctionProps.property.runtime\"></a>\n\n```typescript\npublic readonly runtime: FunctionRuntime;\n```\n\n- *Type:* aws-cdk-lib.aws_appsync.FunctionRuntime\n- *Default:* no function runtime, VTL mapping templates used\n\nThe functions runtime.\n\n---\n\n### AmplifyDynamoDbModelDataSourceStrategy <a name=\"AmplifyDynamoDbModelDataSourceStrategy\" id=\"@aws-amplify/graphql-api-construct.AmplifyDynamoDbModelDataSourceStrategy\"></a>\n\nUse custom resource type 'Custom::AmplifyDynamoDBTable' to provision table.\n\n#### Initializer <a name=\"Initializer\" id=\"@aws-amplify/graphql-api-construct.AmplifyDynamoDbModelDataSourceStrategy.Initializer\"></a>\n\n```typescript\nimport { AmplifyDynamoDbModelDataSourceStrategy } from '@aws-amplify/graphql-api-construct'\n\nconst amplifyDynamoDbModelDataSourceStrategy: AmplifyDynamoDbModelDataSourceStrategy = { ... }\n```\n\n#### Properties <a name=\"Properties\" id=\"Properties\"></a>\n\n| **Name** | **Type** | **Description** |\n| --- | --- | --- |\n| <code><a href=\"#@aws-amplify/graphql-api-construct.AmplifyDynamoDbModelDataSourceStrategy.property.dbType\">dbType</a></code> | <code>string</code> | *No description.* |\n| <code><a href=\"#@aws-amplify/graphql-api-construct.AmplifyDynamoDbModelDataSourceStrategy.property.provisionStrategy\">provisionStrategy</a></code> | <code>string</code> | *No description.* |\n\n---\n\n##### `dbType`<sup>Required</sup> <a name=\"dbType\" id=\"@aws-amplify/graphql-api-construct.AmplifyDynamoDbModelDataSourceStrategy.property.dbType\"></a>\n\n```typescript\npublic readonly dbType: string;\n```\n\n- *Type:* string\n\n---\n\n##### `provisionStrategy`<sup>Required</sup> <a name=\"provisionStrategy\" id=\"@aws-amplify/graphql-api-construct.AmplifyDynamoDbModelDataSourceStrategy.property.provisionStrategy\"></a>\n\n```typescript\npublic readonly provisionStrategy: string;\n```\n\n- *Type:* string\n\n---\n\n### AmplifyGraphqlApiCfnResources <a name=\"AmplifyGraphqlApiCfnResources\" id=\"@aws-amplify/graphql-api-construct.AmplifyGraphqlApiCfnResources\"></a>\n\nL1 CDK resources from the Api which were generated as part of the transform.\n\nThese are potentially stored under nested stacks, but presented organized by type instead.\n\n#### Initializer <a name=\"Initializer\" id=\"@aws-amplify/graphql-api-construct.AmplifyGraphqlApiCfnResources.Initializer\"></a>\n\n```typescript\nimport { AmplifyGraphqlApiCfnResources } from '@aws-amplify/graphql-api-construct'\n\nconst amplifyGraphqlApiCfnResources: AmplifyGraphqlApiCfnResources = { ... }\n```\n\n#### Properties <a name=\"Properties\" id=\"Properties\"></a>\n\n| **Name** | **Type** | **Description** |\n| --- | --- | --- |\n| <code><a href=\"#@aws-amplify/graphql-api-construct.AmplifyGraphqlApiCfnResources.property.additionalCfnResources\">additionalCfnResources</a></code> | <code>{[ key: string ]: aws-cdk-lib.CfnResource}</code> | Remaining L1 resources generated, keyed by logicalId. |\n| <code><a href=\"#@aws-amplify/graphql-api-construct.AmplifyGraphqlApiCfnResources.property.cfnDataSources\">cfnDataSources</a></code> | <code>{[ key: string ]: aws-cdk-lib.aws_appsync.CfnDataSource}</code> | The Generated AppSync DataSource L1 Resources, keyed by logicalId. |\n| <code><a href=\"#@aws-amplify/graphql-api-construct.AmplifyGraphqlApiCfnResources.property.cfnFunctionConfigurations\">cfnFunctionConfigurations</a></code> | <code>{[ key: string ]: aws-cdk-lib.aws_appsync.CfnFunctionConfiguration}</code> | The Generated AppSync Function L1 Resources, keyed by logicalId. |\n| <code><a href=\"#@aws-amplify/graphql-api-construct.AmplifyGraphqlApiCfnResources.property.cfnFunctions\">cfnFunctions</a></code> | <code>{[ key: string ]: aws-cdk-lib.aws_lambda.CfnFunction}</code> | The Generated Lambda Function L1 Resources, keyed by function name. |\n| <code><a href=\"#@aws-amplify/graphql-api-construct.AmplifyGraphqlApiCfnResources.property.cfnGraphqlApi\">cfnGraphqlApi</a></code> | <code>aws-cdk-lib.aws_appsync.CfnGraphQLApi</code> | The Generated AppSync Api L1 Resource. |\n| <code><a href=\"#@aws-amplify/graphql-api-construct.AmplifyGraphqlApiCfnResources.property.cfnGraphqlSchema\">cfnGraphqlSchema</a></code> | <code>aws-cdk-lib.aws_appsync.CfnGraphQLSchema</code> | The Generated AppSync Schema L1 Resource. |\n| <code><a href=\"#@aws-amplify/graphql-api-construct.AmplifyGraphqlApiCfnResources.property.cfnResolvers\">cfnResolvers</a></code> | <code>{[ key: string ]: aws-cdk-lib.aws_appsync.CfnResolver}</code> | The Generated AppSync Resolver L1 Resources, keyed by logicalId. |\n| <code><a href=\"#@aws-amplify/graphql-api-construct.AmplifyGraphqlApiCfnResources.property.cfnRoles\">cfnRoles</a></code> | <code>{[ key: string ]: aws-cdk-lib.aws_iam.CfnRole}</code> | The Generated IAM Role L1 Resources, keyed by logicalId. |\n| <code><a href=\"#@aws-amplify/graphql-api-construct.AmplifyGraphqlApiCfnResources.property.cfnTables\">cfnTables</a></code> | <code>{[ key: string ]: aws-cdk-lib.aws_dynamodb.CfnTable}</code> | The Generated DynamoDB Table L1 Resources, keyed by logicalId. |\n| <code><a href=\"#@aws-amplify/graphql-api-construct.AmplifyGraphqlApiCfnResources.property.cfnApiKey\">cfnApiKey</a></code> | <code>aws-cdk-lib.aws_appsync.CfnApiKey</code> | The Generated AppSync Api Key L1 Resource. |\n\n---\n\n##### `additionalCfnResources`<sup>Required</sup> <a name=\"additionalCfnResources\" id=\"@aws-amplify/graphql-api-construct.AmplifyGraphqlApiCfnResources.property.additionalCfnResources\"></a>\n\n```typescript\npublic readonly additionalCfnResources: {[ key: string ]: CfnResource};\n```\n\n- *Type:* {[ key: string ]: aws-cdk-lib.CfnResource}\n\nRemaining L1 resources generated, keyed by logicalId.\n\n---\n\n##### `cfnDataSources`<sup>Required</sup> <a name=\"cfnDataSources\" id=\"@aws-amplify/graphql-api-construct.AmplifyGraphqlApiCfnResources.property.cfnDataSources\"></a>\n\n```typescript\npublic readonly cfnDataSources: {[ key: string ]: CfnDataSource};\n```\n\n- *Type:* {[ key: string ]: aws-cdk-lib.aws_appsync.CfnDataSource}\n\nThe Generated AppSync DataSource L1 Resources, keyed by logicalId.\n\n---\n\n##### `cfnFunctionConfigurations`<sup>Required</sup> <a name=\"cfnFunctionConfigurations\" id=\"@aws-amplify/graphql-api-construct.AmplifyGraphqlApiCfnResources.property.cfnFunctionConfigurations\"></a>\n\n```typescript\npublic readonly cfnFunctionConfigurations: {[ key: string ]: CfnFunctionConfiguration};\n```\n\n- *Type:* {[ key: string ]: aws-cdk-lib.aws_appsync.CfnFunctionConfiguration}\n\nThe Generated AppSync Function L1 Resources, keyed by logicalId.\n\n---\n\n##### `cfnFunctions`<sup>Required</sup> <a name=\"cfnFunctions\" id=\"@aws-amplify/graphql-api-construct.AmplifyGraphqlApiCfnResources.property.cfnFunctions\"></a>\n\n```typescript\npublic readonly cfnFunctions: {[ key: string ]: CfnFunction};\n```\n\n- *Type:* {[ key: string ]: aws-cdk-lib.aws_lambda.CfnFunction}\n\nThe Generated Lambda Function L1 Resources, keyed by function name.\n\n---\n\n##### `cfnGraphqlApi`<sup>Required</sup> <a name=\"cfnGraphqlApi\" id=\"@aws-amplify/graphql-api-construct.AmplifyGraphqlApiCfnResources.property.cfnGraphqlApi\"></a>\n\n```typescript\npublic readonly cfnGraphqlApi: CfnGraphQLApi;\n```\n\n- *Type:* aws-cdk-lib.aws_appsync.CfnGraphQLApi\n\nThe Generated AppSync Api L1 Resource.\n\n---\n\n##### `cfnGraphqlSchema`<sup>Required</sup> <a name=\"cfnGraphqlSchema\" id=\"@aws-amplify/graphql-api-construct.AmplifyGraphqlApiCfnResources.property.cfnGraphqlSchema\"></a>\n\n```typescript\npublic readonly cfnGraphqlSchema: CfnGraphQLSchema;\n```\n\n- *Type:* aws-cdk-lib.aws_appsync.CfnGraphQLSchema\n\nThe Generated AppSync Schema L1 Resource.\n\n---\n\n##### `cfnResolvers`<sup>Required</sup> <a name=\"cfnResolvers\" id=\"@aws-amplify/graphql-api-construct.AmplifyGraphqlApiCfnResources.property.cfnResolvers\"></a>\n\n```typescript\npublic readonly cfnResolvers: {[ key: string ]: CfnResolver};\n```\n\n- *Type:* {[ key: string ]: aws-cdk-lib.aws_appsync.CfnResolver}\n\nThe Generated AppSync Resolver L1 Resources, keyed by logicalId.\n\n---\n\n##### `cfnRoles`<sup>Required</sup> <a name=\"cfnRoles\" id=\"@aws-amplify/graphql-api-construct.AmplifyGraphqlApiCfnResources.property.cfnRoles\"></a>\n\n```typescript\npublic readonly cfnRoles: {[ key: string ]: CfnRole};\n```\n\n- *Type:* {[ key: string ]: aws-cdk-lib.aws_iam.CfnRole}\n\nThe Generated IAM Role L1 Resources, keyed by logicalId.\n\n---\n\n##### `cfnTables`<sup>Required</sup> <a name=\"cfnTables\" id=\"@aws-amplify/graphql-api-construct.AmplifyGraphqlApiCfnResources.property.cfnTables\"></a>\n\n```typescript\npublic readonly cfnTables: {[ key: string ]: CfnTable};\n```\n\n- *Type:* {[ key: string ]: aws-cdk-lib.aws_dynamodb.CfnTable}\n\nThe Generated DynamoDB Table L1 Resources, keyed by logicalId.\n\n---\n\n##### `cfnApiKey`<sup>Optional</sup> <a name=\"cfnApiKey\" id=\"@aws-amplify/graphql-api-construct.AmplifyGraphqlApiCfnResources.property.cfnApiKey\"></a>\n\n```typescript\npublic readonly cfnApiKey: CfnApiKey;\n```\n\n- *Type:* aws-cdk-lib.aws_appsync.CfnApiKey\n\nThe Generated AppSync Api Key L1 Resource.\n\n---\n\n### AmplifyGraphqlApiProps <a name=\"AmplifyGraphqlApiProps\" id=\"@aws-amplify/graphql-api-construct.AmplifyGraphqlApiProps\"></a>\n\nInput props for the AmplifyGraphqlApi construct.\n\nSpecifies what the input to transform into an Api, and configurations for\nthe transformation process.\n\n#### Initializer <a name=\"Initializer\" id=\"@aws-amplify/graphql-api-construct.AmplifyGraphqlApiProps.Initializer\"></a>\n\n```typescript\nimport { AmplifyGraphqlApiProps } from '@aws-amplify/graphql-api-construct'\n\nconst amplifyGraphqlApiProps: AmplifyGraphqlApiProps = { ... }\n```\n\n#### Properties <a name=\"Properties\" id=\"Properties\"></a>\n\n| **Name** | **Type** | **Description** |\n| --- | --- | --- |\n| <code><a href=\"#@aws-amplify/graphql-api-construct.AmplifyGraphqlApiProps.property.authorizationModes\">authorizationModes</a></code> | <code><a href=\"#@aws-amplify/graphql-api-construct.AuthorizationModes\">AuthorizationModes</a></code> | Required auth modes for the Api. |\n| <code><a href=\"#@aws-amplify/graphql-api-construct.AmplifyGraphqlApiProps.property.definition\">definition</a></code> | <code><a href=\"#@aws-amplify/graphql-api-construct.IAmplifyGraphqlDefinition\">IAmplifyGraphqlDefinition</a></code> | The definition to transform in a full Api. |\n| <code><a href=\"#@aws-amplify/graphql-api-construct.AmplifyGraphqlApiProps.property.apiName\">apiName</a></code> | <code>string</code> | Name to be used for the AppSync Api. |\n| <code><a href=\"#@aws-amplify/graphql-api-construct.AmplifyGraphqlApiProps.property.conflictResolution\">conflictResolution</a></code> | <code><a href=\"#@aws-amplify/graphql-api-construct.ConflictResolution\">ConflictResolution</a></code> | Configure conflict resolution on the Api, which is required to enable DataStore Api functionality. |\n| <code><a href=\"#@aws-amplify/graphql-api-construct.AmplifyGraphqlApiProps.property.functionNameMap\">functionNameMap</a></code> | <code>{[ key: string ]: aws-cdk-lib.aws_lambda.IFunction}</code> | Lambda functions referenced in the definitions's. |\n| <code><a href=\"#@aws-amplify/graphql-api-construct.AmplifyGraphqlApiProps.property.functionSlots\">functionSlots</a></code> | <code><a href=\"#@aws-amplify/graphql-api-construct.MutationFunctionSlot\">MutationFunctionSlot</a> \\| <a href=\"#@aws-amplify/graphql-api-construct.QueryFunctionSlot\">QueryFunctionSlot</a> \\| <a href=\"#@aws-amplify/graphql-api-construct.SubscriptionFunctionSlot\">SubscriptionFunctionSlot</a>[]</code> | Overrides for a given slot in the generated resolver pipelines. |\n| <code><a href=\"#@aws-amplify/graphql-api-construct.AmplifyGraphqlApiProps.property.outputStorageStrategy\">outputStorageStrategy</a></code> | <code><a href=\"#@aws-amplify/graphql-api-construct.IBackendOutputStorageStrategy\">IBackendOutputStorageStrategy</a></code> | Strategy to store construct outputs. |\n| <code><a href=\"#@aws-amplify/graphql-api-construct.AmplifyGraphqlApiProps.property.predictionsBucket\">predictionsBucket</a></code> | <code>aws-cdk-lib.aws_s3.IBucket</code> | If using predictions, a bucket must be provided which will be used to search for assets. |\n| <code><a href=\"#@aws-amplify/graphql-api-construct.AmplifyGraphqlApiProps.property.stackMappings\">stackMappings</a></code> | <code>{[ key: string ]: string}</code> | StackMappings override the assigned nested stack on a per-resource basis. |\n| <code><a href=\"#@aws-amplify/graphql-api-construct.AmplifyGraphqlApiProps.property.transformerPlugins\">transformerPlugins</a></code> | <code>any[]</code> | Provide a list of additional custom transformers which are injected into the transform process. |\n| <code><a href=\"#@aws-amplify/graphql-api-construct.AmplifyGraphqlApiProps.property.translationBehavior\">translationBehavior</a></code> | <code><a href=\"#@aws-amplify/graphql-api-construct.PartialTranslationBehavior\">PartialTranslationBehavior</a></code> | This replaces feature flags from the Api construct, for general information on what these parameters do, refer to https://docs.amplify.aws/cli/reference/feature-flags/#graphQLTransformer. |\n\n---\n\n##### `authorizationModes`<sup>Required</sup> <a name=\"authorizationModes\" id=\"@aws-amplify/graphql-api-construct.AmplifyGraphqlApiProps.property.authorizationModes\"></a>\n\n```typescript\npublic readonly authorizationModes: AuthorizationModes;\n```\n\n- *Type:* <a href=\"#@aws-amplify/graphql-api-construct.AuthorizationModes\">AuthorizationModes</a>\n\nRequired auth modes for the Api.\n\nThis object must be a superset of the configured auth providers in the Api definition.\nFor more information, refer to https://docs.amplify.aws/cli/graphql/authorization-rules/\n\n---\n\n##### `definition`<sup>Required</sup> <a name=\"definition\" id=\"@aws-amplify/graphql-api-construct.AmplifyGraphqlApiProps.property.definition\"></a>\n\n```typescript\npublic readonly definition: IAmplifyGraphqlDefinition;\n```\n\n- *Type:* <a href=\"#@aws-amplify/graphql-api-construct.IAmplifyGraphqlDefinition\">IAmplifyGraphqlDefinition</a>\n\nThe definition to transform in a full Api.\n\nCan be constructed via the AmplifyGraphqlDefinition class.\n\n---\n\n##### `apiName`<sup>Optional</sup> <a name=\"apiName\" id=\"@aws-amplify/graphql-api-construct.AmplifyGraphqlApiProps.property.apiName\"></a>\n\n```typescript\npublic readonly apiName: string;\n```\n\n- *Type:* string\n\nName to be used for the AppSync Api.\n\nDefault: construct id.\n\n---\n\n##### `conflictResolution`<sup>Optional</sup> <a name=\"conflictResolution\" id=\"@aws-amplify/graphql-api-construct.AmplifyGraphqlApiProps.property.conflictResolution\"></a>\n\n```typescript\npublic readonly conflictResolution: ConflictResolution;\n```\n\n- *Type:* <a href=\"#@aws-amplify/graphql-api-construct.ConflictResolution\">ConflictResolution</a>\n\nConfigure conflict resolution on the Api, which is required to enable DataStore Api functionality.\n\nFor more information, refer to https://docs.amplify.aws/lib/datastore/getting-started/q/platform/js/\n\n---\n\n##### `functionNameMap`<sup>Optional</sup> <a name=\"functionNameMap\" id=\"@aws-amplify/graphql-api-construct.AmplifyGraphqlApiProps.property.functionNameMap\"></a>\n\n```typescript\npublic readonly functionNameMap: {[ key: string ]: IFunction};\n```\n\n- *Type:* {[ key: string ]: aws-cdk-lib.aws_lambda.IFunction}\n\nLambda functions referenced in the definitions's.\n\n---\n\n##### `functionSlots`<sup>Optional</sup> <a name=\"functionSlots\" id=\"@aws-amplify/graphql-api-construct.AmplifyGraphqlApiProps.property.functionSlots\"></a>\n\n```typescript\npublic readonly functionSlots: MutationFunctionSlot | QueryFunctionSlot | SubscriptionFunctionSlot[];\n```\n\n- *Type:* <a href=\"#@aws-amplify/graphql-api-construct.MutationFunctionSlot\">MutationFunctionSlot</a> | <a href=\"#@aws-amplify/graphql-api-construct.QueryFunctionSlot\">QueryFunctionSlot</a> | <a href=\"#@aws-amplify/graphql-api-construct.SubscriptionFunctionSlot\">SubscriptionFunctionSlot</a>[]\n\nOverrides for a given slot in the generated resolver pipelines.\n\nFor more information about what slots are available,\nrefer to https://docs.amplify.aws/cli/graphql/custom-business-logic/#override-amplify-generated-resolvers.\n\n---\n\n##### `outputStorageStrategy`<sup>Optional</sup> <a name=\"outputStorageStrategy\" id=\"@aws-amplify/graphql-api-construct.AmplifyGraphqlApiProps.property.outputStorageStrategy\"></a>\n\n```typescript\npublic readonly outputStorageStrategy: IBackendOutputStorageStrategy;\n```\n\n- *Type:* <a href=\"#@aws-amplify/graphql-api-construct.IBackendOutputStorageStrategy\">IBackendOutputStorageStrategy</a>\n\nStrategy to store construct outputs.\n\nIf no outputStorageStrategey is provided a default strategy will be used.\n\n---\n\n##### `predictionsBucket`<sup>Optional</sup> <a name=\"predictionsBucket\" id=\"@aws-amplify/graphql-api-construct.AmplifyGraphqlApiProps.property.predictionsBucket\"></a>\n\n```typescript\npublic readonly predictionsBucket: IBucket;\n```\n\n- *Type:* aws-cdk-lib.aws_s3.IBucket\n\nIf using predictions, a bucket must be provided which will be used to search for assets.\n\n---\n\n##### `stackMappings`<sup>Optional</sup> <a name=\"stackMappings\" id=\"@aws-amplify/graphql-api-construct.AmplifyGraphqlApiProps.property.stackMappings\"></a>\n\n```typescript\npublic readonly stackMappings: {[ key: string ]: string};\n```\n\n- *Type:* {[ key: string ]: string}\n\nStackMappings override the assigned nested stack on a per-resource basis.\n\nOnly applies to resolvers, and takes the form\n{ <logicalId>: <stackName> }\nIt is not recommended to use this parameter unless you are encountering stack resource count limits, and worth noting that\nafter initial deployment AppSync resolvers cannot be moved between nested stacks, they will need to be removed from the app,\nthen re-added from a new stack.\n\n---\n\n##### `transformerPlugins`<sup>Optional</sup> <a name=\"transformerPlugins\" id=\"@aws-amplify/graphql-api-construct.AmplifyGraphqlApiProps.property.transformerPlugins\"></a>\n\n```typescript\npublic readonly transformerPlugins: any[];\n```\n\n- *Type:* any[]\n\nProvide a list of additional custom transformers which are injected into the transform process.\n\nThese custom transformers must be implemented with aws-cdk-lib >=2.80.0, and\n\n---\n\n##### `translationBehavior`<sup>Optional</sup> <a name=\"translationBehavior\" id=\"@aws-amplify/graphql-api-construct.AmplifyGraphqlApiProps.property.translationBehavior\"></a>\n\n```typescript\npublic readonly translationBehavior: PartialTranslationBehavior;\n```\n\n- *Type:* <a href=\"#@aws-amplify/graphql-api-construct.PartialTranslationBehavior\">PartialTranslationBehavior</a>\n\nThis replaces feature flags from the Api construct, for general information on what these parameters do, refer to https://docs.amplify.aws/cli/reference/feature-flags/#graphQLTransformer.\n\n---\n\n### AmplifyGraphqlApiResources <a name=\"AmplifyGraphqlApiResources\" id=\"@aws-amplify/graphql-api-construct.AmplifyGraphqlApiResources\"></a>\n\nAccessible resources from the Api which were generated as part of the transform.\n\nThese are potentially stored under nested stacks, but presented organized by type instead.\n\n#### Initializer <a name=\"Initializer\" id=\"@aws-amplify/graphql-api-construct.AmplifyGraphqlApiResources.Initializer\"></a>\n\n```typescript\nimport { AmplifyGraphqlApiResources } from '@aws-amplify/graphql-api-construct'\n\nconst amplifyGraphqlApiResources: AmplifyGraphqlApiResources = { ... }\n```\n\n#### Properties <a name=\"Properties\" id=\"Properties\"></a>\n\n| **Name** | **Type** | **Description** |\n| --- | --- | --- |\n| <code><a href=\"#@aws-amplify/graphql-api-construct.AmplifyGraphqlApiResources.property.amplifyDynamoDbTables\">amplifyDynamoDbTables</a></code> | <code>{[ key: string ]: <a href=\"#@aws-amplify/graphql-api-construct.AmplifyDynamoDbTableWrapper\">AmplifyDynamoDbTableWrapper</a>}</code> | The Generated Amplify DynamoDb Table wrapped if produced, keyed by name. |\n| <code><a href=\"#@aws-amplify/graphql-api-construct.AmplifyGraphqlApiResources.property.cfnResources\">cfnResources</a></code> | <code><a href=\"#@aws-amplify/graphql-api-construct.AmplifyGraphqlApiCfnResources\">AmplifyGraphqlApiCfnResources</a></code> | L1 Cfn Resources, for when dipping down a level of abstraction is desirable. |\n| <code><a href=\"#@aws-amplify/graphql-api-construct.AmplifyGraphqlApiResources.property.functions\">functions</a></code> | <code>{[ key: string ]: aws-cdk-lib.aws_lambda.IFunction}</code> | The Generated Lambda Function L1 Resources, keyed by function name. |\n| <code><a href=\"#@aws-amplify/graphql-api-construct.AmplifyGraphqlApiResources.property.graphqlApi\">graphqlApi</a></code> | <code>aws-cdk-lib.aws_appsync.IGraphqlApi</code> | The Generated AppSync Api L2 Resource, includes the Schema. |\n| <code><a href=\"#@aws-amplify/graphql-api-construct.AmplifyGraphqlApiResources.property.nestedStacks\">nestedStacks</a></code> | <code>{[ key: string ]: aws-cdk-lib.NestedStack}</code> | Nested Stacks generated by the Api Construct. |\n| <code><a href=\"#@aws-amplify/graphql-api-construct.AmplifyGraphqlApiResources.property.roles\">roles</a></code> | <code>{[ key: string ]: aws-cdk-lib.aws_iam.IRole}</code> | The Generated IAM Role L2 Resources, keyed by logicalId. |\n| <code><a href=\"#@aws-amplify/graphql-api-construct.AmplifyGraphqlApiResources.property.tables\">tables</a></code> | <code>{[ key: string ]: aws-cdk-lib.aws_dynamodb.ITable}</code> | The Generated DynamoDB Table L2 Resources, keyed by logicalId. |\n\n---\n\n##### `amplifyDynamoDbTables`<sup>Required</sup> <a name=\"amplifyDynamoDbTables\" id=\"@aws-amplify/graphql-api-construct.AmplifyGraphqlApiResources.property.amplifyDynamoDbTables\"></a>\n\n```typescript\npublic readonly amplifyDynamoDbTables: {[ key: string ]: AmplifyDynamoDbTableWrapper};\n```\n\n- *Type:* {[ key: string ]: <a href=\"#@aws-amplify/graphql-api-construct.AmplifyDynamoDbTableWrapper\">AmplifyDynamoDbTableWrapper</a>}\n\nThe Generated Amplify DynamoDb Table wrapped if produced, keyed by name.\n\n---\n\n##### `cfnResources`<sup>Required</sup> <a name=\"cfnResources\" id=\"@aws-amplify/graphql-api-construct.AmplifyGraphqlApiResources.property.cfnResources\"></a>\n\n```typescript\npublic readonly cfnResources: AmplifyGraphqlApiCfnResources;\n```\n\n- *Type:* <a href=\"#@aws-amplify/graphql-api-construct.AmplifyGraphqlApiCfnResources\">AmplifyGraphqlApiCfnResources</a>\n\nL1 Cfn Resources, for when dipping down a level of abstraction is desirable.\n\n---\n\n##### `functions`<sup>Required</sup> <a name=\"functions\" id=\"@aws-amplify/graphql-api-construct.AmplifyGraphqlApiResources.property.functions\"></a>\n\n```typescript\npublic readonly functions: {[ key: string ]: IFunction};\n```\n\n- *Type:* {[ key: string ]: aws-cdk-lib.aws_lambda.IFunction}\n\nThe Generated Lambda Function L1 Resources, keyed by function name.\n\n---\n\n##### `graphqlApi`<sup>Required</sup> <a name=\"graphqlApi\" id=\"@aws-amplify/graphql-api-construct.AmplifyGraphqlApiResources.property.graphqlApi\"></a>\n\n```typescript\npublic readonly graphqlApi: IGraphqlApi;\n```\n\n- *Type:* aws-cdk-lib.aws_appsync.IGraphqlApi\n\nThe Generated AppSync Api L2 Resource, includes the Schema.\n\n---\n\n##### `nestedStacks`<sup>Required</sup> <a name=\"nestedStacks\" id=\"@aws-amplify/graphql-api-construct.AmplifyGraphqlApiResources.property.nestedStacks\"></a>\n\n```typescript\npublic readonly nestedStacks: {[ key: string ]: NestedStack};\n```\n\n- *Type:* {[ key: string ]: aws-cdk-lib.NestedStack}\n\nNested Stacks generated by the Api Construct.\n\n---\n\n##### `roles`<sup>Required</sup> <a name=\"roles\" id=\"@aws-amplify/graphql-api-construct.AmplifyGraphqlApiResources.property.roles\"></a>\n\n```typescript\npublic readonly roles: {[ key: string ]: IRole};\n```\n\n- *Type:* {[ key: string ]: aws-cdk-lib.aws_iam.IRole}\n\nThe Generated IAM Role L2 Resources, keyed by logicalId.\n\n---\n\n##### `tables`<sup>Required</sup> <a name=\"tables\" id=\"@aws-amplify/graphql-api-construct.AmplifyGraphqlApiResources.property.tables\"></a>\n\n```typescript\npublic readonly tables: {[ key: string ]: ITable};\n```\n\n- *Type:* {[ key: string ]: aws-cdk-lib.aws_dynamodb.ITable}\n\nThe Generated DynamoDB Table L2 Resources, keyed by logicalId.\n\n---\n\n### ApiKeyAuthorizationConfig <a name=\"ApiKeyAuthorizationConfig\" id=\"@aws-amplify/graphql-api-construct.ApiKeyAuthorizationConfig\"></a>\n\nConfiguration for Api Keys on the Graphql Api.\n\n#### Initializer <a name=\"Initializer\" id=\"@aws-amplify/graphql-api-construct.ApiKeyAuthorizationConfig.Initializer\"></a>\n\n```typescript\nimport { ApiKeyAuthorizationConfig } from '@aws-amplify/graphql-api-construct'\n\nconst apiKeyAuthorizationConfig: ApiKeyAuthorizationConfig = { ... }\n```\n\n#### Properties <a name=\"Properties\" id=\"Properties\"></a>\n\n| **Name** | **Type** | **Description** |\n| --- | --- | --- |\n| <code><a href=\"#@aws-amplify/graphql-api-construct.ApiKeyAuthorizationConfig.property.expires\">expires</a></code> | <code>aws-cdk-lib.Duration</code> | A duration representing the time from Cloudformation deploy until expiry. |\n| <code><a href=\"#@aws-amplify/graphql-api-construct.ApiKeyAuthorizationConfig.property.description\">description</a></code> | <code>string</code> | Optional description for the Api Key to attach to the Api. |\n\n---\n\n##### `expires`<sup>Required</sup> <a name=\"expires\" id=\"@aws-amplify/graphql-api-construct.ApiKeyAuthorizationConfig.property.expires\"></a>\n\n```typescript\npublic readonly expires: Duration;\n```\n\n- *Type:* aws-cdk-lib.Duration\n\nA duration representing the time from Cloudformation deploy until expiry.\n\n---\n\n##### `description`<sup>Optional</sup> <a name=\"description\" id=\"@aws-amplify/graphql-api-construct.ApiKeyAuthorizationConfig.property.description\"></a>\n\n```typescript\npublic readonly description: string;\n```\n\n- *Type:* string\n\nOptional description for the Api Key to attach to the Api.\n\n---\n\n### AuthorizationModes <a name=\"AuthorizationModes\" id=\"@aws-amplify/graphql-api-construct.AuthorizationModes\"></a>\n\nAuthorization Modes to apply to the Api.\n\nAt least one modes must be provided, and if more than one are provided a defaultAuthorizationMode must be specified.\nFor more information on Amplify Api auth, refer to https://docs.amplify.aws/cli/graphql/authorization-rules/#authorization-strategies\n\n#### Initializer <a name=\"Initializer\" id=\"@aws-amplify/graphql-api-construct.AuthorizationModes.Initializer\"></a>\n\n```typescript\nimport { AuthorizationModes } from '@aws-amplify/graphql-api-construct'\n\nconst authorizationModes: AuthorizationModes = { ... }\n```\n\n#### Properties <a name=\"Properties\" id=\"Properties\"></a>\n\n| **Name** | **Type** | **Description** |\n| --- | --- | --- |\n| <code><a href=\"#@aws-amplify/graphql-api-construct.AuthorizationModes.property.adminRoles\">adminRoles</a></code> | <code>aws-cdk-lib.aws_iam.IRole[]</code> | A list of roles granted full R/W access to the Api. |\n| <code><a href=\"#@aws-amplify/graphql-api-construct.AuthorizationModes.property.apiKeyConfig\">apiKeyConfig</a></code> | <code><a href=\"#@aws-amplify/graphql-api-construct.ApiKeyAuthorizationConfig\">ApiKeyAuthorizationConfig</a></code> | AppSync Api Key config, required if a 'apiKey' auth provider is specified in the Api. |\n| <code><a href=\"#@aws-amplify/graphql-api-construct.AuthorizationModes.property.defaultAuthorizationMode\">defaultAuthorizationMode</a></code> | <code>string</code> | Default auth mode to provide to the Api, required if more than one config type is specified. |\n| <code><a href=\"#@aws-amplify/graphql-api-construct.AuthorizationModes.property.iamConfig\">iamConfig</a></code> | <code><a href=\"#@aws-amplify/graphql-api-construct.IAMAuthorizationConfig\">IAMAuthorizationConfig</a></code> | IAM Auth config, required if an 'iam' auth provider is specified in the Api. |\n| <code><a href=\"#@aws-amplify/graphql-api-construct.AuthorizationModes.property.lambdaConfig\">lambdaConfig</a></code> | <code><a href=\"#@aws-amplify/graphql-api-construct.LambdaAuthorizationConfig\">LambdaAuthorizationConfig</a></code> | Lambda config, required if a 'function' auth provider is specified in the Api. |\n| <code><a href=\"#@aws-amplify/graphql-api-construct.AuthorizationModes.property.oidcConfig\">oidcConfig</a></code> | <code><a href=\"#@aws-amplify/graphql-api-construct.OIDCAuthorizationConfig\">OIDCAuthorizationConfig</a></code> | Cognito OIDC config, required if a 'oidc' auth provider is specified in the Api. |\n| <code><a href=\"#@aws-amplify/graphql-api-construct.AuthorizationModes.property.userPoolConfig\">userPoolConfig</a></code> | <code><a href=\"#@aws-amplify/graphql-api-construct.UserPoolAuthorizationConfig\">UserPoolAuthorizationConfig</a></code> | Cognito UserPool config, required if a 'userPools' auth provider is specified in the Api. |\n\n---\n\n##### ~~`adminRoles`~~<sup>Optional</sup> <a name=\"adminRoles\" id=\"@aws-amplify/graphql-api-construct.AuthorizationModes.property.adminRoles\"></a>\n\n- *Deprecated:* , use iamConfig.allowListedRoles instead.\n\n```typescript\npublic readonly adminRoles: IRole[];\n```\n\n- *Type:* aws-cdk-lib.aws_iam.IRole[]\n\nA list of roles granted full R/W access to the Api.\n\n---\n\n##### `apiKeyConfig`<sup>Optional</sup> <a name=\"apiKeyConfig\" id=\"@aws-amplify/graphql-api-construct.AuthorizationModes.property.apiKeyConfig\"></a>\n\n```typescript\npublic readonly apiKeyConfig: ApiKeyAuthorizationConfig;\n```\n\n- *Type:* <a href=\"#@aws-amplify/graphql-api-construct.ApiKeyAuthorizationConfig\">ApiKeyAuthorizationConfig</a>\n\nAppSync Api Key config, required if a 'apiKey' auth provider is specified in the Api.\n\nApplies to 'public' auth strategy.\n\n---\n\n##### `defaultAuthorizationMode`<sup>Optional</sup> <a name=\"defaultAuthorizationMode\" id=\"@aws-amplify/graphql-api-construct.AuthorizationModes.property.defaultAuthorizationMode\"></a>\n\n```typescript\npublic readonly defaultAuthorizationMode: string;\n```\n\n- *Type:* string\n\nDefault auth mode to provide to the Api, required if more than one config type is specified.\n\n---\n\n##### `iamConfig`<sup>Optional</sup> <a name=\"iamConfig\" id=\"@aws-amplify/graphql-api-construct.AuthorizationModes.property.iamConfig\"></a>\n\n```typescript\npublic readonly iamConfig: IAMAuthorizationConfig;\n```\n\n- *Type:* <a href=\"#@aws-amplify/graphql-api-construct.IAMAuthorizationConfig\">IAMAuthorizationConfig</a>\n\nIAM Auth config, required if an 'iam' auth provider is specified in the Api.\n\nApplies to 'public' and 'private' auth strategies.\n\n---\n\n##### `lambdaConfig`<sup>Optional</sup> <a name=\"lambdaConfig\" id=\"@aws-amplify/graphql-api-construct.AuthorizationModes.property.lambdaConfig\"></a>\n\n```typescript\npublic readonly lambdaConfig: LambdaAuthorizationConfig;\n```\n\n- *Type:* <a href=\"#@aws-amplify/graphql-api-construct.LambdaAuthorizationConfig\">LambdaAuthorizationConfig</a>\n\nLambda config, required if a 'function' auth provider is specified in the Api.\n\nApplies to 'custom' auth strategy.\n\n---\n\n##### `oidcConfig`<sup>Optional</sup> <a name=\"oidcConfig\" id=\"@aws-amplify/graphql-api-construct.AuthorizationModes.property.oidcConfig\"></a>\n\n```typescript\npublic readonly oidcConfig: OIDCAuthorizationConfig;\n```\n\n- *Type:* <a href=\"#@aws-amplify/graphql-api-construct.OIDCAuthorizationConfig\">OIDCAuthorizationConfig</a>\n\nCognito OIDC config, required if a 'oidc' auth provider is specified in the Api.\n\nApplies to 'owner', 'private', and 'group' auth strategies.\n\n---\n\n##### `userPoolConfig`<sup>Optional</sup> <a name=\"userPoolConfig\" id=\"@aws-amplify/graphql-api-construct.AuthorizationModes.property.userPoolConfig\"></a>\n\n```typescript\npublic readonly userPoolConfig: UserPoolAuthorizationConfig;\n```\n\n- *Type:* <a href=\"#@aws-amplify/graphql-api-construct.UserPoolAuthorizationConfig\">UserPoolAuthorizationConfig</a>\n\nCognito UserPool config, required if a 'userPools' auth provider is specified in the Api.\n\nApplies to 'owner', 'private', and 'group' auth strategies.\n\n---\n\n### AutomergeConflictResolutionStrategy <a name=\"AutomergeConflictResolutionStrategy\" id=\"@aws-amplify/graphql-api-construct.AutomergeConflictResolutionStrategy\"></a>\n\nEnable optimistic concurrency on the project.\n\n#### Initializer <a name=\"Initializer\" id=\"@aws-amplify/graphql-api-construct.AutomergeConflictResolutionStrategy.Initializer\"></a>\n\n```typescript\nimport { AutomergeConflictResolutionStrategy } from '@aws-amplify/graphql-api-construct'\n\nconst automergeConflictResolutionStrategy: AutomergeConflictResolutionStrategy = { ... }\n```\n\n#### Properties <a name=\"Properties\" id=\"Properties\"></a>\n\n| **Name** | **Type** | **Description** |\n| --- | --- | --- |\n| <code><a href=\"#@aws-amplify/graphql-api-construct.AutomergeConflictResolutionStrategy.property.detectionType\">detectionType</a></code> | <code>string</code> | The conflict detection type used for resolution. |\n| <code><a href=\"#@aws-amplify/graphql-api-construct.AutomergeConflictResolutionStrategy.property.handlerType\">handlerType</a></code> | <code>string</code> | This conflict resolution strategy executes an auto-merge. |\n\n---\n\n##### `detectionType`<sup>Required</sup> <a name=\"detectionType\" id=\"@aws-amplify/graphql-api-construct.AutomergeConflictResolutionStrategy.property.detectionType\"></a>\n\n```typescript\npublic readonly detectionType: string;\n```\n\n- *Type:* string\n\nThe conflict detection type used for resolution.\n\n---\n\n##### `handlerType`<sup>Required</sup> <a name=\"handlerType\" id=\"@aws-amplify/graphql-api-construct.AutomergeConflictResolutionStrategy.property.handlerType\"></a>\n\n```typescript\npublic readonly handlerType: string;\n```\n\n- *Type:* string\n\nThis conflict resolution strategy executes an auto-merge.\n\nFor more information, refer to https://docs.aws.amazon.com/appsync/latest/devguide/conflict-detection-and-sync.html#conflict-detection-and-resolution\n\n---\n\n### ConflictResolution <a name=\"ConflictResolution\" id=\"@aws-amplify/graphql-api-construct.ConflictResolution\"></a>\n\nProject level configuration for conflict resolution.\n\n#### Initializer <a name=\"Initializer\" id=\"@aws-amplify/graphql-api-construct.ConflictResolution.Initializer\"></a>\n\n```typescript\nimport { ConflictResolution } from '@aws-amplify/graphql-api-construct'\n\nconst conflictResolution: ConflictResolution = { ... }\n```\n\n#### Properties <a name=\"Properties\" id=\"Properties\"></a>\n\n| **Name** | **Type** | **Description** |\n| --- | --- | --- |\n| <code><a href=\"#@aws-amplify/graphql-api-construct.ConflictResolution.property.models\">models</a></code> | <code>{[ key: string ]: <a href=\"#@aws-amplify/graphql-api-construct.AutomergeConflictResolutionStrategy\">AutomergeConflictResolutionStrategy</a> \\| <a href=\"#@aws-amplify/graphql-api-construct.OptimisticConflictResolutionStrategy\">OptimisticConflictResolutionStrategy</a> \\| <a href=\"#@aws-amplify/graphql-api-construct.CustomConflictResolutionStrategy\">CustomConflictResolutionStrategy</a>}</code> | Model-specific conflict resolution overrides. |\n| <code><a href=\"#@aws-amplify/graphql-api-construct.ConflictResolution.property.project\">project</a></code> | <code><a href=\"#@aws-amplify/graphql-api-construct.AutomergeConflictResolutionStrategy\">AutomergeConflictResolutionStrategy</a> \\| <a href=\"#@aws-amplify/graphql-api-construct.OptimisticConflictResolutionStrategy\">OptimisticConflictResolutionStrategy</a> \\| <a href=\"#@aws-amplify/graphql-api-construct.CustomConflictResolutionStrategy\">CustomConflictResolutionStrategy</a></code> | Project-wide config for conflict resolution. |\n\n---\n\n##### `models`<sup>Optional</sup> <a name=\"models\" id=\"@aws-amplify/graphql-api-construct.ConflictResolution.property.models\"></a>\n\n```typescript\npublic readonly models: {[ key: string ]: AutomergeConflictResolutionStrategy | OptimisticConflictResolutionStrategy | CustomConflictResolutionStrategy};\n```\n\n- *Type:* {[ key: string ]: <a href=\"#@aws-amplify/graphql-api-construct.AutomergeConflictResolutionStrategy\">AutomergeConflictResolutionStrategy</a> | <a href=\"#@aws-amplify/graphql-api-construct.OptimisticConflictResolutionStrategy\">OptimisticConflictResolutionStrategy</a> | <a href=\"#@aws-amplify/graphql-api-construct.CustomConflictResolutionStrategy\">CustomConflictResolutionStrategy</a>}\n\nModel-specific conflict resolution overrides.\n\n---\n\n##### `project`<sup>Optional</sup> <a name=\"project\" id=\"@aws-amplify/graphql-api-construct.ConflictResolution.property.project\"></a>\n\n```typescript\npublic readonly project: AutomergeConflictResolutionStrategy | OptimisticConflictResolutionStrategy | CustomConflictResolutionStrategy;\n```\n\n- *Type:* <a href=\"#@aws-amplify/graphql-api-construct.AutomergeConflictResolutionStrategy\">AutomergeConflictResolutionStrategy</a> | <a href=\"#@aws-amplify/graphql-api-construct.OptimisticConflictResolutionStrategy\">OptimisticConflictResolutionStrategy</a> | <a href=\"#@aws-amplify/graphql-api-construct.CustomConflictResolutionStrategy\">CustomConflictResolutionStrategy</a>\n\nProject-wide config for conflict resolution.\n\nApplies to all non-overridden models.\n\n---\n\n### ConflictResolutionStrategyBase <a name=\"ConflictResolutionStrategyBase\" id=\"@aws-amplify/graphql-api-construct.ConflictResolutionStrategyBase\"></a>\n\nCommon parameters for conflict resolution.\n\n#### Initializer <a name=\"Initializer\" id=\"@aws-amplify/graphql-api-construct.ConflictResolutionStrategyBase.Initializer\"></a>\n\n```typescript\nimport { ConflictResolutionStrategyBase } from '@aws-amplify/graphql-api-construct'\n\nconst conflictResolutionStrategyBase: ConflictResolutionStrategyBase = { ... }\n```\n\n#### Properties <a name=\"Properties\" id=\"Properties\"></a>\n\n| **Name** | **Type** | **Description** |\n| --- | --- | --- |\n| <code><a href=\"#@aws-amplify/graphql-api-construct.ConflictResolutionStrategyBase.property.detectionType\">detectionType</a></code> | <code>string</code> | The conflict detection type used for resolution. |\n\n---\n\n##### `detectionType`<sup>Required</sup> <a name=\"detectionType\" id=\"@aws-amplify/graphql-api-construct.ConflictResolutionStrategyBase.property.detectionType\"></a>\n\n```typescript\npublic readonly detectionType: string;\n```\n\n- *Type:* string\n\nThe conflict detection type used for resolution.\n\n---\n\n### CustomConflictResolutionStrategy <a name=\"CustomConflictResolutionStrategy\" id=\"@aws-amplify/graphql-api-construct.CustomConflictResolutionStrategy\"></a>\n\nEnable custom sync on the project, powered by a lambda.\n\n#### Initializer <a name=\"Initializer\" id=\"@aws-amplify/graphql-api-construct.CustomConflictResolutionStrategy.Initializer\"></a>\n\n```typescript\nimport { CustomConflictResolutionStrategy } from '@aws-amplify/graphql-api-construct'\n\nconst customConflictResolutionStrategy: CustomConflictResolutionStrategy = { ... }\n```\n\n#### Properties <a name=\"Properties\" id=\"Properties\"></a>\n\n| **Name** | **Type** | **Description** |\n| --- | --- | --- |\n| <code><a href=\"#@aws-amplify/graphql-api-construct.CustomConflictResolutionStrategy.property.detectionType\">detectionType</a></code> | <code>string</code> | The conflict detection type used for resolution. |\n| <code><a href=\"#@aws-amplify/graphql-api-construct.CustomConflictResolutionStrategy.property.conflictHandler\">conflictHandler</a></code> | <code>aws-cdk-lib.aws_lambda.IFunction</code> | The function which will be invoked for conflict resolution. |\n| <code><a href=\"#@aws-amplify/graphql-api-construct.CustomConflictResolutionStrategy.property.handlerType\">handlerType</a></code> | <code>string</code> | This conflict resolution strategy uses a lambda handler type. |\n\n---\n\n##### `detectionType`<sup>Required</sup> <a name=\"detectionType\" id=\"@aws-amplify/graphql-api-construct.CustomConflictResolutionStrategy.property.detectionType\"></a>\n\n```typescript\npublic readonly detectionType: string;\n```\n\n- *Type:* string\n\nThe conflict detection type used for resolution.\n\n---\n\n##### `conflictHandler`<sup>Required</sup> <a name=\"conflictHandler\" id=\"@aws-amplify/graphql-api-construct.CustomConflictResolutionStrategy.property.conflictHandler\"></a>\n\n```typescript\npublic readonly conflictHandler: IFunction;\n```\n\n- *Type:* aws-cdk-lib.aws_lambda.IFunction\n\nThe function which will be invoked for conflict resolution.\n\n---\n\n##### `handlerType`<sup>Required</sup> <a name=\"handlerType\" id=\"@aws-amplify/graphql-api-construct.CustomConflictResolutionStrategy.property.handlerType\"></a>\n\n```typescript\npublic readonly handlerType: string;\n```\n\n- *Type:* string\n\nThis conflict resolution strategy uses a lambda handler type.\n\nFor more information, refer to https://docs.aws.amazon.com/appsync/latest/devguide/conflict-detection-and-sync.html#conflict-detection-and-resolution\n\n---\n\n### CustomSqlDataSourceStrategy <a name=\"CustomSqlDataSourceStrategy\" id=\"@aws-amplify/graphql-api-construct.CustomSqlDataSourceStrategy\"></a>\n\nThe input type for defining a ModelDataSourceStrategy used to resolve a field annotated with a `@sql` directive.\n\nAlthough this is a\npublic type, you should rarely need to use this. The AmplifyGraphqlDefinition factory methods (e.g., `fromString`,\n`fromFilesAndStrategy`) will automatically construct this structure for you.\n\n#### Initializer <a name=\"Initializer\" id=\"@aws-amplify/graphql-api-construct.CustomSqlDataSourceStrategy.Initializer\"></a>\n\n```typescript\nimport { CustomSqlDataSourceStrategy } from '@aws-amplify/graphql-api-construct'\n\nconst customSqlDataSourceStrategy: CustomSqlDataSourceStrategy = { ... }\n```\n\n#### Properties <a name=\"Properties\" id=\"Properties\"></a>\n\n| **Name** | **Type** | **Description** |\n| --- | --- | --- |\n| <code><a href=\"#@aws-amplify/graphql-api-construct.CustomSqlDataSourceStrategy.property.fieldName\">fieldName</a></code> | <code>string</code> | The field name with which the custom SQL is associated. |\n| <code><a href=\"#@aws-amplify/graphql-api-construct.CustomSqlDataSourceStrategy.property.strategy\">strategy</a></code> | <code><a href=\"#@aws-amplify/graphql-api-construct.SQLLambdaModelDataSourceStrategy\">SQLLambdaModelDataSourceStrategy</a></code> | The strategy used to create the datasource that will resolve the custom SQL statement. |\n| <code><a href=\"#@aws-amplify/graphql-api-construct.CustomSqlDataSourceStrategy.property.typeName\">typeName</a></code> | <code>string</code> | The built-in type (either \"Query\" or \"Mutation\") with which the custom SQL is associated. |\n\n---\n\n##### `fieldName`<sup>Required</sup> <a name=\"fieldName\" id=\"@aws-amplify/graphql-api-construct.CustomSqlDataSourceStrategy.property.fieldName\"></a>\n\n```typescript\npublic readonly fieldName: string;\n```\n\n- *Type:* string\n\nThe field name with which the custom SQL is associated.\n\n---\n\n##### `strategy`<sup>Required</sup> <a name=\"strategy\" id=\"@aws-amplify/graphql-api-construct.CustomSqlDataSourceStrategy.property.strategy\"></a>\n\n```typescript\npublic readonly strategy: SQLLambdaModelDataSourceStrategy;\n```\n\n- *Type:* <a href=\"#@aws-amplify/graphql-api-construct.SQLLambdaModelDataSourceStrategy\">SQLLambdaModelDataSourceStrategy</a>\n\nThe strategy used to create the datasource that will resolve the custom SQL statement.\n\n---\n\n##### `typeName`<sup>Required</sup> <a name=\"typeName\" id=\"@aws-amplify/graphql-api-construct.CustomSqlDataSourceStrategy.property.typeName\"></a>\n\n```typescript\npublic readonly typeName: string;\n```\n\n- *Type:* string\n\nThe built-in type (either \"Query\" or \"Mutation\") with which the custom SQL is associated.\n\n---\n\n### DefaultDynamoDbModelDataSourceStrategy <a name=\"DefaultDynamoDbModelDataSourceStrategy\" id=\"@aws-amplify/graphql-api-construct.DefaultDynamoDbModelDataSourceStrategy\"></a>\n\nUse default CloudFormation type 'AWS::DynamoDB::Table' to provision table.\n\n#### Initializer <a name=\"Initializer\" id=\"@aws-amplify/graphql-api-construct.DefaultDynamoDbModelDataSourceStrategy.Initializer\"></a>\n\n```typescript\nimport { DefaultDynamoDbModelDataSourceStrategy } from '@aws-amplify/graphql-api-construct'\n\nconst defaultDynamoDbModelDataSourceStrategy: DefaultDynamoDbModelDataSourceStrategy = { ... }\n```\n\n#### Properties <a name=\"Properties\" id=\"Properties\"></a>\n\n| **Name** | **Type** | **Description** |\n| --- | --- | --- |\n| <code><a href=\"#@aws-amplify/graphql-api-construct.DefaultDynamoDbModelDataSourceStrategy.property.dbType\">dbType</a></code> | <code>string</code> | *No description.* |\n| <code><a href=\"#@aws-amplify/graphql-api-construct.DefaultDynamoDbModelDataSourceStrategy.property.provisionStrategy\">provisionStrategy</a></code> | <code>string</code> | *No description.* |\n\n---\n\n##### `dbType`<sup>Required</sup> <a name=\"dbType\" id=\"@aws-amplify/graphql-api-construct.DefaultDynamoDbModelDataSourceStrategy.property.dbType\"></a>\n\n```typescript\npublic readonly dbType: string;\n```\n\n- *Type:* string\n\n---\n\n##### `provisionStrategy`<sup>Required</sup> <a name=\"provisionStrategy\" id=\"@aws-amplify/graphql-api-construct.DefaultDynamoDbModelDataSourceStrategy.property.provisionStrategy\"></a>\n\n```typescript\npublic readonly provisionStrategy: string;\n```\n\n- *Type:* string\n\n---\n\n### FunctionSlotBase <a name=\"FunctionSlotBase\" id=\"@aws-amplify/graphql-api-construct.FunctionSlotBase\"></a>\n\nCommon slot parameters.\n\n#### Initializer <a name=\"Initializer\" id=\"@aws-amplify/graphql-api-construct.FunctionSlotBase.Initializer\"></a>\n\n```typescript\nimport { FunctionSlotBase } from '@aws-amplify/graphql-api-construct'\n\nconst functionSlotBase: FunctionSlotBase = { ... }\n```\n\n#### Properties <a name=\"Properties\" id=\"Properties\"></a>\n\n| **Name** | **Type** | **Description** |\n| --- | --- | --- |\n| <code><a href=\"#@aws-amplify/graphql-api-construct.FunctionSlotBase.property.fieldName\">fieldName</a></code> | <code>string</code> | The field to attach this function to on the Api definition. |\n| <code><a href=\"#@aws-amplify/graphql-api-construct.FunctionSlotBase.property.function\">function</a></code> | <code><a href=\"#@aws-amplify/graphql-api-construct.FunctionSlotOverride\">FunctionSlotOverride</a></code> | The overridden behavior for this slot. |\n| <code><a href=\"#@aws-amplify/graphql-api-construct.FunctionSlotBase.property.slotIndex\">slotIndex</a></code> | <code>number</code> | The slot index to use to inject this into the execution pipeline. |\n\n---\n\n##### `fieldName`<sup>Required</sup> <a name=\"fieldName\" id=\"@aws-amplify/graphql-api-construct.FunctionSlotBase.property.fieldName\"></a>\n\n```typescript\npublic readonly fieldName: string;\n```\n\n- *Type:* string\n\nThe field to attach this function to on the Api definition.\n\n---\n\n##### `function`<sup>Required</sup> <a name=\"function\" id=\"@aws-amplify/graphql-api-construct.FunctionSlotBase.property.function\"></a>\n\n```typescript\npublic readonly function: FunctionSlotOverride;\n```\n\n- *Type:* <a href=\"#@aws-amplify/graphql-api-construct.FunctionSlotOverride\">FunctionSlotOverride</a>\n\nThe overridden behavior for this slot.\n\n---\n\n##### `slotIndex`<sup>Required</sup> <a name=\"slotIndex\" id=\"@aws-amplify/graphql-api-construct.FunctionSlotBase.property.slotIndex\"></a>\n\n```typescript\npublic readonly slotIndex: number;\n```\n\n- *Type:* number\n\nThe slot index to use to inject this into the execution pipeline.\n\nFor more information on slotting, refer to https://docs.amplify.aws/cli/graphql/custom-business-logic/#extend-amplify-generated-resolvers\n\n---\n\n### FunctionSlotOverride <a name=\"FunctionSlotOverride\" id=\"@aws-amplify/graphql-api-construct.FunctionSlotOverride\"></a>\n\nParams exposed to support configuring and overriding pipelined slots.\n\nThis allows configuration of the underlying function,\nincluding the request and response mapping templates.\n\n#### Initializer <a name=\"Initializer\" id=\"@aws-amplify/graphql-api-construct.FunctionSlotOverride.Initializer\"></a>\n\n```typescript\nimport { FunctionSlotOverride } from '@aws-amplify/graphql-api-construct'\n\nconst functionSlotOverride: FunctionSlotOverride = { ... }\n```\n\n#### Properties <a name=\"Properties\" id=\"Properties\"></a>\n\n| **Name** | **Type** | **Description** |\n| --- | --- | --- |\n| <code><a href=\"#@aws-amplify/graphql-api-construct.FunctionSlotOverride.property.requestMappingTemplate\">requestMappingTemplate</a></code> | <code>aws-cdk-lib.aws_appsync.MappingTemplate</code> | Override request mapping template for the function slot. |\n| <code><a href=\"#@aws-amplify/graphql-api-construct.FunctionSlotOverride.property.responseMappingTemplate\">responseMappingTemplate</a></code> | <code>aws-cdk-lib.aws_appsync.MappingTemplate</code> | Override response mapping template for the function slot. |\n\n---\n\n##### `requestMappingTemplate`<sup>Optional</sup> <a name=\"requestMappingTemplate\" id=\"@aws-amplify/graphql-api-construct.FunctionSlotOverride.property.requestMappingTemplate\"></a>\n\n```typescript\npublic readonly requestMappingTemplate: MappingTemplate;\n```\n\n- *Type:* aws-cdk-lib.aws_appsync.MappingTemplate\n\nOverride request mapping template for the function slot.\n\nExecuted before the datasource is invoked.\n\n---\n\n##### `responseMappingTemplate`<sup>Optional</sup> <a name=\"responseMappingTemplate\" id=\"@aws-amplify/graphql-api-construct.FunctionSlotOverride.property.responseMappingTemplate\"></a>\n\n```typescript\npublic readonly responseMappingTemplate: MappingTemplate;\n```\n\n- *Type:* aws-cdk-lib.aws_appsync.MappingTemplate\n\nOverride response mapping template for the function slot.\n\nExecuted after the datasource is invoked.\n\n---\n\n### IAMAuthorizationConfig <a name=\"IAMAuthorizationConfig\" id=\"@aws-amplify/graphql-api-construct.IAMAuthorizationConfig\"></a>\n\nConfiguration for IAM Authorization on the Graphql Api.\n\n#### Initializer <a name=\"Initializer\" id=\"@aws-amplify/graphql-api-construct.IAMAuthorizationConfig.Initializer\"></a>\n\n```typescript\nimport { IAMAuthorizationConfig } from '@aws-amplify/graphql-api-construct'\n\nconst iAMAuthorizationConfig: IAMAuthorizationConfig = { ... }\n```\n\n#### Properties <a name=\"Properties\" id=\"Properties\"></a>\n\n| **Name** | **Type** | **Description** |\n| --- | --- | --- |\n| <code><a href=\"#@aws-amplify/graphql-api-construct.IAMAuthorizationConfig.property.authenticatedUserRole\">authenticatedUserRole</a></code> | <code>aws-cdk-lib.aws_iam.IRole</code> | Authenticated user role, applies to { provider: iam, allow: private } access. |\n| <code><a href=\"#@aws-amplify/graphql-api-construct.IAMAuthorizationConfig.property.identityPoolId\">identityPoolId</a></code> | <code>string</code> | ID for the Cognito Identity Pool vending auth and unauth roles. |\n| <code><a href=\"#@aws-amplify/graphql-api-construct.IAMAuthorizationConfig.property.unauthenticatedUserRole\">unauthenticatedUserRole</a></code> | <code>aws-cdk-lib.aws_iam.IRole</code> | Unauthenticated user role, applies to { provider: iam, allow: public } access. |\n| <code><a href=\"#@aws-amplify/graphql-api-construct.IAMAuthorizationConfig.property.allowListedRoles\">allowListedRoles</a></code> | <code>string \\| aws-cdk-lib.aws_iam.IRole[]</code> | A list of IAM roles which will be granted full read/write access to the generated model if IAM auth is enabled. |\n\n---\n\n##### `authenticatedUserRole`<sup>Required</sup> <a name=\"authenticatedUserRole\" id=\"@aws-amplify/graphql-api-construct.IAMAuthorizationConfig.property.authenticatedUserRole\"></a>\n\n```typescript\npublic readonly authenticatedUserRole: IRole;\n```\n\n- *Type:* aws-cdk-lib.aws_iam.IRole\n\nAuthenticated user role, applies to { provider: iam, allow: private } access.\n\n---\n\n##### `identityPoolId`<sup>Required</sup> <a name=\"identityPoolId\" id=\"@aws-amplify/graphql-api-construct.IAMAuthorizationConfig.property.identityPoolId\"></a>\n\n```typescript\npublic readonly identityPoolId: string;\n```\n\n- *Type:* string\n\nID for the Cognito Identity Pool vending auth and unauth roles.\n\nFormat: `<region>:<id string>`\n\n---\n\n##### `unauthenticatedUserRole`<sup>Required</sup> <a name=\"unauthenticatedUserRole\" id=\"@aws-amplify/graphql-api-construct.IAMAuthorizationConfig.property.unauthenticatedUserRole\"></a>\n\n```typescript\npublic readonly unauthenticatedUserRole: IRole;\n```\n\n- *Type:* aws-cdk-lib.aws_iam.IRole\n\nUnauthenticated user role, applies to { provider: iam, allow: public } access.\n\n---\n\n##### `allowListedRoles`<sup>Optional</sup> <a name=\"allowListedRoles\" id=\"@aws-amplify/graphql-api-construct.IAMAuthorizationConfig.property.allowListedRoles\"></a>\n\n```typescript\npublic readonly allowListedRoles: string | IRole[];\n```\n\n- *Type:* string | aws-cdk-lib.aws_iam.IRole[]\n\nA list of IAM roles which will be granted full read/write access to the generated model if IAM auth is enabled.\n\nIf an IRole is provided, the role `name` will be used for matching.\nIf a string is provided, the raw value will be used for matching.\n\n---\n\n### LambdaAuthorizationConfig <a name=\"LambdaAuthorizationConfig\" id=\"@aws-amplify/graphql-api-construct.LambdaAuthorizationConfig\"></a>\n\nConfiguration for Custom Lambda authorization on the Graphql Api.\n\n#### Initializer <a name=\"Initializer\" id=\"@aws-amplify/graphql-api-construct.LambdaAuthorizationConfig.Initializer\"></a>\n\n```typescript\nimport { LambdaAuthorizationConfig } from '@aws-amplify/graphql-api-construct'\n\nconst lambdaAuthorizationConfig: LambdaAuthorizationConfig = { ... }\n```\n\n#### Properties <a name=\"Properties\" id=\"Properties\"></a>\n\n| **Name** | **Type** | **Description** |\n| --- | --- | --- |\n| <code><a href=\"#@aws-amplify/graphql-api-construct.LambdaAuthorizationConfig.property.function\">function</a></code> | <code>aws-cdk-lib.aws_lambda.IFunction</code> | The authorizer lambda function. |\n| <code><a href=\"#@aws-amplify/graphql-api-construct.LambdaAuthorizationConfig.property.ttl\">ttl</a></code> | <code>aws-cdk-lib.Duration</code> | How long the results are cached. |\n\n---\n\n##### `function`<sup>Required</sup> <a name=\"function\" id=\"@aws-amplify/graphql-api-construct.LambdaAuthorizationConfig.property.function\"></a>\n\n```typescript\npublic readonly function: IFunction;\n```\n\n- *Type:* aws-cdk-lib.aws_lambda.IFunction\n\nThe authorizer lambda function.\n\n---\n\n##### `ttl`<sup>Required</sup> <a name=\"ttl\" id=\"@aws-amplify/graphql-api-construct.LambdaAuthorizationConfig.property.ttl\"></a>\n\n```typescript\npublic readonly ttl: Duration;\n```\n\n- *Type:* aws-cdk-lib.Duration\n\nHow long the results are cached.\n\n---\n\n### MutationFunctionSlot <a name=\"MutationFunctionSlot\" id=\"@aws-amplify/graphql-api-construct.MutationFunctionSlot\"></a>\n\nSlot types for Mutation Resolvers.\n\n#### Initializer <a name=\"Initializer\" id=\"@aws-amplify/graphql-api-construct.MutationFunctionSlot.Initializer\"></a>\n\n```typescript\nimport { MutationFunctionSlot } from '@aws-amplify/graphql-api-construct'\n\nconst mutationFunctionSlot: MutationFunctionSlot = { ... }\n```\n\n#### Properties <a name=\"Properties\" id=\"Properties\"></a>\n\n| **Name** | **Type** | **Description** |\n| --- | --- | --- |\n| <code><a href=\"#@aws-amplify/graphql-api-construct.MutationFunctionSlot.property.fieldName\">fieldName</a></code> | <code>string</code> | The field to attach this function to on the Api definition. |\n| <code><a href=\"#@aws-amplify/graphql-api-construct.MutationFunctionSlot.property.function\">function</a></code> | <code><a href=\"#@aws-amplify/graphql-api-construct.FunctionSlotOverride\">FunctionSlotOverride</a></code> | The overridden behavior for this slot. |\n| <code><a href=\"#@aws-amplify/graphql-api-construct.MutationFunctionSlot.property.slotIndex\">slotIndex</a></code> | <code>number</code> | The slot index to use to inject this into the execution pipeline. |\n| <code><a href=\"#@aws-amplify/graphql-api-construct.MutationFunctionSlot.property.slotName\">slotName</a></code> | <code>string</code> | The slot name to inject this behavior into. |\n| <code><a href=\"#@aws-amplify/graphql-api-construct.MutationFunctionSlot.property.typeName\">typeName</a></code> | <code>string</code> | This slot type applies to the Mutation type on the Api definition. |\n\n---\n\n##### `fieldName`<sup>Required</sup> <a name=\"fieldName\" id=\"@aws-amplify/graphql-api-construct.MutationFunctionSlot.property.fieldName\"></a>\n\n```typescript\npublic readonly fieldName: string;\n```\n\n- *Type:* string\n\nThe field to attach this function to on the Api definition.\n\n---\n\n##### `function`<sup>Required</sup> <a name=\"function\" id=\"@aws-amplify/graphql-api-construct.MutationFunctionSlot.property.function\"></a>\n\n```typescript\npublic readonly function: FunctionSlotOverride;\n```\n\n- *Type:* <a href=\"#@aws-amplify/graphql-api-construct.FunctionSlotOverride\">FunctionSlotOverride</a>\n\nThe overridden behavior for this slot.\n\n---\n\n##### `slotIndex`<sup>Required</sup> <a name=\"slotIndex\" id=\"@aws-amplify/graphql-api-construct.MutationFunctionSlot.property.slotIndex\"></a>\n\n```typescript\npublic readonly slotIndex: number;\n```\n\n- *Type:* number\n\nThe slot index to use to inject this into the execution pipeline.\n\nFor more information on slotting, refer to https://docs.amplify.aws/cli/graphql/custom-business-logic/#extend-amplify-generated-resolvers\n\n---\n\n##### `slotName`<sup>Required</sup> <a name=\"slotName\" id=\"@aws-amplify/graphql-api-construct.MutationFunctionSlot.property.slotName\"></a>\n\n```typescript\npublic readonly slotName: string;\n```\n\n- *Type:* string\n\nThe slot name to inject this behavior into.\n\nFor more information on slotting, refer to https://docs.amplify.aws/cli/graphql/custom-business-logic/#extend-amplify-generated-resolvers\n\n---\n\n##### `typeName`<sup>Required</sup> <a name=\"typeName\" id=\"@aws-amplify/graphql-api-construct.MutationFunctionSlot.property.typeName\"></a>\n\n```typescript\npublic readonly typeName: string;\n```\n\n- *Type:* string\n\nThis slot type applies to the Mutation type on the Api definition.\n\n---\n\n### OIDCAuthorizationConfig <a name=\"OIDCAuthorizationConfig\" id=\"@aws-amplify/graphql-api-construct.OIDCAuthorizationConfig\"></a>\n\nConfiguration for OpenId Connect Authorization on the Graphql Api.\n\n#### Initializer <a name=\"Initializer\" id=\"@aws-amplify/graphql-api-construct.OIDCAuthorizationConfig.Initializer\"></a>\n\n```typescript\nimport { OIDCAuthorizationConfig } from '@aws-amplify/graphql-api-construct'\n\nconst oIDCAuthorizationConfig: OIDCAuthorizationConfig = { ... }\n```\n\n#### Properties <a name=\"Properties\" id=\"Properties\"></a>\n\n| **Name** | **Type** | **Description** |\n| --- | --- | --- |\n| <code><a href=\"#@aws-amplify/graphql-api-construct.OIDCAuthorizationConfig.property.oidcIssuerUrl\">oidcIssuerUrl</a></code> | <code>string</code> | Url for the OIDC token issuer. |\n| <code><a href=\"#@aws-amplify/graphql-api-construct.OIDCAuthorizationConfig.property.oidcProviderName\">oidcProviderName</a></code> | <code>string</code> | The issuer for the OIDC configuration. |\n| <code><a href=\"#@aws-amplify/graphql-api-construct.OIDCAuthorizationConfig.property.tokenExpiryFromAuth\">tokenExpiryFromAuth</a></code> | <code>aws-cdk-lib.Duration</code> | The duration an OIDC token is valid after being authenticated by OIDC provider. |\n| <code><a href=\"#@aws-amplify/graphql-api-construct.OIDCAuthorizationConfig.property.tokenExpiryFromIssue\">tokenExpiryFromIssue</a></code> | <code>aws-cdk-lib.Duration</code> | The duration an OIDC token is valid after being issued to a user. |\n| <code><a href=\"#@aws-amplify/graphql-api-construct.OIDCAuthorizationConfig.property.clientId\">clientId</a></code> | <code>string</code> | The client identifier of the Relying party at the OpenID identity provider. |\n\n---\n\n##### `oidcIssuerUrl`<sup>Required</sup> <a name=\"oidcIssuerUrl\" id=\"@aws-amplify/graphql-api-construct.OIDCAuthorizationConfig.property.oidcIssuerUrl\"></a>\n\n```typescript\npublic readonly oidcIssuerUrl: string;\n```\n\n- *Type:* string\n\nUrl for the OIDC token issuer.\n\n---\n\n##### `oidcProviderName`<sup>Required</sup> <a name=\"oidcProviderName\" id=\"@aws-amplify/graphql-api-construct.OIDCAuthorizationConfig.property.oidcProviderName\"></a>\n\n```typescript\npublic readonly oidcProviderName: string;\n```\n\n- *Type:* string\n\nThe issuer for the OIDC configuration.\n\n---\n\n##### `tokenExpiryFromAuth`<sup>Required</sup> <a name=\"tokenExpiryFromAuth\" id=\"@aws-amplify/graphql-api-construct.OIDCAuthorizationConfig.property.tokenExpiryFromAuth\"></a>\n\n```typescript\npublic readonly tokenExpiryFromAuth: Duration;\n```\n\n- *Type:* aws-cdk-lib.Duration\n\nThe duration an OIDC token is valid after being authenticated by OIDC provider.\n\nauth_time claim in OIDC token is required for this validation to work.\n\n---\n\n##### `tokenExpiryFromIssue`<sup>Required</sup> <a name=\"tokenExpiryFromIssue\" id=\"@aws-amplify/graphql-api-construct.OIDCAuthorizationConfig.property.tokenExpiryFromIssue\"></a>\n\n```typescript\npublic readonly tokenExpiryFromIssue: Duration;\n```\n\n- *Type:* aws-cdk-lib.Duration\n\nThe duration an OIDC token is valid after being issued to a user.\n\nThis validation uses iat claim of OIDC token.\n\n---\n\n##### `clientId`<sup>Optional</sup> <a name=\"clientId\" id=\"@aws-amplify/graphql-api-construct.OIDCAuthorizationConfig.property.clientId\"></a>\n\n```typescript\npublic readonly clientId: string;\n```\n\n- *Type:* string\n\nThe client identifier of the Relying party at the OpenID identity provider.\n\nA regular expression can be specified so AppSync can validate against multiple client identifiers at a time. Example\n\n---\n\n### OptimisticConflictResolutionStrategy <a name=\"OptimisticConflictResolutionStrategy\" id=\"@aws-amplify/graphql-api-construct.OptimisticConflictResolutionStrategy\"></a>\n\nEnable automerge on the project.\n\n#### Initializer <a name=\"Initializer\" id=\"@aws-amplify/graphql-api-construct.OptimisticConflictResolutionStrategy.Initializer\"></a>\n\n```typescript\nimport { OptimisticConflictResolutionStrategy } from '@aws-amplify/graphql-api-construct'\n\nconst optimisticConflictResolutionStrategy: OptimisticConflictResolutionStrategy = { ... }\n```\n\n#### Properties <a name=\"Properties\" id=\"Properties\"></a>\n\n| **Name** | **Type** | **Description** |\n| --- | --- | --- |\n| <code><a href=\"#@aws-amplify/graphql-api-construct.OptimisticConflictResolutionStrategy.property.detectionType\">detectionType</a></code> | <code>string</code> | The conflict detection type used for resolution. |\n| <code><a href=\"#@aws-amplify/graphql-api-construct.OptimisticConflictResolutionStrategy.property.handlerType\">handlerType</a></code> | <code>string</code> | This conflict resolution strategy the _version to perform optimistic concurrency. |\n\n---\n\n##### `detectionType`<sup>Required</sup> <a name=\"detectionType\" id=\"@aws-amplify/graphql-api-construct.OptimisticConflictResolutionStrategy.property.detectionType\"></a>\n\n```typescript\npublic readonly detectionType: string;\n```\n\n- *Type:* string\n\nThe conflict detection type used for resolution.\n\n---\n\n##### `handlerType`<sup>Required</sup> <a name=\"handlerType\" id=\"@aws-amplify/graphql-api-construct.OptimisticConflictResolutionStrategy.property.handlerType\"></a>\n\n```typescript\npublic readonly handlerType: string;\n```\n\n- *Type:* string\n\nThis conflict resolution strategy the _version to perform optimistic concurrency.\n\nFor more information, refer to https://docs.aws.amazon.com/appsync/latest/devguide/conflict-detection-and-sync.html#conflict-detection-and-resolution\n\n---\n\n### PartialTranslationBehavior <a name=\"PartialTranslationBehavior\" id=\"@aws-amplify/graphql-api-construct.PartialTranslationBehavior\"></a>\n\nA utility interface equivalent to Partial<TranslationBehavior>.\n\n#### Initializer <a name=\"Initializer\" id=\"@aws-amplify/graphql-api-construct.PartialTranslationBehavior.Initializer\"></a>\n\n```typescript\nimport { PartialTranslationBehavior } from '@aws-amplify/graphql-api-construct'\n\nconst partialTranslationBehavior: PartialTranslationBehavior = { ... }\n```\n\n#### Properties <a name=\"Properties\" id=\"Properties\"></a>\n\n| **Name** | **Type** | **Description** |\n| --- | --- | --- |\n| <code><a href=\"#@aws-amplify/graphql-api-construct.PartialTranslationBehavior.property.allowDestructiveGraphqlSchemaUpdates\">allowDestructiveGraphqlSchemaUpdates</a></code> | <code>boolean</code> | The following schema updates require replacement of the underlying DynamoDB table:. |\n| <code><a href=\"#@aws-amplify/graphql-api-construct.PartialTranslationBehavior.property.disableResolverDeduping\">disableResolverDeduping</a></code> | <code>boolean</code> | Disable resolver deduping, this can sometimes cause problems because dedupe ordering isn't stable today, which can lead to circular dependencies across stacks if models are reordered. |\n| <code><a href=\"#@aws-amplify/graphql-api-construct.PartialTranslationBehavior.property.enableAutoIndexQueryNames\">enableAutoIndexQueryNames</a></code> | <code>boolean</code> | Automate generation of query names, and as a result attaching all indexes as queries to the generated Api. |\n| <code><a href=\"#@aws-amplify/graphql-api-construct.PartialTranslationBehavior.property.enableSearchNodeToNodeEncryption\">enableSearchNodeToNodeEncryption</a></code> | <code>boolean</code> | If enabled, set nodeToNodeEncryption on the searchable domain (if one exists). |\n| <code><a href=\"#@aws-amplify/graphql-api-construct.PartialTranslationBehavior.property.enableTransformerCfnOutputs\">enableTransformerCfnOutputs</a></code> | <code>boolean</code> | When enabled, internal cfn outputs which existed in Amplify-generated apps will continue to be emitted. |\n| <code><a href=\"#@aws-amplify/graphql-api-construct.PartialTranslationBehavior.property.populateOwnerFieldForStaticGroupAuth\">populateOwnerFieldForStaticGroupAuth</a></code> | <code>boolean</code> | Ensure that the owner field is still populated even if a static iam or group authorization applies. |\n| <code><a href=\"#@aws-amplify/graphql-api-construct.PartialTranslationBehavior.property.replaceTableUponGsiUpdate\">replaceTableUponGsiUpdate</a></code> | <code>boolean</code> | This behavior will only come into effect when both \"allowDestructiveGraphqlSchemaUpdates\" and this value are set to true. |\n| <code><a href=\"#@aws-amplify/graphql-api-construct.PartialTranslationBehavior.property.respectPrimaryKeyAttributesOnConnectionField\">respectPrimaryKeyAttributesOnConnectionField</a></code> | <code>boolean</code> | Enable custom primary key support, there's no good reason to disable this unless trying not to update a legacy app. |\n| <code><a href=\"#@aws-amplify/graphql-api-construct.PartialTranslationBehavior.property.sandboxModeEnabled\">sandboxModeEnabled</a></code> | <code>boolean</code> | Enabling sandbox mode will enable api key auth on all models in the transformed schema. |\n| <code><a href=\"#@aws-amplify/graphql-api-construct.PartialTranslationBehavior.property.secondaryKeyAsGSI\">secondaryKeyAsGSI</a></code> | <code>boolean</code> | If disabled, generated. |\n| <code><a href=\"#@aws-amplify/graphql-api-construct.PartialTranslationBehavior.property.shouldDeepMergeDirectiveConfigDefaults\">shouldDeepMergeDirectiveConfigDefaults</a></code> | <code>boolean</code> | Restore parity w/ GQLv1. |\n| <code><a href=\"#@aws-amplify/graphql-api-construct.PartialTranslationBehavior.property.suppressApiKeyGeneration\">suppressApiKeyGeneration</a></code> | <code>boolean</code> | If enabled, disable api key resource generation even if specified as an auth rule on the construct. |\n| <code><a href=\"#@aws-amplify/graphql-api-construct.PartialTranslationBehavior.property.useSubUsernameForDefaultIdentityClaim\">useSubUsernameForDefaultIdentityClaim</a></code> | <code>boolean</code> | Ensure that oidc and userPool auth use the `sub` field in the for the username field, which disallows new users with the same id to access data from a deleted user in the pool. |\n\n---\n\n##### `allowDestructiveGraphqlSchemaUpdates`<sup>Optional</sup> <a name=\"allowDestructiveGraphqlSchemaUpdates\" id=\"@aws-amplify/graphql-api-construct.PartialTranslationBehavior.property.allowDestructiveGraphqlSchemaUpdates\"></a>\n\n```typescript\npublic readonly allowDestructiveGraphqlSchemaUpdates: boolean;\n```\n\n- *Type:* boolean\n- *Default:* false\n\nThe following schema updates require replacement of the underlying DynamoDB table:.\n\nRemoving or renaming a model\n - Modifying the primary key of a model\n - Modifying a Local Secondary Index of a model (only applies to projects with secondaryKeyAsGSI turned off)\n\nALL DATA WILL BE LOST when the table replacement happens. When enabled, destructive updates are allowed.\nThis will only affect DynamoDB tables with provision strategy \"AMPLIFY_TABLE\".\n\n---\n\n##### `disableResolverDeduping`<sup>Optional</sup> <a name=\"disableResolverDeduping\" id=\"@aws-amplify/graphql-api-construct.PartialTranslationBehavior.property.disableResolverDeduping\"></a>\n\n```typescript\npublic readonly disableResolverDeduping: boolean;\n```\n\n- *Type:* boolean\n- *Default:* true\n\nDisable resolver deduping, this can sometimes cause problems because dedupe ordering isn't stable today, which can lead to circular dependencies across stacks if models are reordered.\n\n---\n\n##### `enableAutoIndexQueryNames`<sup>Optional</sup> <a name=\"enableAutoIndexQueryNames\" id=\"@aws-amplify/graphql-api-construct.PartialTranslationBehavior.property.enableAutoIndexQueryNames\"></a>\n\n```typescript\npublic readonly enableAutoIndexQueryNames: boolean;\n```\n\n- *Type:* boolean\n- *Default:* true\n\nAutomate generation of query names, and as a result attaching all indexes as queries to the generated Api.\n\nIf enabled,\n\n---\n\n##### `enableSearchNodeToNodeEncryption`<sup>Optional</sup> <a name=\"enableSearchNodeToNodeEncryption\" id=\"@aws-amplify/graphql-api-construct.PartialTranslationBehavior.property.enableSearchNodeToNodeEncryption\"></a>\n\n```typescript\npublic readonly enableSearchNodeToNodeEncryption: boolean;\n```\n\n- *Type:* boolean\n- *Default:* false\n\nIf enabled, set nodeToNodeEncryption on the searchable domain (if one exists).\n\nNot recommended for use, prefer\nto use `Object.values(resources.additionalResources['AWS::Elasticsearch::Domain']).forEach((domain: CfnDomain) => {\n  domain.NodeToNodeEncryptionOptions = { Enabled: True };\n});\n\n---\n\n##### `enableTransformerCfnOutputs`<sup>Optional</sup> <a name=\"enableTransformerCfnOutputs\" id=\"@aws-amplify/graphql-api-construct.PartialTranslationBehavior.property.enableTransformerCfnOutputs\"></a>\n\n```typescript\npublic readonly enableTransformerCfnOutputs: boolean;\n```\n\n- *Type:* boolean\n- *Default:* false\n\nWhen enabled, internal cfn outputs which existed in Amplify-generated apps will continue to be emitted.\n\n---\n\n##### `populateOwnerFieldForStaticGroupAuth`<sup>Optional</sup> <a name=\"populateOwnerFieldForStaticGroupAuth\" id=\"@aws-amplify/graphql-api-construct.PartialTranslationBehavior.property.populateOwnerFieldForStaticGroupAuth\"></a>\n\n```typescript\npublic readonly populateOwnerFieldForStaticGroupAuth: boolean;\n```\n\n- *Type:* boolean\n- *Default:* true\n\nEnsure that the owner field is still populated even if a static iam or group authorization applies.\n\n---\n\n##### `replaceTableUponGsiUpdate`<sup>Optional</sup> <a name=\"replaceTableUponGsiUpdate\" id=\"@aws-amplify/graphql-api-construct.PartialTranslationBehavior.property.replaceTableUponGsiUpdate\"></a>\n\n```typescript\npublic readonly replaceTableUponGsiUpdate: boolean;\n```\n\n- *Type:* boolean\n- *Default:* false\n\nThis behavior will only come into effect when both \"allowDestructiveGraphqlSchemaUpdates\" and this value are set to true.\n\nWhen enabled, any global secondary index update operation will replace the table instead of iterative deployment, which will WIPE ALL\nEXISTING DATA but cost much less time for deployment This will only affect DynamoDB tables with provision strategy \"AMPLIFY_TABLE\".\n\n---\n\n##### `respectPrimaryKeyAttributesOnConnectionField`<sup>Optional</sup> <a name=\"respectPrimaryKeyAttributesOnConnectionField\" id=\"@aws-amplify/graphql-api-construct.PartialTranslationBehavior.property.respectPrimaryKeyAttributesOnConnectionField\"></a>\n\n```typescript\npublic readonly respectPrimaryKeyAttributesOnConnectionField: boolean;\n```\n\n- *Type:* boolean\n- *Default:* true\n\nEnable custom primary key support, there's no good reason to disable this unless trying not to update a legacy app.\n\n---\n\n##### `sandboxModeEnabled`<sup>Optional</sup> <a name=\"sandboxModeEnabled\" id=\"@aws-amplify/graphql-api-construct.PartialTranslationBehavior.property.sandboxModeEnabled\"></a>\n\n```typescript\npublic readonly sandboxModeEnabled: boolean;\n```\n\n- *Type:* boolean\n- *Default:* false\n\nEnabling sandbox mode will enable api key auth on all models in the transformed schema.\n\n---\n\n##### `secondaryKeyAsGSI`<sup>Optional</sup> <a name=\"secondaryKeyAsGSI\" id=\"@aws-amplify/graphql-api-construct.PartialTranslationBehavior.property.secondaryKeyAsGSI\"></a>\n\n```typescript\npublic readonly secondaryKeyAsGSI: boolean;\n```\n\n- *Type:* boolean\n- *Default:* true\n\nIf disabled, generated.\n\n---\n\n##### `shouldDeepMergeDirectiveConfigDefaults`<sup>Optional</sup> <a name=\"shouldDeepMergeDirectiveConfigDefaults\" id=\"@aws-amplify/graphql-api-construct.PartialTranslationBehavior.property.shouldDeepMergeDirectiveConfigDefaults\"></a>\n\n```typescript\npublic readonly shouldDeepMergeDirectiveConfigDefaults: boolean;\n```\n\n- *Type:* boolean\n- *Default:* true\n\nRestore parity w/ GQLv1.\n\n---\n\n##### `suppressApiKeyGeneration`<sup>Optional</sup> <a name=\"suppressApiKeyGeneration\" id=\"@aws-amplify/graphql-api-construct.PartialTranslationBehavior.property.suppressApiKeyGeneration\"></a>\n\n```typescript\npublic readonly suppressApiKeyGeneration: boolean;\n```\n\n- *Type:* boolean\n- *Default:* false\n\nIf enabled, disable api key resource generation even if specified as an auth rule on the construct.\n\nThis is a legacy parameter from the Graphql Transformer existing in Amplify CLI, not recommended to change.\n\n---\n\n##### `useSubUsernameForDefaultIdentityClaim`<sup>Optional</sup> <a name=\"useSubUsernameForDefaultIdentityClaim\" id=\"@aws-amplify/graphql-api-construct.PartialTranslationBehavior.property.useSubUsernameForDefaultIdentityClaim\"></a>\n\n```typescript\npublic readonly useSubUsernameForDefaultIdentityClaim: boolean;\n```\n\n- *Type:* boolean\n- *Default:* true\n\nEnsure that oidc and userPool auth use the `sub` field in the for the username field, which disallows new users with the same id to access data from a deleted user in the pool.\n\n---\n\n### ProvisionedConcurrencyConfig <a name=\"ProvisionedConcurrencyConfig\" id=\"@aws-amplify/graphql-api-construct.ProvisionedConcurrencyConfig\"></a>\n\nThe configuration for the provisioned concurrency of the Lambda.\n\n#### Initializer <a name=\"Initializer\" id=\"@aws-amplify/graphql-api-construct.ProvisionedConcurrencyConfig.Initializer\"></a>\n\n```typescript\nimport { ProvisionedConcurrencyConfig } from '@aws-amplify/graphql-api-construct'\n\nconst provisionedConcurrencyConfig: ProvisionedConcurrencyConfig = { ... }\n```\n\n#### Properties <a name=\"Properties\" id=\"Properties\"></a>\n\n| **Name** | **Type** | **Description** |\n| --- | --- | --- |\n| <code><a href=\"#@aws-amplify/graphql-api-construct.ProvisionedConcurrencyConfig.property.provisionedConcurrentExecutions\">provisionedConcurrentExecutions</a></code> | <code>number</code> | The amount of provisioned concurrency to allocate. |\n\n---\n\n##### `provisionedConcurrentExecutions`<sup>Required</sup> <a name=\"provisionedConcurrentExecutions\" id=\"@aws-amplify/graphql-api-construct.ProvisionedConcurrencyConfig.property.provisionedConcurrentExecutions\"></a>\n\n```typescript\npublic readonly provisionedConcurrentExecutions: number;\n```\n\n- *Type:* number\n\nThe amount of provisioned concurrency to allocate.\n\n*\n\n---\n\n### ProvisionedThroughput <a name=\"ProvisionedThroughput\" id=\"@aws-amplify/graphql-api-construct.ProvisionedThroughput\"></a>\n\nWrapper for provisioned throughput config in DDB.\n\n#### Initializer <a name=\"Initializer\" id=\"@aws-amplify/graphql-api-construct.ProvisionedThroughput.Initializer\"></a>\n\n```typescript\nimport { ProvisionedThroughput } from '@aws-amplify/graphql-api-construct'\n\nconst provisionedThroughput: ProvisionedThroughput = { ... }\n```\n\n#### Properties <a name=\"Properties\" id=\"Properties\"></a>\n\n| **Name** | **Type** | **Description** |\n| --- | --- | --- |\n| <code><a href=\"#@aws-amplify/graphql-api-construct.ProvisionedThroughput.property.readCapacityUnits\">readCapacityUnits</a></code> | <code>number</code> | The read capacity units on the table or index. |\n| <code><a href=\"#@aws-amplify/graphql-api-construct.ProvisionedThroughput.property.writeCapacityUnits\">writeCapacityUnits</a></code> | <code>number</code> | The write capacity units on the table or index. |\n\n---\n\n##### `readCapacityUnits`<sup>Required</sup> <a name=\"readCapacityUnits\" id=\"@aws-amplify/graphql-api-construct.ProvisionedThroughput.property.readCapacityUnits\"></a>\n\n```typescript\npublic readonly readCapacityUnits: number;\n```\n\n- *Type:* number\n\nThe read capacity units on the table or index.\n\n---\n\n##### `writeCapacityUnits`<sup>Required</sup> <a name=\"writeCapacityUnits\" id=\"@aws-amplify/graphql-api-construct.ProvisionedThroughput.property.writeCapacityUnits\"></a>\n\n```typescript\npublic readonly writeCapacityUnits: number;\n```\n\n- *Type:* number\n\nThe write capacity units on the table or index.\n\n---\n\n### QueryFunctionSlot <a name=\"QueryFunctionSlot\" id=\"@aws-amplify/graphql-api-construct.QueryFunctionSlot\"></a>\n\nSlot types for Query Resolvers.\n\n#### Initializer <a name=\"Initializer\" id=\"@aws-amplify/graphql-api-construct.QueryFunctionSlot.Initializer\"></a>\n\n```typescript\nimport { QueryFunctionSlot } from '@aws-amplify/graphql-api-construct'\n\nconst queryFunctionSlot: QueryFunctionSlot = { ... }\n```\n\n#### Properties <a name=\"Properties\" id=\"Properties\"></a>\n\n| **Name** | **Type** | **Description** |\n| --- | --- | --- |\n| <code><a href=\"#@aws-amplify/graphql-api-construct.QueryFunctionSlot.property.fieldName\">fieldName</a></code> | <code>string</code> | The field to attach this function to on the Api definition. |\n| <code><a href=\"#@aws-amplify/graphql-api-construct.QueryFunctionSlot.property.function\">function</a></code> | <code><a href=\"#@aws-amplify/graphql-api-construct.FunctionSlotOverride\">FunctionSlotOverride</a></code> | The overridden behavior for this slot. |\n| <code><a href=\"#@aws-amplify/graphql-api-construct.QueryFunctionSlot.property.slotIndex\">slotIndex</a></code> | <code>number</code> | The slot index to use to inject this into the execution pipeline. |\n| <code><a href=\"#@aws-amplify/graphql-api-construct.QueryFunctionSlot.property.slotName\">slotName</a></code> | <code>string</code> | The slot name to inject this behavior into. |\n| <code><a href=\"#@aws-amplify/graphql-api-construct.QueryFunctionSlot.property.typeName\">typeName</a></code> | <code>string</code> | This slot type applies to the Query type on the Api definition. |\n\n---\n\n##### `fieldName`<sup>Required</sup> <a name=\"fieldName\" id=\"@aws-amplify/graphql-api-construct.QueryFunctionSlot.property.fieldName\"></a>\n\n```typescript\npublic readonly fieldName: string;\n```\n\n- *Type:* string\n\nThe field to attach this function to on the Api definition.\n\n---\n\n##### `function`<sup>Required</sup> <a name=\"function\" id=\"@aws-amplify/graphql-api-construct.QueryFunctionSlot.property.function\"></a>\n\n```typescript\npublic readonly function: FunctionSlotOverride;\n```\n\n- *Type:* <a href=\"#@aws-amplify/graphql-api-construct.FunctionSlotOverride\">FunctionSlotOverride</a>\n\nThe overridden behavior for this slot.\n\n---\n\n##### `slotIndex`<sup>Required</sup> <a name=\"slotIndex\" id=\"@aws-amplify/graphql-api-construct.QueryFunctionSlot.property.slotIndex\"></a>\n\n```typescript\npublic readonly slotIndex: number;\n```\n\n- *Type:* number\n\nThe slot index to use to inject this into the execution pipeline.\n\nFor more information on slotting, refer to https://docs.amplify.aws/cli/graphql/custom-business-logic/#extend-amplify-generated-resolvers\n\n---\n\n##### `slotName`<sup>Required</sup> <a name=\"slotName\" id=\"@aws-amplify/graphql-api-construct.QueryFunctionSlot.property.slotName\"></a>\n\n```typescript\npublic readonly slotName: string;\n```\n\n- *Type:* string\n\nThe slot name to inject this behavior into.\n\nFor more information on slotting, refer to https://docs.amplify.aws/cli/graphql/custom-business-logic/#extend-amplify-generated-resolvers\n\n---\n\n##### `typeName`<sup>Required</sup> <a name=\"typeName\" id=\"@aws-amplify/graphql-api-construct.QueryFunctionSlot.property.typeName\"></a>\n\n```typescript\npublic readonly typeName: string;\n```\n\n- *Type:* string\n\nThis slot type applies to the Query type on the Api definition.\n\n---\n\n### SQLLambdaModelDataSourceStrategy <a name=\"SQLLambdaModelDataSourceStrategy\" id=\"@aws-amplify/graphql-api-construct.SQLLambdaModelDataSourceStrategy\"></a>\n\nA strategy that creates a Lambda to connect to a pre-existing SQL table to resolve model data.\n\n#### Initializer <a name=\"Initializer\" id=\"@aws-amplify/graphql-api-construct.SQLLambdaModelDataSourceStrategy.Initializer\"></a>\n\n```typescript\nimport { SQLLambdaModelDataSourceStrategy } from '@aws-amplify/graphql-api-construct'\n\nconst sQLLambdaModelDataSourceStrategy: SQLLambdaModelDataSourceStrategy = { ... }\n```\n\n#### Properties <a name=\"Properties\" id=\"Properties\"></a>\n\n| **Name** | **Type** | **Description** |\n| --- | --- | --- |\n| <code><a href=\"#@aws-amplify/graphql-api-construct.SQLLambdaModelDataSourceStrategy.property.dbConnectionConfig\">dbConnectionConfig</a></code> | <code><a href=\"#@aws-amplify/graphql-api-construct.SqlModelDataSourceSecretsManagerDbConnectionConfig\">SqlModelDataSourceSecretsManagerDbConnectionConfig</a> \\| <a href=\"#@aws-amplify/graphql-api-construct.SqlModelDataSourceSsmDbConnectionConfig\">SqlModelDataSourceSsmDbConnectionConfig</a></code> | The parameters the Lambda data source will use to connect to the database. |\n| <code><a href=\"#@aws-amplify/graphql-api-construct.SQLLambdaModelDataSourceStrategy.property.dbType\">dbType</a></code> | <code>string</code> | The type of the SQL database used to process model operations for this definition. |\n| <code><a href=\"#@aws-amplify/graphql-api-construct.SQLLambdaModelDataSourceStrategy.property.name\">name</a></code> | <code>string</code> | The name of the strategy. |\n| <code><a href=\"#@aws-amplify/graphql-api-construct.SQLLambdaModelDataSourceStrategy.property.customSqlStatements\">customSqlStatements</a></code> | <code>{[ key: string ]: string}</code> | Custom SQL statements. |\n| <code><a href=\"#@aws-amplify/graphql-api-construct.SQLLambdaModelDataSourceStrategy.property.sqlLambdaProvisionedConcurrencyConfig\">sqlLambdaProvisionedConcurrencyConfig</a></code> | <code><a href=\"#@aws-amplify/graphql-api-construct.ProvisionedConcurrencyConfig\">ProvisionedConcurrencyConfig</a></code> | The configuration for the provisioned concurrency of the Lambda. |\n| <code><a href=\"#@aws-amplify/graphql-api-construct.SQLLambdaModelDataSourceStrategy.property.vpcConfiguration\">vpcConfiguration</a></code> | <code><a href=\"#@aws-amplify/graphql-api-construct.VpcConfig\">VpcConfig</a></code> | The configuration of the VPC into which to install the Lambda. |\n\n---\n\n##### `dbConnectionConfig`<sup>Required</sup> <a name=\"dbConnectionConfig\" id=\"@aws-amplify/graphql-api-construct.SQLLambdaModelDataSourceStrategy.property.dbConnectionConfig\"></a>\n\n```typescript\npublic readonly dbConnectionConfig: SqlModelDataSourceSecretsManagerDbConnectionConfig | SqlModelDataSourceSsmDbConnectionConfig;\n```\n\n- *Type:* <a href=\"#@aws-amplify/graphql-api-construct.SqlModelDataSourceSecretsManagerDbConnectionConfig\">SqlModelDataSourceSecretsManagerDbConnectionConfig</a> | <a href=\"#@aws-amplify/graphql-api-construct.SqlModelDataSourceSsmDbConnectionConfig\">SqlModelDataSourceSsmDbConnectionConfig</a>\n\nThe parameters the Lambda data source will use to connect to the database.\n\n---\n\n##### `dbType`<sup>Required</sup> <a name=\"dbType\" id=\"@aws-amplify/graphql-api-construct.SQLLambdaModelDataSourceStrategy.property.dbType\"></a>\n\n```typescript\npublic readonly dbType: string;\n```\n\n- *Type:* string\n\nThe type of the SQL database used to process model operations for this definition.\n\n---\n\n##### `name`<sup>Required</sup> <a name=\"name\" id=\"@aws-amplify/graphql-api-construct.SQLLambdaModelDataSourceStrategy.property.name\"></a>\n\n```typescript\npublic readonly name: string;\n```\n\n- *Type:* string\n\nThe name of the strategy.\n\nThis will be used to name the AppSync DataSource itself, plus any associated resources like resolver Lambdas.\nThis name must be unique across all schema definitions in a GraphQL API.\n\n---\n\n##### `customSqlStatements`<sup>Optional</sup> <a name=\"customSqlStatements\" id=\"@aws-amplify/graphql-api-construct.SQLLambdaModelDataSourceStrategy.property.customSqlStatements\"></a>\n\n```typescript\npublic readonly customSqlStatements: {[ key: string ]: string};\n```\n\n- *Type:* {[ key: string ]: string}\n\nCustom SQL statements.\n\nThe key is the value of the `references` attribute of the `@sql` directive in the `schema`; the value is the SQL\nto be executed.\n\n---\n\n##### `sqlLambdaProvisionedConcurrencyConfig`<sup>Optional</sup> <a name=\"sqlLambdaProvisionedConcurrencyConfig\" id=\"@aws-amplify/graphql-api-construct.SQLLambdaModelDataSourceStrategy.property.sqlLambdaProvisionedConcurrencyConfig\"></a>\n\n```typescript\npublic readonly sqlLambdaProvisionedConcurrencyConfig: ProvisionedConcurrencyConfig;\n```\n\n- *Type:* <a href=\"#@aws-amplify/graphql-api-construct.ProvisionedConcurrencyConfig\">ProvisionedConcurrencyConfig</a>\n\nThe configuration for the provisioned concurrency of the Lambda.\n\n---\n\n##### `vpcConfiguration`<sup>Optional</sup> <a name=\"vpcConfiguration\" id=\"@aws-amplify/graphql-api-construct.SQLLambdaModelDataSourceStrategy.property.vpcConfiguration\"></a>\n\n```typescript\npublic readonly vpcConfiguration: VpcConfig;\n```\n\n- *Type:* <a href=\"#@aws-amplify/graphql-api-construct.VpcConfig\">VpcConfig</a>\n\nThe configuration of the VPC into which to install the Lambda.\n\n---\n\n### SqlModelDataSourceSecretsManagerDbConnectionConfig <a name=\"SqlModelDataSourceSecretsManagerDbConnectionConfig\" id=\"@aws-amplify/graphql-api-construct.SqlModelDataSourceSecretsManagerDbConnectionConfig\"></a>\n\n#### Initializer <a name=\"Initializer\" id=\"@aws-amplify/graphql-api-construct.SqlModelDataSourceSecretsManagerDbConnectionConfig.Initializer\"></a>\n\n```typescript\nimport { SqlModelDataSourceSecretsManagerDbConnectionConfig } from '@aws-amplify/graphql-api-construct'\n\nconst sqlModelDataSourceSecretsManagerDbConnectionConfig: SqlModelDataSourceSecretsManagerDbConnectionConfig = { ... }\n```\n\n#### Properties <a name=\"Properties\" id=\"Properties\"></a>\n\n| **Name** | **Type** | **Description** |\n| --- | --- | --- |\n| <code><a href=\"#@aws-amplify/graphql-api-construct.SqlModelDataSourceSecretsManagerDbConnectionConfig.property.databaseName\">databaseName</a></code> | <code>string</code> | database name. |\n| <code><a href=\"#@aws-amplify/graphql-api-construct.SqlModelDataSourceSecretsManagerDbConnectionConfig.property.port\">port</a></code> | <code>number</code> | port number of the database proxy, cluster, or instance. |\n| <code><a href=\"#@aws-amplify/graphql-api-construct.SqlModelDataSourceSecretsManagerDbConnectionConfig.property.secretArn\">secretArn</a></code> | <code>string</code> | The arn of the managed secret with username, password, and hostname to use when connecting to the database. |\n\n---\n\n##### `databaseName`<sup>Required</sup> <a name=\"databaseName\" id=\"@aws-amplify/graphql-api-construct.SqlModelDataSourceSecretsManagerDbConnectionConfig.property.databaseName\"></a>\n\n```typescript\npublic readonly databaseName: string;\n```\n\n- *Type:* string\n\ndatabase name.\n\n---\n\n##### `port`<sup>Required</sup> <a name=\"port\" id=\"@aws-amplify/graphql-api-construct.SqlModelDataSourceSecretsManagerDbConnectionConfig.property.port\"></a>\n\n```typescript\npublic readonly port: number;\n```\n\n- *Type:* number\n\nport number of the database proxy, cluster, or instance.\n\n---\n\n##### `secretArn`<sup>Required</sup> <a name=\"secretArn\" id=\"@aws-amplify/graphql-api-construct.SqlModelDataSourceSecretsManagerDbConnectionConfig.property.secretArn\"></a>\n\n```typescript\npublic readonly secretArn: string;\n```\n\n- *Type:* string\n\nThe arn of the managed secret with username, password, and hostname to use when connecting to the database.\n\n*\n\n---\n\n### SqlModelDataSourceSsmDbConnectionConfig <a name=\"SqlModelDataSourceSsmDbConnectionConfig\" id=\"@aws-amplify/graphql-api-construct.SqlModelDataSourceSsmDbConnectionConfig\"></a>\n\nThe Secure Systems Manager parameter paths the Lambda data source will use to connect to the database.\n\nThese parameters are retrieved from Secure Systems Manager in the same region as the Lambda.\n\n#### Initializer <a name=\"Initializer\" id=\"@aws-amplify/graphql-api-construct.SqlModelDataSourceSsmDbConnectionConfig.Initializer\"></a>\n\n```typescript\nimport { SqlModelDataSourceSsmDbConnectionConfig } from '@aws-amplify/graphql-api-construct'\n\nconst sqlModelDataSourceSsmDbConnectionConfig: SqlModelDataSourceSsmDbConnectionConfig = { ... }\n```\n\n#### Properties <a name=\"Properties\" id=\"Properties\"></a>\n\n| **Name** | **Type** | **Description** |\n| --- | --- | --- |\n| <code><a href=\"#@aws-amplify/graphql-api-construct.SqlModelDataSourceSsmDbConnectionConfig.property.databaseNameSsmPath\">databaseNameSsmPath</a></code> | <code>string</code> | The Secure Systems Manager parameter containing the database name. |\n| <code><a href=\"#@aws-amplify/graphql-api-construct.SqlModelDataSourceSsmDbConnectionConfig.property.hostnameSsmPath\">hostnameSsmPath</a></code> | <code>string</code> | The Secure Systems Manager parameter containing the hostname of the database. |\n| <code><a href=\"#@aws-amplify/graphql-api-construct.SqlModelDataSourceSsmDbConnectionConfig.property.passwordSsmPath\">passwordSsmPath</a></code> | <code>string</code> | The Secure Systems Manager parameter containing the password to use when connecting to the database. |\n| <code><a href=\"#@aws-amplify/graphql-api-construct.SqlModelDataSourceSsmDbConnectionConfig.property.portSsmPath\">portSsmPath</a></code> | <code>string</code> | The Secure Systems Manager parameter containing the port number of the database proxy, cluster, or instance. |\n| <code><a href=\"#@aws-amplify/graphql-api-construct.SqlModelDataSourceSsmDbConnectionConfig.property.usernameSsmPath\">usernameSsmPath</a></code> | <code>string</code> | The Secure Systems Manager parameter containing the username to use when connecting to the database. |\n\n---\n\n##### `databaseNameSsmPath`<sup>Required</sup> <a name=\"databaseNameSsmPath\" id=\"@aws-amplify/graphql-api-construct.SqlModelDataSourceSsmDbConnectionConfig.property.databaseNameSsmPath\"></a>\n\n```typescript\npublic readonly databaseNameSsmPath: string;\n```\n\n- *Type:* string\n\nThe Secure Systems Manager parameter containing the database name.\n\n---\n\n##### `hostnameSsmPath`<sup>Required</sup> <a name=\"hostnameSsmPath\" id=\"@aws-amplify/graphql-api-construct.SqlModelDataSourceSsmDbConnectionConfig.property.hostnameSsmPath\"></a>\n\n```typescript\npublic readonly hostnameSsmPath: string;\n```\n\n- *Type:* string\n\nThe Secure Systems Manager parameter containing the hostname of the database.\n\nFor RDS-based SQL data sources, this can be the hostname\nof a database proxy, cluster, or instance.\n\n---\n\n##### `passwordSsmPath`<sup>Required</sup> <a name=\"passwordSsmPath\" id=\"@aws-amplify/graphql-api-construct.SqlModelDataSourceSsmDbConnectionConfig.property.passwordSsmPath\"></a>\n\n```typescript\npublic readonly passwordSsmPath: string;\n```\n\n- *Type:* string\n\nThe Secure Systems Manager parameter containing the password to use when connecting to the database.\n\n---\n\n##### `portSsmPath`<sup>Required</sup> <a name=\"portSsmPath\" id=\"@aws-amplify/graphql-api-construct.SqlModelDataSourceSsmDbConnectionConfig.property.portSsmPath\"></a>\n\n```typescript\npublic readonly portSsmPath: string;\n```\n\n- *Type:* string\n\nThe Secure Systems Manager parameter containing the port number of the database proxy, cluster, or instance.\n\n---\n\n##### `usernameSsmPath`<sup>Required</sup> <a name=\"usernameSsmPath\" id=\"@aws-amplify/graphql-api-construct.SqlModelDataSourceSsmDbConnectionConfig.property.usernameSsmPath\"></a>\n\n```typescript\npublic readonly usernameSsmPath: string;\n```\n\n- *Type:* string\n\nThe Secure Systems Manager parameter containing the username to use when connecting to the database.\n\n---\n\n### SSESpecification <a name=\"SSESpecification\" id=\"@aws-amplify/graphql-api-construct.SSESpecification\"></a>\n\nRepresents the settings used to enable server-side encryption.\n\n#### Initializer <a name=\"Initializer\" id=\"@aws-amplify/graphql-api-construct.SSESpecification.Initializer\"></a>\n\n```typescript\nimport { SSESpecification } from '@aws-amplify/graphql-api-construct'\n\nconst sSESpecification: SSESpecification = { ... }\n```\n\n#### Properties <a name=\"Properties\" id=\"Properties\"></a>\n\n| **Name** | **Type** | **Description** |\n| --- | --- | --- |\n| <code><a href=\"#@aws-amplify/graphql-api-construct.SSESpecification.property.sseEnabled\">sseEnabled</a></code> | <code>boolean</code> | Indicates whether server-side encryption is done using an AWS managed key or an AWS owned key. |\n| <code><a href=\"#@aws-amplify/graphql-api-construct.SSESpecification.property.kmsMasterKeyId\">kmsMasterKeyId</a></code> | <code>string</code> | The AWS KMS key that should be used for the AWS KMS encryption. |\n| <code><a href=\"#@aws-amplify/graphql-api-construct.SSESpecification.property.sseType\">sseType</a></code> | <code><a href=\"#@aws-amplify/graphql-api-construct.SSEType\">SSEType</a></code> | Server-side encryption type. |\n\n---\n\n##### `sseEnabled`<sup>Required</sup> <a name=\"sseEnabled\" id=\"@aws-amplify/graphql-api-construct.SSESpecification.property.sseEnabled\"></a>\n\n```typescript\npublic readonly sseEnabled: boolean;\n```\n\n- *Type:* boolean\n\nIndicates whether server-side encryption is done using an AWS managed key or an AWS owned key.\n\nIf enabled (true), server-side encryption type is set to `KMS` and an AWS managed key is used ( AWS KMS charges apply).\nIf disabled (false) or not specified, server-side encryption is set to AWS owned key.\n\n---\n\n##### `kmsMasterKeyId`<sup>Optional</sup> <a name=\"kmsMasterKeyId\" id=\"@aws-amplify/graphql-api-construct.SSESpecification.property.kmsMasterKeyId\"></a>\n\n```typescript\npublic readonly kmsMasterKeyId: string;\n```\n\n- *Type:* string\n\nThe AWS KMS key that should be used for the AWS KMS encryption.\n\nTo specify a key, use its key ID, Amazon Resource Name (ARN), alias name, or alias ARN. Note that you should only provide\nthis parameter if the key is different from the default DynamoDB key `alias/aws/dynamodb` .\n\n---\n\n##### `sseType`<sup>Optional</sup> <a name=\"sseType\" id=\"@aws-amplify/graphql-api-construct.SSESpecification.property.sseType\"></a>\n\n```typescript\npublic readonly sseType: SSEType;\n```\n\n- *Type:* <a href=\"#@aws-amplify/graphql-api-construct.SSEType\">SSEType</a>\n\nServer-side encryption type.\n\nThe only supported value is:\n`KMS` Server-side encryption that uses AWS Key Management Service.\n  The key is stored in your account and is managed by AWS KMS ( AWS KMS charges apply).\n\n---\n\n### StreamSpecification <a name=\"StreamSpecification\" id=\"@aws-amplify/graphql-api-construct.StreamSpecification\"></a>\n\nRepresents the DynamoDB Streams configuration for a table in DynamoDB.\n\n#### Initializer <a name=\"Initializer\" id=\"@aws-amplify/graphql-api-construct.StreamSpecification.Initializer\"></a>\n\n```typescript\nimport { StreamSpecification } from '@aws-amplify/graphql-api-construct'\n\nconst streamSpecification: StreamSpecification = { ... }\n```\n\n#### Properties <a name=\"Properties\" id=\"Properties\"></a>\n\n| **Name** | **Type** | **Description** |\n| --- | --- | --- |\n| <code><a href=\"#@aws-amplify/graphql-api-construct.StreamSpecification.property.streamViewType\">streamViewType</a></code> | <code>aws-cdk-lib.aws_dynamodb.StreamViewType</code> | When an item in the table is modified, `StreamViewType` determines what information is written to the stream for this table. |\n\n---\n\n##### `streamViewType`<sup>Required</sup> <a name=\"streamViewType\" id=\"@aws-amplify/graphql-api-construct.StreamSpecification.property.streamViewType\"></a>\n\n```typescript\npublic readonly streamViewType: StreamViewType;\n```\n\n- *Type:* aws-cdk-lib.aws_dynamodb.StreamViewType\n\nWhen an item in the table is modified, `StreamViewType` determines what information is written to the stream for this table.\n\nValid values for `StreamViewType` are:\n- `KEYS_ONLY` - Only the key attributes of the modified item are written to the stream.\n- `NEW_IMAGE` - The entire item, as it appears after it was modified, is written to the stream.\n- `OLD_IMAGE` - The entire item, as it appeared before it was modified, is written to the stream.\n- `NEW_AND_OLD_IMAGES` - Both the new and the old item images of the item are written to the stream.\n\n---\n\n### SubnetAvailabilityZone <a name=\"SubnetAvailabilityZone\" id=\"@aws-amplify/graphql-api-construct.SubnetAvailabilityZone\"></a>\n\nSubnet configuration for VPC endpoints used by a Lambda resolver for a SQL-based data source.\n\nAlthough it is possible to create multiple\nsubnets in a single availability zone, VPC service endpoints may only be deployed to a single subnet in a given availability zone. This\nstructure ensures that the Lambda function and VPC service endpoints are mutually consistent.\n\n#### Initializer <a name=\"Initializer\" id=\"@aws-amplify/graphql-api-construct.SubnetAvailabilityZone.Initializer\"></a>\n\n```typescript\nimport { SubnetAvailabilityZone } from '@aws-amplify/graphql-api-construct'\n\nconst subnetAvailabilityZone: SubnetAvailabilityZone = { ... }\n```\n\n#### Properties <a name=\"Properties\" id=\"Properties\"></a>\n\n| **Name** | **Type** | **Description** |\n| --- | --- | --- |\n| <code><a href=\"#@aws-amplify/graphql-api-construct.SubnetAvailabilityZone.property.availabilityZone\">availabilityZone</a></code> | <code>string</code> | The availability zone of the subnet. |\n| <code><a href=\"#@aws-amplify/graphql-api-construct.SubnetAvailabilityZone.property.subnetId\">subnetId</a></code> | <code>string</code> | The subnet ID to install the Lambda data source in. |\n\n---\n\n##### `availabilityZone`<sup>Required</sup> <a name=\"availabilityZone\" id=\"@aws-amplify/graphql-api-construct.SubnetAvailabilityZone.property.availabilityZone\"></a>\n\n```typescript\npublic readonly availabilityZone: string;\n```\n\n- *Type:* string\n\nThe availability zone of the subnet.\n\n---\n\n##### `subnetId`<sup>Required</sup> <a name=\"subnetId\" id=\"@aws-amplify/graphql-api-construct.SubnetAvailabilityZone.property.subnetId\"></a>\n\n```typescript\npublic readonly subnetId: string;\n```\n\n- *Type:* string\n\nThe subnet ID to install the Lambda data source in.\n\n---\n\n### SubscriptionFunctionSlot <a name=\"SubscriptionFunctionSlot\" id=\"@aws-amplify/graphql-api-construct.SubscriptionFunctionSlot\"></a>\n\nSlot types for Subscription Resolvers.\n\n#### Initializer <a name=\"Initializer\" id=\"@aws-amplify/graphql-api-construct.SubscriptionFunctionSlot.Initializer\"></a>\n\n```typescript\nimport { SubscriptionFunctionSlot } from '@aws-amplify/graphql-api-construct'\n\nconst subscriptionFunctionSlot: SubscriptionFunctionSlot = { ... }\n```\n\n#### Properties <a name=\"Properties\" id=\"Properties\"></a>\n\n| **Name** | **Type** | **Description** |\n| --- | --- | --- |\n| <code><a href=\"#@aws-amplify/graphql-api-construct.SubscriptionFunctionSlot.property.fieldName\">fieldName</a></code> | <code>string</code> | The field to attach this function to on the Api definition. |\n| <code><a href=\"#@aws-amplify/graphql-api-construct.SubscriptionFunctionSlot.property.function\">function</a></code> | <code><a href=\"#@aws-amplify/graphql-api-construct.FunctionSlotOverride\">FunctionSlotOverride</a></code> | The overridden behavior for this slot. |\n| <code><a href=\"#@aws-amplify/graphql-api-construct.SubscriptionFunctionSlot.property.slotIndex\">slotIndex</a></code> | <code>number</code> | The slot index to use to inject this into the execution pipeline. |\n| <code><a href=\"#@aws-amplify/graphql-api-construct.SubscriptionFunctionSlot.property.slotName\">slotName</a></code> | <code>string</code> | The slot name to inject this behavior into. |\n| <code><a href=\"#@aws-amplify/graphql-api-construct.SubscriptionFunctionSlot.property.typeName\">typeName</a></code> | <code>string</code> | This slot type applies to the Subscription type on the Api definition. |\n\n---\n\n##### `fieldName`<sup>Required</sup> <a name=\"fieldName\" id=\"@aws-amplify/graphql-api-construct.SubscriptionFunctionSlot.property.fieldName\"></a>\n\n```typescript\npublic readonly fieldName: string;\n```\n\n- *Type:* string\n\nThe field to attach this function to on the Api definition.\n\n---\n\n##### `function`<sup>Required</sup> <a name=\"function\" id=\"@aws-amplify/graphql-api-construct.SubscriptionFunctionSlot.property.function\"></a>\n\n```typescript\npublic readonly function: FunctionSlotOverride;\n```\n\n- *Type:* <a href=\"#@aws-amplify/graphql-api-construct.FunctionSlotOverride\">FunctionSlotOverride</a>\n\nThe overridden behavior for this slot.\n\n---\n\n##### `slotIndex`<sup>Required</sup> <a name=\"slotIndex\" id=\"@aws-amplify/graphql-api-construct.SubscriptionFunctionSlot.property.slotIndex\"></a>\n\n```typescript\npublic readonly slotIndex: number;\n```\n\n- *Type:* number\n\nThe slot index to use to inject this into the execution pipeline.\n\nFor more information on slotting, refer to https://docs.amplify.aws/cli/graphql/custom-business-logic/#extend-amplify-generated-resolvers\n\n---\n\n##### `slotName`<sup>Required</sup> <a name=\"slotName\" id=\"@aws-amplify/graphql-api-construct.SubscriptionFunctionSlot.property.slotName\"></a>\n\n```typescript\npublic readonly slotName: string;\n```\n\n- *Type:* string\n\nThe slot name to inject this behavior into.\n\nFor more information on slotting, refer to https://docs.amplify.aws/cli/graphql/custom-business-logic/#extend-amplify-generated-resolvers\n\n---\n\n##### `typeName`<sup>Required</sup> <a name=\"typeName\" id=\"@aws-amplify/graphql-api-construct.SubscriptionFunctionSlot.property.typeName\"></a>\n\n```typescript\npublic readonly typeName: string;\n```\n\n- *Type:* string\n\nThis slot type applies to the Subscription type on the Api definition.\n\n---\n\n### TimeToLiveSpecification <a name=\"TimeToLiveSpecification\" id=\"@aws-amplify/graphql-api-construct.TimeToLiveSpecification\"></a>\n\nShape for TTL config.\n\n#### Initializer <a name=\"Initializer\" id=\"@aws-amplify/graphql-api-construct.TimeToLiveSpecification.Initializer\"></a>\n\n```typescript\nimport { TimeToLiveSpecification } from '@aws-amplify/graphql-api-construct'\n\nconst timeToLiveSpecification: TimeToLiveSpecification = { ... }\n```\n\n#### Properties <a name=\"Properties\" id=\"Properties\"></a>\n\n| **Name** | **Type** | **Description** |\n| --- | --- | --- |\n| <code><a href=\"#@aws-amplify/graphql-api-construct.TimeToLiveSpecification.property.enabled\">enabled</a></code> | <code>boolean</code> | Boolean determining if the ttl is enabled or not. |\n| <code><a href=\"#@aws-amplify/graphql-api-construct.TimeToLiveSpecification.property.attributeName\">attributeName</a></code> | <code>string</code> | Attribute name to apply to the ttl spec. |\n\n---\n\n##### `enabled`<sup>Required</sup> <a name=\"enabled\" id=\"@aws-amplify/graphql-api-construct.TimeToLiveSpecification.property.enabled\"></a>\n\n```typescript\npublic readonly enabled: boolean;\n```\n\n- *Type:* boolean\n\nBoolean determining if the ttl is enabled or not.\n\n---\n\n##### `attributeName`<sup>Optional</sup> <a name=\"attributeName\" id=\"@aws-amplify/graphql-api-construct.TimeToLiveSpecification.property.attributeName\"></a>\n\n```typescript\npublic readonly attributeName: string;\n```\n\n- *Type:* string\n\nAttribute name to apply to the ttl spec.\n\n---\n\n### TranslationBehavior <a name=\"TranslationBehavior\" id=\"@aws-amplify/graphql-api-construct.TranslationBehavior\"></a>\n\nStrongly typed set of shared parameters for all transformers, and core layer.\n\nThis is intended to replace feature flags, to ensure param coercion happens in\na single location, and isn't spread around the transformers, where they can\nhave different default behaviors.\n\n#### Initializer <a name=\"Initializer\" id=\"@aws-amplify/graphql-api-construct.TranslationBehavior.Initializer\"></a>\n\n```typescript\nimport { TranslationBehavior } from '@aws-amplify/graphql-api-construct'\n\nconst translationBehavior: TranslationBehavior = { ... }\n```\n\n#### Properties <a name=\"Properties\" id=\"Properties\"></a>\n\n| **Name** | **Type** | **Description** |\n| --- | --- | --- |\n| <code><a href=\"#@aws-amplify/graphql-api-construct.TranslationBehavior.property.allowDestructiveGraphqlSchemaUpdates\">allowDestructiveGraphqlSchemaUpdates</a></code> | <code>boolean</code> | The following schema updates require replacement of the underlying DynamoDB table:. |\n| <code><a href=\"#@aws-amplify/graphql-api-construct.TranslationBehavior.property.disableResolverDeduping\">disableResolverDeduping</a></code> | <code>boolean</code> | Disable resolver deduping, this can sometimes cause problems because dedupe ordering isn't stable today, which can lead to circular dependencies across stacks if models are reordered. |\n| <code><a href=\"#@aws-amplify/graphql-api-construct.TranslationBehavior.property.enableAutoIndexQueryNames\">enableAutoIndexQueryNames</a></code> | <code>boolean</code> | Automate generation of query names, and as a result attaching all indexes as queries to the generated Api. |\n| <code><a href=\"#@aws-amplify/graphql-api-construct.TranslationBehavior.property.enableSearchNodeToNodeEncryption\">enableSearchNodeToNodeEncryption</a></code> | <code>boolean</code> | *No description.* |\n| <code><a href=\"#@aws-amplify/graphql-api-construct.TranslationBehavior.property.enableTransformerCfnOutputs\">enableTransformerCfnOutputs</a></code> | <code>boolean</code> | When enabled, internal cfn outputs which existed in Amplify-generated apps will continue to be emitted. |\n| <code><a href=\"#@aws-amplify/graphql-api-construct.TranslationBehavior.property.populateOwnerFieldForStaticGroupAuth\">populateOwnerFieldForStaticGroupAuth</a></code> | <code>boolean</code> | Ensure that the owner field is still populated even if a static iam or group authorization applies. |\n| <code><a href=\"#@aws-amplify/graphql-api-construct.TranslationBehavior.property.replaceTableUponGsiUpdate\">replaceTableUponGsiUpdate</a></code> | <code>boolean</code> | This behavior will only come into effect when both \"allowDestructiveGraphqlSchemaUpdates\" and this value are set to true. |\n| <code><a href=\"#@aws-amplify/graphql-api-construct.TranslationBehavior.property.respectPrimaryKeyAttributesOnConnectionField\">respectPrimaryKeyAttributesOnConnectionField</a></code> | <code>boolean</code> | Enable custom primary key support, there's no good reason to disable this unless trying not to update a legacy app. |\n| <code><a href=\"#@aws-amplify/graphql-api-construct.TranslationBehavior.property.sandboxModeEnabled\">sandboxModeEnabled</a></code> | <code>boolean</code> | Enabling sandbox mode will enable api key auth on all models in the transformed schema. |\n| <code><a href=\"#@aws-amplify/graphql-api-construct.TranslationBehavior.property.secondaryKeyAsGSI\">secondaryKeyAsGSI</a></code> | <code>boolean</code> | If disabled, generated. |\n| <code><a href=\"#@aws-amplify/graphql-api-construct.TranslationBehavior.property.shouldDeepMergeDirectiveConfigDefaults\">shouldDeepMergeDirectiveConfigDefaults</a></code> | <code>boolean</code> | Restore parity w/ GQLv1. |\n| <code><a href=\"#@aws-amplify/graphql-api-construct.TranslationBehavior.property.suppressApiKeyGeneration\">suppressApiKeyGeneration</a></code> | <code>boolean</code> | If enabled, disable api key resource generation even if specified as an auth rule on the construct. |\n| <code><a href=\"#@aws-amplify/graphql-api-construct.TranslationBehavior.property.useSubUsernameForDefaultIdentityClaim\">useSubUsernameForDefaultIdentityClaim</a></code> | <code>boolean</code> | Ensure that oidc and userPool auth use the `sub` field in the for the username field, which disallows new users with the same id to access data from a deleted user in the pool. |\n\n---\n\n##### `allowDestructiveGraphqlSchemaUpdates`<sup>Required</sup> <a name=\"allowDestructiveGraphqlSchemaUpdates\" id=\"@aws-amplify/graphql-api-construct.TranslationBehavior.property.allowDestructiveGraphqlSchemaUpdates\"></a>\n\n```typescript\npublic readonly allowDestructiveGraphqlSchemaUpdates: boolean;\n```\n\n- *Type:* boolean\n- *Default:* false\n\nThe following schema updates require replacement of the underlying DynamoDB table:.\n\nRemoving or renaming a model\n - Modifying the primary key of a model\n - Modifying a Local Secondary Index of a model (only applies to projects with secondaryKeyAsGSI turned off)\n\nALL DATA WILL BE LOST when the table replacement happens. When enabled, destructive updates are allowed.\nThis will only affect DynamoDB tables with provision strategy \"AMPLIFY_TABLE\".\n\n---\n\n##### `disableResolverDeduping`<sup>Required</sup> <a name=\"disableResolverDeduping\" id=\"@aws-amplify/graphql-api-construct.TranslationBehavior.property.disableResolverDeduping\"></a>\n\n```typescript\npublic readonly disableResolverDeduping: boolean;\n```\n\n- *Type:* boolean\n- *Default:* true\n\nDisable resolver deduping, this can sometimes cause problems because dedupe ordering isn't stable today, which can lead to circular dependencies across stacks if models are reordered.\n\n---\n\n##### `enableAutoIndexQueryNames`<sup>Required</sup> <a name=\"enableAutoIndexQueryNames\" id=\"@aws-amplify/graphql-api-construct.TranslationBehavior.property.enableAutoIndexQueryNames\"></a>\n\n```typescript\npublic readonly enableAutoIndexQueryNames: boolean;\n```\n\n- *Type:* boolean\n- *Default:* true\n\nAutomate generation of query names, and as a result attaching all indexes as queries to the generated Api.\n\nIf enabled,\n\n---\n\n##### `enableSearchNodeToNodeEncryption`<sup>Required</sup> <a name=\"enableSearchNodeToNodeEncryption\" id=\"@aws-amplify/graphql-api-construct.TranslationBehavior.property.enableSearchNodeToNodeEncryption\"></a>\n\n```typescript\npublic readonly enableSearchNodeToNodeEncryption: boolean;\n```\n\n- *Type:* boolean\n\n---\n\n##### `enableTransformerCfnOutputs`<sup>Required</sup> <a name=\"enableTransformerCfnOutputs\" id=\"@aws-amplify/graphql-api-construct.TranslationBehavior.property.enableTransformerCfnOutputs\"></a>\n\n```typescript\npublic readonly enableTransformerCfnOutputs: boolean;\n```\n\n- *Type:* boolean\n- *Default:* false\n\nWhen enabled, internal cfn outputs which existed in Amplify-generated apps will continue to be emitted.\n\n---\n\n##### `populateOwnerFieldForStaticGroupAuth`<sup>Required</sup> <a name=\"populateOwnerFieldForStaticGroupAuth\" id=\"@aws-amplify/graphql-api-construct.TranslationBehavior.property.populateOwnerFieldForStaticGroupAuth\"></a>\n\n```typescript\npublic readonly populateOwnerFieldForStaticGroupAuth: boolean;\n```\n\n- *Type:* boolean\n- *Default:* true\n\nEnsure that the owner field is still populated even if a static iam or group authorization applies.\n\n---\n\n##### `replaceTableUponGsiUpdate`<sup>Required</sup> <a name=\"replaceTableUponGsiUpdate\" id=\"@aws-amplify/graphql-api-construct.TranslationBehavior.property.replaceTableUponGsiUpdate\"></a>\n\n```typescript\npublic readonly replaceTableUponGsiUpdate: boolean;\n```\n\n- *Type:* boolean\n- *Default:* false\n\nThis behavior will only come into effect when both \"allowDestructiveGraphqlSchemaUpdates\" and this value are set to true.\n\nWhen enabled, any GSI update operation will replace the table instead of iterative deployment, which will WIPE ALL EXISTING DATA but\ncost much less time for deployment This will only affect DynamoDB tables with provision strategy \"AMPLIFY_TABLE\".\n\n---\n\n##### `respectPrimaryKeyAttributesOnConnectionField`<sup>Required</sup> <a name=\"respectPrimaryKeyAttributesOnConnectionField\" id=\"@aws-amplify/graphql-api-construct.TranslationBehavior.property.respectPrimaryKeyAttributesOnConnectionField\"></a>\n\n```typescript\npublic readonly respectPrimaryKeyAttributesOnConnectionField: boolean;\n```\n\n- *Type:* boolean\n- *Default:* true\n\nEnable custom primary key support, there's no good reason to disable this unless trying not to update a legacy app.\n\n---\n\n##### `sandboxModeEnabled`<sup>Required</sup> <a name=\"sandboxModeEnabled\" id=\"@aws-amplify/graphql-api-construct.TranslationBehavior.property.sandboxModeEnabled\"></a>\n\n```typescript\npublic readonly sandboxModeEnabled: boolean;\n```\n\n- *Type:* boolean\n- *Default:* false\n\nEnabling sandbox mode will enable api key auth on all models in the transformed schema.\n\n---\n\n##### `secondaryKeyAsGSI`<sup>Required</sup> <a name=\"secondaryKeyAsGSI\" id=\"@aws-amplify/graphql-api-construct.TranslationBehavior.property.secondaryKeyAsGSI\"></a>\n\n```typescript\npublic readonly secondaryKeyAsGSI: boolean;\n```\n\n- *Type:* boolean\n- *Default:* true\n\nIf disabled, generated.\n\n---\n\n##### `shouldDeepMergeDirectiveConfigDefaults`<sup>Required</sup> <a name=\"shouldDeepMergeDirectiveConfigDefaults\" id=\"@aws-amplify/graphql-api-construct.TranslationBehavior.property.shouldDeepMergeDirectiveConfigDefaults\"></a>\n\n```typescript\npublic readonly shouldDeepMergeDirectiveConfigDefaults: boolean;\n```\n\n- *Type:* boolean\n- *Default:* true\n\nRestore parity w/ GQLv1.\n\n---\n\n##### `suppressApiKeyGeneration`<sup>Required</sup> <a name=\"suppressApiKeyGeneration\" id=\"@aws-amplify/graphql-api-construct.TranslationBehavior.property.suppressApiKeyGeneration\"></a>\n\n```typescript\npublic readonly suppressApiKeyGeneration: boolean;\n```\n\n- *Type:* boolean\n- *Default:* false\n\nIf enabled, disable api key resource generation even if specified as an auth rule on the construct.\n\nThis is a legacy parameter from the Graphql Transformer existing in Amplify CLI, not recommended to change.\n\n---\n\n##### `useSubUsernameForDefaultIdentityClaim`<sup>Required</sup> <a name=\"useSubUsernameForDefaultIdentityClaim\" id=\"@aws-amplify/graphql-api-construct.TranslationBehavior.property.useSubUsernameForDefaultIdentityClaim\"></a>\n\n```typescript\npublic readonly useSubUsernameForDefaultIdentityClaim: boolean;\n```\n\n- *Type:* boolean\n- *Default:* true\n\nEnsure that oidc and userPool auth use the `sub` field in the for the username field, which disallows new users with the same id to access data from a deleted user in the pool.\n\n---\n\n### UserPoolAuthorizationConfig <a name=\"UserPoolAuthorizationConfig\" id=\"@aws-amplify/graphql-api-construct.UserPoolAuthorizationConfig\"></a>\n\nConfiguration for Cognito UserPool Authorization on the Graphql Api.\n\n#### Initializer <a name=\"Initializer\" id=\"@aws-amplify/graphql-api-construct.UserPoolAuthorizationConfig.Initializer\"></a>\n\n```typescript\nimport { UserPoolAuthorizationConfig } from '@aws-amplify/graphql-api-construct'\n\nconst userPoolAuthorizationConfig: UserPoolAuthorizationConfig = { ... }\n```\n\n#### Properties <a name=\"Properties\" id=\"Properties\"></a>\n\n| **Name** | **Type** | **Description** |\n| --- | --- | --- |\n| <code><a href=\"#@aws-amplify/graphql-api-construct.UserPoolAuthorizationConfig.property.userPool\">userPool</a></code> | <code>aws-cdk-lib.aws_cognito.IUserPool</code> | The Cognito User Pool which is used to authenticated JWT tokens, and vends group and user information. |\n\n---\n\n##### `userPool`<sup>Required</sup> <a name=\"userPool\" id=\"@aws-amplify/graphql-api-construct.UserPoolAuthorizationConfig.property.userPool\"></a>\n\n```typescript\npublic readonly userPool: IUserPool;\n```\n\n- *Type:* aws-cdk-lib.aws_cognito.IUserPool\n\nThe Cognito User Pool which is used to authenticated JWT tokens, and vends group and user information.\n\n---\n\n### VpcConfig <a name=\"VpcConfig\" id=\"@aws-amplify/graphql-api-construct.VpcConfig\"></a>\n\nConfiguration of the VPC in which to install a Lambda to resolve queries against a SQL-based data source.\n\nThe SQL Lambda will be deployed\ninto the specified VPC, subnets, and security groups. The specified subnets and security groups must be in the same VPC. The VPC must\nhave at least one subnet. The construct will also create VPC service endpoints in the specified subnets, as well as inbound security\nrules, to allow traffic on port 443 within each security group. This allows the Lambda to read database connection information from\nSecure Systems Manager.\n\n#### Initializer <a name=\"Initializer\" id=\"@aws-amplify/graphql-api-construct.VpcConfig.Initializer\"></a>\n\n```typescript\nimport { VpcConfig } from '@aws-amplify/graphql-api-construct'\n\nconst vpcConfig: VpcConfig = { ... }\n```\n\n#### Properties <a name=\"Properties\" id=\"Properties\"></a>\n\n| **Name** | **Type** | **Description** |\n| --- | --- | --- |\n| <code><a href=\"#@aws-amplify/graphql-api-construct.VpcConfig.property.securityGroupIds\">securityGroupIds</a></code> | <code>string[]</code> | The security groups to install the Lambda data source in. |\n| <code><a href=\"#@aws-amplify/graphql-api-construct.VpcConfig.property.subnetAvailabilityZoneConfig\">subnetAvailabilityZoneConfig</a></code> | <code><a href=\"#@aws-amplify/graphql-api-construct.SubnetAvailabilityZone\">SubnetAvailabilityZone</a>[]</code> | The subnets to install the Lambda data source in, one per availability zone. |\n| <code><a href=\"#@aws-amplify/graphql-api-construct.VpcConfig.property.vpcId\">vpcId</a></code> | <code>string</code> | The VPC to install the Lambda data source in. |\n\n---\n\n##### `securityGroupIds`<sup>Required</sup> <a name=\"securityGroupIds\" id=\"@aws-amplify/graphql-api-construct.VpcConfig.property.securityGroupIds\"></a>\n\n```typescript\npublic readonly securityGroupIds: string[];\n```\n\n- *Type:* string[]\n\nThe security groups to install the Lambda data source in.\n\n---\n\n##### `subnetAvailabilityZoneConfig`<sup>Required</sup> <a name=\"subnetAvailabilityZoneConfig\" id=\"@aws-amplify/graphql-api-construct.VpcConfig.property.subnetAvailabilityZoneConfig\"></a>\n\n```typescript\npublic readonly subnetAvailabilityZoneConfig: SubnetAvailabilityZone[];\n```\n\n- *Type:* <a href=\"#@aws-amplify/graphql-api-construct.SubnetAvailabilityZone\">SubnetAvailabilityZone</a>[]\n\nThe subnets to install the Lambda data source in, one per availability zone.\n\n---\n\n##### `vpcId`<sup>Required</sup> <a name=\"vpcId\" id=\"@aws-amplify/graphql-api-construct.VpcConfig.property.vpcId\"></a>\n\n```typescript\npublic readonly vpcId: string;\n```\n\n- *Type:* string\n\nThe VPC to install the Lambda data source in.\n\n---\n\n## Classes <a name=\"Classes\" id=\"Classes\"></a>\n\n### AmplifyDynamoDbTableWrapper <a name=\"AmplifyDynamoDbTableWrapper\" id=\"@aws-amplify/graphql-api-construct.AmplifyDynamoDbTableWrapper\"></a>\n\nWrapper class around Custom::AmplifyDynamoDBTable custom resource, to simplify the override experience a bit.\n\nThis is NOT a construct, just an easier way to access\nthe generated construct.\nThis is a wrapper intended to mimic the `aws_cdk_lib.aws_dynamodb.Table` functionality more-or-less.\nNotable differences is the addition of TKTK properties, to account for the fact that they're constructor props\nin the CDK construct, as well as the removal of all from*, grant*, and metric* methods implemented by Table.\n\n#### Initializers <a name=\"Initializers\" id=\"@aws-amplify/graphql-api-construct.AmplifyDynamoDbTableWrapper.Initializer\"></a>\n\n```typescript\nimport { AmplifyDynamoDbTableWrapper } from '@aws-amplify/graphql-api-construct'\n\nnew AmplifyDynamoDbTableWrapper(resource: CfnResource)\n```\n\n| **Name** | **Type** | **Description** |\n| --- | --- | --- |\n| <code><a href=\"#@aws-amplify/graphql-api-construct.AmplifyDynamoDbTableWrapper.Initializer.parameter.resource\">resource</a></code> | <code>aws-cdk-lib.CfnResource</code> | the Cfn resource. |\n\n---\n\n##### `resource`<sup>Required</sup> <a name=\"resource\" id=\"@aws-amplify/graphql-api-construct.AmplifyDynamoDbTableWrapper.Initializer.parameter.resource\"></a>\n\n- *Type:* aws-cdk-lib.CfnResource\n\nthe Cfn resource.\n\n---\n\n#### Methods <a name=\"Methods\" id=\"Methods\"></a>\n\n| **Name** | **Description** |\n| --- | --- |\n| <code><a href=\"#@aws-amplify/graphql-api-construct.AmplifyDynamoDbTableWrapper.setGlobalSecondaryIndexProvisionedThroughput\">setGlobalSecondaryIndexProvisionedThroughput</a></code> | Set the provisionedThroughtput for a specified GSI by name. |\n\n---\n\n##### `setGlobalSecondaryIndexProvisionedThroughput` <a name=\"setGlobalSecondaryIndexProvisionedThroughput\" id=\"@aws-amplify/graphql-api-construct.AmplifyDynamoDbTableWrapper.setGlobalSecondaryIndexProvisionedThroughput\"></a>\n\n```typescript\npublic setGlobalSecondaryIndexProvisionedThroughput(indexName: string, provisionedThroughput: ProvisionedThroughput): void\n```\n\nSet the provisionedThroughtput for a specified GSI by name.\n\n###### `indexName`<sup>Required</sup> <a name=\"indexName\" id=\"@aws-amplify/graphql-api-construct.AmplifyDynamoDbTableWrapper.setGlobalSecondaryIndexProvisionedThroughput.parameter.indexName\"></a>\n\n- *Type:* string\n\nthe index to specify a provisionedThroughput config for.\n\n---\n\n###### `provisionedThroughput`<sup>Required</sup> <a name=\"provisionedThroughput\" id=\"@aws-amplify/graphql-api-construct.AmplifyDynamoDbTableWrapper.setGlobalSecondaryIndexProvisionedThroughput.parameter.provisionedThroughput\"></a>\n\n- *Type:* <a href=\"#@aws-amplify/graphql-api-construct.ProvisionedThroughput\">ProvisionedThroughput</a>\n\nthe config to set.\n\n---\n\n#### Static Functions <a name=\"Static Functions\" id=\"Static Functions\"></a>\n\n| **Name** | **Description** |\n| --- | --- |\n| <code><a href=\"#@aws-amplify/graphql-api-construct.AmplifyDynamoDbTableWrapper.isAmplifyDynamoDbTableResource\">isAmplifyDynamoDbTableResource</a></code> | Return true and perform type narrowing if a given input appears to be capable of. |\n\n---\n\n##### `isAmplifyDynamoDbTableResource` <a name=\"isAmplifyDynamoDbTableResource\" id=\"@aws-amplify/graphql-api-construct.AmplifyDynamoDbTableWrapper.isAmplifyDynamoDbTableResource\"></a>\n\n```typescript\nimport { AmplifyDynamoDbTableWrapper } from '@aws-amplify/graphql-api-construct'\n\nAmplifyDynamoDbTableWrapper.isAmplifyDynamoDbTableResource(x: any)\n```\n\nReturn true and perform type narrowing if a given input appears to be capable of.\n\n###### `x`<sup>Required</sup> <a name=\"x\" id=\"@aws-amplify/graphql-api-construct.AmplifyDynamoDbTableWrapper.isAmplifyDynamoDbTableResource.parameter.x\"></a>\n\n- *Type:* any\n\nthe object to check.\n\n---\n\n#### Properties <a name=\"Properties\" id=\"Properties\"></a>\n\n| **Name** | **Type** | **Description** |\n| --- | --- | --- |\n| <code><a href=\"#@aws-amplify/graphql-api-construct.AmplifyDynamoDbTableWrapper.property.billingMode\">billingMode</a></code> | <code>aws-cdk-lib.aws_dynamodb.BillingMode</code> | Specify how you are charged for read and write throughput and how you manage capacity. |\n| <code><a href=\"#@aws-amplify/graphql-api-construct.AmplifyDynamoDbTableWrapper.property.deletionProtectionEnabled\">deletionProtectionEnabled</a></code> | <code>boolean</code> | Set table deletion protection. |\n| <code><a href=\"#@aws-amplify/graphql-api-construct.AmplifyDynamoDbTableWrapper.property.pointInTimeRecoveryEnabled\">pointInTimeRecoveryEnabled</a></code> | <code>boolean</code> | Whether point-in-time recovery is enabled. |\n| <code><a href=\"#@aws-amplify/graphql-api-construct.AmplifyDynamoDbTableWrapper.property.provisionedThroughput\">provisionedThroughput</a></code> | <code><a href=\"#@aws-amplify/graphql-api-construct.ProvisionedThroughput\">ProvisionedThroughput</a></code> | Update the provisioned throughput for the base table. |\n| <code><a href=\"#@aws-amplify/graphql-api-construct.AmplifyDynamoDbTableWrapper.property.sseSpecification\">sseSpecification</a></code> | <code><a href=\"#@aws-amplify/graphql-api-construct.SSESpecification\">SSESpecification</a></code> | Set the ddb server-side encryption specification on the table. |\n| <code><a href=\"#@aws-amplify/graphql-api-construct.AmplifyDynamoDbTableWrapper.property.streamSpecification\">streamSpecification</a></code> | <code><a href=\"#@aws-amplify/graphql-api-construct.StreamSpecification\">StreamSpecification</a></code> | Set the ddb stream specification on the table. |\n| <code><a href=\"#@aws-amplify/graphql-api-construct.AmplifyDynamoDbTableWrapper.property.timeToLiveAttribute\">timeToLiveAttribute</a></code> | <code><a href=\"#@aws-amplify/graphql-api-construct.TimeToLiveSpecification\">TimeToLiveSpecification</a></code> | The name of TTL attribute. |\n\n---\n\n##### `billingMode`<sup>Required</sup> <a name=\"billingMode\" id=\"@aws-amplify/graphql-api-construct.AmplifyDynamoDbTableWrapper.property.billingMode\"></a>\n\n```typescript\npublic readonly billingMode: BillingMode;\n```\n\n- *Type:* aws-cdk-lib.aws_dynamodb.BillingMode\n\nSpecify how you are charged for read and write throughput and how you manage capacity.\n\n---\n\n##### `deletionProtectionEnabled`<sup>Required</sup> <a name=\"deletionProtectionEnabled\" id=\"@aws-amplify/graphql-api-construct.AmplifyDynamoDbTableWrapper.property.deletionProtectionEnabled\"></a>\n\n```typescript\npublic readonly deletionProtectionEnabled: boolean;\n```\n\n- *Type:* boolean\n\nSet table deletion protection.\n\n---\n\n##### `pointInTimeRecoveryEnabled`<sup>Required</sup> <a name=\"pointInTimeRecoveryEnabled\" id=\"@aws-amplify/graphql-api-construct.AmplifyDynamoDbTableWrapper.property.pointInTimeRecoveryEnabled\"></a>\n\n```typescript\npublic readonly pointInTimeRecoveryEnabled: boolean;\n```\n\n- *Type:* boolean\n\nWhether point-in-time recovery is enabled.\n\n---\n\n##### `provisionedThroughput`<sup>Required</sup> <a name=\"provisionedThroughput\" id=\"@aws-amplify/graphql-api-construct.AmplifyDynamoDbTableWrapper.property.provisionedThroughput\"></a>\n\n```typescript\npublic readonly provisionedThroughput: ProvisionedThroughput;\n```\n\n- *Type:* <a href=\"#@aws-amplify/graphql-api-construct.ProvisionedThroughput\">ProvisionedThroughput</a>\n\nUpdate the provisioned throughput for the base table.\n\n---\n\n##### `sseSpecification`<sup>Required</sup> <a name=\"sseSpecification\" id=\"@aws-amplify/graphql-api-construct.AmplifyDynamoDbTableWrapper.property.sseSpecification\"></a>\n\n```typescript\npublic readonly sseSpecification: SSESpecification;\n```\n\n- *Type:* <a href=\"#@aws-amplify/graphql-api-construct.SSESpecification\">SSESpecification</a>\n\nSet the ddb server-side encryption specification on the table.\n\n---\n\n##### `streamSpecification`<sup>Required</sup> <a name=\"streamSpecification\" id=\"@aws-amplify/graphql-api-construct.AmplifyDynamoDbTableWrapper.property.streamSpecification\"></a>\n\n```typescript\npublic readonly streamSpecification: StreamSpecification;\n```\n\n- *Type:* <a href=\"#@aws-amplify/graphql-api-construct.StreamSpecification\">StreamSpecification</a>\n\nSet the ddb stream specification on the table.\n\n---\n\n##### `timeToLiveAttribute`<sup>Required</sup> <a name=\"timeToLiveAttribute\" id=\"@aws-amplify/graphql-api-construct.AmplifyDynamoDbTableWrapper.property.timeToLiveAttribute\"></a>\n\n```typescript\npublic readonly timeToLiveAttribute: TimeToLiveSpecification;\n```\n\n- *Type:* <a href=\"#@aws-amplify/graphql-api-construct.TimeToLiveSpecification\">TimeToLiveSpecification</a>\n\nThe name of TTL attribute.\n\n---\n\n\n### AmplifyGraphqlDefinition <a name=\"AmplifyGraphqlDefinition\" id=\"@aws-amplify/graphql-api-construct.AmplifyGraphqlDefinition\"></a>\n\nClass exposing utilities to produce IAmplifyGraphqlDefinition objects given various inputs.\n\n#### Initializers <a name=\"Initializers\" id=\"@aws-amplify/graphql-api-construct.AmplifyGraphqlDefinition.Initializer\"></a>\n\n```typescript\nimport { AmplifyGraphqlDefinition } from '@aws-amplify/graphql-api-construct'\n\nnew AmplifyGraphqlDefinition()\n```\n\n| **Name** | **Type** | **Description** |\n| --- | --- | --- |\n\n---\n\n\n#### Static Functions <a name=\"Static Functions\" id=\"Static Functions\"></a>\n\n| **Name** | **Description** |\n| --- | --- |\n| <code><a href=\"#@aws-amplify/graphql-api-construct.AmplifyGraphqlDefinition.combine\">combine</a></code> | Combines multiple IAmplifyGraphqlDefinitions into a single definition. |\n| <code><a href=\"#@aws-amplify/graphql-api-construct.AmplifyGraphqlDefinition.fromFiles\">fromFiles</a></code> | Convert one or more appsync SchemaFile objects into an Amplify Graphql Schema, binding them to a DynamoDB data source. |\n| <code><a href=\"#@aws-amplify/graphql-api-construct.AmplifyGraphqlDefinition.fromFilesAndStrategy\">fromFilesAndStrategy</a></code> | Convert one or more appsync SchemaFile objects into an Amplify Graphql Schema. |\n| <code><a href=\"#@aws-amplify/graphql-api-construct.AmplifyGraphqlDefinition.fromString\">fromString</a></code> | Produce a schema definition from a string input. |\n\n---\n\n##### `combine` <a name=\"combine\" id=\"@aws-amplify/graphql-api-construct.AmplifyGraphqlDefinition.combine\"></a>\n\n```typescript\nimport { AmplifyGraphqlDefinition } from '@aws-amplify/graphql-api-construct'\n\nAmplifyGraphqlDefinition.combine(definitions: IAmplifyGraphqlDefinition[])\n```\n\nCombines multiple IAmplifyGraphqlDefinitions into a single definition.\n\n###### `definitions`<sup>Required</sup> <a name=\"definitions\" id=\"@aws-amplify/graphql-api-construct.AmplifyGraphqlDefinition.combine.parameter.definitions\"></a>\n\n- *Type:* <a href=\"#@aws-amplify/graphql-api-construct.IAmplifyGraphqlDefinition\">IAmplifyGraphqlDefinition</a>[]\n\nthe definitions to combine.\n\n---\n\n##### `fromFiles` <a name=\"fromFiles\" id=\"@aws-amplify/graphql-api-construct.AmplifyGraphqlDefinition.fromFiles\"></a>\n\n```typescript\nimport { AmplifyGraphqlDefinition } from '@aws-amplify/graphql-api-construct'\n\nAmplifyGraphqlDefinition.fromFiles(filePaths: string)\n```\n\nConvert one or more appsync SchemaFile objects into an Amplify Graphql Schema, binding them to a DynamoDB data source.\n\n###### `filePaths`<sup>Required</sup> <a name=\"filePaths\" id=\"@aws-amplify/graphql-api-construct.AmplifyGraphqlDefinition.fromFiles.parameter.filePaths\"></a>\n\n- *Type:* string\n\none or more paths to the graphql files to process.\n\n---\n\n##### `fromFilesAndStrategy` <a name=\"fromFilesAndStrategy\" id=\"@aws-amplify/graphql-api-construct.AmplifyGraphqlDefinition.fromFilesAndStrategy\"></a>\n\n```typescript\nimport { AmplifyGraphqlDefinition } from '@aws-amplify/graphql-api-construct'\n\nAmplifyGraphqlDefinition.fromFilesAndStrategy(filePaths: string | string[], dataSourceStrategy?: DefaultDynamoDbModelDataSourceStrategy | AmplifyDynamoDbModelDataSourceStrategy | SQLLambdaModelDataSourceStrategy)\n```\n\nConvert one or more appsync SchemaFile objects into an Amplify Graphql Schema.\n\n###### `filePaths`<sup>Required</sup> <a name=\"filePaths\" id=\"@aws-amplify/graphql-api-construct.AmplifyGraphqlDefinition.fromFilesAndStrategy.parameter.filePaths\"></a>\n\n- *Type:* string | string[]\n\none or more paths to the graphql files to process.\n\n---\n\n###### `dataSourceStrategy`<sup>Optional</sup> <a name=\"dataSourceStrategy\" id=\"@aws-amplify/graphql-api-construct.AmplifyGraphqlDefinition.fromFilesAndStrategy.parameter.dataSourceStrategy\"></a>\n\n- *Type:* <a href=\"#@aws-amplify/graphql-api-construct.DefaultDynamoDbModelDataSourceStrategy\">DefaultDynamoDbModelDataSourceStrategy</a> | <a href=\"#@aws-amplify/graphql-api-construct.AmplifyDynamoDbModelDataSourceStrategy\">AmplifyDynamoDbModelDataSourceStrategy</a> | <a href=\"#@aws-amplify/graphql-api-construct.SQLLambdaModelDataSourceStrategy\">SQLLambdaModelDataSourceStrategy</a>\n\nthe provisioning definition for datasources that resolve `@model`s in this schema.\n\nThe DynamoDB from\nCloudFormation will be used by default.\n\n---\n\n##### `fromString` <a name=\"fromString\" id=\"@aws-amplify/graphql-api-construct.AmplifyGraphqlDefinition.fromString\"></a>\n\n```typescript\nimport { AmplifyGraphqlDefinition } from '@aws-amplify/graphql-api-construct'\n\nAmplifyGraphqlDefinition.fromString(schema: string, dataSourceStrategy?: DefaultDynamoDbModelDataSourceStrategy | AmplifyDynamoDbModelDataSourceStrategy | SQLLambdaModelDataSourceStrategy)\n```\n\nProduce a schema definition from a string input.\n\n###### `schema`<sup>Required</sup> <a name=\"schema\" id=\"@aws-amplify/graphql-api-construct.AmplifyGraphqlDefinition.fromString.parameter.schema\"></a>\n\n- *Type:* string\n\nthe graphql input as a string.\n\n---\n\n###### `dataSourceStrategy`<sup>Optional</sup> <a name=\"dataSourceStrategy\" id=\"@aws-amplify/graphql-api-construct.AmplifyGraphqlDefinition.fromString.parameter.dataSourceStrategy\"></a>\n\n- *Type:* <a href=\"#@aws-amplify/graphql-api-construct.DefaultDynamoDbModelDataSourceStrategy\">DefaultDynamoDbModelDataSourceStrategy</a> | <a href=\"#@aws-amplify/graphql-api-construct.AmplifyDynamoDbModelDataSourceStrategy\">AmplifyDynamoDbModelDataSourceStrategy</a> | <a href=\"#@aws-amplify/graphql-api-construct.SQLLambdaModelDataSourceStrategy\">SQLLambdaModelDataSourceStrategy</a>\n\nthe provisioning definition for datasources that resolve `@model`s and custom SQL statements in this schema.\n\nThe DynamoDB from CloudFormation will be used by default.\n\n---\n\n\n\n### SQLLambdaModelDataSourceStrategyFactory <a name=\"SQLLambdaModelDataSourceStrategyFactory\" id=\"@aws-amplify/graphql-api-construct.SQLLambdaModelDataSourceStrategyFactory\"></a>\n\nClass exposing utilities to produce SQLLambdaModelDataSourceStrategy objects given various inputs.\n\n#### Initializers <a name=\"Initializers\" id=\"@aws-amplify/graphql-api-construct.SQLLambdaModelDataSourceStrategyFactory.Initializer\"></a>\n\n```typescript\nimport { SQLLambdaModelDataSourceStrategyFactory } from '@aws-amplify/graphql-api-construct'\n\nnew SQLLambdaModelDataSourceStrategyFactory()\n```\n\n| **Name** | **Type** | **Description** |\n| --- | --- | --- |\n\n---\n\n\n#### Static Functions <a name=\"Static Functions\" id=\"Static Functions\"></a>\n\n| **Name** | **Description** |\n| --- | --- |\n| <code><a href=\"#@aws-amplify/graphql-api-construct.SQLLambdaModelDataSourceStrategyFactory.fromCustomSqlFiles\">fromCustomSqlFiles</a></code> | Creates a SQLLambdaModelDataSourceStrategy where the binding's `customSqlStatements` are populated from `sqlFiles`. |\n\n---\n\n##### `fromCustomSqlFiles` <a name=\"fromCustomSqlFiles\" id=\"@aws-amplify/graphql-api-construct.SQLLambdaModelDataSourceStrategyFactory.fromCustomSqlFiles\"></a>\n\n```typescript\nimport { SQLLambdaModelDataSourceStrategyFactory } from '@aws-amplify/graphql-api-construct'\n\nSQLLambdaModelDataSourceStrategyFactory.fromCustomSqlFiles(sqlFiles: string[], options: SQLLambdaModelDataSourceStrategy)\n```\n\nCreates a SQLLambdaModelDataSourceStrategy where the binding's `customSqlStatements` are populated from `sqlFiles`.\n\nThe key\nof the `customSqlStatements` record is the file's base name (that is, the name of the file minus the directory and extension).\n\n###### `sqlFiles`<sup>Required</sup> <a name=\"sqlFiles\" id=\"@aws-amplify/graphql-api-construct.SQLLambdaModelDataSourceStrategyFactory.fromCustomSqlFiles.parameter.sqlFiles\"></a>\n\n- *Type:* string[]\n\nthe list of files to load SQL statements from.\n\n---\n\n###### `options`<sup>Required</sup> <a name=\"options\" id=\"@aws-amplify/graphql-api-construct.SQLLambdaModelDataSourceStrategyFactory.fromCustomSqlFiles.parameter.options\"></a>\n\n- *Type:* <a href=\"#@aws-amplify/graphql-api-construct.SQLLambdaModelDataSourceStrategy\">SQLLambdaModelDataSourceStrategy</a>\n\nthe remaining SQLLambdaModelDataSourceStrategy options.\n\n---\n\n\n\n## Protocols <a name=\"Protocols\" id=\"Protocols\"></a>\n\n### IAmplifyGraphqlDefinition <a name=\"IAmplifyGraphqlDefinition\" id=\"@aws-amplify/graphql-api-construct.IAmplifyGraphqlDefinition\"></a>\n\n- *Implemented By:* <a href=\"#@aws-amplify/graphql-api-construct.IAmplifyGraphqlDefinition\">IAmplifyGraphqlDefinition</a>\n\nGraphql Api definition, which can be implemented in multiple ways.\n\n\n#### Properties <a name=\"Properties\" id=\"Properties\"></a>\n\n| **Name** | **Type** | **Description** |\n| --- | --- | --- |\n| <code><a href=\"#@aws-amplify/graphql-api-construct.IAmplifyGraphqlDefinition.property.dataSourceStrategies\">dataSourceStrategies</a></code> | <code>{[ key: string ]: <a href=\"#@aws-amplify/graphql-api-construct.DefaultDynamoDbModelDataSourceStrategy\">DefaultDynamoDbModelDataSourceStrategy</a> \\| <a href=\"#@aws-amplify/graphql-api-construct.AmplifyDynamoDbModelDataSourceStrategy\">AmplifyDynamoDbModelDataSourceStrategy</a> \\| <a href=\"#@aws-amplify/graphql-api-construct.SQLLambdaModelDataSourceStrategy\">SQLLambdaModelDataSourceStrategy</a>}</code> | Retrieve the datasource strategy mapping. |\n| <code><a href=\"#@aws-amplify/graphql-api-construct.IAmplifyGraphqlDefinition.property.functionSlots\">functionSlots</a></code> | <code><a href=\"#@aws-amplify/graphql-api-construct.MutationFunctionSlot\">MutationFunctionSlot</a> \\| <a href=\"#@aws-amplify/graphql-api-construct.QueryFunctionSlot\">QueryFunctionSlot</a> \\| <a href=\"#@aws-amplify/graphql-api-construct.SubscriptionFunctionSlot\">SubscriptionFunctionSlot</a>[]</code> | Retrieve any function slots defined explicitly in the Api definition. |\n| <code><a href=\"#@aws-amplify/graphql-api-construct.IAmplifyGraphqlDefinition.property.schema\">schema</a></code> | <code>string</code> | Return the schema definition as a graphql string, with amplify directives allowed. |\n| <code><a href=\"#@aws-amplify/graphql-api-construct.IAmplifyGraphqlDefinition.property.customSqlDataSourceStrategies\">customSqlDataSourceStrategies</a></code> | <code><a href=\"#@aws-amplify/graphql-api-construct.CustomSqlDataSourceStrategy\">CustomSqlDataSourceStrategy</a>[]</code> | An array of custom Query or Mutation SQL commands to the data sources that resolves them. |\n| <code><a href=\"#@aws-amplify/graphql-api-construct.IAmplifyGraphqlDefinition.property.referencedLambdaFunctions\">referencedLambdaFunctions</a></code> | <code>{[ key: string ]: aws-cdk-lib.aws_lambda.IFunction}</code> | Retrieve the references to any lambda functions used in the definition. |\n\n---\n\n##### `dataSourceStrategies`<sup>Required</sup> <a name=\"dataSourceStrategies\" id=\"@aws-amplify/graphql-api-construct.IAmplifyGraphqlDefinition.property.dataSourceStrategies\"></a>\n\n```typescript\npublic readonly dataSourceStrategies: {[ key: string ]: DefaultDynamoDbModelDataSourceStrategy | AmplifyDynamoDbModelDataSourceStrategy | SQLLambdaModelDataSourceStrategy};\n```\n\n- *Type:* {[ key: string ]: <a href=\"#@aws-amplify/graphql-api-construct.DefaultDynamoDbModelDataSourceStrategy\">DefaultDynamoDbModelDataSourceStrategy</a> | <a href=\"#@aws-amplify/graphql-api-construct.AmplifyDynamoDbModelDataSourceStrategy\">AmplifyDynamoDbModelDataSourceStrategy</a> | <a href=\"#@aws-amplify/graphql-api-construct.SQLLambdaModelDataSourceStrategy\">SQLLambdaModelDataSourceStrategy</a>}\n\nRetrieve the datasource strategy mapping.\n\nThe default strategy is to use DynamoDB from CloudFormation.\n\n---\n\n##### `functionSlots`<sup>Required</sup> <a name=\"functionSlots\" id=\"@aws-amplify/graphql-api-construct.IAmplifyGraphqlDefinition.property.functionSlots\"></a>\n\n```typescript\npublic readonly functionSlots: MutationFunctionSlot | QueryFunctionSlot | SubscriptionFunctionSlot[];\n```\n\n- *Type:* <a href=\"#@aws-amplify/graphql-api-construct.MutationFunctionSlot\">MutationFunctionSlot</a> | <a href=\"#@aws-amplify/graphql-api-construct.QueryFunctionSlot\">QueryFunctionSlot</a> | <a href=\"#@aws-amplify/graphql-api-construct.SubscriptionFunctionSlot\">SubscriptionFunctionSlot</a>[]\n\nRetrieve any function slots defined explicitly in the Api definition.\n\n---\n\n##### `schema`<sup>Required</sup> <a name=\"schema\" id=\"@aws-amplify/graphql-api-construct.IAmplifyGraphqlDefinition.property.schema\"></a>\n\n```typescript\npublic readonly schema: string;\n```\n\n- *Type:* string\n\nReturn the schema definition as a graphql string, with amplify directives allowed.\n\n---\n\n##### `customSqlDataSourceStrategies`<sup>Optional</sup> <a name=\"customSqlDataSourceStrategies\" id=\"@aws-amplify/graphql-api-construct.IAmplifyGraphqlDefinition.property.customSqlDataSourceStrategies\"></a>\n\n```typescript\npublic readonly customSqlDataSourceStrategies: CustomSqlDataSourceStrategy[];\n```\n\n- *Type:* <a href=\"#@aws-amplify/graphql-api-construct.CustomSqlDataSourceStrategy\">CustomSqlDataSourceStrategy</a>[]\n\nAn array of custom Query or Mutation SQL commands to the data sources that resolves them.\n\n---\n\n##### `referencedLambdaFunctions`<sup>Optional</sup> <a name=\"referencedLambdaFunctions\" id=\"@aws-amplify/graphql-api-construct.IAmplifyGraphqlDefinition.property.referencedLambdaFunctions\"></a>\n\n```typescript\npublic readonly referencedLambdaFunctions: {[ key: string ]: IFunction};\n```\n\n- *Type:* {[ key: string ]: aws-cdk-lib.aws_lambda.IFunction}\n\nRetrieve the references to any lambda functions used in the definition.\n\nUseful for wiring through aws_lambda.Function constructs into the definition directly,\nand generated references to invoke them.\n\n---\n\n### IBackendOutputEntry <a name=\"IBackendOutputEntry\" id=\"@aws-amplify/graphql-api-construct.IBackendOutputEntry\"></a>\n\n- *Implemented By:* <a href=\"#@aws-amplify/graphql-api-construct.IBackendOutputEntry\">IBackendOutputEntry</a>\n\nEntry representing the required output from the backend for codegen generate commands to work.\n\n\n#### Properties <a name=\"Properties\" id=\"Properties\"></a>\n\n| **Name** | **Type** | **Description** |\n| --- | --- | --- |\n| <code><a href=\"#@aws-amplify/graphql-api-construct.IBackendOutputEntry.property.payload\">payload</a></code> | <code>{[ key: string ]: string}</code> | The string-map payload of generated config values. |\n| <code><a href=\"#@aws-amplify/graphql-api-construct.IBackendOutputEntry.property.version\">version</a></code> | <code>string</code> | The protocol version for this backend output. |\n\n---\n\n##### `payload`<sup>Required</sup> <a name=\"payload\" id=\"@aws-amplify/graphql-api-construct.IBackendOutputEntry.property.payload\"></a>\n\n```typescript\npublic readonly payload: {[ key: string ]: string};\n```\n\n- *Type:* {[ key: string ]: string}\n\nThe string-map payload of generated config values.\n\n---\n\n##### `version`<sup>Required</sup> <a name=\"version\" id=\"@aws-amplify/graphql-api-construct.IBackendOutputEntry.property.version\"></a>\n\n```typescript\npublic readonly version: string;\n```\n\n- *Type:* string\n\nThe protocol version for this backend output.\n\n---\n\n### IBackendOutputStorageStrategy <a name=\"IBackendOutputStorageStrategy\" id=\"@aws-amplify/graphql-api-construct.IBackendOutputStorageStrategy\"></a>\n\n- *Implemented By:* <a href=\"#@aws-amplify/graphql-api-construct.IBackendOutputStorageStrategy\">IBackendOutputStorageStrategy</a>\n\nBackend output strategy used to write config required for codegen tasks.\n\n#### Methods <a name=\"Methods\" id=\"Methods\"></a>\n\n| **Name** | **Description** |\n| --- | --- |\n| <code><a href=\"#@aws-amplify/graphql-api-construct.IBackendOutputStorageStrategy.addBackendOutputEntry\">addBackendOutputEntry</a></code> | Add an entry to backend output. |\n\n---\n\n##### `addBackendOutputEntry` <a name=\"addBackendOutputEntry\" id=\"@aws-amplify/graphql-api-construct.IBackendOutputStorageStrategy.addBackendOutputEntry\"></a>\n\n```typescript\npublic addBackendOutputEntry(keyName: string, backendOutputEntry: IBackendOutputEntry): void\n```\n\nAdd an entry to backend output.\n\n###### `keyName`<sup>Required</sup> <a name=\"keyName\" id=\"@aws-amplify/graphql-api-construct.IBackendOutputStorageStrategy.addBackendOutputEntry.parameter.keyName\"></a>\n\n- *Type:* string\n\nthe key.\n\n---\n\n###### `backendOutputEntry`<sup>Required</sup> <a name=\"backendOutputEntry\" id=\"@aws-amplify/graphql-api-construct.IBackendOutputStorageStrategy.addBackendOutputEntry.parameter.backendOutputEntry\"></a>\n\n- *Type:* <a href=\"#@aws-amplify/graphql-api-construct.IBackendOutputEntry\">IBackendOutputEntry</a>\n\nthe record to store in the backend output.\n\n---\n\n\n## Enums <a name=\"Enums\" id=\"Enums\"></a>\n\n### SSEType <a name=\"SSEType\" id=\"@aws-amplify/graphql-api-construct.SSEType\"></a>\n\nServer Side Encryption Type Values - `KMS` - Server-side encryption that uses AWS KMS.\n\nThe key is stored in your account and is managed by KMS (AWS KMS charges apply).\n\n#### Members <a name=\"Members\" id=\"Members\"></a>\n\n| **Name** | **Description** |\n| --- | --- |\n| <code><a href=\"#@aws-amplify/graphql-api-construct.SSEType.KMS\">KMS</a></code> | *No description.* |\n\n---\n\n##### `KMS` <a name=\"KMS\" id=\"@aws-amplify/graphql-api-construct.SSEType.KMS\"></a>\n\n---\n\n"
  },
  "repository": {
    "directory": "packages/amplify-graphql-api-construct",
    "type": "git",
    "url": "https://github.com/aws-amplify/amplify-category-api.git"
  },
  "schema": "jsii/0.10.0",
  "targets": {
    "js": {
      "npm": "@aws-amplify/graphql-api-construct"
    }
  },
  "types": {
    "@aws-amplify/graphql-api-construct.AddFunctionProps": {
      "assembly": "@aws-amplify/graphql-api-construct",
      "datatype": true,
      "docs": {
        "stability": "stable",
        "summary": "Input type properties when adding a new appsync.AppsyncFunction to the generated API. This is equivalent to the Omit<appsync.AppsyncFunctionProps, 'api'>."
      },
      "fqn": "@aws-amplify/graphql-api-construct.AddFunctionProps",
      "kind": "interface",
      "locationInModule": {
        "filename": "src/types.ts",
        "line": 846
      },
      "name": "AddFunctionProps",
      "properties": [
        {
          "abstract": true,
          "docs": {
            "stability": "stable",
            "summary": "the data source linked to this AppSync Function."
          },
          "immutable": true,
          "locationInModule": {
            "filename": "src/types.ts",
            "line": 850
          },
          "name": "dataSource",
          "type": {
            "fqn": "aws-cdk-lib.aws_appsync.BaseDataSource"
          }
        },
        {
          "abstract": true,
          "docs": {
            "stability": "stable",
            "summary": "the name of the AppSync Function."
          },
          "immutable": true,
          "locationInModule": {
            "filename": "src/types.ts",
            "line": 855
          },
          "name": "name",
          "type": {
            "primitive": "string"
          }
        },
        {
          "abstract": true,
          "docs": {
            "default": "- no code is used",
            "stability": "stable",
            "summary": "The function code."
          },
          "immutable": true,
          "locationInModule": {
            "filename": "src/types.ts",
            "line": 890
          },
          "name": "code",
          "optional": true,
          "type": {
            "fqn": "aws-cdk-lib.aws_appsync.Code"
          }
        },
        {
          "abstract": true,
          "docs": {
            "default": "- no description",
            "stability": "stable",
            "summary": "the description for this AppSync Function."
          },
          "immutable": true,
          "locationInModule": {
            "filename": "src/types.ts",
            "line": 862
          },
          "name": "description",
          "optional": true,
          "type": {
            "primitive": "string"
          }
        },
        {
          "abstract": true,
          "docs": {
            "default": "- no request mapping template",
            "stability": "stable",
            "summary": "the request mapping template for the AppSync Function."
          },
          "immutable": true,
          "locationInModule": {
            "filename": "src/types.ts",
            "line": 869
          },
          "name": "requestMappingTemplate",
          "optional": true,
          "type": {
            "fqn": "aws-cdk-lib.aws_appsync.MappingTemplate"
          }
        },
        {
          "abstract": true,
          "docs": {
            "default": "- no response mapping template",
            "stability": "stable",
            "summary": "the response mapping template for the AppSync Function."
          },
          "immutable": true,
          "locationInModule": {
            "filename": "src/types.ts",
            "line": 876
          },
          "name": "responseMappingTemplate",
          "optional": true,
          "type": {
            "fqn": "aws-cdk-lib.aws_appsync.MappingTemplate"
          }
        },
        {
          "abstract": true,
          "docs": {
            "default": "- no function runtime, VTL mapping templates used",
            "stability": "stable",
            "summary": "The functions runtime."
          },
          "immutable": true,
          "locationInModule": {
            "filename": "src/types.ts",
            "line": 883
          },
          "name": "runtime",
          "optional": true,
          "type": {
            "fqn": "aws-cdk-lib.aws_appsync.FunctionRuntime"
          }
        }
      ],
      "symbolId": "src/types:AddFunctionProps"
    },
    "@aws-amplify/graphql-api-construct.AmplifyDynamoDbModelDataSourceStrategy": {
      "assembly": "@aws-amplify/graphql-api-construct",
      "datatype": true,
      "docs": {
        "stability": "stable",
        "summary": "Use custom resource type 'Custom::AmplifyDynamoDBTable' to provision table."
      },
      "fqn": "@aws-amplify/graphql-api-construct.AmplifyDynamoDbModelDataSourceStrategy",
      "kind": "interface",
      "locationInModule": {
        "filename": "src/model-datasource-strategy-types.ts",
        "line": 38
      },
      "name": "AmplifyDynamoDbModelDataSourceStrategy",
      "properties": [
        {
          "abstract": true,
          "docs": {
            "stability": "stable"
          },
          "immutable": true,
          "locationInModule": {
            "filename": "src/model-datasource-strategy-types.ts",
            "line": 39
          },
          "name": "dbType",
          "type": {
            "primitive": "string"
          }
        },
        {
          "abstract": true,
          "docs": {
            "stability": "stable"
          },
          "immutable": true,
          "locationInModule": {
            "filename": "src/model-datasource-strategy-types.ts",
            "line": 40
          },
          "name": "provisionStrategy",
          "type": {
            "primitive": "string"
          }
        }
      ],
      "symbolId": "src/model-datasource-strategy-types:AmplifyDynamoDbModelDataSourceStrategy"
    },
    "@aws-amplify/graphql-api-construct.AmplifyDynamoDbTableWrapper": {
      "assembly": "@aws-amplify/graphql-api-construct",
      "docs": {
        "remarks": "This is NOT a construct, just an easier way to access\nthe generated construct.\nThis is a wrapper intended to mimic the `aws_cdk_lib.aws_dynamodb.Table` functionality more-or-less.\nNotable differences is the addition of TKTK properties, to account for the fact that they're constructor props\nin the CDK construct, as well as the removal of all from*, grant*, and metric* methods implemented by Table.",
        "stability": "stable",
        "summary": "Wrapper class around Custom::AmplifyDynamoDBTable custom resource, to simplify the override experience a bit."
      },
      "fqn": "@aws-amplify/graphql-api-construct.AmplifyDynamoDbTableWrapper",
      "initializer": {
        "docs": {
          "stability": "stable",
          "summary": "Create the wrapper given an underlying CfnResource that is an instance of Custom::AmplifyDynamoDBTable."
        },
        "locationInModule": {
          "filename": "src/amplify-dynamodb-table-wrapper.ts",
          "line": 107
        },
        "parameters": [
          {
            "docs": {
              "summary": "the Cfn resource."
            },
            "name": "resource",
            "type": {
              "fqn": "aws-cdk-lib.CfnResource"
            }
          }
        ]
      },
      "kind": "class",
      "locationInModule": {
        "filename": "src/amplify-dynamodb-table-wrapper.ts",
        "line": 93
      },
      "methods": [
        {
          "docs": {
            "returns": "whether or not the resource is an underlying amplify dynamodb table resource.",
            "stability": "stable",
            "summary": "Return true and perform type narrowing if a given input appears to be capable of."
          },
          "locationInModule": {
            "filename": "src/amplify-dynamodb-table-wrapper.ts",
            "line": 99
          },
          "name": "isAmplifyDynamoDbTableResource",
          "parameters": [
            {
              "docs": {
                "summary": "the object to check."
              },
              "name": "x",
              "type": {
                "primitive": "any"
              }
            }
          ],
          "returns": {
            "type": {
              "primitive": "boolean"
            }
          },
          "static": true
        },
        {
          "docs": {
            "stability": "stable",
            "summary": "Set the deletion policy of the resource based on the removal policy specified."
          },
          "locationInModule": {
            "filename": "src/amplify-dynamodb-table-wrapper.ts",
            "line": 117
          },
          "name": "applyRemovalPolicy",
          "parameters": [
            {
              "docs": {
                "summary": "removal policy to set."
              },
              "name": "policy",
              "type": {
                "fqn": "aws-cdk-lib.RemovalPolicy"
              }
            }
          ]
        },
        {
          "docs": {
            "stability": "stable",
            "summary": "Set the provisionedThroughtput for a specified GSI by name."
          },
          "locationInModule": {
            "filename": "src/amplify-dynamodb-table-wrapper.ts",
            "line": 154
          },
          "name": "setGlobalSecondaryIndexProvisionedThroughput",
          "parameters": [
            {
              "docs": {
                "summary": "the index to specify a provisionedThroughput config for."
              },
              "name": "indexName",
              "type": {
                "primitive": "string"
              }
            },
            {
              "docs": {
                "summary": "the config to set."
              },
              "name": "provisionedThroughput",
              "type": {
                "fqn": "@aws-amplify/graphql-api-construct.ProvisionedThroughput"
              }
            }
          ]
        }
      ],
      "name": "AmplifyDynamoDbTableWrapper",
      "properties": [
        {
          "docs": {
            "stability": "stable",
            "summary": "Specify how you are charged for read and write throughput and how you manage capacity."
          },
          "locationInModule": {
            "filename": "src/amplify-dynamodb-table-wrapper.ts",
            "line": 124
          },
          "name": "billingMode",
          "type": {
            "fqn": "aws-cdk-lib.aws_dynamodb.BillingMode"
          }
        },
        {
          "docs": {
            "stability": "stable",
            "summary": "Set table deletion protection."
          },
          "locationInModule": {
            "filename": "src/amplify-dynamodb-table-wrapper.ts",
            "line": 182
          },
          "name": "deletionProtectionEnabled",
          "type": {
            "primitive": "boolean"
          }
        },
        {
          "docs": {
            "stability": "stable",
            "summary": "Whether point-in-time recovery is enabled."
          },
          "locationInModule": {
            "filename": "src/amplify-dynamodb-table-wrapper.ts",
            "line": 138
          },
          "name": "pointInTimeRecoveryEnabled",
          "type": {
            "primitive": "boolean"
          }
        },
        {
          "docs": {
            "stability": "stable",
            "summary": "Update the provisioned throughput for the base table."
          },
          "locationInModule": {
            "filename": "src/amplify-dynamodb-table-wrapper.ts",
            "line": 145
          },
          "name": "provisionedThroughput",
          "type": {
            "fqn": "@aws-amplify/graphql-api-construct.ProvisionedThroughput"
          }
        },
        {
          "docs": {
            "stability": "stable",
            "summary": "Set the ddb server-side encryption specification on the table."
          },
          "locationInModule": {
            "filename": "src/amplify-dynamodb-table-wrapper.ts",
            "line": 175
          },
          "name": "sseSpecification",
          "type": {
            "fqn": "@aws-amplify/graphql-api-construct.SSESpecification"
          }
        },
        {
          "docs": {
            "stability": "stable",
            "summary": "Set the ddb stream specification on the table."
          },
          "locationInModule": {
            "filename": "src/amplify-dynamodb-table-wrapper.ts",
            "line": 168
          },
          "name": "streamSpecification",
          "type": {
            "fqn": "@aws-amplify/graphql-api-construct.StreamSpecification"
          }
        },
        {
          "docs": {
            "stability": "stable",
            "summary": "The name of TTL attribute."
          },
          "locationInModule": {
            "filename": "src/amplify-dynamodb-table-wrapper.ts",
            "line": 131
          },
          "name": "timeToLiveAttribute",
          "type": {
            "fqn": "@aws-amplify/graphql-api-construct.TimeToLiveSpecification"
          }
        }
      ],
      "symbolId": "src/amplify-dynamodb-table-wrapper:AmplifyDynamoDbTableWrapper"
    },
    "@aws-amplify/graphql-api-construct.AmplifyGraphqlApi": {
      "assembly": "@aws-amplify/graphql-api-construct",
      "base": "constructs.Construct",
      "docs": {
        "remarks": "This can be used to quickly define appsync apis which support full CRUD+List and Subscriptions, relationships,\nauth, search over data, the ability to inject custom business logic and query/mutation operations, and connect to ML services.\n\nFor more information, refer to the docs links below:\nData Modeling - https://docs.amplify.aws/cli/graphql/data-modeling/\nAuthorization - https://docs.amplify.aws/cli/graphql/authorization-rules/\nCustom Business Logic - https://docs.amplify.aws/cli/graphql/custom-business-logic/\nSearch - https://docs.amplify.aws/cli/graphql/search-and-result-aggregations/\nML Services - https://docs.amplify.aws/cli/graphql/connect-to-machine-learning-services/\n\nFor a full reference of the supported custom graphql directives - https://docs.amplify.aws/cli/graphql/directives-reference/\n\nThe output of this construct is a mapping of L2 or L1 resources generated by the transformer, which generally follow the access pattern\n\n```typescript\n  const api = new AmplifyGraphQlApi(this, 'api', { <params> });\n  // Access L2 resources under `.resources`\n  api.resources.tables[\"Todo\"].tableArn;\n\n  // Access L1 resources under `.resources.cfnResources`\n  api.resources.cfnResources.cfnGraphqlApi.xrayEnabled = true;\n  Object.values(api.resources.cfnResources.cfnTables).forEach(table => {\n    table.pointInTimeRecoverySpecification = { pointInTimeRecoveryEnabled: false };\n  });\n```\n`resources.<ResourceType>.<ResourceName>` - you can then perform any CDK action on these resulting resoureces.",
        "stability": "stable",
        "summary": "L3 Construct which invokes the Amplify Transformer Pattern over an input Graphql Schema."
      },
      "fqn": "@aws-amplify/graphql-api-construct.AmplifyGraphqlApi",
      "initializer": {
        "docs": {
          "stability": "stable",
          "summary": "New AmplifyGraphqlApi construct, this will create an appsync api with authorization, a schema, and all necessary resolvers, functions, and datasources."
        },
        "locationInModule": {
          "filename": "src/amplify-graphql-api.ts",
          "line": 140
        },
        "parameters": [
          {
            "docs": {
              "summary": "the scope to create this construct within."
            },
            "name": "scope",
            "type": {
              "fqn": "constructs.Construct"
            }
          },
          {
            "docs": {
              "summary": "the id to use for this api."
            },
            "name": "id",
            "type": {
              "primitive": "string"
            }
          },
          {
            "docs": {
              "summary": "the properties used to configure the generated api."
            },
            "name": "props",
            "type": {
              "fqn": "@aws-amplify/graphql-api-construct.AmplifyGraphqlApiProps"
            }
          }
        ]
      },
      "kind": "class",
      "locationInModule": {
        "filename": "src/amplify-graphql-api.ts",
        "line": 86
      },
      "methods": [
        {
          "docs": {
            "remarks": "This is a proxy method to the L2 GraphqlApi Construct.",
            "returns": "the generated data source.",
            "stability": "stable",
            "summary": "Add a new DynamoDB data source to this API."
          },
          "locationInModule": {
            "filename": "src/amplify-graphql-api.ts",
            "line": 288
          },
          "name": "addDynamoDbDataSource",
          "parameters": [
            {
              "docs": {
                "summary": "The data source's id."
              },
              "name": "id",
              "type": {
                "primitive": "string"
              }
            },
            {
              "docs": {
                "summary": "The DynamoDB table backing this data source."
              },
              "name": "table",
              "type": {
                "fqn": "aws-cdk-lib.aws_dynamodb.ITable"
              }
            },
            {
              "docs": {
                "summary": "The optional configuration for this data source."
              },
              "name": "options",
              "optional": true,
              "type": {
                "fqn": "aws-cdk-lib.aws_appsync.DataSourceOptions"
              }
            }
          ],
          "returns": {
            "type": {
              "fqn": "aws-cdk-lib.aws_appsync.DynamoDbDataSource"
            }
          }
        },
        {
          "docs": {
            "deprecated": "use `addOpenSearchDataSource`",
            "remarks": "This is a proxy method to the L2 GraphqlApi Construct.",
            "returns": "the generated data source.",
            "stability": "deprecated",
            "summary": "Add a new elasticsearch data source to this API."
          },
          "locationInModule": {
            "filename": "src/amplify-graphql-api.ts",
            "line": 300
          },
          "name": "addElasticsearchDataSource",
          "parameters": [
            {
              "docs": {
                "summary": "The data source's id."
              },
              "name": "id",
              "type": {
                "primitive": "string"
              }
            },
            {
              "docs": {
                "summary": "The elasticsearch domain for this data source."
              },
              "name": "domain",
              "type": {
                "fqn": "aws-cdk-lib.aws_elasticsearch.IDomain"
              }
            },
            {
              "docs": {
                "summary": "The optional configuration for this data source."
              },
              "name": "options",
              "optional": true,
              "type": {
                "fqn": "aws-cdk-lib.aws_appsync.DataSourceOptions"
              }
            }
          ],
          "returns": {
            "type": {
              "fqn": "aws-cdk-lib.aws_appsync.ElasticsearchDataSource"
            }
          }
        },
        {
          "docs": {
            "remarks": "This is a proxy method to the L2 GraphqlApi Construct.",
            "stability": "stable",
            "summary": "Add an EventBridge data source to this api."
          },
          "locationInModule": {
            "filename": "src/amplify-graphql-api.ts",
            "line": 310
          },
          "name": "addEventBridgeDataSource",
          "parameters": [
            {
              "docs": {
                "summary": "The data source's id."
              },
              "name": "id",
              "type": {
                "primitive": "string"
              }
            },
            {
              "docs": {
                "summary": "The EventBridge EventBus on which to put events."
              },
              "name": "eventBus",
              "type": {
                "fqn": "aws-cdk-lib.aws_events.IEventBus"
              }
            },
            {
              "docs": {
                "summary": "The optional configuration for this data source."
              },
              "name": "options",
              "optional": true,
              "type": {
                "fqn": "aws-cdk-lib.aws_appsync.DataSourceOptions"
              }
            }
          ],
          "returns": {
            "type": {
              "fqn": "aws-cdk-lib.aws_appsync.EventBridgeDataSource"
            }
          }
        },
        {
          "docs": {
            "returns": "the generated appsync function.",
            "stability": "stable",
            "summary": "Add an appsync function to the api."
          },
          "locationInModule": {
            "filename": "src/amplify-graphql-api.ts",
            "line": 392
          },
          "name": "addFunction",
          "parameters": [
            {
              "docs": {
                "summary": "the function's id."
              },
              "name": "id",
              "type": {
                "primitive": "string"
              }
            },
            {
              "name": "props",
              "type": {
                "fqn": "@aws-amplify/graphql-api-construct.AddFunctionProps"
              }
            }
          ],
          "returns": {
            "type": {
              "fqn": "aws-cdk-lib.aws_appsync.AppsyncFunction"
            }
          }
        },
        {
          "docs": {
            "remarks": "This is a proxy method to the L2 GraphqlApi Construct.",
            "returns": "the generated data source.",
            "stability": "stable",
            "summary": "Add a new http data source to this API."
          },
          "locationInModule": {
            "filename": "src/amplify-graphql-api.ts",
            "line": 321
          },
          "name": "addHttpDataSource",
          "parameters": [
            {
              "docs": {
                "summary": "The data source's id."
              },
              "name": "id",
              "type": {
                "primitive": "string"
              }
            },
            {
              "docs": {
                "summary": "The http endpoint."
              },
              "name": "endpoint",
              "type": {
                "primitive": "string"
              }
            },
            {
              "docs": {
                "summary": "The optional configuration for this data source."
              },
              "name": "options",
              "optional": true,
              "type": {
                "fqn": "aws-cdk-lib.aws_appsync.HttpDataSourceOptions"
              }
            }
          ],
          "returns": {
            "type": {
              "fqn": "aws-cdk-lib.aws_appsync.HttpDataSource"
            }
          }
        },
        {
          "docs": {
            "remarks": "This is a proxy method to the L2 GraphqlApi Construct.",
            "returns": "the generated data source.",
            "stability": "stable",
            "summary": "Add a new Lambda data source to this API."
          },
          "locationInModule": {
            "filename": "src/amplify-graphql-api.ts",
            "line": 332
          },
          "name": "addLambdaDataSource",
          "parameters": [
            {
              "docs": {
                "summary": "The data source's id."
              },
              "name": "id",
              "type": {
                "primitive": "string"
              }
            },
            {
              "docs": {
                "summary": "The Lambda function to call to interact with this data source."
              },
              "name": "lambdaFunction",
              "type": {
                "fqn": "aws-cdk-lib.aws_lambda.IFunction"
              }
            },
            {
              "docs": {
                "summary": "The optional configuration for this data source."
              },
              "name": "options",
              "optional": true,
              "type": {
                "fqn": "aws-cdk-lib.aws_appsync.DataSourceOptions"
              }
            }
          ],
          "returns": {
            "type": {
              "fqn": "aws-cdk-lib.aws_appsync.LambdaDataSource"
            }
          }
        },
        {
          "docs": {
            "remarks": "This is a proxy method to the L2 GraphqlApi Construct.\nUseful for pipeline resolvers and for backend changes that don't require a data source.",
            "returns": "the generated data source.",
            "stability": "stable",
            "summary": "Add a new dummy data source to this API."
          },
          "locationInModule": {
            "filename": "src/amplify-graphql-api.ts",
            "line": 343
          },
          "name": "addNoneDataSource",
          "parameters": [
            {
              "docs": {
                "summary": "The data source's id."
              },
              "name": "id",
              "type": {
                "primitive": "string"
              }
            },
            {
              "docs": {
                "summary": "The optional configuration for this data source."
              },
              "name": "options",
              "optional": true,
              "type": {
                "fqn": "aws-cdk-lib.aws_appsync.DataSourceOptions"
              }
            }
          ],
          "returns": {
            "type": {
              "fqn": "aws-cdk-lib.aws_appsync.NoneDataSource"
            }
          }
        },
        {
          "docs": {
            "remarks": "This is a proxy method to the L2 GraphqlApi Construct.",
            "returns": "the generated data source.",
            "stability": "stable",
            "summary": "dd a new OpenSearch data source to this API."
          },
          "locationInModule": {
            "filename": "src/amplify-graphql-api.ts",
            "line": 354
          },
          "name": "addOpenSearchDataSource",
          "parameters": [
            {
              "docs": {
                "summary": "The data source's id."
              },
              "name": "id",
              "type": {
                "primitive": "string"
              }
            },
            {
              "docs": {
                "summary": "The OpenSearch domain for this data source."
              },
              "name": "domain",
              "type": {
                "fqn": "aws-cdk-lib.aws_opensearchservice.IDomain"
              }
            },
            {
              "docs": {
                "summary": "The optional configuration for this data source."
              },
              "name": "options",
              "optional": true,
              "type": {
                "fqn": "aws-cdk-lib.aws_appsync.DataSourceOptions"
              }
            }
          ],
          "returns": {
            "type": {
              "fqn": "aws-cdk-lib.aws_appsync.OpenSearchDataSource"
            }
          }
        },
        {
          "docs": {
            "remarks": "This is a proxy method to the L2 GraphqlApi Construct.",
            "returns": "the generated data source.",
            "stability": "stable",
            "summary": "Add a new Rds data source to this API."
          },
          "locationInModule": {
            "filename": "src/amplify-graphql-api.ts",
            "line": 367
          },
          "name": "addRdsDataSource",
          "parameters": [
            {
              "docs": {
                "summary": "The data source's id."
              },
              "name": "id",
              "type": {
                "primitive": "string"
              }
            },
            {
              "docs": {
                "summary": "The serverless cluster to interact with this data source."
              },
              "name": "serverlessCluster",
              "type": {
                "fqn": "aws-cdk-lib.aws_rds.IServerlessCluster"
              }
            },
            {
              "docs": {
                "summary": "The secret store that contains the username and password for the serverless cluster."
              },
              "name": "secretStore",
              "type": {
                "fqn": "aws-cdk-lib.aws_secretsmanager.ISecret"
              }
            },
            {
              "docs": {
                "summary": "The optional name of the database to use within the cluster."
              },
              "name": "databaseName",
              "optional": true,
              "type": {
                "primitive": "string"
              }
            },
            {
              "docs": {
                "summary": "The optional configuration for this data source."
              },
              "name": "options",
              "optional": true,
              "type": {
                "fqn": "aws-cdk-lib.aws_appsync.DataSourceOptions"
              }
            }
          ],
          "returns": {
            "type": {
              "fqn": "aws-cdk-lib.aws_appsync.RdsDataSource"
            }
          }
        },
        {
          "docs": {
            "remarks": "This is a proxy method to the L2 GraphqlApi Construct.",
            "returns": "the generated resolver.",
            "stability": "stable",
            "summary": "Add a resolver to the api."
          },
          "locationInModule": {
            "filename": "src/amplify-graphql-api.ts",
            "line": 383
          },
          "name": "addResolver",
          "parameters": [
            {
              "docs": {
                "summary": "The resolver's id."
              },
              "name": "id",
              "type": {
                "primitive": "string"
              }
            },
            {
              "docs": {
                "summary": "the resolver properties."
              },
              "name": "props",
              "type": {
                "fqn": "aws-cdk-lib.aws_appsync.ExtendedResolverProps"
              }
            }
          ],
          "returns": {
            "type": {
              "fqn": "aws-cdk-lib.aws_appsync.Resolver"
            }
          }
        }
      ],
      "name": "AmplifyGraphqlApi",
      "properties": [
        {
          "docs": {
            "remarks": "May be a CDK Token.",
            "stability": "stable",
            "summary": "Generated Api Id."
          },
          "immutable": true,
          "locationInModule": {
            "filename": "src/amplify-graphql-api.ts",
            "line": 121
          },
          "name": "apiId",
          "type": {
            "primitive": "string"
          }
        },
        {
          "docs": {
            "stability": "stable",
            "summary": "Resolvers generated by the transform process, persisted on the side in order to facilitate pulling a manifest for the purposes of inspecting and producing overrides."
          },
          "immutable": true,
          "locationInModule": {
            "filename": "src/amplify-graphql-api.ts",
            "line": 101
          },
          "name": "generatedFunctionSlots",
          "type": {
            "collection": {
              "elementtype": {
                "union": {
                  "types": [
                    {
                      "fqn": "@aws-amplify/graphql-api-construct.MutationFunctionSlot"
                    },
                    {
                      "fqn": "@aws-amplify/graphql-api-construct.QueryFunctionSlot"
                    },
                    {
                      "fqn": "@aws-amplify/graphql-api-construct.SubscriptionFunctionSlot"
                    }
                  ]
                }
              },
              "kind": "array"
            }
          }
        },
        {
          "docs": {
            "remarks": "May be a CDK Token.",
            "stability": "stable",
            "summary": "Graphql URL For the generated API."
          },
          "immutable": true,
          "locationInModule": {
            "filename": "src/amplify-graphql-api.ts",
            "line": 106
          },
          "name": "graphqlUrl",
          "type": {
            "primitive": "string"
          }
        },
        {
          "docs": {
            "remarks": "May be a CDK Token.",
            "stability": "stable",
            "summary": "Realtime URL For the generated API."
          },
          "immutable": true,
          "locationInModule": {
            "filename": "src/amplify-graphql-api.ts",
            "line": 111
          },
          "name": "realtimeUrl",
          "type": {
            "primitive": "string"
          }
        },
        {
          "docs": {
            "stability": "stable",
            "summary": "Generated L1 and L2 CDK resources."
          },
          "immutable": true,
          "locationInModule": {
            "filename": "src/amplify-graphql-api.ts",
            "line": 90
          },
          "name": "resources",
          "type": {
            "fqn": "@aws-amplify/graphql-api-construct.AmplifyGraphqlApiResources"
          }
        },
        {
          "docs": {
            "remarks": "May be a CDK Token.",
            "stability": "stable",
            "summary": "Generated Api Key if generated."
          },
          "immutable": true,
          "locationInModule": {
            "filename": "src/amplify-graphql-api.ts",
            "line": 116
          },
          "name": "apiKey",
          "optional": true,
          "type": {
            "primitive": "string"
          }
        }
      ],
      "symbolId": "src/amplify-graphql-api:AmplifyGraphqlApi"
    },
    "@aws-amplify/graphql-api-construct.AmplifyGraphqlApiCfnResources": {
      "assembly": "@aws-amplify/graphql-api-construct",
      "datatype": true,
      "docs": {
        "remarks": "These are potentially stored under nested stacks, but presented organized by type instead.",
        "stability": "stable",
        "summary": "L1 CDK resources from the Api which were generated as part of the transform."
      },
      "fqn": "@aws-amplify/graphql-api-construct.AmplifyGraphqlApiCfnResources",
      "kind": "interface",
      "locationInModule": {
        "filename": "src/types.ts",
        "line": 749
      },
      "name": "AmplifyGraphqlApiCfnResources",
      "properties": [
        {
          "abstract": true,
          "docs": {
            "stability": "stable",
            "summary": "Remaining L1 resources generated, keyed by logicalId."
          },
          "immutable": true,
          "locationInModule": {
            "filename": "src/types.ts",
            "line": 803
          },
          "name": "additionalCfnResources",
          "type": {
            "collection": {
              "elementtype": {
                "fqn": "aws-cdk-lib.CfnResource"
              },
              "kind": "map"
            }
          }
        },
        {
          "abstract": true,
          "docs": {
            "stability": "stable",
            "summary": "The Generated Amplify DynamoDb Table L1 resource wrapper, keyed by model type name."
          },
          "immutable": true,
          "locationInModule": {
            "filename": "src/types.ts",
            "line": 788
          },
          "name": "amplifyDynamoDbTables",
          "type": {
            "collection": {
              "elementtype": {
                "fqn": "@aws-amplify/graphql-api-construct.AmplifyDynamoDbTableWrapper"
              },
              "kind": "map"
            }
          }
        },
        {
          "abstract": true,
          "docs": {
            "stability": "stable",
            "summary": "The Generated AppSync DataSource L1 Resources, keyed by logicalId."
          },
          "immutable": true,
          "locationInModule": {
            "filename": "src/types.ts",
            "line": 778
          },
          "name": "cfnDataSources",
          "type": {
            "collection": {
              "elementtype": {
                "fqn": "aws-cdk-lib.aws_appsync.CfnDataSource"
              },
              "kind": "map"
            }
          }
        },
        {
          "abstract": true,
          "docs": {
            "stability": "stable",
            "summary": "The Generated AppSync Function L1 Resources, keyed by logicalId."
          },
          "immutable": true,
          "locationInModule": {
            "filename": "src/types.ts",
            "line": 773
          },
          "name": "cfnFunctionConfigurations",
          "type": {
            "collection": {
              "elementtype": {
                "fqn": "aws-cdk-lib.aws_appsync.CfnFunctionConfiguration"
              },
              "kind": "map"
            }
          }
        },
        {
          "abstract": true,
          "docs": {
            "stability": "stable",
            "summary": "The Generated Lambda Function L1 Resources, keyed by function name."
          },
          "immutable": true,
          "locationInModule": {
            "filename": "src/types.ts",
            "line": 798
          },
          "name": "cfnFunctions",
          "type": {
            "collection": {
              "elementtype": {
                "fqn": "aws-cdk-lib.aws_lambda.CfnFunction"
              },
              "kind": "map"
            }
          }
        },
        {
          "abstract": true,
          "docs": {
            "stability": "stable",
            "summary": "The Generated AppSync Api L1 Resource."
          },
          "immutable": true,
          "locationInModule": {
            "filename": "src/types.ts",
            "line": 753
          },
          "name": "cfnGraphqlApi",
          "type": {
            "fqn": "aws-cdk-lib.aws_appsync.CfnGraphQLApi"
          }
        },
        {
          "abstract": true,
          "docs": {
            "stability": "stable",
            "summary": "The Generated AppSync Schema L1 Resource."
          },
          "immutable": true,
          "locationInModule": {
            "filename": "src/types.ts",
            "line": 758
          },
          "name": "cfnGraphqlSchema",
          "type": {
            "fqn": "aws-cdk-lib.aws_appsync.CfnGraphQLSchema"
          }
        },
        {
          "abstract": true,
          "docs": {
            "stability": "stable",
            "summary": "The Generated AppSync Resolver L1 Resources, keyed by logicalId."
          },
          "immutable": true,
          "locationInModule": {
            "filename": "src/types.ts",
            "line": 768
          },
          "name": "cfnResolvers",
          "type": {
            "collection": {
              "elementtype": {
                "fqn": "aws-cdk-lib.aws_appsync.CfnResolver"
              },
              "kind": "map"
            }
          }
        },
        {
          "abstract": true,
          "docs": {
            "stability": "stable",
            "summary": "The Generated IAM Role L1 Resources, keyed by logicalId."
          },
          "immutable": true,
          "locationInModule": {
            "filename": "src/types.ts",
            "line": 793
          },
          "name": "cfnRoles",
          "type": {
            "collection": {
              "elementtype": {
                "fqn": "aws-cdk-lib.aws_iam.CfnRole"
              },
              "kind": "map"
            }
          }
        },
        {
          "abstract": true,
          "docs": {
            "stability": "stable",
            "summary": "The Generated DynamoDB Table L1 Resources, keyed by logicalId."
          },
          "immutable": true,
          "locationInModule": {
            "filename": "src/types.ts",
            "line": 783
          },
          "name": "cfnTables",
          "type": {
            "collection": {
              "elementtype": {
                "fqn": "aws-cdk-lib.aws_dynamodb.CfnTable"
              },
              "kind": "map"
            }
          }
        },
        {
          "abstract": true,
          "docs": {
            "stability": "stable",
            "summary": "The Generated AppSync Api Key L1 Resource."
          },
          "immutable": true,
          "locationInModule": {
            "filename": "src/types.ts",
            "line": 763
          },
          "name": "cfnApiKey",
          "optional": true,
          "type": {
            "fqn": "aws-cdk-lib.aws_appsync.CfnApiKey"
          }
        }
      ],
      "symbolId": "src/types:AmplifyGraphqlApiCfnResources"
    },
    "@aws-amplify/graphql-api-construct.AmplifyGraphqlApiProps": {
      "assembly": "@aws-amplify/graphql-api-construct",
      "datatype": true,
      "docs": {
        "remarks": "Specifies what the input to transform into an Api, and configurations for\nthe transformation process.",
        "stability": "stable",
        "summary": "Input props for the AmplifyGraphqlApi construct."
      },
      "fqn": "@aws-amplify/graphql-api-construct.AmplifyGraphqlApiProps",
      "kind": "interface",
      "locationInModule": {
        "filename": "src/types.ts",
        "line": 666
      },
      "name": "AmplifyGraphqlApiProps",
      "properties": [
        {
          "abstract": true,
          "docs": {
            "remarks": "This object must be a superset of the configured auth providers in the Api definition.\nFor more information, refer to https://docs.amplify.aws/cli/graphql/authorization-rules/",
            "stability": "stable",
            "summary": "Required auth modes for the Api."
          },
          "immutable": true,
          "locationInModule": {
            "filename": "src/types.ts",
            "line": 683
          },
          "name": "authorizationModes",
          "type": {
            "fqn": "@aws-amplify/graphql-api-construct.AuthorizationModes"
          }
        },
        {
          "abstract": true,
          "docs": {
            "remarks": "Can be constructed via the AmplifyGraphqlDefinition class.",
            "stability": "stable",
            "summary": "The definition to transform in a full Api."
          },
          "immutable": true,
          "locationInModule": {
            "filename": "src/types.ts",
            "line": 671
          },
          "name": "definition",
          "type": {
            "fqn": "@aws-amplify/graphql-api-construct.IAmplifyGraphqlDefinition"
          }
        },
        {
          "abstract": true,
          "docs": {
            "remarks": "Default: construct id.",
            "stability": "stable",
            "summary": "Name to be used for the AppSync Api."
          },
          "immutable": true,
          "locationInModule": {
            "filename": "src/types.ts",
            "line": 677
          },
          "name": "apiName",
          "optional": true,
          "type": {
            "primitive": "string"
          }
        },
        {
          "abstract": true,
          "docs": {
            "deprecated": "use dataStoreConfiguration instead.",
            "remarks": "For more information, refer to https://docs.amplify.aws/lib/datastore/getting-started/q/platform/js/",
            "stability": "deprecated",
            "summary": "Configure conflict resolution on the Api, which is required to enable DataStore Api functionality."
          },
          "immutable": true,
          "locationInModule": {
            "filename": "src/types.ts",
            "line": 698
          },
          "name": "conflictResolution",
          "optional": true,
          "type": {
            "fqn": "@aws-amplify/graphql-api-construct.ConflictResolution"
          }
        },
        {
          "abstract": true,
          "docs": {
            "remarks": "Conflict resolution is required to enable DataStore Api functionality.\nFor more information, refer to https://docs.amplify.aws/lib/datastore/getting-started/q/platform/js/",
            "stability": "stable",
            "summary": "Configure DataStore conflict resolution on the Api."
          },
          "immutable": true,
          "locationInModule": {
            "filename": "src/types.ts",
            "line": 742
          },
          "name": "dataStoreConfiguration",
          "optional": true,
          "type": {
            "fqn": "@aws-amplify/graphql-api-construct.DataStoreConfiguration"
          }
        },
        {
          "abstract": true,
          "docs": {
            "custom": {
              "function": "directives. The keys of this object are expected to be the\nfunction name provided in the definition, and value is the function that name refers to. If a name is not found in this\nmap, then it is interpreted as the `functionName`, and an arn will be constructed using the current aws account and region\n(or overridden values, if set in the directive)."
            },
            "stability": "stable",
            "summary": "Lambda functions referenced in the definitions's."
          },
          "immutable": true,
          "locationInModule": {
            "filename": "src/types.ts",
            "line": 691
          },
          "name": "functionNameMap",
          "optional": true,
          "type": {
            "collection": {
              "elementtype": {
                "fqn": "aws-cdk-lib.aws_lambda.IFunction"
              },
              "kind": "map"
            }
          }
        },
        {
          "abstract": true,
          "docs": {
            "remarks": "For more information about what slots are available,\nrefer to https://docs.amplify.aws/cli/graphql/custom-business-logic/#override-amplify-generated-resolvers.",
            "stability": "stable",
            "summary": "Overrides for a given slot in the generated resolver pipelines."
          },
          "immutable": true,
          "locationInModule": {
            "filename": "src/types.ts",
            "line": 713
          },
          "name": "functionSlots",
          "optional": true,
          "type": {
            "collection": {
              "elementtype": {
                "union": {
                  "types": [
                    {
                      "fqn": "@aws-amplify/graphql-api-construct.MutationFunctionSlot"
                    },
                    {
                      "fqn": "@aws-amplify/graphql-api-construct.QueryFunctionSlot"
                    },
                    {
                      "fqn": "@aws-amplify/graphql-api-construct.SubscriptionFunctionSlot"
                    }
                  ]
                }
              },
              "kind": "array"
            }
          }
        },
        {
          "abstract": true,
          "docs": {
            "remarks": "If no outputStorageStrategey is provided a default strategy will be used.",
            "stability": "stable",
            "summary": "Strategy to store construct outputs."
          },
          "immutable": true,
          "locationInModule": {
            "filename": "src/types.ts",
            "line": 736
          },
          "name": "outputStorageStrategy",
          "optional": true,
          "type": {
            "fqn": "@aws-amplify/graphql-api-construct.IBackendOutputStorageStrategy"
          }
        },
        {
          "abstract": true,
          "docs": {
            "stability": "stable",
            "summary": "If using predictions, a bucket must be provided which will be used to search for assets."
          },
          "immutable": true,
          "locationInModule": {
            "filename": "src/types.ts",
            "line": 725
          },
          "name": "predictionsBucket",
          "optional": true,
          "type": {
            "fqn": "aws-cdk-lib.aws_s3.IBucket"
          }
        },
        {
          "abstract": true,
          "docs": {
            "remarks": "Only applies to resolvers, and takes the form\n{ <logicalId>: <stackName> }\nIt is not recommended to use this parameter unless you are encountering stack resource count limits, and worth noting that\nafter initial deployment AppSync resolvers cannot be moved between nested stacks, they will need to be removed from the app,\nthen re-added from a new stack.",
            "stability": "stable",
            "summary": "StackMappings override the assigned nested stack on a per-resource basis."
          },
          "immutable": true,
          "locationInModule": {
            "filename": "src/types.ts",
            "line": 707
          },
          "name": "stackMappings",
          "optional": true,
          "type": {
            "collection": {
              "elementtype": {
                "primitive": "string"
              },
              "kind": "map"
            }
          }
        },
        {
          "abstract": true,
          "docs": {
            "custom": {
              "aws-amplify": "/graphql-transformer-core >= 2.1.1"
            },
            "remarks": "These custom transformers must be implemented with aws-cdk-lib >=2.80.0, and",
            "stability": "experimental",
            "summary": "Provide a list of additional custom transformers which are injected into the transform process."
          },
          "immutable": true,
          "locationInModule": {
            "filename": "src/types.ts",
            "line": 720
          },
          "name": "transformerPlugins",
          "optional": true,
          "type": {
            "collection": {
              "elementtype": {
                "primitive": "any"
              },
              "kind": "array"
            }
          }
        },
        {
          "abstract": true,
          "docs": {
            "stability": "stable",
            "summary": "This replaces feature flags from the Api construct, for general information on what these parameters do, refer to https://docs.amplify.aws/cli/reference/feature-flags/#graphQLTransformer."
          },
          "immutable": true,
          "locationInModule": {
            "filename": "src/types.ts",
            "line": 731
          },
          "name": "translationBehavior",
          "optional": true,
          "type": {
            "fqn": "@aws-amplify/graphql-api-construct.PartialTranslationBehavior"
          }
        }
      ],
      "symbolId": "src/types:AmplifyGraphqlApiProps"
    },
    "@aws-amplify/graphql-api-construct.AmplifyGraphqlApiResources": {
      "assembly": "@aws-amplify/graphql-api-construct",
      "datatype": true,
      "docs": {
        "remarks": "These are potentially stored under nested stacks, but presented organized by type instead.",
        "stability": "stable",
        "summary": "Accessible resources from the Api which were generated as part of the transform."
      },
      "fqn": "@aws-amplify/graphql-api-construct.AmplifyGraphqlApiResources",
      "kind": "interface",
      "locationInModule": {
        "filename": "src/types.ts",
        "line": 810
      },
      "name": "AmplifyGraphqlApiResources",
      "properties": [
        {
          "abstract": true,
          "docs": {
            "stability": "stable",
            "summary": "L1 Cfn Resources, for when dipping down a level of abstraction is desirable."
          },
          "immutable": true,
          "locationInModule": {
            "filename": "src/types.ts",
            "line": 834
          },
          "name": "cfnResources",
          "type": {
            "fqn": "@aws-amplify/graphql-api-construct.AmplifyGraphqlApiCfnResources"
          }
        },
        {
          "abstract": true,
          "docs": {
            "stability": "stable",
            "summary": "The Generated Lambda Function L1 Resources, keyed by function name."
          },
          "immutable": true,
          "locationInModule": {
            "filename": "src/types.ts",
            "line": 829
          },
          "name": "functions",
          "type": {
            "collection": {
              "elementtype": {
                "fqn": "aws-cdk-lib.aws_lambda.IFunction"
              },
              "kind": "map"
            }
          }
        },
        {
          "abstract": true,
          "docs": {
            "stability": "stable",
            "summary": "The Generated AppSync Api L2 Resource, includes the Schema."
          },
          "immutable": true,
          "locationInModule": {
            "filename": "src/types.ts",
            "line": 814
          },
          "name": "graphqlApi",
          "type": {
            "fqn": "aws-cdk-lib.aws_appsync.IGraphqlApi"
          }
        },
        {
          "abstract": true,
          "docs": {
            "stability": "stable",
            "summary": "Nested Stacks generated by the Api Construct."
          },
          "immutable": true,
          "locationInModule": {
            "filename": "src/types.ts",
            "line": 839
          },
          "name": "nestedStacks",
          "type": {
            "collection": {
              "elementtype": {
                "fqn": "aws-cdk-lib.NestedStack"
              },
              "kind": "map"
            }
          }
        },
        {
          "abstract": true,
          "docs": {
            "stability": "stable",
            "summary": "The Generated IAM Role L2 Resources, keyed by logicalId."
          },
          "immutable": true,
          "locationInModule": {
            "filename": "src/types.ts",
            "line": 824
          },
          "name": "roles",
          "type": {
            "collection": {
              "elementtype": {
                "fqn": "aws-cdk-lib.aws_iam.IRole"
              },
              "kind": "map"
            }
          }
        },
        {
          "abstract": true,
          "docs": {
            "stability": "stable",
            "summary": "The Generated DynamoDB Table L2 Resources, keyed by logicalId."
          },
          "immutable": true,
          "locationInModule": {
            "filename": "src/types.ts",
            "line": 819
          },
          "name": "tables",
          "type": {
            "collection": {
              "elementtype": {
                "fqn": "aws-cdk-lib.aws_dynamodb.ITable"
              },
              "kind": "map"
            }
          }
        }
      ],
      "symbolId": "src/types:AmplifyGraphqlApiResources"
    },
    "@aws-amplify/graphql-api-construct.AmplifyGraphqlDefinition": {
      "assembly": "@aws-amplify/graphql-api-construct",
      "docs": {
        "stability": "stable",
        "summary": "Class exposing utilities to produce IAmplifyGraphqlDefinition objects given various inputs."
      },
      "fqn": "@aws-amplify/graphql-api-construct.AmplifyGraphqlDefinition",
      "initializer": {
        "docs": {
          "stability": "stable"
        }
      },
      "kind": "class",
      "locationInModule": {
        "filename": "src/amplify-graphql-definition.ts",
        "line": 21
      },
      "methods": [
        {
          "docs": {
            "stability": "stable",
            "summary": "Combines multiple IAmplifyGraphqlDefinitions into a single definition."
          },
          "locationInModule": {
            "filename": "src/amplify-graphql-definition.ts",
            "line": 78
          },
          "name": "combine",
          "parameters": [
            {
              "docs": {
                "summary": "the definitions to combine."
              },
              "name": "definitions",
              "type": {
                "collection": {
                  "elementtype": {
                    "fqn": "@aws-amplify/graphql-api-construct.IAmplifyGraphqlDefinition"
                  },
                  "kind": "array"
                }
              }
            }
          ],
          "returns": {
            "type": {
              "fqn": "@aws-amplify/graphql-api-construct.IAmplifyGraphqlDefinition"
            }
          },
          "static": true
        },
        {
          "docs": {
            "returns": "a fully formed amplify graphql definition, whose models will be resolved by DynamoDB tables created during deployment.",
            "stability": "stable",
            "summary": "Convert one or more appsync SchemaFile objects into an Amplify Graphql Schema, binding them to a DynamoDB data source."
          },
          "locationInModule": {
            "filename": "src/amplify-graphql-definition.ts",
            "line": 48
          },
          "name": "fromFiles",
          "parameters": [
            {
              "docs": {
                "summary": "one or more paths to the graphql files to process."
              },
              "name": "filePaths",
              "type": {
                "primitive": "string"
              },
              "variadic": true
            }
          ],
          "returns": {
            "type": {
              "fqn": "@aws-amplify/graphql-api-construct.IAmplifyGraphqlDefinition"
            }
          },
          "static": true,
          "variadic": true
        },
        {
          "docs": {
            "returns": "a fully formed amplify graphql definition",
            "stability": "stable",
            "summary": "Convert one or more appsync SchemaFile objects into an Amplify Graphql Schema."
          },
          "locationInModule": {
            "filename": "src/amplify-graphql-definition.ts",
            "line": 63
          },
          "name": "fromFilesAndStrategy",
          "parameters": [
            {
              "docs": {
                "summary": "one or more paths to the graphql files to process."
              },
              "name": "filePaths",
              "type": {
                "union": {
                  "types": [
                    {
                      "primitive": "string"
                    },
                    {
                      "collection": {
                        "elementtype": {
                          "primitive": "string"
                        },
                        "kind": "array"
                      }
                    }
                  ]
                }
              }
            },
            {
              "docs": {
                "remarks": "The DynamoDB from\nCloudFormation will be used by default.",
                "summary": "the provisioning definition for datasources that resolve `@model`s in this schema."
              },
              "name": "dataSourceStrategy",
              "optional": true,
              "type": {
                "union": {
                  "types": [
                    {
                      "fqn": "@aws-amplify/graphql-api-construct.DefaultDynamoDbModelDataSourceStrategy"
                    },
                    {
                      "fqn": "@aws-amplify/graphql-api-construct.AmplifyDynamoDbModelDataSourceStrategy"
                    },
                    {
                      "fqn": "@aws-amplify/graphql-api-construct.SQLLambdaModelDataSourceStrategy"
                    }
                  ]
                }
              }
            }
          ],
          "returns": {
            "type": {
              "fqn": "@aws-amplify/graphql-api-construct.IAmplifyGraphqlDefinition"
            }
          },
          "static": true
        },
        {
          "docs": {
            "returns": "a fully formed amplify graphql definition",
            "stability": "stable",
            "summary": "Produce a schema definition from a string input."
          },
          "locationInModule": {
            "filename": "src/amplify-graphql-definition.ts",
            "line": 29
          },
          "name": "fromString",
          "parameters": [
            {
              "docs": {
                "summary": "the graphql input as a string."
              },
              "name": "schema",
              "type": {
                "primitive": "string"
              }
            },
            {
              "docs": {
                "remarks": "The DynamoDB from CloudFormation will be used by default.",
                "summary": "the provisioning definition for datasources that resolve `@model`s and custom SQL statements in this schema."
              },
              "name": "dataSourceStrategy",
              "optional": true,
              "type": {
                "union": {
                  "types": [
                    {
                      "fqn": "@aws-amplify/graphql-api-construct.DefaultDynamoDbModelDataSourceStrategy"
                    },
                    {
                      "fqn": "@aws-amplify/graphql-api-construct.AmplifyDynamoDbModelDataSourceStrategy"
                    },
                    {
                      "fqn": "@aws-amplify/graphql-api-construct.SQLLambdaModelDataSourceStrategy"
                    }
                  ]
                }
              }
            }
          ],
          "returns": {
            "type": {
              "fqn": "@aws-amplify/graphql-api-construct.IAmplifyGraphqlDefinition"
            }
          },
          "static": true
        }
      ],
      "name": "AmplifyGraphqlDefinition",
      "symbolId": "src/amplify-graphql-definition:AmplifyGraphqlDefinition"
    },
    "@aws-amplify/graphql-api-construct.ApiKeyAuthorizationConfig": {
      "assembly": "@aws-amplify/graphql-api-construct",
      "datatype": true,
      "docs": {
        "stability": "stable",
        "summary": "Configuration for Api Keys on the Graphql Api."
      },
      "fqn": "@aws-amplify/graphql-api-construct.ApiKeyAuthorizationConfig",
      "kind": "interface",
      "locationInModule": {
        "filename": "src/types.ts",
        "line": 141
      },
      "name": "ApiKeyAuthorizationConfig",
      "properties": [
        {
          "abstract": true,
          "docs": {
            "stability": "stable",
            "summary": "A duration representing the time from Cloudformation deploy until expiry."
          },
          "immutable": true,
          "locationInModule": {
            "filename": "src/types.ts",
            "line": 150
          },
          "name": "expires",
          "type": {
            "fqn": "aws-cdk-lib.Duration"
          }
        },
        {
          "abstract": true,
          "docs": {
            "stability": "stable",
            "summary": "Optional description for the Api Key to attach to the Api."
          },
          "immutable": true,
          "locationInModule": {
            "filename": "src/types.ts",
            "line": 145
          },
          "name": "description",
          "optional": true,
          "type": {
            "primitive": "string"
          }
        }
      ],
      "symbolId": "src/types:ApiKeyAuthorizationConfig"
    },
    "@aws-amplify/graphql-api-construct.AuthorizationModes": {
      "assembly": "@aws-amplify/graphql-api-construct",
      "datatype": true,
      "docs": {
        "remarks": "At least one modes must be provided, and if more than one are provided a defaultAuthorizationMode must be specified.\nFor more information on Amplify Api auth, refer to https://docs.amplify.aws/cli/graphql/authorization-rules/#authorization-strategies",
        "stability": "stable",
        "summary": "Authorization Modes to apply to the Api."
      },
      "fqn": "@aws-amplify/graphql-api-construct.AuthorizationModes",
      "kind": "interface",
      "locationInModule": {
        "filename": "src/types.ts",
        "line": 173
      },
      "name": "AuthorizationModes",
      "properties": [
        {
          "abstract": true,
          "docs": {
            "deprecated": ", use iamConfig.allowListedRoles instead.",
            "stability": "deprecated",
            "summary": "A list of roles granted full R/W access to the Api."
          },
          "immutable": true,
          "locationInModule": {
            "filename": "src/types.ts",
            "line": 221
          },
          "name": "adminRoles",
          "optional": true,
          "type": {
            "collection": {
              "elementtype": {
                "fqn": "aws-cdk-lib.aws_iam.IRole"
              },
              "kind": "array"
            }
          }
        },
        {
          "abstract": true,
          "docs": {
            "remarks": "Applies to 'public' auth strategy.",
            "stability": "stable",
            "summary": "AppSync Api Key config, required if a 'apiKey' auth provider is specified in the Api."
          },
          "immutable": true,
          "locationInModule": {
            "filename": "src/types.ts",
            "line": 209
          },
          "name": "apiKeyConfig",
          "optional": true,
          "type": {
            "fqn": "@aws-amplify/graphql-api-construct.ApiKeyAuthorizationConfig"
          }
        },
        {
          "abstract": true,
          "docs": {
            "stability": "stable",
            "summary": "Default auth mode to provide to the Api, required if more than one config type is specified."
          },
          "immutable": true,
          "locationInModule": {
            "filename": "src/types.ts",
            "line": 177
          },
          "name": "defaultAuthorizationMode",
          "optional": true,
          "type": {
            "primitive": "string"
          }
        },
        {
          "abstract": true,
          "docs": {
            "remarks": "This applies to any IAM principal except Amazon Cognito identity pool's authenticated and unauthenticated roles.\nThis behavior was has recently been improved.\nSee https://docs.amplify.aws/cli/react/tools/cli/migration/iam-auth-updates-for-cdk-construct for details.",
            "stability": "stable",
            "summary": "IAM Auth config, required to allow IAM-based access to this API."
          },
          "immutable": true,
          "locationInModule": {
            "filename": "src/types.ts",
            "line": 185
          },
          "name": "iamConfig",
          "optional": true,
          "type": {
            "fqn": "@aws-amplify/graphql-api-construct.IAMAuthorizationConfig"
          }
        },
        {
          "abstract": true,
          "docs": {
            "remarks": "Applies to 'public' and 'private' auth strategies.",
            "stability": "stable",
            "summary": "Cognito Identity Pool config, required if an 'identityPool' auth provider is specified in the Api."
          },
          "immutable": true,
          "locationInModule": {
            "filename": "src/types.ts",
            "line": 191
          },
          "name": "identityPoolConfig",
          "optional": true,
          "type": {
            "fqn": "@aws-amplify/graphql-api-construct.IdentityPoolAuthorizationConfig"
          }
        },
        {
          "abstract": true,
          "docs": {
            "remarks": "Applies to 'custom' auth strategy.",
            "stability": "stable",
            "summary": "Lambda config, required if a 'function' auth provider is specified in the Api."
          },
          "immutable": true,
          "locationInModule": {
            "filename": "src/types.ts",
            "line": 215
          },
          "name": "lambdaConfig",
          "optional": true,
          "type": {
            "fqn": "@aws-amplify/graphql-api-construct.LambdaAuthorizationConfig"
          }
        },
        {
          "abstract": true,
          "docs": {
            "remarks": "Applies to 'owner', 'private', and 'group' auth strategies.",
            "stability": "stable",
            "summary": "Cognito OIDC config, required if a 'oidc' auth provider is specified in the Api."
          },
          "immutable": true,
          "locationInModule": {
            "filename": "src/types.ts",
            "line": 203
          },
          "name": "oidcConfig",
          "optional": true,
          "type": {
            "fqn": "@aws-amplify/graphql-api-construct.OIDCAuthorizationConfig"
          }
        },
        {
          "abstract": true,
          "docs": {
            "remarks": "Applies to 'owner', 'private', and 'group' auth strategies.",
            "stability": "stable",
            "summary": "Cognito UserPool config, required if a 'userPools' auth provider is specified in the Api."
          },
          "immutable": true,
          "locationInModule": {
            "filename": "src/types.ts",
            "line": 197
          },
          "name": "userPoolConfig",
          "optional": true,
          "type": {
            "fqn": "@aws-amplify/graphql-api-construct.UserPoolAuthorizationConfig"
          }
        }
      ],
      "symbolId": "src/types:AuthorizationModes"
    },
    "@aws-amplify/graphql-api-construct.AutomergeConflictResolutionStrategy": {
      "assembly": "@aws-amplify/graphql-api-construct",
      "datatype": true,
      "docs": {
        "stability": "stable",
        "summary": "Enable optimistic concurrency on the project."
      },
      "fqn": "@aws-amplify/graphql-api-construct.AutomergeConflictResolutionStrategy",
      "interfaces": [
        "@aws-amplify/graphql-api-construct.ConflictResolutionStrategyBase"
      ],
      "kind": "interface",
      "locationInModule": {
        "filename": "src/types.ts",
        "line": 242
      },
      "name": "AutomergeConflictResolutionStrategy",
      "properties": [
        {
          "abstract": true,
          "docs": {
            "remarks": "For more information, refer to https://docs.aws.amazon.com/appsync/latest/devguide/conflict-detection-and-sync.html#conflict-detection-and-resolution",
            "stability": "stable",
            "summary": "This conflict resolution strategy executes an auto-merge."
          },
          "immutable": true,
          "locationInModule": {
            "filename": "src/types.ts",
            "line": 247
          },
          "name": "handlerType",
          "type": {
            "primitive": "string"
          }
        }
      ],
      "symbolId": "src/types:AutomergeConflictResolutionStrategy"
    },
    "@aws-amplify/graphql-api-construct.ConflictResolution": {
      "assembly": "@aws-amplify/graphql-api-construct",
      "datatype": true,
      "docs": {
        "deprecated": "use DataStoreConfiguration instead.",
        "stability": "deprecated",
        "summary": "Project level configuration for conflict resolution."
      },
      "fqn": "@aws-amplify/graphql-api-construct.ConflictResolution",
      "interfaces": [
        "@aws-amplify/graphql-api-construct.DataStoreConfiguration"
      ],
      "kind": "interface",
      "locationInModule": {
        "filename": "src/types.ts",
        "line": 290
      },
      "name": "ConflictResolution",
      "symbolId": "src/types:ConflictResolution"
    },
    "@aws-amplify/graphql-api-construct.ConflictResolutionStrategyBase": {
      "assembly": "@aws-amplify/graphql-api-construct",
      "datatype": true,
      "docs": {
        "stability": "stable",
        "summary": "Common parameters for conflict resolution."
      },
      "fqn": "@aws-amplify/graphql-api-construct.ConflictResolutionStrategyBase",
      "kind": "interface",
      "locationInModule": {
        "filename": "src/types.ts",
        "line": 232
      },
      "name": "ConflictResolutionStrategyBase",
      "properties": [
        {
          "abstract": true,
          "docs": {
            "stability": "stable",
            "summary": "The conflict detection type used for resolution."
          },
          "immutable": true,
          "locationInModule": {
            "filename": "src/types.ts",
            "line": 236
          },
          "name": "detectionType",
          "type": {
            "primitive": "string"
          }
        }
      ],
      "symbolId": "src/types:ConflictResolutionStrategyBase"
    },
    "@aws-amplify/graphql-api-construct.CustomConflictResolutionStrategy": {
      "assembly": "@aws-amplify/graphql-api-construct",
      "datatype": true,
      "docs": {
        "stability": "stable",
        "summary": "Enable custom sync on the project, powered by a lambda."
      },
      "fqn": "@aws-amplify/graphql-api-construct.CustomConflictResolutionStrategy",
      "interfaces": [
        "@aws-amplify/graphql-api-construct.ConflictResolutionStrategyBase"
      ],
      "kind": "interface",
      "locationInModule": {
        "filename": "src/types.ts",
        "line": 264
      },
      "name": "CustomConflictResolutionStrategy",
      "properties": [
        {
          "abstract": true,
          "docs": {
            "stability": "stable",
            "summary": "The function which will be invoked for conflict resolution."
          },
          "immutable": true,
          "locationInModule": {
            "filename": "src/types.ts",
            "line": 275
          },
          "name": "conflictHandler",
          "type": {
            "fqn": "aws-cdk-lib.aws_lambda.IFunction"
          }
        },
        {
          "abstract": true,
          "docs": {
            "remarks": "For more information, refer to https://docs.aws.amazon.com/appsync/latest/devguide/conflict-detection-and-sync.html#conflict-detection-and-resolution",
            "stability": "stable",
            "summary": "This conflict resolution strategy uses a lambda handler type."
          },
          "immutable": true,
          "locationInModule": {
            "filename": "src/types.ts",
            "line": 270
          },
          "name": "handlerType",
          "type": {
            "primitive": "string"
          }
        }
      ],
      "symbolId": "src/types:CustomConflictResolutionStrategy"
    },
    "@aws-amplify/graphql-api-construct.CustomSqlDataSourceStrategy": {
      "assembly": "@aws-amplify/graphql-api-construct",
      "datatype": true,
      "docs": {
        "remarks": "Although this is a\npublic type, you should rarely need to use this. The AmplifyGraphqlDefinition factory methods (e.g., `fromString`,\n`fromFilesAndStrategy`) will automatically construct this structure for you.",
        "stability": "stable",
        "summary": "The input type for defining a ModelDataSourceStrategy used to resolve a field annotated with a `@sql` directive."
      },
      "fqn": "@aws-amplify/graphql-api-construct.CustomSqlDataSourceStrategy",
      "kind": "interface",
      "locationInModule": {
        "filename": "src/model-datasource-strategy-types.ts",
        "line": 190
      },
      "name": "CustomSqlDataSourceStrategy",
      "properties": [
        {
          "abstract": true,
          "docs": {
            "stability": "stable",
            "summary": "The field name with which the custom SQL is associated."
          },
          "immutable": true,
          "locationInModule": {
            "filename": "src/model-datasource-strategy-types.ts",
            "line": 195
          },
          "name": "fieldName",
          "type": {
            "primitive": "string"
          }
        },
        {
          "abstract": true,
          "docs": {
            "stability": "stable",
            "summary": "The strategy used to create the datasource that will resolve the custom SQL statement."
          },
          "immutable": true,
          "locationInModule": {
            "filename": "src/model-datasource-strategy-types.ts",
            "line": 198
          },
          "name": "strategy",
          "type": {
            "fqn": "@aws-amplify/graphql-api-construct.SQLLambdaModelDataSourceStrategy"
          }
        },
        {
          "abstract": true,
          "docs": {
            "stability": "stable",
            "summary": "The built-in type (either \"Query\" or \"Mutation\") with which the custom SQL is associated."
          },
          "immutable": true,
          "locationInModule": {
            "filename": "src/model-datasource-strategy-types.ts",
            "line": 192
          },
          "name": "typeName",
          "type": {
            "primitive": "string"
          }
        }
      ],
      "symbolId": "src/model-datasource-strategy-types:CustomSqlDataSourceStrategy"
    },
    "@aws-amplify/graphql-api-construct.DataStoreConfiguration": {
      "assembly": "@aws-amplify/graphql-api-construct",
      "datatype": true,
      "docs": {
        "stability": "stable",
        "summary": "Project level configuration for DataStore."
      },
      "fqn": "@aws-amplify/graphql-api-construct.DataStoreConfiguration",
      "kind": "interface",
      "locationInModule": {
        "filename": "src/types.ts",
        "line": 295
      },
      "name": "DataStoreConfiguration",
      "properties": [
        {
          "abstract": true,
          "docs": {
            "stability": "stable",
            "summary": "Model-specific conflict resolution overrides."
          },
          "immutable": true,
          "locationInModule": {
            "filename": "src/types.ts",
            "line": 304
          },
          "name": "models",
          "optional": true,
          "type": {
            "collection": {
              "elementtype": {
                "union": {
                  "types": [
                    {
                      "fqn": "@aws-amplify/graphql-api-construct.AutomergeConflictResolutionStrategy"
                    },
                    {
                      "fqn": "@aws-amplify/graphql-api-construct.OptimisticConflictResolutionStrategy"
                    },
                    {
                      "fqn": "@aws-amplify/graphql-api-construct.CustomConflictResolutionStrategy"
                    }
                  ]
                }
              },
              "kind": "map"
            }
          }
        },
        {
          "abstract": true,
          "docs": {
            "remarks": "Applies to all non-overridden models.",
            "stability": "stable",
            "summary": "Project-wide config for conflict resolution."
          },
          "immutable": true,
          "locationInModule": {
            "filename": "src/types.ts",
            "line": 299
          },
          "name": "project",
          "optional": true,
          "type": {
            "union": {
              "types": [
                {
                  "fqn": "@aws-amplify/graphql-api-construct.AutomergeConflictResolutionStrategy"
                },
                {
                  "fqn": "@aws-amplify/graphql-api-construct.OptimisticConflictResolutionStrategy"
                },
                {
                  "fqn": "@aws-amplify/graphql-api-construct.CustomConflictResolutionStrategy"
                }
              ]
            }
          }
        }
      ],
      "symbolId": "src/types:DataStoreConfiguration"
    },
    "@aws-amplify/graphql-api-construct.DefaultDynamoDbModelDataSourceStrategy": {
      "assembly": "@aws-amplify/graphql-api-construct",
      "datatype": true,
      "docs": {
        "stability": "stable",
        "summary": "Use default CloudFormation type 'AWS::DynamoDB::Table' to provision table."
      },
      "fqn": "@aws-amplify/graphql-api-construct.DefaultDynamoDbModelDataSourceStrategy",
      "kind": "interface",
      "locationInModule": {
        "filename": "src/model-datasource-strategy-types.ts",
        "line": 30
      },
      "name": "DefaultDynamoDbModelDataSourceStrategy",
      "properties": [
        {
          "abstract": true,
          "docs": {
            "stability": "stable"
          },
          "immutable": true,
          "locationInModule": {
            "filename": "src/model-datasource-strategy-types.ts",
            "line": 31
          },
          "name": "dbType",
          "type": {
            "primitive": "string"
          }
        },
        {
          "abstract": true,
          "docs": {
            "stability": "stable"
          },
          "immutable": true,
          "locationInModule": {
            "filename": "src/model-datasource-strategy-types.ts",
            "line": 32
          },
          "name": "provisionStrategy",
          "type": {
            "primitive": "string"
          }
        }
      ],
      "symbolId": "src/model-datasource-strategy-types:DefaultDynamoDbModelDataSourceStrategy"
    },
    "@aws-amplify/graphql-api-construct.FunctionSlotBase": {
      "assembly": "@aws-amplify/graphql-api-construct",
      "datatype": true,
      "docs": {
        "stability": "stable",
        "summary": "Common slot parameters."
      },
      "fqn": "@aws-amplify/graphql-api-construct.FunctionSlotBase",
      "kind": "interface",
      "locationInModule": {
        "filename": "src/types.ts",
        "line": 326
      },
      "name": "FunctionSlotBase",
      "properties": [
        {
          "abstract": true,
          "docs": {
            "stability": "stable",
            "summary": "The field to attach this function to on the Api definition."
          },
          "immutable": true,
          "locationInModule": {
            "filename": "src/types.ts",
            "line": 330
          },
          "name": "fieldName",
          "type": {
            "primitive": "string"
          }
        },
        {
          "abstract": true,
          "docs": {
            "stability": "stable",
            "summary": "The overridden behavior for this slot."
          },
          "immutable": true,
          "locationInModule": {
            "filename": "src/types.ts",
            "line": 341
          },
          "name": "function",
          "type": {
            "fqn": "@aws-amplify/graphql-api-construct.FunctionSlotOverride"
          }
        },
        {
          "abstract": true,
          "docs": {
            "remarks": "For more information on slotting, refer to https://docs.amplify.aws/cli/graphql/custom-business-logic/#extend-amplify-generated-resolvers",
            "stability": "stable",
            "summary": "The slot index to use to inject this into the execution pipeline."
          },
          "immutable": true,
          "locationInModule": {
            "filename": "src/types.ts",
            "line": 336
          },
          "name": "slotIndex",
          "type": {
            "primitive": "number"
          }
        }
      ],
      "symbolId": "src/types:FunctionSlotBase"
    },
    "@aws-amplify/graphql-api-construct.FunctionSlotOverride": {
      "assembly": "@aws-amplify/graphql-api-construct",
      "datatype": true,
      "docs": {
        "remarks": "This allows configuration of the underlying function,\nincluding the request and response mapping templates.",
        "stability": "stable",
        "summary": "Params exposed to support configuring and overriding pipelined slots."
      },
      "fqn": "@aws-amplify/graphql-api-construct.FunctionSlotOverride",
      "kind": "interface",
      "locationInModule": {
        "filename": "src/types.ts",
        "line": 311
      },
      "name": "FunctionSlotOverride",
      "properties": [
        {
          "abstract": true,
          "docs": {
            "remarks": "Executed before the datasource is invoked.",
            "stability": "stable",
            "summary": "Override request mapping template for the function slot."
          },
          "immutable": true,
          "locationInModule": {
            "filename": "src/types.ts",
            "line": 315
          },
          "name": "requestMappingTemplate",
          "optional": true,
          "type": {
            "fqn": "aws-cdk-lib.aws_appsync.MappingTemplate"
          }
        },
        {
          "abstract": true,
          "docs": {
            "remarks": "Executed after the datasource is invoked.",
            "stability": "stable",
            "summary": "Override response mapping template for the function slot."
          },
          "immutable": true,
          "locationInModule": {
            "filename": "src/types.ts",
            "line": 320
          },
          "name": "responseMappingTemplate",
          "optional": true,
          "type": {
            "fqn": "aws-cdk-lib.aws_appsync.MappingTemplate"
          }
        }
      ],
      "symbolId": "src/types:FunctionSlotOverride"
    },
    "@aws-amplify/graphql-api-construct.IAMAuthorizationConfig": {
      "assembly": "@aws-amplify/graphql-api-construct",
      "datatype": true,
      "docs": {
        "stability": "stable",
        "summary": "Configuration for IAM Authorization on the Graphql Api."
      },
      "fqn": "@aws-amplify/graphql-api-construct.IAMAuthorizationConfig",
      "kind": "interface",
      "locationInModule": {
        "filename": "src/types.ts",
        "line": 27
      },
      "name": "IAMAuthorizationConfig",
      "properties": [
        {
          "abstract": true,
          "docs": {
            "deprecated": "Use 'enableIamAuthorizationMode' and IAM Policy to control access for IAM principals.\nSee https://docs.amplify.aws/cli/react/tools/cli/migration/iam-auth-updates-for-cdk-construct for details.",
            "remarks": "If an IRole is provided, the role `name` will be used for matching.\nIf a string is provided, the raw value will be used for matching.",
            "stability": "deprecated",
            "summary": "A list of IAM roles which will be granted full read/write access to the generated model if IAM auth is enabled."
          },
          "immutable": true,
          "locationInModule": {
            "filename": "src/types.ts",
            "line": 61
          },
          "name": "allowListedRoles",
          "optional": true,
          "type": {
            "collection": {
              "elementtype": {
                "union": {
                  "types": [
                    {
                      "primitive": "string"
                    },
                    {
                      "fqn": "aws-cdk-lib.aws_iam.IRole"
                    }
                  ]
                }
              },
              "kind": "array"
            }
          }
        },
        {
          "abstract": true,
          "docs": {
            "deprecated": "Use 'IdentityPoolAuthorizationConfig.authenticatedUserRole' instead.\nSee https://docs.amplify.aws/cli/react/tools/cli/migration/iam-auth-updates-for-cdk-construct for details.",
            "stability": "deprecated",
            "summary": "Authenticated user role, applies to { provider: iam, allow: private } access."
          },
          "immutable": true,
          "locationInModule": {
            "filename": "src/types.ts",
            "line": 43
          },
          "name": "authenticatedUserRole",
          "optional": true,
          "type": {
            "fqn": "aws-cdk-lib.aws_iam.IRole"
          }
        },
        {
          "abstract": true,
          "docs": {
            "custom": {
              "auth": "directive rules are not applied.\nInstead, access should be defined by IAM Policy, see https://docs.aws.amazon.com/service-authorization/latest/reference/list_awsappsync.html.\n\nDoes not apply to authenticated and unauthenticated IAM Roles attached to Cognito Identity Pool.\nUse IdentityPoolAuthorizationConfig to configure their access."
            },
            "remarks": "If enabled",
            "stability": "stable",
            "summary": "Enables access for IAM principals."
          },
          "immutable": true,
          "locationInModule": {
            "filename": "src/types.ts",
            "line": 70
          },
          "name": "enableIamAuthorizationMode",
          "optional": true,
          "type": {
            "primitive": "boolean"
          }
        },
        {
          "abstract": true,
          "docs": {
            "deprecated": "Use 'IdentityPoolAuthorizationConfig.identityPoolId' instead.\nSee https://docs.amplify.aws/cli/react/tools/cli/migration/iam-auth-updates-for-cdk-construct for details.",
            "remarks": "Format: `<region>:<id string>`",
            "stability": "deprecated",
            "summary": "ID for the Cognito Identity Pool vending auth and unauth roles."
          },
          "immutable": true,
          "locationInModule": {
            "filename": "src/types.ts",
            "line": 35
          },
          "name": "identityPoolId",
          "optional": true,
          "type": {
            "primitive": "string"
          }
        },
        {
          "abstract": true,
          "docs": {
            "deprecated": "Use 'IdentityPoolAuthorizationConfig.unauthenticatedUserRole' instead.\nSee https://docs.amplify.aws/cli/react/tools/cli/migration/iam-auth-updates-for-cdk-construct for details.",
            "stability": "deprecated",
            "summary": "Unauthenticated user role, applies to { provider: iam, allow: public } access."
          },
          "immutable": true,
          "locationInModule": {
            "filename": "src/types.ts",
            "line": 51
          },
          "name": "unauthenticatedUserRole",
          "optional": true,
          "type": {
            "fqn": "aws-cdk-lib.aws_iam.IRole"
          }
        }
      ],
      "symbolId": "src/types:IAMAuthorizationConfig"
    },
    "@aws-amplify/graphql-api-construct.IAmplifyGraphqlDefinition": {
      "assembly": "@aws-amplify/graphql-api-construct",
      "docs": {
        "stability": "stable",
        "summary": "Graphql Api definition, which can be implemented in multiple ways."
      },
      "fqn": "@aws-amplify/graphql-api-construct.IAmplifyGraphqlDefinition",
      "kind": "interface",
      "locationInModule": {
        "filename": "src/types.ts",
        "line": 600
      },
      "name": "IAmplifyGraphqlDefinition",
      "properties": [
        {
          "abstract": true,
          "docs": {
            "remarks": "The default strategy is to use DynamoDB from CloudFormation.",
            "returns": "datasource strategy mapping",
            "stability": "stable",
            "summary": "Retrieve the datasource strategy mapping."
          },
          "immutable": true,
          "locationInModule": {
            "filename": "src/types.ts",
            "line": 625
          },
          "name": "dataSourceStrategies",
          "type": {
            "collection": {
              "elementtype": {
                "union": {
                  "types": [
                    {
                      "fqn": "@aws-amplify/graphql-api-construct.DefaultDynamoDbModelDataSourceStrategy"
                    },
                    {
                      "fqn": "@aws-amplify/graphql-api-construct.AmplifyDynamoDbModelDataSourceStrategy"
                    },
                    {
                      "fqn": "@aws-amplify/graphql-api-construct.SQLLambdaModelDataSourceStrategy"
                    }
                  ]
                }
              },
              "kind": "map"
            }
          }
        },
        {
          "abstract": true,
          "docs": {
            "returns": "generated function slots",
            "stability": "stable",
            "summary": "Retrieve any function slots defined explicitly in the Api definition."
          },
          "immutable": true,
          "locationInModule": {
            "filename": "src/types.ts",
            "line": 611
          },
          "name": "functionSlots",
          "type": {
            "collection": {
              "elementtype": {
                "union": {
                  "types": [
                    {
                      "fqn": "@aws-amplify/graphql-api-construct.MutationFunctionSlot"
                    },
                    {
                      "fqn": "@aws-amplify/graphql-api-construct.QueryFunctionSlot"
                    },
                    {
                      "fqn": "@aws-amplify/graphql-api-construct.SubscriptionFunctionSlot"
                    }
                  ]
                }
              },
              "kind": "array"
            }
          }
        },
        {
          "abstract": true,
          "docs": {
            "returns": "the rendered schema.",
            "stability": "stable",
            "summary": "Return the schema definition as a graphql string, with amplify directives allowed."
          },
          "immutable": true,
          "locationInModule": {
            "filename": "src/types.ts",
            "line": 605
          },
          "name": "schema",
          "type": {
            "primitive": "string"
          }
        },
        {
          "abstract": true,
          "docs": {
            "returns": "a list of mappings from custom SQL commands to data sources",
            "stability": "stable",
            "summary": "An array of custom Query or Mutation SQL commands to the data sources that resolves them."
          },
          "immutable": true,
          "locationInModule": {
            "filename": "src/types.ts",
            "line": 631
          },
          "name": "customSqlDataSourceStrategies",
          "optional": true,
          "type": {
            "collection": {
              "elementtype": {
                "fqn": "@aws-amplify/graphql-api-construct.CustomSqlDataSourceStrategy"
              },
              "kind": "array"
            }
          }
        },
        {
          "abstract": true,
          "docs": {
            "remarks": "Useful for wiring through aws_lambda.Function constructs into the definition directly,\nand generated references to invoke them.",
            "returns": "any lambda functions, keyed by their referenced 'name' in the generated schema.",
            "stability": "stable",
            "summary": "Retrieve the references to any lambda functions used in the definition."
          },
          "immutable": true,
          "locationInModule": {
            "filename": "src/types.ts",
            "line": 619
          },
          "name": "referencedLambdaFunctions",
          "optional": true,
          "type": {
            "collection": {
              "elementtype": {
                "fqn": "aws-cdk-lib.aws_lambda.IFunction"
              },
              "kind": "map"
            }
          }
        }
      ],
      "symbolId": "src/types:IAmplifyGraphqlDefinition"
    },
    "@aws-amplify/graphql-api-construct.IBackendOutputEntry": {
      "assembly": "@aws-amplify/graphql-api-construct",
      "docs": {
        "stability": "stable",
        "summary": "Entry representing the required output from the backend for codegen generate commands to work."
      },
      "fqn": "@aws-amplify/graphql-api-construct.IBackendOutputEntry",
      "kind": "interface",
      "locationInModule": {
        "filename": "src/types.ts",
        "line": 637
      },
      "name": "IBackendOutputEntry",
      "properties": [
        {
          "abstract": true,
          "docs": {
            "stability": "stable",
            "summary": "The string-map payload of generated config values."
          },
          "immutable": true,
          "locationInModule": {
            "filename": "src/types.ts",
            "line": 646
          },
          "name": "payload",
          "type": {
            "collection": {
              "elementtype": {
                "primitive": "string"
              },
              "kind": "map"
            }
          }
        },
        {
          "abstract": true,
          "docs": {
            "stability": "stable",
            "summary": "The protocol version for this backend output."
          },
          "immutable": true,
          "locationInModule": {
            "filename": "src/types.ts",
            "line": 641
          },
          "name": "version",
          "type": {
            "primitive": "string"
          }
        }
      ],
      "symbolId": "src/types:IBackendOutputEntry"
    },
    "@aws-amplify/graphql-api-construct.IBackendOutputStorageStrategy": {
      "assembly": "@aws-amplify/graphql-api-construct",
      "docs": {
        "stability": "stable",
        "summary": "Backend output strategy used to write config required for codegen tasks."
      },
      "fqn": "@aws-amplify/graphql-api-construct.IBackendOutputStorageStrategy",
      "kind": "interface",
      "locationInModule": {
        "filename": "src/types.ts",
        "line": 652
      },
      "methods": [
        {
          "abstract": true,
          "docs": {
            "stability": "stable",
            "summary": "Add an entry to backend output."
          },
          "locationInModule": {
            "filename": "src/types.ts",
            "line": 659
          },
          "name": "addBackendOutputEntry",
          "parameters": [
            {
              "docs": {
                "summary": "the key."
              },
              "name": "keyName",
              "type": {
                "primitive": "string"
              }
            },
            {
              "docs": {
                "summary": "the record to store in the backend output."
              },
              "name": "backendOutputEntry",
              "type": {
                "fqn": "@aws-amplify/graphql-api-construct.IBackendOutputEntry"
              }
            }
          ]
        }
      ],
      "name": "IBackendOutputStorageStrategy",
      "symbolId": "src/types:IBackendOutputStorageStrategy"
    },
    "@aws-amplify/graphql-api-construct.IdentityPoolAuthorizationConfig": {
      "assembly": "@aws-amplify/graphql-api-construct",
      "datatype": true,
      "docs": {
        "stability": "stable",
        "summary": "Configuration for Cognito Identity Pool Authorization on the Graphql Api."
      },
      "fqn": "@aws-amplify/graphql-api-construct.IdentityPoolAuthorizationConfig",
      "kind": "interface",
      "locationInModule": {
        "filename": "src/types.ts",
        "line": 77
      },
      "name": "IdentityPoolAuthorizationConfig",
      "properties": [
        {
          "abstract": true,
          "docs": {
            "stability": "stable",
            "summary": "Authenticated user role, applies to { provider: iam, allow: private } access."
          },
          "immutable": true,
          "locationInModule": {
            "filename": "src/types.ts",
            "line": 87
          },
          "name": "authenticatedUserRole",
          "type": {
            "fqn": "aws-cdk-lib.aws_iam.IRole"
          }
        },
        {
          "abstract": true,
          "docs": {
            "remarks": "Format: `<region>:<id string>`",
            "stability": "stable",
            "summary": "ID for the Cognito Identity Pool vending auth and unauth roles."
          },
          "immutable": true,
          "locationInModule": {
            "filename": "src/types.ts",
            "line": 82
          },
          "name": "identityPoolId",
          "type": {
            "primitive": "string"
          }
        },
        {
          "abstract": true,
          "docs": {
            "stability": "stable",
            "summary": "Unauthenticated user role, applies to { provider: iam, allow: public } access."
          },
          "immutable": true,
          "locationInModule": {
            "filename": "src/types.ts",
            "line": 92
          },
          "name": "unauthenticatedUserRole",
          "type": {
            "fqn": "aws-cdk-lib.aws_iam.IRole"
          }
        }
      ],
      "symbolId": "src/types:IdentityPoolAuthorizationConfig"
    },
    "@aws-amplify/graphql-api-construct.LambdaAuthorizationConfig": {
      "assembly": "@aws-amplify/graphql-api-construct",
      "datatype": true,
      "docs": {
        "stability": "stable",
        "summary": "Configuration for Custom Lambda authorization on the Graphql Api."
      },
      "fqn": "@aws-amplify/graphql-api-construct.LambdaAuthorizationConfig",
      "kind": "interface",
      "locationInModule": {
        "filename": "src/types.ts",
        "line": 156
      },
      "name": "LambdaAuthorizationConfig",
      "properties": [
        {
          "abstract": true,
          "docs": {
            "stability": "stable",
            "summary": "The authorizer lambda function."
          },
          "immutable": true,
          "locationInModule": {
            "filename": "src/types.ts",
            "line": 160
          },
          "name": "function",
          "type": {
            "fqn": "aws-cdk-lib.aws_lambda.IFunction"
          }
        },
        {
          "abstract": true,
          "docs": {
            "stability": "stable",
            "summary": "How long the results are cached."
          },
          "immutable": true,
          "locationInModule": {
            "filename": "src/types.ts",
            "line": 165
          },
          "name": "ttl",
          "type": {
            "fqn": "aws-cdk-lib.Duration"
          }
        }
      ],
      "symbolId": "src/types:LambdaAuthorizationConfig"
    },
    "@aws-amplify/graphql-api-construct.MutationFunctionSlot": {
      "assembly": "@aws-amplify/graphql-api-construct",
      "datatype": true,
      "docs": {
        "stability": "stable",
        "summary": "Slot types for Mutation Resolvers."
      },
      "fqn": "@aws-amplify/graphql-api-construct.MutationFunctionSlot",
      "interfaces": [
        "@aws-amplify/graphql-api-construct.FunctionSlotBase"
      ],
      "kind": "interface",
      "locationInModule": {
        "filename": "src/types.ts",
        "line": 347
      },
      "name": "MutationFunctionSlot",
      "properties": [
        {
          "abstract": true,
          "docs": {
            "remarks": "For more information on slotting, refer to https://docs.amplify.aws/cli/graphql/custom-business-logic/#extend-amplify-generated-resolvers",
            "stability": "stable",
            "summary": "The slot name to inject this behavior into."
          },
          "immutable": true,
          "locationInModule": {
            "filename": "src/types.ts",
            "line": 357
          },
          "name": "slotName",
          "type": {
            "primitive": "string"
          }
        },
        {
          "abstract": true,
          "docs": {
            "stability": "stable",
            "summary": "This slot type applies to the Mutation type on the Api definition."
          },
          "immutable": true,
          "locationInModule": {
            "filename": "src/types.ts",
            "line": 351
          },
          "name": "typeName",
          "type": {
            "primitive": "string"
          }
        }
      ],
      "symbolId": "src/types:MutationFunctionSlot"
    },
    "@aws-amplify/graphql-api-construct.OIDCAuthorizationConfig": {
      "assembly": "@aws-amplify/graphql-api-construct",
      "datatype": true,
      "docs": {
        "stability": "stable",
        "summary": "Configuration for OpenId Connect Authorization on the Graphql Api."
      },
      "fqn": "@aws-amplify/graphql-api-construct.OIDCAuthorizationConfig",
      "kind": "interface",
      "locationInModule": {
        "filename": "src/types.ts",
        "line": 108
      },
      "name": "OIDCAuthorizationConfig",
      "properties": [
        {
          "abstract": true,
          "docs": {
            "stability": "stable",
            "summary": "Url for the OIDC token issuer."
          },
          "immutable": true,
          "locationInModule": {
            "filename": "src/types.ts",
            "line": 117
          },
          "name": "oidcIssuerUrl",
          "type": {
            "primitive": "string"
          }
        },
        {
          "abstract": true,
          "docs": {
            "stability": "stable",
            "summary": "The issuer for the OIDC configuration."
          },
          "immutable": true,
          "locationInModule": {
            "filename": "src/types.ts",
            "line": 112
          },
          "name": "oidcProviderName",
          "type": {
            "primitive": "string"
          }
        },
        {
          "abstract": true,
          "docs": {
            "remarks": "auth_time claim in OIDC token is required for this validation to work.",
            "stability": "stable",
            "summary": "The duration an OIDC token is valid after being authenticated by OIDC provider."
          },
          "immutable": true,
          "locationInModule": {
            "filename": "src/types.ts",
            "line": 129
          },
          "name": "tokenExpiryFromAuth",
          "type": {
            "fqn": "aws-cdk-lib.Duration"
          }
        },
        {
          "abstract": true,
          "docs": {
            "remarks": "This validation uses iat claim of OIDC token.",
            "stability": "stable",
            "summary": "The duration an OIDC token is valid after being issued to a user."
          },
          "immutable": true,
          "locationInModule": {
            "filename": "src/types.ts",
            "line": 135
          },
          "name": "tokenExpiryFromIssue",
          "type": {
            "fqn": "aws-cdk-lib.Duration"
          }
        },
        {
          "abstract": true,
          "docs": {
            "remarks": "A regular expression can be specified so AppSync can validate against multiple client identifiers at a time. Example",
            "stability": "stable",
            "summary": "The client identifier of the Relying party at the OpenID identity provider."
          },
          "immutable": true,
          "locationInModule": {
            "filename": "src/types.ts",
            "line": 123
          },
          "name": "clientId",
          "optional": true,
          "type": {
            "primitive": "string"
          }
        }
      ],
      "symbolId": "src/types:OIDCAuthorizationConfig"
    },
    "@aws-amplify/graphql-api-construct.OptimisticConflictResolutionStrategy": {
      "assembly": "@aws-amplify/graphql-api-construct",
      "datatype": true,
      "docs": {
        "stability": "stable",
        "summary": "Enable automerge on the project."
      },
      "fqn": "@aws-amplify/graphql-api-construct.OptimisticConflictResolutionStrategy",
      "interfaces": [
        "@aws-amplify/graphql-api-construct.ConflictResolutionStrategyBase"
      ],
      "kind": "interface",
      "locationInModule": {
        "filename": "src/types.ts",
        "line": 253
      },
      "name": "OptimisticConflictResolutionStrategy",
      "properties": [
        {
          "abstract": true,
          "docs": {
            "remarks": "For more information, refer to https://docs.aws.amazon.com/appsync/latest/devguide/conflict-detection-and-sync.html#conflict-detection-and-resolution",
            "stability": "stable",
            "summary": "This conflict resolution strategy the _version to perform optimistic concurrency."
          },
          "immutable": true,
          "locationInModule": {
            "filename": "src/types.ts",
            "line": 258
          },
          "name": "handlerType",
          "type": {
            "primitive": "string"
          }
        }
      ],
      "symbolId": "src/types:OptimisticConflictResolutionStrategy"
    },
    "@aws-amplify/graphql-api-construct.PartialTranslationBehavior": {
      "assembly": "@aws-amplify/graphql-api-construct",
      "datatype": true,
      "docs": {
        "stability": "stable",
        "summary": "A utility interface equivalent to Partial<TranslationBehavior>."
      },
      "fqn": "@aws-amplify/graphql-api-construct.PartialTranslationBehavior",
      "kind": "interface",
      "locationInModule": {
        "filename": "src/types.ts",
        "line": 498
      },
      "name": "PartialTranslationBehavior",
      "properties": [
        {
          "abstract": true,
          "docs": {
            "default": "false",
            "remarks": "- Removing or renaming a model\n - Modifying the primary key of a model\n - Modifying a Local Secondary Index of a model (only applies to projects with secondaryKeyAsGSI turned off)\n\nALL DATA WILL BE LOST when the table replacement happens. When enabled, destructive updates are allowed.\nThis will only affect DynamoDB tables with provision strategy \"AMPLIFY_TABLE\".",
            "stability": "experimental",
            "summary": "The following schema updates require replacement of the underlying DynamoDB table:."
          },
          "immutable": true,
          "locationInModule": {
            "filename": "src/types.ts",
            "line": 584
          },
          "name": "allowDestructiveGraphqlSchemaUpdates",
          "optional": true,
          "type": {
            "primitive": "boolean"
          }
        },
        {
          "abstract": true,
          "docs": {
            "default": "true",
            "stability": "stable",
            "summary": "Disable resolver deduping, this can sometimes cause problems because dedupe ordering isn't stable today, which can lead to circular dependencies across stacks if models are reordered."
          },
          "immutable": true,
          "locationInModule": {
            "filename": "src/types.ts",
            "line": 510
          },
          "name": "disableResolverDeduping",
          "optional": true,
          "type": {
            "primitive": "boolean"
          }
        },
        {
          "abstract": true,
          "docs": {
            "custom": {
              "index": "can be provided a null name field to disable the generation of the query on the Api."
            },
            "default": "true",
            "remarks": "If enabled,",
            "stability": "stable",
            "summary": "Automate generation of query names, and as a result attaching all indexes as queries to the generated Api."
          },
          "immutable": true,
          "locationInModule": {
            "filename": "src/types.ts",
            "line": 549
          },
          "name": "enableAutoIndexQueryNames",
          "optional": true,
          "type": {
            "primitive": "boolean"
          }
        },
        {
          "abstract": true,
          "docs": {
            "default": "false",
            "remarks": "Not recommended for use, prefer\nto use `Object.values(resources.additionalResources['AWS::Elasticsearch::Domain']).forEach((domain: CfnDomain) => {\n  domain.NodeToNodeEncryptionOptions = { Enabled: True };\n});",
            "stability": "stable",
            "summary": "If enabled, set nodeToNodeEncryption on the searchable domain (if one exists)."
          },
          "immutable": true,
          "locationInModule": {
            "filename": "src/types.ts",
            "line": 564
          },
          "name": "enableSearchNodeToNodeEncryption",
          "optional": true,
          "type": {
            "primitive": "boolean"
          }
        },
        {
          "abstract": true,
          "docs": {
            "default": "false",
            "stability": "stable",
            "summary": "When enabled, internal cfn outputs which existed in Amplify-generated apps will continue to be emitted."
          },
          "immutable": true,
          "locationInModule": {
            "filename": "src/types.ts",
            "line": 570
          },
          "name": "enableTransformerCfnOutputs",
          "optional": true,
          "type": {
            "primitive": "boolean"
          }
        },
        {
          "abstract": true,
          "docs": {
            "default": "true",
            "stability": "stable",
            "summary": "Ensure that the owner field is still populated even if a static iam or group authorization applies."
          },
          "immutable": true,
          "locationInModule": {
            "filename": "src/types.ts",
            "line": 529
          },
          "name": "populateOwnerFieldForStaticGroupAuth",
          "optional": true,
          "type": {
            "primitive": "boolean"
          }
        },
        {
          "abstract": true,
          "docs": {
            "default": "false",
            "remarks": "When enabled, any global secondary index update operation will replace the table instead of iterative deployment, which will WIPE ALL\nEXISTING DATA but cost much less time for deployment This will only affect DynamoDB tables with provision strategy \"AMPLIFY_TABLE\".",
            "stability": "experimental",
            "summary": "This behavior will only come into effect when both \"allowDestructiveGraphqlSchemaUpdates\" and this value are set to true."
          },
          "immutable": true,
          "locationInModule": {
            "filename": "src/types.ts",
            "line": 594
          },
          "name": "replaceTableUponGsiUpdate",
          "optional": true,
          "type": {
            "primitive": "boolean"
          }
        },
        {
          "abstract": true,
          "docs": {
            "default": "true",
            "stability": "stable",
            "summary": "Enable custom primary key support, there's no good reason to disable this unless trying not to update a legacy app."
          },
          "immutable": true,
          "locationInModule": {
            "filename": "src/types.ts",
            "line": 555
          },
          "name": "respectPrimaryKeyAttributesOnConnectionField",
          "optional": true,
          "type": {
            "primitive": "boolean"
          }
        },
        {
          "abstract": true,
          "docs": {
            "default": "false",
            "stability": "stable",
            "summary": "Enabling sandbox mode will enable api key auth on all models in the transformed schema."
          },
          "immutable": true,
          "locationInModule": {
            "filename": "src/types.ts",
            "line": 516
          },
          "name": "sandboxModeEnabled",
          "optional": true,
          "type": {
            "primitive": "boolean"
          }
        },
        {
          "abstract": true,
          "docs": {
            "custom": {
              "index": "as an LSI instead of a GSI."
            },
            "default": "true",
            "stability": "stable",
            "summary": "If disabled, generated."
          },
          "immutable": true,
          "locationInModule": {
            "filename": "src/types.ts",
            "line": 542
          },
          "name": "secondaryKeyAsGSI",
          "optional": true,
          "type": {
            "primitive": "boolean"
          }
        },
        {
          "abstract": true,
          "docs": {
            "custom": {
              "model": "parameter behavior, where setting a single field doesn't implicitly set the other fields to null."
            },
            "default": "true",
            "stability": "stable",
            "summary": "Restore parity w/ GQLv1."
          },
          "immutable": true,
          "locationInModule": {
            "filename": "src/types.ts",
            "line": 503
          },
          "name": "shouldDeepMergeDirectiveConfigDefaults",
          "optional": true,
          "type": {
            "primitive": "boolean"
          }
        },
        {
          "abstract": true,
          "docs": {
            "default": "false",
            "remarks": "This is a legacy parameter from the Graphql Transformer existing in Amplify CLI, not recommended to change.",
            "stability": "stable",
            "summary": "If enabled, disable api key resource generation even if specified as an auth rule on the construct."
          },
          "immutable": true,
          "locationInModule": {
            "filename": "src/types.ts",
            "line": 536
          },
          "name": "suppressApiKeyGeneration",
          "optional": true,
          "type": {
            "primitive": "boolean"
          }
        },
        {
          "abstract": true,
          "docs": {
            "default": "true",
            "stability": "stable",
            "summary": "Ensure that oidc and userPool auth use the `sub` field in the for the username field, which disallows new users with the same id to access data from a deleted user in the pool."
          },
          "immutable": true,
          "locationInModule": {
            "filename": "src/types.ts",
            "line": 523
          },
          "name": "useSubUsernameForDefaultIdentityClaim",
          "optional": true,
          "type": {
            "primitive": "boolean"
          }
        }
      ],
      "symbolId": "src/types:PartialTranslationBehavior"
    },
    "@aws-amplify/graphql-api-construct.ProvisionedConcurrencyConfig": {
      "assembly": "@aws-amplify/graphql-api-construct",
      "datatype": true,
      "docs": {
        "stability": "stable",
        "summary": "The configuration for the provisioned concurrency of the Lambda."
      },
      "fqn": "@aws-amplify/graphql-api-construct.ProvisionedConcurrencyConfig",
      "kind": "interface",
      "locationInModule": {
        "filename": "src/model-datasource-strategy-types.ts",
        "line": 101
      },
      "name": "ProvisionedConcurrencyConfig",
      "properties": [
        {
          "abstract": true,
          "docs": {
            "remarks": "*",
            "stability": "stable",
            "summary": "The amount of provisioned concurrency to allocate."
          },
          "immutable": true,
          "locationInModule": {
            "filename": "src/model-datasource-strategy-types.ts",
            "line": 103
          },
          "name": "provisionedConcurrentExecutions",
          "type": {
            "primitive": "number"
          }
        }
      ],
      "symbolId": "src/model-datasource-strategy-types:ProvisionedConcurrencyConfig"
    },
    "@aws-amplify/graphql-api-construct.ProvisionedThroughput": {
      "assembly": "@aws-amplify/graphql-api-construct",
      "datatype": true,
      "docs": {
        "stability": "stable",
        "summary": "Wrapper for provisioned throughput config in DDB."
      },
      "fqn": "@aws-amplify/graphql-api-construct.ProvisionedThroughput",
      "kind": "interface",
      "locationInModule": {
        "filename": "src/amplify-dynamodb-table-wrapper.ts",
        "line": 24
      },
      "name": "ProvisionedThroughput",
      "properties": [
        {
          "abstract": true,
          "docs": {
            "stability": "stable",
            "summary": "The read capacity units on the table or index."
          },
          "immutable": true,
          "locationInModule": {
            "filename": "src/amplify-dynamodb-table-wrapper.ts",
            "line": 28
          },
          "name": "readCapacityUnits",
          "type": {
            "primitive": "number"
          }
        },
        {
          "abstract": true,
          "docs": {
            "stability": "stable",
            "summary": "The write capacity units on the table or index."
          },
          "immutable": true,
          "locationInModule": {
            "filename": "src/amplify-dynamodb-table-wrapper.ts",
            "line": 33
          },
          "name": "writeCapacityUnits",
          "type": {
            "primitive": "number"
          }
        }
      ],
      "symbolId": "src/amplify-dynamodb-table-wrapper:ProvisionedThroughput"
    },
    "@aws-amplify/graphql-api-construct.QueryFunctionSlot": {
      "assembly": "@aws-amplify/graphql-api-construct",
      "datatype": true,
      "docs": {
        "stability": "stable",
        "summary": "Slot types for Query Resolvers."
      },
      "fqn": "@aws-amplify/graphql-api-construct.QueryFunctionSlot",
      "interfaces": [
        "@aws-amplify/graphql-api-construct.FunctionSlotBase"
      ],
      "kind": "interface",
      "locationInModule": {
        "filename": "src/types.ts",
        "line": 363
      },
      "name": "QueryFunctionSlot",
      "properties": [
        {
          "abstract": true,
          "docs": {
            "remarks": "For more information on slotting, refer to https://docs.amplify.aws/cli/graphql/custom-business-logic/#extend-amplify-generated-resolvers",
            "stability": "stable",
            "summary": "The slot name to inject this behavior into."
          },
          "immutable": true,
          "locationInModule": {
            "filename": "src/types.ts",
            "line": 373
          },
          "name": "slotName",
          "type": {
            "primitive": "string"
          }
        },
        {
          "abstract": true,
          "docs": {
            "stability": "stable",
            "summary": "This slot type applies to the Query type on the Api definition."
          },
          "immutable": true,
          "locationInModule": {
            "filename": "src/types.ts",
            "line": 367
          },
          "name": "typeName",
          "type": {
            "primitive": "string"
          }
        }
      ],
      "symbolId": "src/types:QueryFunctionSlot"
    },
    "@aws-amplify/graphql-api-construct.SQLLambdaModelDataSourceStrategy": {
      "assembly": "@aws-amplify/graphql-api-construct",
      "datatype": true,
      "docs": {
        "stability": "stable",
        "summary": "A strategy that creates a Lambda to connect to a pre-existing SQL table to resolve model data."
      },
      "fqn": "@aws-amplify/graphql-api-construct.SQLLambdaModelDataSourceStrategy",
      "kind": "interface",
      "locationInModule": {
        "filename": "src/model-datasource-strategy-types.ts",
        "line": 46
      },
      "name": "SQLLambdaModelDataSourceStrategy",
      "properties": [
        {
          "abstract": true,
          "docs": {
            "stability": "stable",
            "summary": "The parameters the Lambda data source will use to connect to the database."
          },
          "immutable": true,
          "locationInModule": {
            "filename": "src/model-datasource-strategy-types.ts",
            "line": 61
          },
          "name": "dbConnectionConfig",
          "type": {
            "union": {
              "types": [
                {
                  "fqn": "@aws-amplify/graphql-api-construct.SqlModelDataSourceSecretsManagerDbConnectionConfig"
                },
                {
                  "fqn": "@aws-amplify/graphql-api-construct.SqlModelDataSourceSsmDbConnectionConfig"
                },
                {
                  "fqn": "@aws-amplify/graphql-api-construct.SqlModelDataSourceSsmDbConnectionStringConfig"
                }
              ]
            }
          }
        },
        {
          "abstract": true,
          "docs": {
            "stability": "stable",
            "summary": "The type of the SQL database used to process model operations for this definition."
          },
          "immutable": true,
          "locationInModule": {
            "filename": "src/model-datasource-strategy-types.ts",
            "line": 56
          },
          "name": "dbType",
          "type": {
            "primitive": "string"
          }
        },
        {
          "abstract": true,
          "docs": {
            "remarks": "This will be used to name the AppSync DataSource itself, plus any associated resources like resolver Lambdas.\nThis name must be unique across all schema definitions in a GraphQL API.",
            "stability": "stable",
            "summary": "The name of the strategy."
          },
          "immutable": true,
          "locationInModule": {
            "filename": "src/model-datasource-strategy-types.ts",
            "line": 51
          },
          "name": "name",
          "type": {
            "primitive": "string"
          }
        },
        {
          "abstract": true,
          "docs": {
            "remarks": "The key is the value of the `references` attribute of the `@sql` directive in the `schema`; the value is the SQL\nto be executed.",
            "stability": "stable",
            "summary": "Custom SQL statements."
          },
          "immutable": true,
          "locationInModule": {
            "filename": "src/model-datasource-strategy-types.ts",
            "line": 72
          },
          "name": "customSqlStatements",
          "optional": true,
          "type": {
            "collection": {
              "elementtype": {
                "primitive": "string"
              },
              "kind": "map"
            }
          }
        },
        {
          "abstract": true,
          "docs": {
            "stability": "stable",
            "summary": "The configuration for the provisioned concurrency of the Lambda."
          },
          "immutable": true,
          "locationInModule": {
            "filename": "src/model-datasource-strategy-types.ts",
            "line": 77
          },
          "name": "sqlLambdaProvisionedConcurrencyConfig",
          "optional": true,
          "type": {
            "fqn": "@aws-amplify/graphql-api-construct.ProvisionedConcurrencyConfig"
          }
        },
        {
          "abstract": true,
          "docs": {
            "stability": "stable",
            "summary": "The configuration of the VPC into which to install the Lambda."
          },
          "immutable": true,
          "locationInModule": {
            "filename": "src/model-datasource-strategy-types.ts",
            "line": 66
          },
          "name": "vpcConfiguration",
          "optional": true,
          "type": {
            "fqn": "@aws-amplify/graphql-api-construct.VpcConfig"
          }
        }
      ],
      "symbolId": "src/model-datasource-strategy-types:SQLLambdaModelDataSourceStrategy"
    },
    "@aws-amplify/graphql-api-construct.SQLLambdaModelDataSourceStrategyFactory": {
      "assembly": "@aws-amplify/graphql-api-construct",
      "docs": {
        "stability": "stable",
        "summary": "Class exposing utilities to produce SQLLambdaModelDataSourceStrategy objects given various inputs."
      },
      "fqn": "@aws-amplify/graphql-api-construct.SQLLambdaModelDataSourceStrategyFactory",
      "initializer": {
        "docs": {
          "stability": "stable"
        }
      },
      "kind": "class",
      "locationInModule": {
        "filename": "src/sql-model-datasource-strategy.ts",
        "line": 85
      },
      "methods": [
        {
          "docs": {
            "remarks": "The key\nof the `customSqlStatements` record is the file's base name (that is, the name of the file minus the directory and extension).",
            "stability": "stable",
            "summary": "Creates a SQLLambdaModelDataSourceStrategy where the binding's `customSqlStatements` are populated from `sqlFiles`."
          },
          "locationInModule": {
            "filename": "src/sql-model-datasource-strategy.ts",
            "line": 92
          },
          "name": "fromCustomSqlFiles",
          "parameters": [
            {
              "docs": {
                "summary": "the list of files to load SQL statements from."
              },
              "name": "sqlFiles",
              "type": {
                "collection": {
                  "elementtype": {
                    "primitive": "string"
                  },
                  "kind": "array"
                }
              }
            },
            {
              "docs": {
                "summary": "the remaining SQLLambdaModelDataSourceStrategy options."
              },
              "name": "options",
              "type": {
                "fqn": "@aws-amplify/graphql-api-construct.SQLLambdaModelDataSourceStrategy"
              }
            }
          ],
          "returns": {
            "type": {
              "fqn": "@aws-amplify/graphql-api-construct.SQLLambdaModelDataSourceStrategy"
            }
          },
          "static": true
        }
      ],
      "name": "SQLLambdaModelDataSourceStrategyFactory",
      "symbolId": "src/sql-model-datasource-strategy:SQLLambdaModelDataSourceStrategyFactory"
    },
    "@aws-amplify/graphql-api-construct.SSESpecification": {
      "assembly": "@aws-amplify/graphql-api-construct",
      "datatype": true,
      "docs": {
        "stability": "stable",
        "summary": "Represents the settings used to enable server-side encryption."
      },
      "fqn": "@aws-amplify/graphql-api-construct.SSESpecification",
      "kind": "interface",
      "locationInModule": {
        "filename": "src/amplify-dynamodb-table-wrapper.ts",
        "line": 47
      },
      "name": "SSESpecification",
      "properties": [
        {
          "abstract": true,
          "docs": {
            "remarks": "If enabled (true), server-side encryption type is set to `KMS` and an AWS managed key is used ( AWS KMS charges apply).\nIf disabled (false) or not specified, server-side encryption is set to AWS owned key.",
            "stability": "stable",
            "summary": "Indicates whether server-side encryption is done using an AWS managed key or an AWS owned key."
          },
          "immutable": true,
          "locationInModule": {
            "filename": "src/amplify-dynamodb-table-wrapper.ts",
            "line": 53
          },
          "name": "sseEnabled",
          "type": {
            "primitive": "boolean"
          }
        },
        {
          "abstract": true,
          "docs": {
            "remarks": "To specify a key, use its key ID, Amazon Resource Name (ARN), alias name, or alias ARN. Note that you should only provide\nthis parameter if the key is different from the default DynamoDB key `alias/aws/dynamodb` .",
            "stability": "stable",
            "summary": "The AWS KMS key that should be used for the AWS KMS encryption."
          },
          "immutable": true,
          "locationInModule": {
            "filename": "src/amplify-dynamodb-table-wrapper.ts",
            "line": 60
          },
          "name": "kmsMasterKeyId",
          "optional": true,
          "type": {
            "primitive": "string"
          }
        },
        {
          "abstract": true,
          "docs": {
            "remarks": "The only supported value is:\n`KMS` Server-side encryption that uses AWS Key Management Service.\n  The key is stored in your account and is managed by AWS KMS ( AWS KMS charges apply).",
            "stability": "stable",
            "summary": "Server-side encryption type."
          },
          "immutable": true,
          "locationInModule": {
            "filename": "src/amplify-dynamodb-table-wrapper.ts",
            "line": 67
          },
          "name": "sseType",
          "optional": true,
          "type": {
            "fqn": "@aws-amplify/graphql-api-construct.SSEType"
          }
        }
      ],
      "symbolId": "src/amplify-dynamodb-table-wrapper:SSESpecification"
    },
    "@aws-amplify/graphql-api-construct.SSEType": {
      "assembly": "@aws-amplify/graphql-api-construct",
      "docs": {
        "remarks": "The key is stored in your account and is managed by KMS (AWS KMS charges apply).",
        "stability": "stable",
        "summary": "Server Side Encryption Type Values - `KMS` - Server-side encryption that uses AWS KMS."
      },
      "fqn": "@aws-amplify/graphql-api-construct.SSEType",
      "kind": "enum",
      "locationInModule": {
        "filename": "src/amplify-dynamodb-table-wrapper.ts",
        "line": 40
      },
      "members": [
        {
          "docs": {
            "stability": "stable"
          },
          "name": "KMS"
        }
      ],
      "name": "SSEType",
      "symbolId": "src/amplify-dynamodb-table-wrapper:SSEType"
    },
    "@aws-amplify/graphql-api-construct.SqlModelDataSourceSecretsManagerDbConnectionConfig": {
      "assembly": "@aws-amplify/graphql-api-construct",
      "datatype": true,
      "docs": {
        "remarks": "The managed secret should be in the same region as the lambda.",
        "stability": "experimental",
        "summary": "The credentials stored in Secrets Manager that the lambda data source will use to connect to the database."
      },
      "fqn": "@aws-amplify/graphql-api-construct.SqlModelDataSourceSecretsManagerDbConnectionConfig",
      "kind": "interface",
      "locationInModule": {
        "filename": "src/model-datasource-strategy-types.ts",
        "line": 144
      },
      "name": "SqlModelDataSourceSecretsManagerDbConnectionConfig",
      "properties": [
        {
          "abstract": true,
          "docs": {
            "stability": "experimental",
            "summary": "The database name."
          },
          "immutable": true,
          "locationInModule": {
            "filename": "src/model-datasource-strategy-types.ts",
            "line": 155
          },
          "name": "databaseName",
          "type": {
            "primitive": "string"
          }
        },
        {
          "abstract": true,
          "docs": {
            "stability": "experimental",
            "summary": "The hostame of the database."
          },
          "immutable": true,
          "locationInModule": {
            "filename": "src/model-datasource-strategy-types.ts",
            "line": 158
          },
          "name": "hostname",
          "type": {
            "primitive": "string"
          }
        },
        {
          "abstract": true,
          "docs": {
            "stability": "experimental",
            "summary": "The port number of the database proxy, cluster, or instance."
          },
          "immutable": true,
          "locationInModule": {
            "filename": "src/model-datasource-strategy-types.ts",
            "line": 152
          },
          "name": "port",
          "type": {
            "primitive": "number"
          }
        },
        {
          "abstract": true,
          "docs": {
            "remarks": "*",
            "stability": "experimental",
            "summary": "The ARN of the managed secret with username, password, and hostname to use when connecting to the database."
          },
          "immutable": true,
          "locationInModule": {
            "filename": "src/model-datasource-strategy-types.ts",
            "line": 146
          },
          "name": "secretArn",
          "type": {
            "primitive": "string"
          }
        },
        {
          "abstract": true,
          "docs": {
            "remarks": "If not supplied, the secret is expected to be encrypted with the default AWS-managed key. *",
            "stability": "experimental",
            "summary": "The ARN of the customer managed encryption key for the secret."
          },
          "immutable": true,
          "locationInModule": {
            "filename": "src/model-datasource-strategy-types.ts",
            "line": 149
          },
          "name": "keyArn",
          "optional": true,
          "type": {
            "primitive": "string"
          }
        }
      ],
      "symbolId": "src/model-datasource-strategy-types:SqlModelDataSourceSecretsManagerDbConnectionConfig"
    },
    "@aws-amplify/graphql-api-construct.SqlModelDataSourceSsmDbConnectionConfig": {
      "assembly": "@aws-amplify/graphql-api-construct",
      "datatype": true,
      "docs": {
        "remarks": "These parameters are retrieved from Secure Systems Manager in the same region as the Lambda.",
        "stability": "stable",
        "summary": "The Secure Systems Manager parameter paths the Lambda data source will use to connect to the database."
      },
      "fqn": "@aws-amplify/graphql-api-construct.SqlModelDataSourceSsmDbConnectionConfig",
      "kind": "interface",
      "locationInModule": {
        "filename": "src/model-datasource-strategy-types.ts",
        "line": 166
      },
      "name": "SqlModelDataSourceSsmDbConnectionConfig",
      "properties": [
        {
          "abstract": true,
          "docs": {
            "stability": "stable",
            "summary": "The Secure Systems Manager parameter containing the database name."
          },
          "immutable": true,
          "locationInModule": {
            "filename": "src/model-datasource-strategy-types.ts",
            "line": 182
          },
          "name": "databaseNameSsmPath",
          "type": {
            "primitive": "string"
          }
        },
        {
          "abstract": true,
          "docs": {
            "remarks": "For RDS-based SQL data sources, this can be the hostname\nof a database proxy, cluster, or instance.",
            "stability": "stable",
            "summary": "The Secure Systems Manager parameter containing the hostname of the database."
          },
          "immutable": true,
          "locationInModule": {
            "filename": "src/model-datasource-strategy-types.ts",
            "line": 170
          },
          "name": "hostnameSsmPath",
          "type": {
            "primitive": "string"
          }
        },
        {
          "abstract": true,
          "docs": {
            "stability": "stable",
            "summary": "The Secure Systems Manager parameter containing the password to use when connecting to the database."
          },
          "immutable": true,
          "locationInModule": {
            "filename": "src/model-datasource-strategy-types.ts",
            "line": 179
          },
          "name": "passwordSsmPath",
          "type": {
            "primitive": "string"
          }
        },
        {
          "abstract": true,
          "docs": {
            "stability": "stable",
            "summary": "The Secure Systems Manager parameter containing the port number of the database proxy, cluster, or instance."
          },
          "immutable": true,
          "locationInModule": {
            "filename": "src/model-datasource-strategy-types.ts",
            "line": 173
          },
          "name": "portSsmPath",
          "type": {
            "primitive": "string"
          }
        },
        {
          "abstract": true,
          "docs": {
            "stability": "stable",
            "summary": "The Secure Systems Manager parameter containing the username to use when connecting to the database."
          },
          "immutable": true,
          "locationInModule": {
            "filename": "src/model-datasource-strategy-types.ts",
            "line": 176
          },
          "name": "usernameSsmPath",
          "type": {
            "primitive": "string"
          }
        }
      ],
      "symbolId": "src/model-datasource-strategy-types:SqlModelDataSourceSsmDbConnectionConfig"
    },
    "@aws-amplify/graphql-api-construct.SqlModelDataSourceSsmDbConnectionStringConfig": {
      "assembly": "@aws-amplify/graphql-api-construct",
      "datatype": true,
      "docs": {
        "stability": "experimental",
        "summary": "The configuration option to use a Secure Systems Manager parameter to store the connection string to the database."
      },
      "fqn": "@aws-amplify/graphql-api-construct.SqlModelDataSourceSsmDbConnectionStringConfig",
      "kind": "interface",
      "locationInModule": {
        "filename": "src/model-datasource-strategy-types.ts",
        "line": 133
      },
      "name": "SqlModelDataSourceSsmDbConnectionStringConfig",
      "properties": [
        {
          "abstract": true,
          "docs": {
            "remarks": "*",
            "stability": "experimental",
            "summary": "The SSM Path to the secure connection string used for connecting to the database."
          },
          "immutable": true,
          "locationInModule": {
            "filename": "src/model-datasource-strategy-types.ts",
            "line": 135
          },
          "name": "connectionUriSsmPath",
          "type": {
            "primitive": "string"
          }
        }
      ],
      "symbolId": "src/model-datasource-strategy-types:SqlModelDataSourceSsmDbConnectionStringConfig"
    },
    "@aws-amplify/graphql-api-construct.StreamSpecification": {
      "assembly": "@aws-amplify/graphql-api-construct",
      "datatype": true,
      "docs": {
        "stability": "stable",
        "summary": "Represents the DynamoDB Streams configuration for a table in DynamoDB."
      },
      "fqn": "@aws-amplify/graphql-api-construct.StreamSpecification",
      "kind": "interface",
      "locationInModule": {
        "filename": "src/amplify-dynamodb-table-wrapper.ts",
        "line": 73
      },
      "name": "StreamSpecification",
      "properties": [
        {
          "abstract": true,
          "docs": {
            "remarks": "Valid values for `StreamViewType` are:\n- `KEYS_ONLY` - Only the key attributes of the modified item are written to the stream.\n- `NEW_IMAGE` - The entire item, as it appears after it was modified, is written to the stream.\n- `OLD_IMAGE` - The entire item, as it appeared before it was modified, is written to the stream.\n- `NEW_AND_OLD_IMAGES` - Both the new and the old item images of the item are written to the stream.",
            "stability": "stable",
            "summary": "When an item in the table is modified, `StreamViewType` determines what information is written to the stream for this table."
          },
          "immutable": true,
          "locationInModule": {
            "filename": "src/amplify-dynamodb-table-wrapper.ts",
            "line": 82
          },
          "name": "streamViewType",
          "type": {
            "fqn": "aws-cdk-lib.aws_dynamodb.StreamViewType"
          }
        }
      ],
      "symbolId": "src/amplify-dynamodb-table-wrapper:StreamSpecification"
    },
    "@aws-amplify/graphql-api-construct.SubnetAvailabilityZone": {
      "assembly": "@aws-amplify/graphql-api-construct",
      "datatype": true,
      "docs": {
        "remarks": "Although it is possible to create multiple\nsubnets in a single availability zone, VPC service endpoints may only be deployed to a single subnet in a given availability zone. This\nstructure ensures that the Lambda function and VPC service endpoints are mutually consistent.",
        "stability": "stable",
        "summary": "Subnet configuration for VPC endpoints used by a Lambda resolver for a SQL-based data source."
      },
      "fqn": "@aws-amplify/graphql-api-construct.SubnetAvailabilityZone",
      "kind": "interface",
      "locationInModule": {
        "filename": "src/model-datasource-strategy-types.ts",
        "line": 111
      },
      "name": "SubnetAvailabilityZone",
      "properties": [
        {
          "abstract": true,
          "docs": {
            "stability": "stable",
            "summary": "The availability zone of the subnet."
          },
          "immutable": true,
          "locationInModule": {
            "filename": "src/model-datasource-strategy-types.ts",
            "line": 116
          },
          "name": "availabilityZone",
          "type": {
            "primitive": "string"
          }
        },
        {
          "abstract": true,
          "docs": {
            "stability": "stable",
            "summary": "The subnet ID to install the Lambda data source in."
          },
          "immutable": true,
          "locationInModule": {
            "filename": "src/model-datasource-strategy-types.ts",
            "line": 113
          },
          "name": "subnetId",
          "type": {
            "primitive": "string"
          }
        }
      ],
      "symbolId": "src/model-datasource-strategy-types:SubnetAvailabilityZone"
    },
    "@aws-amplify/graphql-api-construct.SubscriptionFunctionSlot": {
      "assembly": "@aws-amplify/graphql-api-construct",
      "datatype": true,
      "docs": {
        "stability": "stable",
        "summary": "Slot types for Subscription Resolvers."
      },
      "fqn": "@aws-amplify/graphql-api-construct.SubscriptionFunctionSlot",
      "interfaces": [
        "@aws-amplify/graphql-api-construct.FunctionSlotBase"
      ],
      "kind": "interface",
      "locationInModule": {
        "filename": "src/types.ts",
        "line": 379
      },
      "name": "SubscriptionFunctionSlot",
      "properties": [
        {
          "abstract": true,
          "docs": {
            "remarks": "For more information on slotting, refer to https://docs.amplify.aws/cli/graphql/custom-business-logic/#extend-amplify-generated-resolvers",
            "stability": "stable",
            "summary": "The slot name to inject this behavior into."
          },
          "immutable": true,
          "locationInModule": {
            "filename": "src/types.ts",
            "line": 389
          },
          "name": "slotName",
          "type": {
            "primitive": "string"
          }
        },
        {
          "abstract": true,
          "docs": {
            "stability": "stable",
            "summary": "This slot type applies to the Subscription type on the Api definition."
          },
          "immutable": true,
          "locationInModule": {
            "filename": "src/types.ts",
            "line": 383
          },
          "name": "typeName",
          "type": {
            "primitive": "string"
          }
        }
      ],
      "symbolId": "src/types:SubscriptionFunctionSlot"
    },
    "@aws-amplify/graphql-api-construct.TimeToLiveSpecification": {
      "assembly": "@aws-amplify/graphql-api-construct",
      "datatype": true,
      "docs": {
        "stability": "stable",
        "summary": "Shape for TTL config."
      },
      "fqn": "@aws-amplify/graphql-api-construct.TimeToLiveSpecification",
      "kind": "interface",
      "locationInModule": {
        "filename": "src/amplify-dynamodb-table-wrapper.ts",
        "line": 9
      },
      "name": "TimeToLiveSpecification",
      "properties": [
        {
          "abstract": true,
          "docs": {
            "stability": "stable",
            "summary": "Boolean determining if the ttl is enabled or not."
          },
          "immutable": true,
          "locationInModule": {
            "filename": "src/amplify-dynamodb-table-wrapper.ts",
            "line": 13
          },
          "name": "enabled",
          "type": {
            "primitive": "boolean"
          }
        },
        {
          "abstract": true,
          "docs": {
            "stability": "stable",
            "summary": "Attribute name to apply to the ttl spec."
          },
          "immutable": true,
          "locationInModule": {
            "filename": "src/amplify-dynamodb-table-wrapper.ts",
            "line": 18
          },
          "name": "attributeName",
          "optional": true,
          "type": {
            "primitive": "string"
          }
        }
      ],
      "symbolId": "src/amplify-dynamodb-table-wrapper:TimeToLiveSpecification"
    },
    "@aws-amplify/graphql-api-construct.TranslationBehavior": {
      "assembly": "@aws-amplify/graphql-api-construct",
      "datatype": true,
      "docs": {
        "remarks": "This is intended to replace feature flags, to ensure param coercion happens in\na single location, and isn't spread around the transformers, where they can\nhave different default behaviors.",
        "stability": "stable",
        "summary": "Strongly typed set of shared parameters for all transformers, and core layer."
      },
      "fqn": "@aws-amplify/graphql-api-construct.TranslationBehavior",
      "kind": "interface",
      "locationInModule": {
        "filename": "src/types.ts",
        "line": 403
      },
      "name": "TranslationBehavior",
      "properties": [
        {
          "abstract": true,
          "docs": {
            "default": "false",
            "remarks": "- Removing or renaming a model\n - Modifying the primary key of a model\n - Modifying a Local Secondary Index of a model (only applies to projects with secondaryKeyAsGSI turned off)\n\nALL DATA WILL BE LOST when the table replacement happens. When enabled, destructive updates are allowed.\nThis will only affect DynamoDB tables with provision strategy \"AMPLIFY_TABLE\".",
            "stability": "experimental",
            "summary": "The following schema updates require replacement of the underlying DynamoDB table:."
          },
          "immutable": true,
          "locationInModule": {
            "filename": "src/types.ts",
            "line": 482
          },
          "name": "allowDestructiveGraphqlSchemaUpdates",
          "type": {
            "primitive": "boolean"
          }
        },
        {
          "abstract": true,
          "docs": {
            "default": "true",
            "stability": "stable",
            "summary": "Disable resolver deduping, this can sometimes cause problems because dedupe ordering isn't stable today, which can lead to circular dependencies across stacks if models are reordered."
          },
          "immutable": true,
          "locationInModule": {
            "filename": "src/types.ts",
            "line": 415
          },
          "name": "disableResolverDeduping",
          "type": {
            "primitive": "boolean"
          }
        },
        {
          "abstract": true,
          "docs": {
            "custom": {
              "index": "can be provided a null name field to disable the generation of the query on the Api."
            },
            "default": "true",
            "remarks": "If enabled,",
            "stability": "stable",
            "summary": "Automate generation of query names, and as a result attaching all indexes as queries to the generated Api."
          },
          "immutable": true,
          "locationInModule": {
            "filename": "src/types.ts",
            "line": 454
          },
          "name": "enableAutoIndexQueryNames",
          "type": {
            "primitive": "boolean"
          }
        },
        {
          "abstract": true,
          "docs": {
            "stability": "stable"
          },
          "immutable": true,
          "locationInModule": {
            "filename": "src/types.ts",
            "line": 462
          },
          "name": "enableSearchNodeToNodeEncryption",
          "type": {
            "primitive": "boolean"
          }
        },
        {
          "abstract": true,
          "docs": {
            "default": "false",
            "stability": "stable",
            "summary": "When enabled, internal cfn outputs which existed in Amplify-generated apps will continue to be emitted."
          },
          "immutable": true,
          "locationInModule": {
            "filename": "src/types.ts",
            "line": 468
          },
          "name": "enableTransformerCfnOutputs",
          "type": {
            "primitive": "boolean"
          }
        },
        {
          "abstract": true,
          "docs": {
            "default": "true",
            "stability": "stable",
            "summary": "Ensure that the owner field is still populated even if a static iam or group authorization applies."
          },
          "immutable": true,
          "locationInModule": {
            "filename": "src/types.ts",
            "line": 434
          },
          "name": "populateOwnerFieldForStaticGroupAuth",
          "type": {
            "primitive": "boolean"
          }
        },
        {
          "abstract": true,
          "docs": {
            "default": "false",
            "remarks": "When enabled, any GSI update operation will replace the table instead of iterative deployment, which will WIPE ALL EXISTING DATA but\ncost much less time for deployment This will only affect DynamoDB tables with provision strategy \"AMPLIFY_TABLE\".",
            "stability": "experimental",
            "summary": "This behavior will only come into effect when both \"allowDestructiveGraphqlSchemaUpdates\" and this value are set to true."
          },
          "immutable": true,
          "locationInModule": {
            "filename": "src/types.ts",
            "line": 492
          },
          "name": "replaceTableUponGsiUpdate",
          "type": {
            "primitive": "boolean"
          }
        },
        {
          "abstract": true,
          "docs": {
            "default": "true",
            "stability": "stable",
            "summary": "Enable custom primary key support, there's no good reason to disable this unless trying not to update a legacy app."
          },
          "immutable": true,
          "locationInModule": {
            "filename": "src/types.ts",
            "line": 460
          },
          "name": "respectPrimaryKeyAttributesOnConnectionField",
          "type": {
            "primitive": "boolean"
          }
        },
        {
          "abstract": true,
          "docs": {
            "default": "false",
            "stability": "stable",
            "summary": "Enabling sandbox mode will enable api key auth on all models in the transformed schema."
          },
          "immutable": true,
          "locationInModule": {
            "filename": "src/types.ts",
            "line": 421
          },
          "name": "sandboxModeEnabled",
          "type": {
            "primitive": "boolean"
          }
        },
        {
          "abstract": true,
          "docs": {
            "custom": {
              "index": "as an LSI instead of a GSI."
            },
            "default": "true",
            "stability": "stable",
            "summary": "If disabled, generated."
          },
          "immutable": true,
          "locationInModule": {
            "filename": "src/types.ts",
            "line": 447
          },
          "name": "secondaryKeyAsGSI",
          "type": {
            "primitive": "boolean"
          }
        },
        {
          "abstract": true,
          "docs": {
            "custom": {
              "model": "parameter behavior, where setting a single field doesn't implicitly set the other fields to null."
            },
            "default": "true",
            "stability": "stable",
            "summary": "Restore parity w/ GQLv1."
          },
          "immutable": true,
          "locationInModule": {
            "filename": "src/types.ts",
            "line": 408
          },
          "name": "shouldDeepMergeDirectiveConfigDefaults",
          "type": {
            "primitive": "boolean"
          }
        },
        {
          "abstract": true,
          "docs": {
            "default": "false",
            "remarks": "This is a legacy parameter from the Graphql Transformer existing in Amplify CLI, not recommended to change.",
            "stability": "stable",
            "summary": "If enabled, disable api key resource generation even if specified as an auth rule on the construct."
          },
          "immutable": true,
          "locationInModule": {
            "filename": "src/types.ts",
            "line": 441
          },
          "name": "suppressApiKeyGeneration",
          "type": {
            "primitive": "boolean"
          }
        },
        {
          "abstract": true,
          "docs": {
            "default": "true",
            "stability": "stable",
            "summary": "Ensure that oidc and userPool auth use the `sub` field in the for the username field, which disallows new users with the same id to access data from a deleted user in the pool."
          },
          "immutable": true,
          "locationInModule": {
            "filename": "src/types.ts",
            "line": 428
          },
          "name": "useSubUsernameForDefaultIdentityClaim",
          "type": {
            "primitive": "boolean"
          }
        }
      ],
      "symbolId": "src/types:TranslationBehavior"
    },
    "@aws-amplify/graphql-api-construct.UserPoolAuthorizationConfig": {
      "assembly": "@aws-amplify/graphql-api-construct",
      "datatype": true,
      "docs": {
        "stability": "stable",
        "summary": "Configuration for Cognito UserPool Authorization on the Graphql Api."
      },
      "fqn": "@aws-amplify/graphql-api-construct.UserPoolAuthorizationConfig",
      "kind": "interface",
      "locationInModule": {
        "filename": "src/types.ts",
        "line": 98
      },
      "name": "UserPoolAuthorizationConfig",
      "properties": [
        {
          "abstract": true,
          "docs": {
            "stability": "stable",
            "summary": "The Cognito User Pool which is used to authenticated JWT tokens, and vends group and user information."
          },
          "immutable": true,
          "locationInModule": {
            "filename": "src/types.ts",
            "line": 102
          },
          "name": "userPool",
          "type": {
            "fqn": "aws-cdk-lib.aws_cognito.IUserPool"
          }
        }
      ],
      "symbolId": "src/types:UserPoolAuthorizationConfig"
    },
    "@aws-amplify/graphql-api-construct.VpcConfig": {
      "assembly": "@aws-amplify/graphql-api-construct",
      "datatype": true,
      "docs": {
        "remarks": "The SQL Lambda will be deployed\ninto the specified VPC, subnets, and security groups. The specified subnets and security groups must be in the same VPC. The VPC must\nhave at least one subnet. The construct will also create VPC service endpoints in the specified subnets, as well as inbound security\nrules, to allow traffic on port 443 within each security group. This allows the Lambda to read database connection information from\nSecure Systems Manager.",
        "stability": "stable",
        "summary": "Configuration of the VPC in which to install a Lambda to resolve queries against a SQL-based data source."
      },
      "fqn": "@aws-amplify/graphql-api-construct.VpcConfig",
      "kind": "interface",
      "locationInModule": {
        "filename": "src/model-datasource-strategy-types.ts",
        "line": 87
      },
      "name": "VpcConfig",
      "properties": [
        {
          "abstract": true,
          "docs": {
            "stability": "stable",
            "summary": "The security groups to install the Lambda data source in."
          },
          "immutable": true,
          "locationInModule": {
            "filename": "src/model-datasource-strategy-types.ts",
            "line": 92
          },
          "name": "securityGroupIds",
          "type": {
            "collection": {
              "elementtype": {
                "primitive": "string"
              },
              "kind": "array"
            }
          }
        },
        {
          "abstract": true,
          "docs": {
            "stability": "stable",
            "summary": "The subnets to install the Lambda data source in, one per availability zone."
          },
          "immutable": true,
          "locationInModule": {
            "filename": "src/model-datasource-strategy-types.ts",
            "line": 95
          },
          "name": "subnetAvailabilityZoneConfig",
          "type": {
            "collection": {
              "elementtype": {
                "fqn": "@aws-amplify/graphql-api-construct.SubnetAvailabilityZone"
              },
              "kind": "array"
            }
          }
        },
        {
          "abstract": true,
          "docs": {
            "stability": "stable",
            "summary": "The VPC to install the Lambda data source in."
          },
          "immutable": true,
          "locationInModule": {
            "filename": "src/model-datasource-strategy-types.ts",
            "line": 89
          },
          "name": "vpcId",
          "type": {
            "primitive": "string"
          }
        }
      ],
      "symbolId": "src/model-datasource-strategy-types:VpcConfig"
    }
  },
<<<<<<< HEAD
  "version": "1.8.1",
  "fingerprint": "VIsfxprZNhSSF6JXV2vxddQyuoEc3W/sKrqgYe1h4fs="
=======
  "version": "1.8.0",
  "fingerprint": "mDwo2DouXCb6VblRw/cJvR0+jAedUKizoKqIK2DnRiU="
>>>>>>> 2351912f
}<|MERGE_RESOLUTION|>--- conflicted
+++ resolved
@@ -8283,11 +8283,6 @@
       "symbolId": "src/model-datasource-strategy-types:VpcConfig"
     }
   },
-<<<<<<< HEAD
   "version": "1.8.1",
   "fingerprint": "VIsfxprZNhSSF6JXV2vxddQyuoEc3W/sKrqgYe1h4fs="
-=======
-  "version": "1.8.0",
-  "fingerprint": "mDwo2DouXCb6VblRw/cJvR0+jAedUKizoKqIK2DnRiU="
->>>>>>> 2351912f
 }