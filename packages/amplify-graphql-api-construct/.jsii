--- conflicted
+++ resolved
@@ -8283,11 +8283,6 @@
       "symbolId": "src/model-datasource-strategy-types:VpcConfig"
     }
   },
-<<<<<<< HEAD
-  "version": "1.7.0",
-  "fingerprint": "xxilDL3stHxh6sM/uMMnrRPvHBdsBsBYRQ6Z/ltd95E="
-=======
   "version": "1.8.0",
-  "fingerprint": "URmpQ7vGkGDL7uIE8+hUDse1MLKd/FzgzVNJr73Rn34="
->>>>>>> 53cabe23
+  "fingerprint": "mDwo2DouXCb6VblRw/cJvR0+jAedUKizoKqIK2DnRiU="
 }