{
  "author": {
    "name": "Amazon Web Services",
    "roles": [
      "author"
    ]
  },
  "bundled": {
    "@aws-amplify/ai-constructs": "^0.2.0",
    "@aws-amplify/backend-output-schemas": "^1.0.0",
    "@aws-amplify/backend-output-storage": "^1.0.0",
    "@aws-amplify/graphql-auth-transformer": "4.1.4",
    "@aws-amplify/graphql-conversation-transformer": "0.4.0",
    "@aws-amplify/graphql-default-value-transformer": "3.1.1",
    "@aws-amplify/graphql-directives": "2.4.0",
    "@aws-amplify/graphql-function-transformer": "3.1.3",
    "@aws-amplify/graphql-generation-transformer": "0.2.4",
    "@aws-amplify/graphql-http-transformer": "3.0.6",
    "@aws-amplify/graphql-index-transformer": "3.0.6",
    "@aws-amplify/graphql-maps-to-transformer": "4.0.6",
    "@aws-amplify/graphql-model-transformer": "3.0.6",
    "@aws-amplify/graphql-predictions-transformer": "3.0.6",
    "@aws-amplify/graphql-relational-transformer": "3.0.6",
    "@aws-amplify/graphql-searchable-transformer": "3.0.6",
    "@aws-amplify/graphql-sql-transformer": "0.4.6",
    "@aws-amplify/graphql-transformer": "2.1.4",
    "@aws-amplify/graphql-transformer-core": "3.2.1",
    "@aws-amplify/graphql-transformer-interfaces": "4.1.2",
    "@aws-amplify/platform-core": "^1.0.0",
    "@aws-amplify/plugin-types": "^1.0.0",
    "@aws-crypto/crc32": "5.2.0",
    "@aws-crypto/sha256-browser": "5.2.0",
    "@aws-crypto/sha256-js": "^5.2.0",
    "@aws-crypto/supports-web-crypto": "^5.2.0",
    "@aws-crypto/util": "^5.2.0",
    "@aws-sdk/client-bedrock-runtime": "^3.622.0",
    "@aws-sdk/client-sso": "3.637.0",
    "@aws-sdk/client-sso-oidc": "3.637.0",
    "@aws-sdk/client-sts": "^3.624.0",
    "@aws-sdk/core": "3.635.0",
    "@aws-sdk/credential-provider-env": "3.620.1",
    "@aws-sdk/credential-provider-http": "3.635.0",
    "@aws-sdk/credential-provider-ini": "3.637.0",
    "@aws-sdk/credential-provider-node": "3.637.0",
    "@aws-sdk/credential-provider-process": "3.620.1",
    "@aws-sdk/credential-provider-sso": "3.637.0",
    "@aws-sdk/credential-provider-web-identity": "3.621.0",
    "@aws-sdk/middleware-host-header": "3.620.0",
    "@aws-sdk/middleware-logger": "3.609.0",
    "@aws-sdk/middleware-recursion-detection": "3.620.0",
    "@aws-sdk/middleware-user-agent": "3.637.0",
    "@aws-sdk/region-config-resolver": "3.614.0",
    "@aws-sdk/token-providers": "3.614.0",
    "@aws-sdk/types": "3.609.0",
    "@aws-sdk/util-endpoints": "3.637.0",
    "@aws-sdk/util-locate-window": "^3.0.0",
    "@aws-sdk/util-user-agent-browser": "3.609.0",
    "@aws-sdk/util-user-agent-node": "3.614.0",
    "@smithy/abort-controller": "^3.1.1",
    "@smithy/config-resolver": "^3.0.5",
    "@smithy/core": "^2.4.0",
    "@smithy/credential-provider-imds": "^3.2.0",
    "@smithy/eventstream-codec": "^3.1.2",
    "@smithy/eventstream-serde-browser": "^3.0.6",
    "@smithy/eventstream-serde-config-resolver": "^3.0.3",
    "@smithy/eventstream-serde-node": "^3.0.5",
    "@smithy/eventstream-serde-universal": "^3.0.5",
    "@smithy/fetch-http-handler": "^3.2.4",
    "@smithy/hash-node": "^3.0.3",
    "@smithy/invalid-dependency": "^3.0.3",
    "@smithy/is-array-buffer": "^3.0.0",
    "@smithy/middleware-content-length": "^3.0.5",
    "@smithy/middleware-endpoint": "^3.1.0",
    "@smithy/middleware-retry": "^3.0.15",
    "@smithy/middleware-serde": "^3.0.3",
    "@smithy/middleware-stack": "^3.0.3",
    "@smithy/node-config-provider": "^3.1.4",
    "@smithy/node-http-handler": "^3.1.4",
    "@smithy/property-provider": "^3.1.3",
    "@smithy/protocol-http": "^4.1.0",
    "@smithy/querystring-builder": "^3.0.3",
    "@smithy/querystring-parser": "^3.0.3",
    "@smithy/service-error-classification": "^3.0.3",
    "@smithy/shared-ini-file-loader": "^3.1.4",
    "@smithy/signature-v4": "^4.1.0",
    "@smithy/smithy-client": "^3.2.0",
    "@smithy/types": "^3.3.0",
    "@smithy/url-parser": "^3.0.3",
    "@smithy/util-base64": "^3.0.0",
    "@smithy/util-body-length-browser": "^3.0.0",
    "@smithy/util-body-length-node": "^3.0.0",
    "@smithy/util-buffer-from": "^3.0.0",
    "@smithy/util-config-provider": "^3.0.0",
    "@smithy/util-defaults-mode-browser": "^3.0.15",
    "@smithy/util-defaults-mode-node": "^3.0.15",
    "@smithy/util-endpoints": "^2.0.5",
    "@smithy/util-hex-encoding": "^3.0.0",
    "@smithy/util-middleware": "^3.0.3",
    "@smithy/util-retry": "^3.0.3",
    "@smithy/util-stream": "^3.1.3",
    "@smithy/util-uri-escape": "^3.0.0",
    "@smithy/util-utf8": "^3.0.0",
    "bowser": "^2.11.0",
    "charenc": "^0.0.2",
    "ci-info": "^3.2.0",
    "crypt": "^0.0.2",
    "fast-xml-parser": "4.4.1",
    "fs-extra": "^8.1.0",
    "graceful-fs": "^4.2.0",
    "graphql": "^15.5.0",
    "graphql-mapping-template": "5.0.1",
    "graphql-transformer-common": "5.0.1",
    "hjson": "^3.2.2",
    "immer": "^9.0.12",
    "is-buffer": "~1.1.6",
    "is-ci": "^3.0.1",
    "jsonfile": "^4.0.0",
    "libphonenumber-js": "1.9.47",
    "lodash": "^4.17.21",
    "lodash.mergewith": "^4.6.2",
    "md5": "^2.2.1",
    "object-hash": "^3.0.0",
    "pluralize": "8.0.0",
    "semver": "^7.6.3",
    "strnum": "^1.0.5",
    "ts-dedent": "^2.0.0",
    "tslib": "^2.6.2",
    "universalify": "^0.1.0",
    "uuid": "^9.0.1",
    "zod": "^3.22.2"
  },
  "dependencies": {
    "aws-cdk-lib": "^2.158.0",
    "constructs": "^10.3.0"
  },
  "dependencyClosure": {
    "@aws-cdk/asset-awscli-v1": {
      "targets": {
        "dotnet": {
          "namespace": "Amazon.CDK.Asset.AwsCliV1",
          "packageId": "Amazon.CDK.Asset.AwsCliV1"
        },
        "go": {
          "moduleName": "github.com/cdklabs/awscdk-asset-awscli-go",
          "packageName": "awscliv1"
        },
        "java": {
          "maven": {
            "artifactId": "cdk-asset-awscli-v1",
            "groupId": "software.amazon.awscdk"
          },
          "package": "software.amazon.awscdk.cdk.asset.awscli.v1"
        },
        "js": {
          "npm": "@aws-cdk/asset-awscli-v1"
        },
        "python": {
          "distName": "aws-cdk.asset-awscli-v1",
          "module": "aws_cdk.asset_awscli_v1"
        }
      }
    },
    "@aws-cdk/asset-kubectl-v20": {
      "targets": {
        "dotnet": {
          "namespace": "Amazon.CDK.Asset.KubectlV20",
          "packageId": "Amazon.CDK.Asset.KubectlV20"
        },
        "go": {
          "moduleName": "github.com/cdklabs/awscdk-asset-kubectl-go",
          "packageName": "kubectlv20"
        },
        "java": {
          "maven": {
            "artifactId": "cdk-asset-kubectl-v20",
            "groupId": "software.amazon.awscdk"
          },
          "package": "software.amazon.awscdk.cdk.asset.kubectl.v20"
        },
        "js": {
          "npm": "@aws-cdk/asset-kubectl-v20"
        },
        "python": {
          "distName": "aws-cdk.asset-kubectl-v20",
          "module": "aws_cdk.asset_kubectl_v20"
        }
      }
    },
    "@aws-cdk/asset-node-proxy-agent-v6": {
      "targets": {
        "dotnet": {
          "namespace": "Amazon.CDK.Asset.NodeProxyAgentV6",
          "packageId": "Amazon.CDK.Asset.NodeProxyAgentV6"
        },
        "go": {
          "moduleName": "github.com/cdklabs/awscdk-asset-node-proxy-agent-go",
          "packageName": "nodeproxyagentv6"
        },
        "java": {
          "maven": {
            "artifactId": "cdk-asset-node-proxy-agent-v6",
            "groupId": "software.amazon.awscdk"
          },
          "package": "software.amazon.awscdk.cdk.asset.node.proxy.agent.v6"
        },
        "js": {
          "npm": "@aws-cdk/asset-node-proxy-agent-v6"
        },
        "python": {
          "distName": "aws-cdk.asset-node-proxy-agent-v6",
          "module": "aws_cdk.asset_node_proxy_agent_v6"
        }
      }
    },
    "@aws-cdk/cloud-assembly-schema": {
      "targets": {
        "dotnet": {
          "iconUrl": "https://raw.githubusercontent.com/aws/aws-cdk/main/logo/default-256-dark.png",
          "namespace": "Amazon.CDK.CloudAssembly.Schema",
          "packageId": "Amazon.CDK.CloudAssembly.Schema"
        },
        "go": {
          "moduleName": "github.com/cdklabs/cloud-assembly-schema-go"
        },
        "java": {
          "maven": {
            "artifactId": "cdk-cloud-assembly-schema",
            "groupId": "software.amazon.awscdk"
          },
          "package": "software.amazon.awscdk.cloudassembly.schema"
        },
        "js": {
          "npm": "@aws-cdk/cloud-assembly-schema"
        },
        "python": {
          "classifiers": [
            "Framework :: AWS CDK",
            "Framework :: AWS CDK :: 2"
          ],
          "distName": "aws-cdk.cloud-assembly-schema",
          "module": "aws_cdk.cloud_assembly_schema"
        }
      }
    },
    "aws-cdk-lib": {
      "submodules": {
        "aws-cdk-lib.alexa_ask": {
          "targets": {
            "dotnet": {
              "namespace": "Amazon.CDK.Alexa.Ask"
            },
            "java": {
              "package": "software.amazon.awscdk.alexa.ask"
            },
            "python": {
              "module": "aws_cdk.alexa_ask"
            }
          }
        },
        "aws-cdk-lib.assertions": {
          "targets": {
            "dotnet": {
              "namespace": "Amazon.CDK.Assertions"
            },
            "java": {
              "package": "software.amazon.awscdk.assertions"
            },
            "python": {
              "module": "aws_cdk.assertions"
            }
          }
        },
        "aws-cdk-lib.assets": {
          "targets": {
            "dotnet": {
              "namespace": "Amazon.CDK.Assets"
            },
            "java": {
              "package": "software.amazon.awscdk.assets"
            },
            "python": {
              "module": "aws_cdk.assets"
            }
          }
        },
        "aws-cdk-lib.aws_accessanalyzer": {
          "targets": {
            "dotnet": {
              "namespace": "Amazon.CDK.AWS.AccessAnalyzer"
            },
            "java": {
              "package": "software.amazon.awscdk.services.accessanalyzer"
            },
            "python": {
              "module": "aws_cdk.aws_accessanalyzer"
            }
          }
        },
        "aws-cdk-lib.aws_acmpca": {
          "targets": {
            "dotnet": {
              "namespace": "Amazon.CDK.AWS.ACMPCA"
            },
            "java": {
              "package": "software.amazon.awscdk.services.acmpca"
            },
            "python": {
              "module": "aws_cdk.aws_acmpca"
            }
          }
        },
        "aws-cdk-lib.aws_amazonmq": {
          "targets": {
            "dotnet": {
              "namespace": "Amazon.CDK.AWS.AmazonMQ"
            },
            "java": {
              "package": "software.amazon.awscdk.services.amazonmq"
            },
            "python": {
              "module": "aws_cdk.aws_amazonmq"
            }
          }
        },
        "aws-cdk-lib.aws_amplify": {
          "targets": {
            "dotnet": {
              "namespace": "Amazon.CDK.AWS.Amplify"
            },
            "java": {
              "package": "software.amazon.awscdk.services.amplify"
            },
            "python": {
              "module": "aws_cdk.aws_amplify"
            }
          }
        },
        "aws-cdk-lib.aws_amplifyuibuilder": {
          "targets": {
            "dotnet": {
              "namespace": "Amazon.CDK.AWS.AmplifyUIBuilder"
            },
            "java": {
              "package": "software.amazon.awscdk.services.amplifyuibuilder"
            },
            "python": {
              "module": "aws_cdk.aws_amplifyuibuilder"
            }
          }
        },
        "aws-cdk-lib.aws_apigateway": {
          "targets": {
            "dotnet": {
              "namespace": "Amazon.CDK.AWS.APIGateway"
            },
            "java": {
              "package": "software.amazon.awscdk.services.apigateway"
            },
            "python": {
              "module": "aws_cdk.aws_apigateway"
            }
          }
        },
        "aws-cdk-lib.aws_apigatewayv2": {
          "targets": {
            "dotnet": {
              "namespace": "Amazon.CDK.AWS.Apigatewayv2"
            },
            "java": {
              "package": "software.amazon.awscdk.services.apigatewayv2"
            },
            "python": {
              "module": "aws_cdk.aws_apigatewayv2"
            }
          }
        },
        "aws-cdk-lib.aws_apigatewayv2_authorizers": {
          "targets": {
            "dotnet": {
              "namespace": "Amazon.CDK.AwsApigatewayv2Authorizers"
            },
            "java": {
              "package": "software.amazon.awscdk.aws_apigatewayv2_authorizers"
            },
            "python": {
              "module": "aws_cdk.aws_apigatewayv2_authorizers"
            }
          }
        },
        "aws-cdk-lib.aws_apigatewayv2_integrations": {
          "targets": {
            "dotnet": {
              "namespace": "Amazon.CDK.AwsApigatewayv2Integrations"
            },
            "java": {
              "package": "software.amazon.awscdk.aws_apigatewayv2_integrations"
            },
            "python": {
              "module": "aws_cdk.aws_apigatewayv2_integrations"
            }
          }
        },
        "aws-cdk-lib.aws_appconfig": {
          "targets": {
            "dotnet": {
              "namespace": "Amazon.CDK.AWS.AppConfig"
            },
            "java": {
              "package": "software.amazon.awscdk.services.appconfig"
            },
            "python": {
              "module": "aws_cdk.aws_appconfig"
            }
          }
        },
        "aws-cdk-lib.aws_appflow": {
          "targets": {
            "dotnet": {
              "namespace": "Amazon.CDK.AWS.AppFlow"
            },
            "java": {
              "package": "software.amazon.awscdk.services.appflow"
            },
            "python": {
              "module": "aws_cdk.aws_appflow"
            }
          }
        },
        "aws-cdk-lib.aws_appintegrations": {
          "targets": {
            "dotnet": {
              "namespace": "Amazon.CDK.AWS.AppIntegrations"
            },
            "java": {
              "package": "software.amazon.awscdk.services.appintegrations"
            },
            "python": {
              "module": "aws_cdk.aws_appintegrations"
            }
          }
        },
        "aws-cdk-lib.aws_applicationautoscaling": {
          "targets": {
            "dotnet": {
              "namespace": "Amazon.CDK.AWS.ApplicationAutoScaling"
            },
            "java": {
              "package": "software.amazon.awscdk.services.applicationautoscaling"
            },
            "python": {
              "module": "aws_cdk.aws_applicationautoscaling"
            }
          }
        },
        "aws-cdk-lib.aws_applicationinsights": {
          "targets": {
            "dotnet": {
              "namespace": "Amazon.CDK.AWS.ApplicationInsights"
            },
            "java": {
              "package": "software.amazon.awscdk.services.applicationinsights"
            },
            "python": {
              "module": "aws_cdk.aws_applicationinsights"
            }
          }
        },
        "aws-cdk-lib.aws_applicationsignals": {
          "targets": {
            "dotnet": {
              "package": "Amazon.CDK.AWS.ApplicationSignals"
            },
            "java": {
              "package": "software.amazon.awscdk.services.applicationsignals"
            },
            "python": {
              "module": "aws_cdk.aws_applicationsignals"
            }
          }
        },
        "aws-cdk-lib.aws_appmesh": {
          "targets": {
            "dotnet": {
              "namespace": "Amazon.CDK.AWS.AppMesh"
            },
            "java": {
              "package": "software.amazon.awscdk.services.appmesh"
            },
            "python": {
              "module": "aws_cdk.aws_appmesh"
            }
          }
        },
        "aws-cdk-lib.aws_apprunner": {
          "targets": {
            "dotnet": {
              "namespace": "Amazon.CDK.AWS.AppRunner"
            },
            "java": {
              "package": "software.amazon.awscdk.services.apprunner"
            },
            "python": {
              "module": "aws_cdk.aws_apprunner"
            }
          }
        },
        "aws-cdk-lib.aws_appstream": {
          "targets": {
            "dotnet": {
              "namespace": "Amazon.CDK.AWS.AppStream"
            },
            "java": {
              "package": "software.amazon.awscdk.services.appstream"
            },
            "python": {
              "module": "aws_cdk.aws_appstream"
            }
          }
        },
        "aws-cdk-lib.aws_appsync": {
          "targets": {
            "dotnet": {
              "namespace": "Amazon.CDK.AWS.AppSync"
            },
            "java": {
              "package": "software.amazon.awscdk.services.appsync"
            },
            "python": {
              "module": "aws_cdk.aws_appsync"
            }
          }
        },
        "aws-cdk-lib.aws_apptest": {
          "targets": {
            "dotnet": {
              "package": "Amazon.CDK.AWS.AppTest"
            },
            "java": {
              "package": "software.amazon.awscdk.services.apptest"
            },
            "python": {
              "module": "aws_cdk.aws_apptest"
            }
          }
        },
        "aws-cdk-lib.aws_aps": {
          "targets": {
            "dotnet": {
              "namespace": "Amazon.CDK.AWS.APS"
            },
            "java": {
              "package": "software.amazon.awscdk.services.aps"
            },
            "python": {
              "module": "aws_cdk.aws_aps"
            }
          }
        },
        "aws-cdk-lib.aws_arczonalshift": {
          "targets": {
            "dotnet": {
              "package": "Amazon.CDK.AWS.ARCZonalShift"
            },
            "java": {
              "package": "software.amazon.awscdk.services.arczonalshift"
            },
            "python": {
              "module": "aws_cdk.aws_arczonalshift"
            }
          }
        },
        "aws-cdk-lib.aws_athena": {
          "targets": {
            "dotnet": {
              "namespace": "Amazon.CDK.AWS.Athena"
            },
            "java": {
              "package": "software.amazon.awscdk.services.athena"
            },
            "python": {
              "module": "aws_cdk.aws_athena"
            }
          }
        },
        "aws-cdk-lib.aws_auditmanager": {
          "targets": {
            "dotnet": {
              "namespace": "Amazon.CDK.AWS.AuditManager"
            },
            "java": {
              "package": "software.amazon.awscdk.services.auditmanager"
            },
            "python": {
              "module": "aws_cdk.aws_auditmanager"
            }
          }
        },
        "aws-cdk-lib.aws_autoscaling": {
          "targets": {
            "dotnet": {
              "namespace": "Amazon.CDK.AWS.AutoScaling"
            },
            "java": {
              "package": "software.amazon.awscdk.services.autoscaling"
            },
            "python": {
              "module": "aws_cdk.aws_autoscaling"
            }
          }
        },
        "aws-cdk-lib.aws_autoscaling_common": {
          "targets": {
            "dotnet": {
              "namespace": "Amazon.CDK.AWS.AutoScaling.Common"
            },
            "java": {
              "package": "software.amazon.awscdk.services.autoscaling.common"
            },
            "python": {
              "module": "aws_cdk.aws_autoscaling_common"
            }
          }
        },
        "aws-cdk-lib.aws_autoscaling_hooktargets": {
          "targets": {
            "dotnet": {
              "namespace": "Amazon.CDK.AWS.AutoScaling.HookTargets"
            },
            "java": {
              "package": "software.amazon.awscdk.services.autoscaling.hooktargets"
            },
            "python": {
              "module": "aws_cdk.aws_autoscaling_hooktargets"
            }
          }
        },
        "aws-cdk-lib.aws_autoscalingplans": {
          "targets": {
            "dotnet": {
              "namespace": "Amazon.CDK.AWS.AutoScalingPlans"
            },
            "java": {
              "package": "software.amazon.awscdk.services.autoscalingplans"
            },
            "python": {
              "module": "aws_cdk.aws_autoscalingplans"
            }
          }
        },
        "aws-cdk-lib.aws_b2bi": {
          "targets": {
            "dotnet": {
              "package": "Amazon.CDK.AWS.B2BI"
            },
            "java": {
              "package": "software.amazon.awscdk.services.b2bi"
            },
            "python": {
              "module": "aws_cdk.aws_b2bi"
            }
          }
        },
        "aws-cdk-lib.aws_backup": {
          "targets": {
            "dotnet": {
              "namespace": "Amazon.CDK.AWS.Backup"
            },
            "java": {
              "package": "software.amazon.awscdk.services.backup"
            },
            "python": {
              "module": "aws_cdk.aws_backup"
            }
          }
        },
        "aws-cdk-lib.aws_backupgateway": {
          "targets": {
            "dotnet": {
              "package": "Amazon.CDK.AWS.BackupGateway"
            },
            "java": {
              "package": "software.amazon.awscdk.services.backupgateway"
            },
            "python": {
              "module": "aws_cdk.aws_backupgateway"
            }
          }
        },
        "aws-cdk-lib.aws_batch": {
          "targets": {
            "dotnet": {
              "namespace": "Amazon.CDK.AWS.Batch"
            },
            "java": {
              "package": "software.amazon.awscdk.services.batch"
            },
            "python": {
              "module": "aws_cdk.aws_batch"
            }
          }
        },
        "aws-cdk-lib.aws_bcmdataexports": {
          "targets": {
            "dotnet": {
              "package": "Amazon.CDK.AWS.BCMDataExports"
            },
            "java": {
              "package": "software.amazon.awscdk.services.bcmdataexports"
            },
            "python": {
              "module": "aws_cdk.aws_bcmdataexports"
            }
          }
        },
        "aws-cdk-lib.aws_bedrock": {
          "targets": {
            "dotnet": {
              "package": "Amazon.CDK.AWS.Bedrock"
            },
            "java": {
              "package": "software.amazon.awscdk.services.bedrock"
            },
            "python": {
              "module": "aws_cdk.aws_bedrock"
            }
          }
        },
        "aws-cdk-lib.aws_billingconductor": {
          "targets": {
            "dotnet": {
              "namespace": "Amazon.CDK.AWS.BillingConductor"
            },
            "java": {
              "package": "software.amazon.awscdk.services.billingconductor"
            },
            "python": {
              "module": "aws_cdk.aws_billingconductor"
            }
          }
        },
        "aws-cdk-lib.aws_budgets": {
          "targets": {
            "dotnet": {
              "namespace": "Amazon.CDK.AWS.Budgets"
            },
            "java": {
              "package": "software.amazon.awscdk.services.budgets"
            },
            "python": {
              "module": "aws_cdk.aws_budgets"
            }
          }
        },
        "aws-cdk-lib.aws_cassandra": {
          "targets": {
            "dotnet": {
              "namespace": "Amazon.CDK.AWS.Cassandra"
            },
            "java": {
              "package": "software.amazon.awscdk.services.cassandra"
            },
            "python": {
              "module": "aws_cdk.aws_cassandra"
            }
          }
        },
        "aws-cdk-lib.aws_ce": {
          "targets": {
            "dotnet": {
              "namespace": "Amazon.CDK.AWS.CE"
            },
            "java": {
              "package": "software.amazon.awscdk.services.ce"
            },
            "python": {
              "module": "aws_cdk.aws_ce"
            }
          }
        },
        "aws-cdk-lib.aws_certificatemanager": {
          "targets": {
            "dotnet": {
              "namespace": "Amazon.CDK.AWS.CertificateManager"
            },
            "java": {
              "package": "software.amazon.awscdk.services.certificatemanager"
            },
            "python": {
              "module": "aws_cdk.aws_certificatemanager"
            }
          }
        },
        "aws-cdk-lib.aws_chatbot": {
          "targets": {
            "dotnet": {
              "namespace": "Amazon.CDK.AWS.Chatbot"
            },
            "java": {
              "package": "software.amazon.awscdk.services.chatbot"
            },
            "python": {
              "module": "aws_cdk.aws_chatbot"
            }
          }
        },
        "aws-cdk-lib.aws_cleanrooms": {
          "targets": {
            "dotnet": {
              "package": "Amazon.CDK.AWS.CleanRooms"
            },
            "java": {
              "package": "software.amazon.awscdk.services.cleanrooms"
            },
            "python": {
              "module": "aws_cdk.aws_cleanrooms"
            }
          }
        },
        "aws-cdk-lib.aws_cleanroomsml": {
          "targets": {
            "dotnet": {
              "package": "Amazon.CDK.AWS.CleanRoomsML"
            },
            "java": {
              "package": "software.amazon.awscdk.services.cleanroomsml"
            },
            "python": {
              "module": "aws_cdk.aws_cleanroomsml"
            }
          }
        },
        "aws-cdk-lib.aws_cloud9": {
          "targets": {
            "dotnet": {
              "namespace": "Amazon.CDK.AWS.Cloud9"
            },
            "java": {
              "package": "software.amazon.awscdk.services.cloud9"
            },
            "python": {
              "module": "aws_cdk.aws_cloud9"
            }
          }
        },
        "aws-cdk-lib.aws_cloudformation": {
          "targets": {
            "dotnet": {
              "namespace": "Amazon.CDK.AWS.CloudFormation"
            },
            "java": {
              "package": "software.amazon.awscdk.services.cloudformation"
            },
            "python": {
              "module": "aws_cdk.aws_cloudformation"
            }
          }
        },
        "aws-cdk-lib.aws_cloudfront": {
          "targets": {
            "dotnet": {
              "namespace": "Amazon.CDK.AWS.CloudFront"
            },
            "java": {
              "package": "software.amazon.awscdk.services.cloudfront"
            },
            "python": {
              "module": "aws_cdk.aws_cloudfront"
            }
          }
        },
        "aws-cdk-lib.aws_cloudfront.experimental": {},
        "aws-cdk-lib.aws_cloudfront_origins": {
          "targets": {
            "dotnet": {
              "namespace": "Amazon.CDK.AWS.CloudFront.Origins"
            },
            "java": {
              "package": "software.amazon.awscdk.services.cloudfront.origins"
            },
            "python": {
              "module": "aws_cdk.aws_cloudfront_origins"
            }
          }
        },
        "aws-cdk-lib.aws_cloudtrail": {
          "targets": {
            "dotnet": {
              "namespace": "Amazon.CDK.AWS.CloudTrail"
            },
            "java": {
              "package": "software.amazon.awscdk.services.cloudtrail"
            },
            "python": {
              "module": "aws_cdk.aws_cloudtrail"
            }
          }
        },
        "aws-cdk-lib.aws_cloudwatch": {
          "targets": {
            "dotnet": {
              "namespace": "Amazon.CDK.AWS.CloudWatch"
            },
            "java": {
              "package": "software.amazon.awscdk.services.cloudwatch"
            },
            "python": {
              "module": "aws_cdk.aws_cloudwatch"
            }
          }
        },
        "aws-cdk-lib.aws_cloudwatch_actions": {
          "targets": {
            "dotnet": {
              "namespace": "Amazon.CDK.AWS.CloudWatch.Actions"
            },
            "java": {
              "package": "software.amazon.awscdk.services.cloudwatch.actions"
            },
            "python": {
              "module": "aws_cdk.aws_cloudwatch_actions"
            }
          }
        },
        "aws-cdk-lib.aws_codeartifact": {
          "targets": {
            "dotnet": {
              "namespace": "Amazon.CDK.AWS.CodeArtifact"
            },
            "java": {
              "package": "software.amazon.awscdk.services.codeartifact"
            },
            "python": {
              "module": "aws_cdk.aws_codeartifact"
            }
          }
        },
        "aws-cdk-lib.aws_codebuild": {
          "targets": {
            "dotnet": {
              "namespace": "Amazon.CDK.AWS.CodeBuild"
            },
            "java": {
              "package": "software.amazon.awscdk.services.codebuild"
            },
            "python": {
              "module": "aws_cdk.aws_codebuild"
            }
          }
        },
        "aws-cdk-lib.aws_codecommit": {
          "targets": {
            "dotnet": {
              "namespace": "Amazon.CDK.AWS.CodeCommit"
            },
            "java": {
              "package": "software.amazon.awscdk.services.codecommit"
            },
            "python": {
              "module": "aws_cdk.aws_codecommit"
            }
          }
        },
        "aws-cdk-lib.aws_codeconnections": {
          "targets": {
            "dotnet": {
              "package": "Amazon.CDK.AWS.CodeConnections"
            },
            "java": {
              "package": "software.amazon.awscdk.services.codeconnections"
            },
            "python": {
              "module": "aws_cdk.aws_codeconnections"
            }
          }
        },
        "aws-cdk-lib.aws_codedeploy": {
          "targets": {
            "dotnet": {
              "namespace": "Amazon.CDK.AWS.CodeDeploy"
            },
            "java": {
              "package": "software.amazon.awscdk.services.codedeploy"
            },
            "python": {
              "module": "aws_cdk.aws_codedeploy"
            }
          }
        },
        "aws-cdk-lib.aws_codeguruprofiler": {
          "targets": {
            "dotnet": {
              "namespace": "Amazon.CDK.AWS.CodeGuruProfiler"
            },
            "java": {
              "package": "software.amazon.awscdk.services.codeguruprofiler"
            },
            "python": {
              "module": "aws_cdk.aws_codeguruprofiler"
            }
          }
        },
        "aws-cdk-lib.aws_codegurureviewer": {
          "targets": {
            "dotnet": {
              "namespace": "Amazon.CDK.AWS.CodeGuruReviewer"
            },
            "java": {
              "package": "software.amazon.awscdk.services.codegurureviewer"
            },
            "python": {
              "module": "aws_cdk.aws_codegurureviewer"
            }
          }
        },
        "aws-cdk-lib.aws_codepipeline": {
          "targets": {
            "dotnet": {
              "namespace": "Amazon.CDK.AWS.CodePipeline"
            },
            "java": {
              "package": "software.amazon.awscdk.services.codepipeline"
            },
            "python": {
              "module": "aws_cdk.aws_codepipeline"
            }
          }
        },
        "aws-cdk-lib.aws_codepipeline_actions": {
          "targets": {
            "dotnet": {
              "namespace": "Amazon.CDK.AWS.CodePipeline.Actions"
            },
            "java": {
              "package": "software.amazon.awscdk.services.codepipeline.actions"
            },
            "python": {
              "module": "aws_cdk.aws_codepipeline_actions"
            }
          }
        },
        "aws-cdk-lib.aws_codestar": {
          "targets": {
            "dotnet": {
              "namespace": "Amazon.CDK.AWS.Codestar"
            },
            "java": {
              "package": "software.amazon.awscdk.services.codestar"
            },
            "python": {
              "module": "aws_cdk.aws_codestar"
            }
          }
        },
        "aws-cdk-lib.aws_codestarconnections": {
          "targets": {
            "dotnet": {
              "namespace": "Amazon.CDK.AWS.CodeStarConnections"
            },
            "java": {
              "package": "software.amazon.awscdk.services.codestarconnections"
            },
            "python": {
              "module": "aws_cdk.aws_codestarconnections"
            }
          }
        },
        "aws-cdk-lib.aws_codestarnotifications": {
          "targets": {
            "dotnet": {
              "namespace": "Amazon.CDK.AWS.CodeStarNotifications"
            },
            "java": {
              "package": "software.amazon.awscdk.services.codestarnotifications"
            },
            "python": {
              "module": "aws_cdk.aws_codestarnotifications"
            }
          }
        },
        "aws-cdk-lib.aws_cognito": {
          "targets": {
            "dotnet": {
              "namespace": "Amazon.CDK.AWS.Cognito"
            },
            "java": {
              "package": "software.amazon.awscdk.services.cognito"
            },
            "python": {
              "module": "aws_cdk.aws_cognito"
            }
          }
        },
        "aws-cdk-lib.aws_comprehend": {
          "targets": {
            "dotnet": {
              "namespace": "Amazon.CDK.AWS.Comprehend"
            },
            "java": {
              "package": "software.amazon.awscdk.services.comprehend"
            },
            "python": {
              "module": "aws_cdk.aws_comprehend"
            }
          }
        },
        "aws-cdk-lib.aws_config": {
          "targets": {
            "dotnet": {
              "namespace": "Amazon.CDK.AWS.Config"
            },
            "java": {
              "package": "software.amazon.awscdk.services.config"
            },
            "python": {
              "module": "aws_cdk.aws_config"
            }
          }
        },
        "aws-cdk-lib.aws_connect": {
          "targets": {
            "dotnet": {
              "namespace": "Amazon.CDK.AWS.Connect"
            },
            "java": {
              "package": "software.amazon.awscdk.services.connect"
            },
            "python": {
              "module": "aws_cdk.aws_connect"
            }
          }
        },
        "aws-cdk-lib.aws_connectcampaigns": {
          "targets": {
            "dotnet": {
              "namespace": "Amazon.CDK.AWS.ConnectCampaigns"
            },
            "java": {
              "package": "software.amazon.awscdk.services.connectcampaigns"
            },
            "python": {
              "module": "aws_cdk.aws_connectcampaigns"
            }
          }
        },
        "aws-cdk-lib.aws_controltower": {
          "targets": {
            "dotnet": {
              "namespace": "Amazon.CDK.AWS.ControlTower"
            },
            "java": {
              "package": "software.amazon.awscdk.services.controltower"
            },
            "python": {
              "module": "aws_cdk.aws_controltower"
            }
          }
        },
        "aws-cdk-lib.aws_cur": {
          "targets": {
            "dotnet": {
              "namespace": "Amazon.CDK.AWS.CUR"
            },
            "java": {
              "package": "software.amazon.awscdk.services.cur"
            },
            "python": {
              "module": "aws_cdk.aws_cur"
            }
          }
        },
        "aws-cdk-lib.aws_customerprofiles": {
          "targets": {
            "dotnet": {
              "namespace": "Amazon.CDK.AWS.CustomerProfiles"
            },
            "java": {
              "package": "software.amazon.awscdk.services.customerprofiles"
            },
            "python": {
              "module": "aws_cdk.aws_customerprofiles"
            }
          }
        },
        "aws-cdk-lib.aws_databrew": {
          "targets": {
            "dotnet": {
              "namespace": "Amazon.CDK.AWS.DataBrew"
            },
            "java": {
              "package": "software.amazon.awscdk.services.databrew"
            },
            "python": {
              "module": "aws_cdk.aws_databrew"
            }
          }
        },
        "aws-cdk-lib.aws_datapipeline": {
          "targets": {
            "dotnet": {
              "namespace": "Amazon.CDK.AWS.DataPipeline"
            },
            "java": {
              "package": "software.amazon.awscdk.services.datapipeline"
            },
            "python": {
              "module": "aws_cdk.aws_datapipeline"
            }
          }
        },
        "aws-cdk-lib.aws_datasync": {
          "targets": {
            "dotnet": {
              "namespace": "Amazon.CDK.AWS.DataSync"
            },
            "java": {
              "package": "software.amazon.awscdk.services.datasync"
            },
            "python": {
              "module": "aws_cdk.aws_datasync"
            }
          }
        },
        "aws-cdk-lib.aws_datazone": {
          "targets": {
            "dotnet": {
              "package": "Amazon.CDK.AWS.DataZone"
            },
            "java": {
              "package": "software.amazon.awscdk.services.datazone"
            },
            "python": {
              "module": "aws_cdk.aws_datazone"
            }
          }
        },
        "aws-cdk-lib.aws_dax": {
          "targets": {
            "dotnet": {
              "namespace": "Amazon.CDK.AWS.DAX"
            },
            "java": {
              "package": "software.amazon.awscdk.services.dax"
            },
            "python": {
              "module": "aws_cdk.aws_dax"
            }
          }
        },
        "aws-cdk-lib.aws_deadline": {
          "targets": {
            "dotnet": {
              "package": "Amazon.CDK.AWS.Deadline"
            },
            "java": {
              "package": "software.amazon.awscdk.services.deadline"
            },
            "python": {
              "module": "aws_cdk.aws_deadline"
            }
          }
        },
        "aws-cdk-lib.aws_detective": {
          "targets": {
            "dotnet": {
              "namespace": "Amazon.CDK.AWS.Detective"
            },
            "java": {
              "package": "software.amazon.awscdk.services.detective"
            },
            "python": {
              "module": "aws_cdk.aws_detective"
            }
          }
        },
        "aws-cdk-lib.aws_devicefarm": {
          "targets": {
            "dotnet": {
              "namespace": "Amazon.CDK.AWS.DeviceFarm"
            },
            "java": {
              "package": "software.amazon.awscdk.services.devicefarm"
            },
            "python": {
              "module": "aws_cdk.aws_devicefarm"
            }
          }
        },
        "aws-cdk-lib.aws_devopsguru": {
          "targets": {
            "dotnet": {
              "namespace": "Amazon.CDK.AWS.DevOpsGuru"
            },
            "java": {
              "package": "software.amazon.awscdk.services.devopsguru"
            },
            "python": {
              "module": "aws_cdk.aws_devopsguru"
            }
          }
        },
        "aws-cdk-lib.aws_directoryservice": {
          "targets": {
            "dotnet": {
              "namespace": "Amazon.CDK.AWS.DirectoryService"
            },
            "java": {
              "package": "software.amazon.awscdk.services.directoryservice"
            },
            "python": {
              "module": "aws_cdk.aws_directoryservice"
            }
          }
        },
        "aws-cdk-lib.aws_dlm": {
          "targets": {
            "dotnet": {
              "namespace": "Amazon.CDK.AWS.DLM"
            },
            "java": {
              "package": "software.amazon.awscdk.services.dlm"
            },
            "python": {
              "module": "aws_cdk.aws_dlm"
            }
          }
        },
        "aws-cdk-lib.aws_dms": {
          "targets": {
            "dotnet": {
              "namespace": "Amazon.CDK.AWS.DMS"
            },
            "java": {
              "package": "software.amazon.awscdk.services.dms"
            },
            "python": {
              "module": "aws_cdk.aws_dms"
            }
          }
        },
        "aws-cdk-lib.aws_docdb": {
          "targets": {
            "dotnet": {
              "namespace": "Amazon.CDK.AWS.DocDB"
            },
            "java": {
              "package": "software.amazon.awscdk.services.docdb"
            },
            "python": {
              "module": "aws_cdk.aws_docdb"
            }
          }
        },
        "aws-cdk-lib.aws_docdbelastic": {
          "targets": {
            "dotnet": {
              "namespace": "Amazon.CDK.AWS.DocDBElastic"
            },
            "java": {
              "package": "software.amazon.awscdk.services.docdbelastic"
            },
            "python": {
              "module": "aws_cdk.aws_docdbelastic"
            }
          }
        },
        "aws-cdk-lib.aws_dynamodb": {
          "targets": {
            "dotnet": {
              "namespace": "Amazon.CDK.AWS.DynamoDB"
            },
            "java": {
              "package": "software.amazon.awscdk.services.dynamodb"
            },
            "python": {
              "module": "aws_cdk.aws_dynamodb"
            }
          }
        },
        "aws-cdk-lib.aws_ec2": {
          "targets": {
            "dotnet": {
              "namespace": "Amazon.CDK.AWS.EC2"
            },
            "java": {
              "package": "software.amazon.awscdk.services.ec2"
            },
            "python": {
              "module": "aws_cdk.aws_ec2"
            }
          }
        },
        "aws-cdk-lib.aws_ecr": {
          "targets": {
            "dotnet": {
              "namespace": "Amazon.CDK.AWS.ECR"
            },
            "java": {
              "package": "software.amazon.awscdk.services.ecr"
            },
            "python": {
              "module": "aws_cdk.aws_ecr"
            }
          }
        },
        "aws-cdk-lib.aws_ecr_assets": {
          "targets": {
            "dotnet": {
              "namespace": "Amazon.CDK.AWS.Ecr.Assets"
            },
            "java": {
              "package": "software.amazon.awscdk.services.ecr.assets"
            },
            "python": {
              "module": "aws_cdk.aws_ecr_assets"
            }
          }
        },
        "aws-cdk-lib.aws_ecs": {
          "targets": {
            "dotnet": {
              "namespace": "Amazon.CDK.AWS.ECS"
            },
            "java": {
              "package": "software.amazon.awscdk.services.ecs"
            },
            "python": {
              "module": "aws_cdk.aws_ecs"
            }
          }
        },
        "aws-cdk-lib.aws_ecs_patterns": {
          "targets": {
            "dotnet": {
              "namespace": "Amazon.CDK.AWS.ECS.Patterns"
            },
            "java": {
              "package": "software.amazon.awscdk.services.ecs.patterns"
            },
            "python": {
              "module": "aws_cdk.aws_ecs_patterns"
            }
          }
        },
        "aws-cdk-lib.aws_efs": {
          "targets": {
            "dotnet": {
              "namespace": "Amazon.CDK.AWS.EFS"
            },
            "java": {
              "package": "software.amazon.awscdk.services.efs"
            },
            "python": {
              "module": "aws_cdk.aws_efs"
            }
          }
        },
        "aws-cdk-lib.aws_eks": {
          "targets": {
            "dotnet": {
              "namespace": "Amazon.CDK.AWS.EKS"
            },
            "java": {
              "package": "software.amazon.awscdk.services.eks"
            },
            "python": {
              "module": "aws_cdk.aws_eks"
            }
          }
        },
        "aws-cdk-lib.aws_elasticache": {
          "targets": {
            "dotnet": {
              "namespace": "Amazon.CDK.AWS.ElastiCache"
            },
            "java": {
              "package": "software.amazon.awscdk.services.elasticache"
            },
            "python": {
              "module": "aws_cdk.aws_elasticache"
            }
          }
        },
        "aws-cdk-lib.aws_elasticbeanstalk": {
          "targets": {
            "dotnet": {
              "namespace": "Amazon.CDK.AWS.ElasticBeanstalk"
            },
            "java": {
              "package": "software.amazon.awscdk.services.elasticbeanstalk"
            },
            "python": {
              "module": "aws_cdk.aws_elasticbeanstalk"
            }
          }
        },
        "aws-cdk-lib.aws_elasticloadbalancing": {
          "targets": {
            "dotnet": {
              "namespace": "Amazon.CDK.AWS.ElasticLoadBalancing"
            },
            "java": {
              "package": "software.amazon.awscdk.services.elasticloadbalancing"
            },
            "python": {
              "module": "aws_cdk.aws_elasticloadbalancing"
            }
          }
        },
        "aws-cdk-lib.aws_elasticloadbalancingv2": {
          "targets": {
            "dotnet": {
              "namespace": "Amazon.CDK.AWS.ElasticLoadBalancingV2"
            },
            "java": {
              "package": "software.amazon.awscdk.services.elasticloadbalancingv2"
            },
            "python": {
              "module": "aws_cdk.aws_elasticloadbalancingv2"
            }
          }
        },
        "aws-cdk-lib.aws_elasticloadbalancingv2_actions": {
          "targets": {
            "dotnet": {
              "namespace": "Amazon.CDK.AWS.ElasticLoadBalancingV2.Actions"
            },
            "java": {
              "package": "software.amazon.awscdk.services.elasticloadbalancingv2.actions"
            },
            "python": {
              "module": "aws_cdk.aws_elasticloadbalancingv2_actions"
            }
          }
        },
        "aws-cdk-lib.aws_elasticloadbalancingv2_targets": {
          "targets": {
            "dotnet": {
              "namespace": "Amazon.CDK.AWS.ElasticLoadBalancingV2.Targets"
            },
            "java": {
              "package": "software.amazon.awscdk.services.elasticloadbalancingv2.targets"
            },
            "python": {
              "module": "aws_cdk.aws_elasticloadbalancingv2_targets"
            }
          }
        },
        "aws-cdk-lib.aws_elasticsearch": {
          "targets": {
            "dotnet": {
              "namespace": "Amazon.CDK.AWS.Elasticsearch"
            },
            "java": {
              "package": "software.amazon.awscdk.services.elasticsearch"
            },
            "python": {
              "module": "aws_cdk.aws_elasticsearch"
            }
          }
        },
        "aws-cdk-lib.aws_emr": {
          "targets": {
            "dotnet": {
              "namespace": "Amazon.CDK.AWS.EMR"
            },
            "java": {
              "package": "software.amazon.awscdk.services.emr"
            },
            "python": {
              "module": "aws_cdk.aws_emr"
            }
          }
        },
        "aws-cdk-lib.aws_emrcontainers": {
          "targets": {
            "dotnet": {
              "namespace": "Amazon.CDK.AWS.EMRContainers"
            },
            "java": {
              "package": "software.amazon.awscdk.services.emrcontainers"
            },
            "python": {
              "module": "aws_cdk.aws_emrcontainers"
            }
          }
        },
        "aws-cdk-lib.aws_emrserverless": {
          "targets": {
            "dotnet": {
              "namespace": "Amazon.CDK.AWS.EMRServerless"
            },
            "java": {
              "package": "software.amazon.awscdk.services.emrserverless"
            },
            "python": {
              "module": "aws_cdk.aws_emrserverless"
            }
          }
        },
        "aws-cdk-lib.aws_entityresolution": {
          "targets": {
            "dotnet": {
              "package": "Amazon.CDK.AWS.EntityResolution"
            },
            "java": {
              "package": "software.amazon.awscdk.services.entityresolution"
            },
            "python": {
              "module": "aws_cdk.aws_entityresolution"
            }
          }
        },
        "aws-cdk-lib.aws_events": {
          "targets": {
            "dotnet": {
              "namespace": "Amazon.CDK.AWS.Events"
            },
            "java": {
              "package": "software.amazon.awscdk.services.events"
            },
            "python": {
              "module": "aws_cdk.aws_events"
            }
          }
        },
        "aws-cdk-lib.aws_events_targets": {
          "targets": {
            "dotnet": {
              "namespace": "Amazon.CDK.AWS.Events.Targets"
            },
            "java": {
              "package": "software.amazon.awscdk.services.events.targets"
            },
            "python": {
              "module": "aws_cdk.aws_events_targets"
            }
          }
        },
        "aws-cdk-lib.aws_eventschemas": {
          "targets": {
            "dotnet": {
              "namespace": "Amazon.CDK.AWS.EventSchemas"
            },
            "java": {
              "package": "software.amazon.awscdk.services.eventschemas"
            },
            "python": {
              "module": "aws_cdk.aws_eventschemas"
            }
          }
        },
        "aws-cdk-lib.aws_evidently": {
          "targets": {
            "dotnet": {
              "namespace": "Amazon.CDK.AWS.Evidently"
            },
            "java": {
              "package": "software.amazon.awscdk.services.evidently"
            },
            "python": {
              "module": "aws_cdk.aws_evidently"
            }
          }
        },
        "aws-cdk-lib.aws_finspace": {
          "targets": {
            "dotnet": {
              "namespace": "Amazon.CDK.AWS.FinSpace"
            },
            "java": {
              "package": "software.amazon.awscdk.services.finspace"
            },
            "python": {
              "module": "aws_cdk.aws_finspace"
            }
          }
        },
        "aws-cdk-lib.aws_fis": {
          "targets": {
            "dotnet": {
              "namespace": "Amazon.CDK.AWS.FIS"
            },
            "java": {
              "package": "software.amazon.awscdk.services.fis"
            },
            "python": {
              "module": "aws_cdk.aws_fis"
            }
          }
        },
        "aws-cdk-lib.aws_fms": {
          "targets": {
            "dotnet": {
              "namespace": "Amazon.CDK.AWS.FMS"
            },
            "java": {
              "package": "software.amazon.awscdk.services.fms"
            },
            "python": {
              "module": "aws_cdk.aws_fms"
            }
          }
        },
        "aws-cdk-lib.aws_forecast": {
          "targets": {
            "dotnet": {
              "namespace": "Amazon.CDK.AWS.Forecast"
            },
            "java": {
              "package": "software.amazon.awscdk.services.forecast"
            },
            "python": {
              "module": "aws_cdk.aws_forecast"
            }
          }
        },
        "aws-cdk-lib.aws_frauddetector": {
          "targets": {
            "dotnet": {
              "namespace": "Amazon.CDK.AWS.FraudDetector"
            },
            "java": {
              "package": "software.amazon.awscdk.services.frauddetector"
            },
            "python": {
              "module": "aws_cdk.aws_frauddetector"
            }
          }
        },
        "aws-cdk-lib.aws_fsx": {
          "targets": {
            "dotnet": {
              "namespace": "Amazon.CDK.AWS.FSx"
            },
            "java": {
              "package": "software.amazon.awscdk.services.fsx"
            },
            "python": {
              "module": "aws_cdk.aws_fsx"
            }
          }
        },
        "aws-cdk-lib.aws_gamelift": {
          "targets": {
            "dotnet": {
              "namespace": "Amazon.CDK.AWS.GameLift"
            },
            "java": {
              "package": "software.amazon.awscdk.services.gamelift"
            },
            "python": {
              "module": "aws_cdk.aws_gamelift"
            }
          }
        },
        "aws-cdk-lib.aws_globalaccelerator": {
          "targets": {
            "dotnet": {
              "namespace": "Amazon.CDK.AWS.GlobalAccelerator"
            },
            "java": {
              "package": "software.amazon.awscdk.services.globalaccelerator"
            },
            "python": {
              "module": "aws_cdk.aws_globalaccelerator"
            }
          }
        },
        "aws-cdk-lib.aws_globalaccelerator_endpoints": {
          "targets": {
            "dotnet": {
              "namespace": "Amazon.CDK.AWS.GlobalAccelerator.Endpoints"
            },
            "java": {
              "package": "software.amazon.awscdk.services.globalaccelerator.endpoints"
            },
            "python": {
              "module": "aws_cdk.aws_globalaccelerator_endpoints"
            }
          }
        },
        "aws-cdk-lib.aws_glue": {
          "targets": {
            "dotnet": {
              "namespace": "Amazon.CDK.AWS.Glue"
            },
            "java": {
              "package": "software.amazon.awscdk.services.glue"
            },
            "python": {
              "module": "aws_cdk.aws_glue"
            }
          }
        },
        "aws-cdk-lib.aws_grafana": {
          "targets": {
            "dotnet": {
              "namespace": "Amazon.CDK.AWS.Grafana"
            },
            "java": {
              "package": "software.amazon.awscdk.services.grafana"
            },
            "python": {
              "module": "aws_cdk.aws_grafana"
            }
          }
        },
        "aws-cdk-lib.aws_greengrass": {
          "targets": {
            "dotnet": {
              "namespace": "Amazon.CDK.AWS.Greengrass"
            },
            "java": {
              "package": "software.amazon.awscdk.services.greengrass"
            },
            "python": {
              "module": "aws_cdk.aws_greengrass"
            }
          }
        },
        "aws-cdk-lib.aws_greengrassv2": {
          "targets": {
            "dotnet": {
              "namespace": "Amazon.CDK.AWS.GreengrassV2"
            },
            "java": {
              "package": "software.amazon.awscdk.services.greengrassv2"
            },
            "python": {
              "module": "aws_cdk.aws_greengrassv2"
            }
          }
        },
        "aws-cdk-lib.aws_groundstation": {
          "targets": {
            "dotnet": {
              "namespace": "Amazon.CDK.AWS.GroundStation"
            },
            "java": {
              "package": "software.amazon.awscdk.services.groundstation"
            },
            "python": {
              "module": "aws_cdk.aws_groundstation"
            }
          }
        },
        "aws-cdk-lib.aws_guardduty": {
          "targets": {
            "dotnet": {
              "namespace": "Amazon.CDK.AWS.GuardDuty"
            },
            "java": {
              "package": "software.amazon.awscdk.services.guardduty"
            },
            "python": {
              "module": "aws_cdk.aws_guardduty"
            }
          }
        },
        "aws-cdk-lib.aws_healthimaging": {
          "targets": {
            "dotnet": {
              "package": "Amazon.CDK.AWS.HealthImaging"
            },
            "java": {
              "package": "software.amazon.awscdk.services.healthimaging"
            },
            "python": {
              "module": "aws_cdk.aws_healthimaging"
            }
          }
        },
        "aws-cdk-lib.aws_healthlake": {
          "targets": {
            "dotnet": {
              "namespace": "Amazon.CDK.AWS.HealthLake"
            },
            "java": {
              "package": "software.amazon.awscdk.services.healthlake"
            },
            "python": {
              "module": "aws_cdk.aws_healthlake"
            }
          }
        },
        "aws-cdk-lib.aws_iam": {
          "targets": {
            "dotnet": {
              "namespace": "Amazon.CDK.AWS.IAM"
            },
            "java": {
              "package": "software.amazon.awscdk.services.iam"
            },
            "python": {
              "module": "aws_cdk.aws_iam"
            }
          }
        },
        "aws-cdk-lib.aws_identitystore": {
          "targets": {
            "dotnet": {
              "namespace": "Amazon.CDK.AWS.IdentityStore"
            },
            "java": {
              "package": "software.amazon.awscdk.services.identitystore"
            },
            "python": {
              "module": "aws_cdk.aws_identitystore"
            }
          }
        },
        "aws-cdk-lib.aws_imagebuilder": {
          "targets": {
            "dotnet": {
              "namespace": "Amazon.CDK.AWS.ImageBuilder"
            },
            "java": {
              "package": "software.amazon.awscdk.services.imagebuilder"
            },
            "python": {
              "module": "aws_cdk.aws_imagebuilder"
            }
          }
        },
        "aws-cdk-lib.aws_inspector": {
          "targets": {
            "dotnet": {
              "namespace": "Amazon.CDK.AWS.Inspector"
            },
            "java": {
              "package": "software.amazon.awscdk.services.inspector"
            },
            "python": {
              "module": "aws_cdk.aws_inspector"
            }
          }
        },
        "aws-cdk-lib.aws_inspectorv2": {
          "targets": {
            "dotnet": {
              "namespace": "Amazon.CDK.AWS.InspectorV2"
            },
            "java": {
              "package": "software.amazon.awscdk.services.inspectorv2"
            },
            "python": {
              "module": "aws_cdk.aws_inspectorv2"
            }
          }
        },
        "aws-cdk-lib.aws_internetmonitor": {
          "targets": {
            "dotnet": {
              "namespace": "Amazon.CDK.AWS.InternetMonitor"
            },
            "java": {
              "package": "software.amazon.awscdk.services.internetmonitor"
            },
            "python": {
              "module": "aws_cdk.aws_internetmonitor"
            }
          }
        },
        "aws-cdk-lib.aws_iot": {
          "targets": {
            "dotnet": {
              "namespace": "Amazon.CDK.AWS.IoT"
            },
            "java": {
              "package": "software.amazon.awscdk.services.iot"
            },
            "python": {
              "module": "aws_cdk.aws_iot"
            }
          }
        },
        "aws-cdk-lib.aws_iot1click": {
          "targets": {
            "dotnet": {
              "namespace": "Amazon.CDK.AWS.IoT1Click"
            },
            "java": {
              "package": "software.amazon.awscdk.services.iot1click"
            },
            "python": {
              "module": "aws_cdk.aws_iot1click"
            }
          }
        },
        "aws-cdk-lib.aws_iotanalytics": {
          "targets": {
            "dotnet": {
              "namespace": "Amazon.CDK.AWS.IoTAnalytics"
            },
            "java": {
              "package": "software.amazon.awscdk.services.iotanalytics"
            },
            "python": {
              "module": "aws_cdk.aws_iotanalytics"
            }
          }
        },
        "aws-cdk-lib.aws_iotcoredeviceadvisor": {
          "targets": {
            "dotnet": {
              "namespace": "Amazon.CDK.AWS.IoTCoreDeviceAdvisor"
            },
            "java": {
              "package": "software.amazon.awscdk.services.iotcoredeviceadvisor"
            },
            "python": {
              "module": "aws_cdk.aws_iotcoredeviceadvisor"
            }
          }
        },
        "aws-cdk-lib.aws_iotevents": {
          "targets": {
            "dotnet": {
              "namespace": "Amazon.CDK.AWS.IoTEvents"
            },
            "java": {
              "package": "software.amazon.awscdk.services.iotevents"
            },
            "python": {
              "module": "aws_cdk.aws_iotevents"
            }
          }
        },
        "aws-cdk-lib.aws_iotfleethub": {
          "targets": {
            "dotnet": {
              "namespace": "Amazon.CDK.AWS.IoTFleetHub"
            },
            "java": {
              "package": "software.amazon.awscdk.services.iotfleethub"
            },
            "python": {
              "module": "aws_cdk.aws_iotfleethub"
            }
          }
        },
        "aws-cdk-lib.aws_iotfleetwise": {
          "targets": {
            "dotnet": {
              "namespace": "Amazon.CDK.AWS.IoTFleetWise"
            },
            "java": {
              "package": "software.amazon.awscdk.services.iotfleetwise"
            },
            "python": {
              "module": "aws_cdk.aws_iotfleetwise"
            }
          }
        },
        "aws-cdk-lib.aws_iotsitewise": {
          "targets": {
            "dotnet": {
              "namespace": "Amazon.CDK.AWS.IoTSiteWise"
            },
            "java": {
              "package": "software.amazon.awscdk.services.iotsitewise"
            },
            "python": {
              "module": "aws_cdk.aws_iotsitewise"
            }
          }
        },
        "aws-cdk-lib.aws_iotthingsgraph": {
          "targets": {
            "dotnet": {
              "namespace": "Amazon.CDK.AWS.IoTThingsGraph"
            },
            "java": {
              "package": "software.amazon.awscdk.services.iotthingsgraph"
            },
            "python": {
              "module": "aws_cdk.aws_iotthingsgraph"
            }
          }
        },
        "aws-cdk-lib.aws_iottwinmaker": {
          "targets": {
            "dotnet": {
              "namespace": "Amazon.CDK.AWS.IoTTwinMaker"
            },
            "java": {
              "package": "software.amazon.awscdk.services.iottwinmaker"
            },
            "python": {
              "module": "aws_cdk.aws_iottwinmaker"
            }
          }
        },
        "aws-cdk-lib.aws_iotwireless": {
          "targets": {
            "dotnet": {
              "namespace": "Amazon.CDK.AWS.IoTWireless"
            },
            "java": {
              "package": "software.amazon.awscdk.services.iotwireless"
            },
            "python": {
              "module": "aws_cdk.aws_iotwireless"
            }
          }
        },
        "aws-cdk-lib.aws_ivs": {
          "targets": {
            "dotnet": {
              "namespace": "Amazon.CDK.AWS.Ivs"
            },
            "java": {
              "package": "software.amazon.awscdk.services.ivs"
            },
            "python": {
              "module": "aws_cdk.aws_ivs"
            }
          }
        },
        "aws-cdk-lib.aws_ivschat": {
          "targets": {
            "dotnet": {
              "namespace": "Amazon.CDK.AWS.IVSChat"
            },
            "java": {
              "package": "software.amazon.awscdk.services.ivschat"
            },
            "python": {
              "module": "aws_cdk.aws_ivschat"
            }
          }
        },
        "aws-cdk-lib.aws_kafkaconnect": {
          "targets": {
            "dotnet": {
              "namespace": "Amazon.CDK.AWS.KafkaConnect"
            },
            "java": {
              "package": "software.amazon.awscdk.services.kafkaconnect"
            },
            "python": {
              "module": "aws_cdk.aws_kafkaconnect"
            }
          }
        },
        "aws-cdk-lib.aws_kendra": {
          "targets": {
            "dotnet": {
              "namespace": "Amazon.CDK.AWS.Kendra"
            },
            "java": {
              "package": "software.amazon.awscdk.services.kendra"
            },
            "python": {
              "module": "aws_cdk.aws_kendra"
            }
          }
        },
        "aws-cdk-lib.aws_kendraranking": {
          "targets": {
            "dotnet": {
              "namespace": "Amazon.CDK.AWS.KendraRanking"
            },
            "java": {
              "package": "software.amazon.awscdk.services.kendraranking"
            },
            "python": {
              "module": "aws_cdk.aws_kendraranking"
            }
          }
        },
        "aws-cdk-lib.aws_kinesis": {
          "targets": {
            "dotnet": {
              "namespace": "Amazon.CDK.AWS.Kinesis"
            },
            "java": {
              "package": "software.amazon.awscdk.services.kinesis"
            },
            "python": {
              "module": "aws_cdk.aws_kinesis"
            }
          }
        },
        "aws-cdk-lib.aws_kinesisanalytics": {
          "targets": {
            "dotnet": {
              "namespace": "Amazon.CDK.AWS.KinesisAnalytics"
            },
            "java": {
              "package": "software.amazon.awscdk.services.kinesisanalytics"
            },
            "python": {
              "module": "aws_cdk.aws_kinesisanalytics"
            }
          }
        },
        "aws-cdk-lib.aws_kinesisanalyticsv2": {
          "targets": {
            "dotnet": {
              "namespace": "Amazon.CDK.AWS.KinesisAnalyticsV2"
            },
            "java": {
              "package": "software.amazon.awscdk.services.kinesisanalyticsv2"
            },
            "python": {
              "module": "aws_cdk.aws_kinesisanalyticsv2"
            }
          }
        },
        "aws-cdk-lib.aws_kinesisfirehose": {
          "targets": {
            "dotnet": {
              "namespace": "Amazon.CDK.AWS.KinesisFirehose"
            },
            "java": {
              "package": "software.amazon.awscdk.services.kinesisfirehose"
            },
            "python": {
              "module": "aws_cdk.aws_kinesisfirehose"
            }
          }
        },
        "aws-cdk-lib.aws_kinesisvideo": {
          "targets": {
            "dotnet": {
              "namespace": "Amazon.CDK.AWS.KinesisVideo"
            },
            "java": {
              "package": "software.amazon.awscdk.services.kinesisvideo"
            },
            "python": {
              "module": "aws_cdk.aws_kinesisvideo"
            }
          }
        },
        "aws-cdk-lib.aws_kms": {
          "targets": {
            "dotnet": {
              "namespace": "Amazon.CDK.AWS.KMS"
            },
            "java": {
              "package": "software.amazon.awscdk.services.kms"
            },
            "python": {
              "module": "aws_cdk.aws_kms"
            }
          }
        },
        "aws-cdk-lib.aws_lakeformation": {
          "targets": {
            "dotnet": {
              "namespace": "Amazon.CDK.AWS.LakeFormation"
            },
            "java": {
              "package": "software.amazon.awscdk.services.lakeformation"
            },
            "python": {
              "module": "aws_cdk.aws_lakeformation"
            }
          }
        },
        "aws-cdk-lib.aws_lambda": {
          "targets": {
            "dotnet": {
              "namespace": "Amazon.CDK.AWS.Lambda"
            },
            "java": {
              "package": "software.amazon.awscdk.services.lambda"
            },
            "python": {
              "module": "aws_cdk.aws_lambda"
            }
          }
        },
        "aws-cdk-lib.aws_lambda_destinations": {
          "targets": {
            "dotnet": {
              "namespace": "Amazon.CDK.AWS.Lambda.Destinations"
            },
            "java": {
              "package": "software.amazon.awscdk.services.lambda.destinations"
            },
            "python": {
              "module": "aws_cdk.aws_lambda_destinations"
            }
          }
        },
        "aws-cdk-lib.aws_lambda_event_sources": {
          "targets": {
            "dotnet": {
              "namespace": "Amazon.CDK.AWS.Lambda.EventSources"
            },
            "java": {
              "package": "software.amazon.awscdk.services.lambda.eventsources"
            },
            "python": {
              "module": "aws_cdk.aws_lambda_event_sources"
            }
          }
        },
        "aws-cdk-lib.aws_lambda_nodejs": {
          "targets": {
            "dotnet": {
              "namespace": "Amazon.CDK.AWS.Lambda.Nodejs"
            },
            "java": {
              "package": "software.amazon.awscdk.services.lambda.nodejs"
            },
            "python": {
              "module": "aws_cdk.aws_lambda_nodejs"
            }
          }
        },
        "aws-cdk-lib.aws_launchwizard": {
          "targets": {
            "dotnet": {
              "package": "Amazon.CDK.AWS.LaunchWizard"
            },
            "java": {
              "package": "software.amazon.awscdk.services.launchwizard"
            },
            "python": {
              "module": "aws_cdk.aws_launchwizard"
            }
          }
        },
        "aws-cdk-lib.aws_lex": {
          "targets": {
            "dotnet": {
              "namespace": "Amazon.CDK.AWS.Lex"
            },
            "java": {
              "package": "software.amazon.awscdk.services.lex"
            },
            "python": {
              "module": "aws_cdk.aws_lex"
            }
          }
        },
        "aws-cdk-lib.aws_licensemanager": {
          "targets": {
            "dotnet": {
              "namespace": "Amazon.CDK.AWS.LicenseManager"
            },
            "java": {
              "package": "software.amazon.awscdk.services.licensemanager"
            },
            "python": {
              "module": "aws_cdk.aws_licensemanager"
            }
          }
        },
        "aws-cdk-lib.aws_lightsail": {
          "targets": {
            "dotnet": {
              "namespace": "Amazon.CDK.AWS.Lightsail"
            },
            "java": {
              "package": "software.amazon.awscdk.services.lightsail"
            },
            "python": {
              "module": "aws_cdk.aws_lightsail"
            }
          }
        },
        "aws-cdk-lib.aws_location": {
          "targets": {
            "dotnet": {
              "namespace": "Amazon.CDK.AWS.Location"
            },
            "java": {
              "package": "software.amazon.awscdk.services.location"
            },
            "python": {
              "module": "aws_cdk.aws_location"
            }
          }
        },
        "aws-cdk-lib.aws_logs": {
          "targets": {
            "dotnet": {
              "namespace": "Amazon.CDK.AWS.Logs"
            },
            "java": {
              "package": "software.amazon.awscdk.services.logs"
            },
            "python": {
              "module": "aws_cdk.aws_logs"
            }
          }
        },
        "aws-cdk-lib.aws_logs_destinations": {
          "targets": {
            "dotnet": {
              "namespace": "Amazon.CDK.AWS.Logs.Destinations"
            },
            "java": {
              "package": "software.amazon.awscdk.services.logs.destinations"
            },
            "python": {
              "module": "aws_cdk.aws_logs_destinations"
            }
          }
        },
        "aws-cdk-lib.aws_lookoutequipment": {
          "targets": {
            "dotnet": {
              "namespace": "Amazon.CDK.AWS.LookoutEquipment"
            },
            "java": {
              "package": "software.amazon.awscdk.services.lookoutequipment"
            },
            "python": {
              "module": "aws_cdk.aws_lookoutequipment"
            }
          }
        },
        "aws-cdk-lib.aws_lookoutmetrics": {
          "targets": {
            "dotnet": {
              "namespace": "Amazon.CDK.AWS.LookoutMetrics"
            },
            "java": {
              "package": "software.amazon.awscdk.services.lookoutmetrics"
            },
            "python": {
              "module": "aws_cdk.aws_lookoutmetrics"
            }
          }
        },
        "aws-cdk-lib.aws_lookoutvision": {
          "targets": {
            "dotnet": {
              "namespace": "Amazon.CDK.AWS.LookoutVision"
            },
            "java": {
              "package": "software.amazon.awscdk.services.lookoutvision"
            },
            "python": {
              "module": "aws_cdk.aws_lookoutvision"
            }
          }
        },
        "aws-cdk-lib.aws_m2": {
          "targets": {
            "dotnet": {
              "namespace": "Amazon.CDK.AWS.M2"
            },
            "java": {
              "package": "software.amazon.awscdk.services.m2"
            },
            "python": {
              "module": "aws_cdk.aws_m2"
            }
          }
        },
        "aws-cdk-lib.aws_macie": {
          "targets": {
            "dotnet": {
              "namespace": "Amazon.CDK.AWS.Macie"
            },
            "java": {
              "package": "software.amazon.awscdk.services.macie"
            },
            "python": {
              "module": "aws_cdk.aws_macie"
            }
          }
        },
        "aws-cdk-lib.aws_managedblockchain": {
          "targets": {
            "dotnet": {
              "namespace": "Amazon.CDK.AWS.ManagedBlockchain"
            },
            "java": {
              "package": "software.amazon.awscdk.services.managedblockchain"
            },
            "python": {
              "module": "aws_cdk.aws_managedblockchain"
            }
          }
        },
        "aws-cdk-lib.aws_mediaconnect": {
          "targets": {
            "dotnet": {
              "namespace": "Amazon.CDK.AWS.MediaConnect"
            },
            "java": {
              "package": "software.amazon.awscdk.services.mediaconnect"
            },
            "python": {
              "module": "aws_cdk.aws_mediaconnect"
            }
          }
        },
        "aws-cdk-lib.aws_mediaconvert": {
          "targets": {
            "dotnet": {
              "namespace": "Amazon.CDK.AWS.MediaConvert"
            },
            "java": {
              "package": "software.amazon.awscdk.services.mediaconvert"
            },
            "python": {
              "module": "aws_cdk.aws_mediaconvert"
            }
          }
        },
        "aws-cdk-lib.aws_medialive": {
          "targets": {
            "dotnet": {
              "namespace": "Amazon.CDK.AWS.MediaLive"
            },
            "java": {
              "package": "software.amazon.awscdk.services.medialive"
            },
            "python": {
              "module": "aws_cdk.aws_medialive"
            }
          }
        },
        "aws-cdk-lib.aws_mediapackage": {
          "targets": {
            "dotnet": {
              "namespace": "Amazon.CDK.AWS.MediaPackage"
            },
            "java": {
              "package": "software.amazon.awscdk.services.mediapackage"
            },
            "python": {
              "module": "aws_cdk.aws_mediapackage"
            }
          }
        },
        "aws-cdk-lib.aws_mediapackagev2": {
          "targets": {
            "dotnet": {
              "package": "Amazon.CDK.AWS.MediaPackageV2"
            },
            "java": {
              "package": "software.amazon.awscdk.services.mediapackagev2"
            },
            "python": {
              "module": "aws_cdk.aws_mediapackagev2"
            }
          }
        },
        "aws-cdk-lib.aws_mediastore": {
          "targets": {
            "dotnet": {
              "namespace": "Amazon.CDK.AWS.MediaStore"
            },
            "java": {
              "package": "software.amazon.awscdk.services.mediastore"
            },
            "python": {
              "module": "aws_cdk.aws_mediastore"
            }
          }
        },
        "aws-cdk-lib.aws_mediatailor": {
          "targets": {
            "dotnet": {
              "namespace": "Amazon.CDK.AWS.MediaTailor"
            },
            "java": {
              "package": "software.amazon.awscdk.services.mediatailor"
            },
            "python": {
              "module": "aws_cdk.aws_mediatailor"
            }
          }
        },
        "aws-cdk-lib.aws_memorydb": {
          "targets": {
            "dotnet": {
              "namespace": "Amazon.CDK.AWS.MemoryDB"
            },
            "java": {
              "package": "software.amazon.awscdk.services.memorydb"
            },
            "python": {
              "module": "aws_cdk.aws_memorydb"
            }
          }
        },
        "aws-cdk-lib.aws_msk": {
          "targets": {
            "dotnet": {
              "namespace": "Amazon.CDK.AWS.MSK"
            },
            "java": {
              "package": "software.amazon.awscdk.services.msk"
            },
            "python": {
              "module": "aws_cdk.aws_msk"
            }
          }
        },
        "aws-cdk-lib.aws_mwaa": {
          "targets": {
            "dotnet": {
              "namespace": "Amazon.CDK.AWS.MWAA"
            },
            "java": {
              "package": "software.amazon.awscdk.services.mwaa"
            },
            "python": {
              "module": "aws_cdk.aws_mwaa"
            }
          }
        },
        "aws-cdk-lib.aws_neptune": {
          "targets": {
            "dotnet": {
              "namespace": "Amazon.CDK.AWS.Neptune"
            },
            "java": {
              "package": "software.amazon.awscdk.services.neptune"
            },
            "python": {
              "module": "aws_cdk.aws_neptune"
            }
          }
        },
        "aws-cdk-lib.aws_neptunegraph": {
          "targets": {
            "dotnet": {
              "package": "Amazon.CDK.AWS.NeptuneGraph"
            },
            "java": {
              "package": "software.amazon.awscdk.services.neptunegraph"
            },
            "python": {
              "module": "aws_cdk.aws_neptunegraph"
            }
          }
        },
        "aws-cdk-lib.aws_networkfirewall": {
          "targets": {
            "dotnet": {
              "namespace": "Amazon.CDK.AWS.NetworkFirewall"
            },
            "java": {
              "package": "software.amazon.awscdk.services.networkfirewall"
            },
            "python": {
              "module": "aws_cdk.aws_networkfirewall"
            }
          }
        },
        "aws-cdk-lib.aws_networkmanager": {
          "targets": {
            "dotnet": {
              "namespace": "Amazon.CDK.AWS.NetworkManager"
            },
            "java": {
              "package": "software.amazon.awscdk.services.networkmanager"
            },
            "python": {
              "module": "aws_cdk.aws_networkmanager"
            }
          }
        },
        "aws-cdk-lib.aws_nimblestudio": {
          "targets": {
            "dotnet": {
              "namespace": "Amazon.CDK.AWS.NimbleStudio"
            },
            "java": {
              "package": "software.amazon.awscdk.services.nimblestudio"
            },
            "python": {
              "module": "aws_cdk.aws_nimblestudio"
            }
          }
        },
        "aws-cdk-lib.aws_oam": {
          "targets": {
            "dotnet": {
              "namespace": "Amazon.CDK.AWS.Oam"
            },
            "java": {
              "package": "software.amazon.awscdk.services.oam"
            },
            "python": {
              "module": "aws_cdk.aws_oam"
            }
          }
        },
        "aws-cdk-lib.aws_omics": {
          "targets": {
            "dotnet": {
              "namespace": "Amazon.CDK.AWS.Omics"
            },
            "java": {
              "package": "software.amazon.awscdk.services.omics"
            },
            "python": {
              "module": "aws_cdk.aws_omics"
            }
          }
        },
        "aws-cdk-lib.aws_opensearchserverless": {
          "targets": {
            "dotnet": {
              "namespace": "Amazon.CDK.AWS.OpenSearchServerless"
            },
            "java": {
              "package": "software.amazon.awscdk.services.opensearchserverless"
            },
            "python": {
              "module": "aws_cdk.aws_opensearchserverless"
            }
          }
        },
        "aws-cdk-lib.aws_opensearchservice": {
          "targets": {
            "dotnet": {
              "namespace": "Amazon.CDK.AWS.OpenSearchService"
            },
            "java": {
              "package": "software.amazon.awscdk.services.opensearchservice"
            },
            "python": {
              "module": "aws_cdk.aws_opensearchservice"
            }
          }
        },
        "aws-cdk-lib.aws_opsworks": {
          "targets": {
            "dotnet": {
              "namespace": "Amazon.CDK.AWS.OpsWorks"
            },
            "java": {
              "package": "software.amazon.awscdk.services.opsworks"
            },
            "python": {
              "module": "aws_cdk.aws_opsworks"
            }
          }
        },
        "aws-cdk-lib.aws_opsworkscm": {
          "targets": {
            "dotnet": {
              "namespace": "Amazon.CDK.AWS.OpsWorksCM"
            },
            "java": {
              "package": "software.amazon.awscdk.services.opsworkscm"
            },
            "python": {
              "module": "aws_cdk.aws_opsworkscm"
            }
          }
        },
        "aws-cdk-lib.aws_organizations": {
          "targets": {
            "dotnet": {
              "namespace": "Amazon.CDK.AWS.Organizations"
            },
            "java": {
              "package": "software.amazon.awscdk.services.organizations"
            },
            "python": {
              "module": "aws_cdk.aws_organizations"
            }
          }
        },
        "aws-cdk-lib.aws_osis": {
          "targets": {
            "dotnet": {
              "package": "Amazon.CDK.AWS.OSIS"
            },
            "java": {
              "package": "software.amazon.awscdk.services.osis"
            },
            "python": {
              "module": "aws_cdk.aws_osis"
            }
          }
        },
        "aws-cdk-lib.aws_panorama": {
          "targets": {
            "dotnet": {
              "namespace": "Amazon.CDK.AWS.Panorama"
            },
            "java": {
              "package": "software.amazon.awscdk.services.panorama"
            },
            "python": {
              "module": "aws_cdk.aws_panorama"
            }
          }
        },
        "aws-cdk-lib.aws_paymentcryptography": {
          "targets": {
            "dotnet": {
              "package": "Amazon.CDK.AWS.PaymentCryptography"
            },
            "java": {
              "package": "software.amazon.awscdk.services.paymentcryptography"
            },
            "python": {
              "module": "aws_cdk.aws_paymentcryptography"
            }
          }
        },
        "aws-cdk-lib.aws_pcaconnectorad": {
          "targets": {
            "dotnet": {
              "package": "Amazon.CDK.AWS.PCAConnectorAD"
            },
            "java": {
              "package": "software.amazon.awscdk.services.pcaconnectorad"
            },
            "python": {
              "module": "aws_cdk.aws_pcaconnectorad"
            }
          }
        },
        "aws-cdk-lib.aws_pcaconnectorscep": {
          "targets": {
            "dotnet": {
              "package": "Amazon.CDK.AWS.PCAConnectorSCEP"
            },
            "java": {
              "package": "software.amazon.awscdk.services.pcaconnectorscep"
            },
            "python": {
              "module": "aws_cdk.aws_pcaconnectorscep"
            }
          }
        },
        "aws-cdk-lib.aws_personalize": {
          "targets": {
            "dotnet": {
              "namespace": "Amazon.CDK.AWS.Personalize"
            },
            "java": {
              "package": "software.amazon.awscdk.services.personalize"
            },
            "python": {
              "module": "aws_cdk.aws_personalize"
            }
          }
        },
        "aws-cdk-lib.aws_pinpoint": {
          "targets": {
            "dotnet": {
              "namespace": "Amazon.CDK.AWS.Pinpoint"
            },
            "java": {
              "package": "software.amazon.awscdk.services.pinpoint"
            },
            "python": {
              "module": "aws_cdk.aws_pinpoint"
            }
          }
        },
        "aws-cdk-lib.aws_pinpointemail": {
          "targets": {
            "dotnet": {
              "namespace": "Amazon.CDK.AWS.PinpointEmail"
            },
            "java": {
              "package": "software.amazon.awscdk.services.pinpointemail"
            },
            "python": {
              "module": "aws_cdk.aws_pinpointemail"
            }
          }
        },
        "aws-cdk-lib.aws_pipes": {
          "targets": {
            "dotnet": {
              "namespace": "Amazon.CDK.AWS.Pipes"
            },
            "java": {
              "package": "software.amazon.awscdk.services.pipes"
            },
            "python": {
              "module": "aws_cdk.aws_pipes"
            }
          }
        },
        "aws-cdk-lib.aws_proton": {
          "targets": {
            "dotnet": {
              "package": "Amazon.CDK.AWS.Proton"
            },
            "java": {
              "package": "software.amazon.awscdk.services.proton"
            },
            "python": {
              "module": "aws_cdk.aws_proton"
            }
          }
        },
        "aws-cdk-lib.aws_qbusiness": {
          "targets": {
            "dotnet": {
              "package": "Amazon.CDK.AWS.QBusiness"
            },
            "java": {
              "package": "software.amazon.awscdk.services.qbusiness"
            },
            "python": {
              "module": "aws_cdk.aws_qbusiness"
            }
          }
        },
        "aws-cdk-lib.aws_qldb": {
          "targets": {
            "dotnet": {
              "namespace": "Amazon.CDK.AWS.QLDB"
            },
            "java": {
              "package": "software.amazon.awscdk.services.qldb"
            },
            "python": {
              "module": "aws_cdk.aws_qldb"
            }
          }
        },
        "aws-cdk-lib.aws_quicksight": {
          "targets": {
            "dotnet": {
              "namespace": "Amazon.CDK.AWS.QuickSight"
            },
            "java": {
              "package": "software.amazon.awscdk.services.quicksight"
            },
            "python": {
              "module": "aws_cdk.aws_quicksight"
            }
          }
        },
        "aws-cdk-lib.aws_ram": {
          "targets": {
            "dotnet": {
              "namespace": "Amazon.CDK.AWS.RAM"
            },
            "java": {
              "package": "software.amazon.awscdk.services.ram"
            },
            "python": {
              "module": "aws_cdk.aws_ram"
            }
          }
        },
        "aws-cdk-lib.aws_rds": {
          "targets": {
            "dotnet": {
              "namespace": "Amazon.CDK.AWS.RDS"
            },
            "java": {
              "package": "software.amazon.awscdk.services.rds"
            },
            "python": {
              "module": "aws_cdk.aws_rds"
            }
          }
        },
        "aws-cdk-lib.aws_redshift": {
          "targets": {
            "dotnet": {
              "namespace": "Amazon.CDK.AWS.Redshift"
            },
            "java": {
              "package": "software.amazon.awscdk.services.redshift"
            },
            "python": {
              "module": "aws_cdk.aws_redshift"
            }
          }
        },
        "aws-cdk-lib.aws_redshiftserverless": {
          "targets": {
            "dotnet": {
              "namespace": "Amazon.CDK.AWS.RedshiftServerless"
            },
            "java": {
              "package": "software.amazon.awscdk.services.redshiftserverless"
            },
            "python": {
              "module": "aws_cdk.aws_redshiftserverless"
            }
          }
        },
        "aws-cdk-lib.aws_refactorspaces": {
          "targets": {
            "dotnet": {
              "namespace": "Amazon.CDK.AWS.RefactorSpaces"
            },
            "java": {
              "package": "software.amazon.awscdk.services.refactorspaces"
            },
            "python": {
              "module": "aws_cdk.aws_refactorspaces"
            }
          }
        },
        "aws-cdk-lib.aws_rekognition": {
          "targets": {
            "dotnet": {
              "namespace": "Amazon.CDK.AWS.Rekognition"
            },
            "java": {
              "package": "software.amazon.awscdk.services.rekognition"
            },
            "python": {
              "module": "aws_cdk.aws_rekognition"
            }
          }
        },
        "aws-cdk-lib.aws_resiliencehub": {
          "targets": {
            "dotnet": {
              "namespace": "Amazon.CDK.AWS.ResilienceHub"
            },
            "java": {
              "package": "software.amazon.awscdk.services.resiliencehub"
            },
            "python": {
              "module": "aws_cdk.aws_resiliencehub"
            }
          }
        },
        "aws-cdk-lib.aws_resourceexplorer2": {
          "targets": {
            "dotnet": {
              "namespace": "Amazon.CDK.AWS.ResourceExplorer2"
            },
            "java": {
              "package": "software.amazon.awscdk.services.resourceexplorer2"
            },
            "python": {
              "module": "aws_cdk.aws_resourceexplorer2"
            }
          }
        },
        "aws-cdk-lib.aws_resourcegroups": {
          "targets": {
            "dotnet": {
              "namespace": "Amazon.CDK.AWS.ResourceGroups"
            },
            "java": {
              "package": "software.amazon.awscdk.services.resourcegroups"
            },
            "python": {
              "module": "aws_cdk.aws_resourcegroups"
            }
          }
        },
        "aws-cdk-lib.aws_robomaker": {
          "targets": {
            "dotnet": {
              "namespace": "Amazon.CDK.AWS.RoboMaker"
            },
            "java": {
              "package": "software.amazon.awscdk.services.robomaker"
            },
            "python": {
              "module": "aws_cdk.aws_robomaker"
            }
          }
        },
        "aws-cdk-lib.aws_rolesanywhere": {
          "targets": {
            "dotnet": {
              "namespace": "Amazon.CDK.AWS.RolesAnywhere"
            },
            "java": {
              "package": "software.amazon.awscdk.services.rolesanywhere"
            },
            "python": {
              "module": "aws_cdk.aws_rolesanywhere"
            }
          }
        },
        "aws-cdk-lib.aws_route53": {
          "targets": {
            "dotnet": {
              "namespace": "Amazon.CDK.AWS.Route53"
            },
            "java": {
              "package": "software.amazon.awscdk.services.route53"
            },
            "python": {
              "module": "aws_cdk.aws_route53"
            }
          }
        },
        "aws-cdk-lib.aws_route53_patterns": {
          "targets": {
            "dotnet": {
              "namespace": "Amazon.CDK.AWS.Route53.Patterns"
            },
            "java": {
              "package": "software.amazon.awscdk.services.route53.patterns"
            },
            "python": {
              "module": "aws_cdk.aws_route53_patterns"
            }
          }
        },
        "aws-cdk-lib.aws_route53_targets": {
          "targets": {
            "dotnet": {
              "namespace": "Amazon.CDK.AWS.Route53.Targets"
            },
            "java": {
              "package": "software.amazon.awscdk.services.route53.targets"
            },
            "python": {
              "module": "aws_cdk.aws_route53_targets"
            }
          }
        },
        "aws-cdk-lib.aws_route53profiles": {
          "targets": {
            "dotnet": {
              "package": "Amazon.CDK.AWS.Route53Profiles"
            },
            "java": {
              "package": "software.amazon.awscdk.services.route53profiles"
            },
            "python": {
              "module": "aws_cdk.aws_route53profiles"
            }
          }
        },
        "aws-cdk-lib.aws_route53recoverycontrol": {
          "targets": {
            "dotnet": {
              "namespace": "Amazon.CDK.AWS.Route53RecoveryControl"
            },
            "java": {
              "package": "software.amazon.awscdk.services.route53recoverycontrol"
            },
            "python": {
              "module": "aws_cdk.aws_route53recoverycontrol"
            }
          }
        },
        "aws-cdk-lib.aws_route53recoveryreadiness": {
          "targets": {
            "dotnet": {
              "namespace": "Amazon.CDK.AWS.Route53RecoveryReadiness"
            },
            "java": {
              "package": "software.amazon.awscdk.services.route53recoveryreadiness"
            },
            "python": {
              "module": "aws_cdk.aws_route53recoveryreadiness"
            }
          }
        },
        "aws-cdk-lib.aws_route53resolver": {
          "targets": {
            "dotnet": {
              "namespace": "Amazon.CDK.AWS.Route53Resolver"
            },
            "java": {
              "package": "software.amazon.awscdk.services.route53resolver"
            },
            "python": {
              "module": "aws_cdk.aws_route53resolver"
            }
          }
        },
        "aws-cdk-lib.aws_rum": {
          "targets": {
            "dotnet": {
              "namespace": "Amazon.CDK.AWS.RUM"
            },
            "java": {
              "package": "software.amazon.awscdk.services.rum"
            },
            "python": {
              "module": "aws_cdk.aws_rum"
            }
          }
        },
        "aws-cdk-lib.aws_s3": {
          "targets": {
            "dotnet": {
              "namespace": "Amazon.CDK.AWS.S3"
            },
            "java": {
              "package": "software.amazon.awscdk.services.s3"
            },
            "python": {
              "module": "aws_cdk.aws_s3"
            }
          }
        },
        "aws-cdk-lib.aws_s3_assets": {
          "targets": {
            "dotnet": {
              "namespace": "Amazon.CDK.AWS.S3.Assets"
            },
            "java": {
              "package": "software.amazon.awscdk.services.s3.assets"
            },
            "python": {
              "module": "aws_cdk.aws_s3_assets"
            }
          }
        },
        "aws-cdk-lib.aws_s3_deployment": {
          "targets": {
            "dotnet": {
              "namespace": "Amazon.CDK.AWS.S3.Deployment"
            },
            "java": {
              "package": "software.amazon.awscdk.services.s3.deployment"
            },
            "python": {
              "module": "aws_cdk.aws_s3_deployment"
            }
          }
        },
        "aws-cdk-lib.aws_s3_notifications": {
          "targets": {
            "dotnet": {
              "namespace": "Amazon.CDK.AWS.S3.Notifications"
            },
            "java": {
              "package": "software.amazon.awscdk.services.s3.notifications"
            },
            "python": {
              "module": "aws_cdk.aws_s3_notifications"
            }
          }
        },
        "aws-cdk-lib.aws_s3express": {
          "targets": {
            "dotnet": {
              "package": "Amazon.CDK.AWS.S3Express"
            },
            "java": {
              "package": "software.amazon.awscdk.services.s3express"
            },
            "python": {
              "module": "aws_cdk.aws_s3express"
            }
          }
        },
        "aws-cdk-lib.aws_s3objectlambda": {
          "targets": {
            "dotnet": {
              "namespace": "Amazon.CDK.AWS.S3ObjectLambda"
            },
            "java": {
              "package": "software.amazon.awscdk.services.s3objectlambda"
            },
            "python": {
              "module": "aws_cdk.aws_s3objectlambda"
            }
          }
        },
        "aws-cdk-lib.aws_s3outposts": {
          "targets": {
            "dotnet": {
              "namespace": "Amazon.CDK.AWS.S3Outposts"
            },
            "java": {
              "package": "software.amazon.awscdk.services.s3outposts"
            },
            "python": {
              "module": "aws_cdk.aws_s3outposts"
            }
          }
        },
        "aws-cdk-lib.aws_sagemaker": {
          "targets": {
            "dotnet": {
              "namespace": "Amazon.CDK.AWS.Sagemaker"
            },
            "java": {
              "package": "software.amazon.awscdk.services.sagemaker"
            },
            "python": {
              "module": "aws_cdk.aws_sagemaker"
            }
          }
        },
        "aws-cdk-lib.aws_sam": {
          "targets": {
            "dotnet": {
              "namespace": "Amazon.CDK.AWS.SAM"
            },
            "java": {
              "package": "software.amazon.awscdk.services.sam"
            },
            "python": {
              "module": "aws_cdk.aws_sam"
            }
          }
        },
        "aws-cdk-lib.aws_scheduler": {
          "targets": {
            "dotnet": {
              "namespace": "Amazon.CDK.AWS.Scheduler"
            },
            "java": {
              "package": "software.amazon.awscdk.services.scheduler"
            },
            "python": {
              "module": "aws_cdk.aws_scheduler"
            }
          }
        },
        "aws-cdk-lib.aws_sdb": {
          "targets": {
            "dotnet": {
              "namespace": "Amazon.CDK.AWS.SDB"
            },
            "java": {
              "package": "software.amazon.awscdk.services.sdb"
            },
            "python": {
              "module": "aws_cdk.aws_sdb"
            }
          }
        },
        "aws-cdk-lib.aws_secretsmanager": {
          "targets": {
            "dotnet": {
              "namespace": "Amazon.CDK.AWS.SecretsManager"
            },
            "java": {
              "package": "software.amazon.awscdk.services.secretsmanager"
            },
            "python": {
              "module": "aws_cdk.aws_secretsmanager"
            }
          }
        },
        "aws-cdk-lib.aws_securityhub": {
          "targets": {
            "dotnet": {
              "namespace": "Amazon.CDK.AWS.SecurityHub"
            },
            "java": {
              "package": "software.amazon.awscdk.services.securityhub"
            },
            "python": {
              "module": "aws_cdk.aws_securityhub"
            }
          }
        },
        "aws-cdk-lib.aws_securitylake": {
          "targets": {
            "dotnet": {
              "package": "Amazon.CDK.AWS.SecurityLake"
            },
            "java": {
              "package": "software.amazon.awscdk.services.securitylake"
            },
            "python": {
              "module": "aws_cdk.aws_securitylake"
            }
          }
        },
        "aws-cdk-lib.aws_servicecatalog": {
          "targets": {
            "dotnet": {
              "namespace": "Amazon.CDK.AWS.Servicecatalog"
            },
            "java": {
              "package": "software.amazon.awscdk.services.servicecatalog"
            },
            "python": {
              "module": "aws_cdk.aws_servicecatalog"
            }
          }
        },
        "aws-cdk-lib.aws_servicecatalogappregistry": {
          "targets": {
            "dotnet": {
              "namespace": "Amazon.CDK.AWS.Servicecatalogappregistry"
            },
            "java": {
              "package": "software.amazon.awscdk.services.servicecatalogappregistry"
            },
            "python": {
              "module": "aws_cdk.aws_servicecatalogappregistry"
            }
          }
        },
        "aws-cdk-lib.aws_servicediscovery": {
          "targets": {
            "dotnet": {
              "namespace": "Amazon.CDK.AWS.ServiceDiscovery"
            },
            "java": {
              "package": "software.amazon.awscdk.services.servicediscovery"
            },
            "python": {
              "module": "aws_cdk.aws_servicediscovery"
            }
          }
        },
        "aws-cdk-lib.aws_ses": {
          "targets": {
            "dotnet": {
              "namespace": "Amazon.CDK.AWS.SES"
            },
            "java": {
              "package": "software.amazon.awscdk.services.ses"
            },
            "python": {
              "module": "aws_cdk.aws_ses"
            }
          }
        },
        "aws-cdk-lib.aws_ses_actions": {
          "targets": {
            "dotnet": {
              "namespace": "Amazon.CDK.AWS.SES.Actions"
            },
            "java": {
              "package": "software.amazon.awscdk.services.ses.actions"
            },
            "python": {
              "module": "aws_cdk.aws_ses_actions"
            }
          }
        },
        "aws-cdk-lib.aws_shield": {
          "targets": {
            "dotnet": {
              "package": "Amazon.CDK.AWS.Shield"
            },
            "java": {
              "package": "software.amazon.awscdk.services.shield"
            },
            "python": {
              "module": "aws_cdk.aws_shield"
            }
          }
        },
        "aws-cdk-lib.aws_signer": {
          "targets": {
            "dotnet": {
              "namespace": "Amazon.CDK.AWS.Signer"
            },
            "java": {
              "package": "software.amazon.awscdk.services.signer"
            },
            "python": {
              "module": "aws_cdk.aws_signer"
            }
          }
        },
        "aws-cdk-lib.aws_simspaceweaver": {
          "targets": {
            "dotnet": {
              "namespace": "Amazon.CDK.AWS.SimSpaceWeaver"
            },
            "java": {
              "package": "software.amazon.awscdk.services.simspaceweaver"
            },
            "python": {
              "module": "aws_cdk.aws_simspaceweaver"
            }
          }
        },
        "aws-cdk-lib.aws_sns": {
          "targets": {
            "dotnet": {
              "namespace": "Amazon.CDK.AWS.SNS"
            },
            "java": {
              "package": "software.amazon.awscdk.services.sns"
            },
            "python": {
              "module": "aws_cdk.aws_sns"
            }
          }
        },
        "aws-cdk-lib.aws_sns_subscriptions": {
          "targets": {
            "dotnet": {
              "namespace": "Amazon.CDK.AWS.SNS.Subscriptions"
            },
            "java": {
              "package": "software.amazon.awscdk.services.sns.subscriptions"
            },
            "python": {
              "module": "aws_cdk.aws_sns_subscriptions"
            }
          }
        },
        "aws-cdk-lib.aws_sqs": {
          "targets": {
            "dotnet": {
              "namespace": "Amazon.CDK.AWS.SQS"
            },
            "java": {
              "package": "software.amazon.awscdk.services.sqs"
            },
            "python": {
              "module": "aws_cdk.aws_sqs"
            }
          }
        },
        "aws-cdk-lib.aws_ssm": {
          "targets": {
            "dotnet": {
              "namespace": "Amazon.CDK.AWS.SSM"
            },
            "java": {
              "package": "software.amazon.awscdk.services.ssm"
            },
            "python": {
              "module": "aws_cdk.aws_ssm"
            }
          }
        },
        "aws-cdk-lib.aws_ssmcontacts": {
          "targets": {
            "dotnet": {
              "namespace": "Amazon.CDK.AWS.SSMContacts"
            },
            "java": {
              "package": "software.amazon.awscdk.services.ssmcontacts"
            },
            "python": {
              "module": "aws_cdk.aws_ssmcontacts"
            }
          }
        },
        "aws-cdk-lib.aws_ssmincidents": {
          "targets": {
            "dotnet": {
              "namespace": "Amazon.CDK.AWS.SSMIncidents"
            },
            "java": {
              "package": "software.amazon.awscdk.services.ssmincidents"
            },
            "python": {
              "module": "aws_cdk.aws_ssmincidents"
            }
          }
        },
        "aws-cdk-lib.aws_ssmquicksetup": {
          "targets": {
            "dotnet": {
              "package": "Amazon.CDK.AWS.SSMQuickSetup"
            },
            "java": {
              "package": "software.amazon.awscdk.services.ssmquicksetup"
            },
            "python": {
              "module": "aws_cdk.aws_ssmquicksetup"
            }
          }
        },
        "aws-cdk-lib.aws_sso": {
          "targets": {
            "dotnet": {
              "namespace": "Amazon.CDK.AWS.SSO"
            },
            "java": {
              "package": "software.amazon.awscdk.services.sso"
            },
            "python": {
              "module": "aws_cdk.aws_sso"
            }
          }
        },
        "aws-cdk-lib.aws_stepfunctions": {
          "targets": {
            "dotnet": {
              "namespace": "Amazon.CDK.AWS.StepFunctions"
            },
            "java": {
              "package": "software.amazon.awscdk.services.stepfunctions"
            },
            "python": {
              "module": "aws_cdk.aws_stepfunctions"
            }
          }
        },
        "aws-cdk-lib.aws_stepfunctions_tasks": {
          "targets": {
            "dotnet": {
              "namespace": "Amazon.CDK.AWS.StepFunctions.Tasks"
            },
            "java": {
              "package": "software.amazon.awscdk.services.stepfunctions.tasks"
            },
            "python": {
              "module": "aws_cdk.aws_stepfunctions_tasks"
            }
          }
        },
        "aws-cdk-lib.aws_supportapp": {
          "targets": {
            "dotnet": {
              "namespace": "Amazon.CDK.AWS.SupportApp"
            },
            "java": {
              "package": "software.amazon.awscdk.services.supportapp"
            },
            "python": {
              "module": "aws_cdk.aws_supportapp"
            }
          }
        },
        "aws-cdk-lib.aws_synthetics": {
          "targets": {
            "dotnet": {
              "namespace": "Amazon.CDK.AWS.Synthetics"
            },
            "java": {
              "package": "software.amazon.awscdk.services.synthetics"
            },
            "python": {
              "module": "aws_cdk.aws_synthetics"
            }
          }
        },
        "aws-cdk-lib.aws_systemsmanagersap": {
          "targets": {
            "dotnet": {
              "namespace": "Amazon.CDK.AWS.SystemsManagerSAP"
            },
            "java": {
              "package": "software.amazon.awscdk.services.systemsmanagersap"
            },
            "python": {
              "module": "aws_cdk.aws_systemsmanagersap"
            }
          }
        },
        "aws-cdk-lib.aws_timestream": {
          "targets": {
            "dotnet": {
              "namespace": "Amazon.CDK.AWS.Timestream"
            },
            "java": {
              "package": "software.amazon.awscdk.services.timestream"
            },
            "python": {
              "module": "aws_cdk.aws_timestream"
            }
          }
        },
        "aws-cdk-lib.aws_transfer": {
          "targets": {
            "dotnet": {
              "namespace": "Amazon.CDK.AWS.Transfer"
            },
            "java": {
              "package": "software.amazon.awscdk.services.transfer"
            },
            "python": {
              "module": "aws_cdk.aws_transfer"
            }
          }
        },
        "aws-cdk-lib.aws_verifiedpermissions": {
          "targets": {
            "dotnet": {
              "package": "Amazon.CDK.AWS.VerifiedPermissions"
            },
            "java": {
              "package": "software.amazon.awscdk.services.verifiedpermissions"
            },
            "python": {
              "module": "aws_cdk.aws_verifiedpermissions"
            }
          }
        },
        "aws-cdk-lib.aws_voiceid": {
          "targets": {
            "dotnet": {
              "namespace": "Amazon.CDK.AWS.VoiceID"
            },
            "java": {
              "package": "software.amazon.awscdk.services.voiceid"
            },
            "python": {
              "module": "aws_cdk.aws_voiceid"
            }
          }
        },
        "aws-cdk-lib.aws_vpclattice": {
          "targets": {
            "dotnet": {
              "namespace": "Amazon.CDK.AWS.VpcLattice"
            },
            "java": {
              "package": "software.amazon.awscdk.services.vpclattice"
            },
            "python": {
              "module": "aws_cdk.aws_vpclattice"
            }
          }
        },
        "aws-cdk-lib.aws_waf": {
          "targets": {
            "dotnet": {
              "namespace": "Amazon.CDK.AWS.WAF"
            },
            "java": {
              "package": "software.amazon.awscdk.services.waf"
            },
            "python": {
              "module": "aws_cdk.aws_waf"
            }
          }
        },
        "aws-cdk-lib.aws_wafregional": {
          "targets": {
            "dotnet": {
              "namespace": "Amazon.CDK.AWS.WAFRegional"
            },
            "java": {
              "package": "software.amazon.awscdk.services.waf.regional"
            },
            "python": {
              "module": "aws_cdk.aws_wafregional"
            }
          }
        },
        "aws-cdk-lib.aws_wafv2": {
          "targets": {
            "dotnet": {
              "namespace": "Amazon.CDK.AWS.WAFv2"
            },
            "java": {
              "package": "software.amazon.awscdk.services.wafv2"
            },
            "python": {
              "module": "aws_cdk.aws_wafv2"
            }
          }
        },
        "aws-cdk-lib.aws_wisdom": {
          "targets": {
            "dotnet": {
              "namespace": "Amazon.CDK.AWS.Wisdom"
            },
            "java": {
              "package": "software.amazon.awscdk.services.wisdom"
            },
            "python": {
              "module": "aws_cdk.aws_wisdom"
            }
          }
        },
        "aws-cdk-lib.aws_workspaces": {
          "targets": {
            "dotnet": {
              "namespace": "Amazon.CDK.AWS.WorkSpaces"
            },
            "java": {
              "package": "software.amazon.awscdk.services.workspaces"
            },
            "python": {
              "module": "aws_cdk.aws_workspaces"
            }
          }
        },
        "aws-cdk-lib.aws_workspacesthinclient": {
          "targets": {
            "dotnet": {
              "package": "Amazon.CDK.AWS.WorkSpacesThinClient"
            },
            "java": {
              "package": "software.amazon.awscdk.services.workspacesthinclient"
            },
            "python": {
              "module": "aws_cdk.aws_workspacesthinclient"
            }
          }
        },
        "aws-cdk-lib.aws_workspacesweb": {
          "targets": {
            "dotnet": {
              "package": "Amazon.CDK.AWS.WorkSpacesWeb"
            },
            "java": {
              "package": "software.amazon.awscdk.services.workspacesweb"
            },
            "python": {
              "module": "aws_cdk.aws_workspacesweb"
            }
          }
        },
        "aws-cdk-lib.aws_xray": {
          "targets": {
            "dotnet": {
              "namespace": "Amazon.CDK.AWS.XRay"
            },
            "java": {
              "package": "software.amazon.awscdk.services.xray"
            },
            "python": {
              "module": "aws_cdk.aws_xray"
            }
          }
        },
        "aws-cdk-lib.cloud_assembly_schema": {},
        "aws-cdk-lib.cloudformation_include": {
          "targets": {
            "dotnet": {
              "namespace": "Amazon.CDK.CloudFormation.Include"
            },
            "java": {
              "package": "software.amazon.awscdk.cloudformation.include"
            },
            "python": {
              "module": "aws_cdk.cloudformation_include"
            }
          }
        },
        "aws-cdk-lib.custom_resources": {
          "targets": {
            "dotnet": {
              "namespace": "Amazon.CDK.CustomResources"
            },
            "java": {
              "package": "software.amazon.awscdk.customresources"
            },
            "python": {
              "module": "aws_cdk.custom_resources"
            }
          }
        },
        "aws-cdk-lib.cx_api": {
          "targets": {
            "dotnet": {
              "namespace": "Amazon.CDK.CXAPI"
            },
            "java": {
              "package": "software.amazon.awscdk.cxapi"
            },
            "python": {
              "module": "aws_cdk.cx_api"
            }
          }
        },
        "aws-cdk-lib.lambda_layer_awscli": {
          "targets": {
            "dotnet": {
              "namespace": "Amazon.CDK.LambdaLayer.AwsCli"
            },
            "java": {
              "package": "software.amazon.awscdk.lambdalayer.awscli"
            },
            "python": {
              "module": "aws_cdk.lambda_layer_awscli"
            }
          }
        },
        "aws-cdk-lib.lambda_layer_kubectl": {
          "targets": {
            "dotnet": {
              "namespace": "Amazon.CDK.LambdaLayer.Kubectl"
            },
            "java": {
              "package": "software.amazon.awscdk.lambdalayer.kubectl"
            },
            "python": {
              "module": "aws_cdk.lambda_layer_kubectl"
            }
          }
        },
        "aws-cdk-lib.lambda_layer_node_proxy_agent": {
          "targets": {
            "dotnet": {
              "namespace": "Amazon.CDK.LambdaLayer.NodeProxyAgent"
            },
            "java": {
              "package": "software.amazon.awscdk.lambda.layer.node.proxy.agent"
            },
            "python": {
              "module": "aws_cdk.lambda_layer_node_proxy_agent"
            }
          }
        },
        "aws-cdk-lib.pipelines": {
          "targets": {
            "dotnet": {
              "namespace": "Amazon.CDK.Pipelines"
            },
            "java": {
              "package": "software.amazon.awscdk.pipelines"
            },
            "python": {
              "module": "aws_cdk.pipelines"
            }
          }
        },
        "aws-cdk-lib.region_info": {
          "targets": {
            "dotnet": {
              "namespace": "Amazon.CDK.RegionInfo"
            },
            "java": {
              "package": "software.amazon.awscdk.regioninfo"
            },
            "python": {
              "module": "aws_cdk.region_info"
            }
          }
        },
        "aws-cdk-lib.triggers": {
          "targets": {
            "dotnet": {
              "namespace": "Amazon.CDK.Triggers"
            },
            "java": {
              "package": "software.amazon.awscdk.triggers"
            },
            "python": {
              "module": "aws_cdk.triggers"
            }
          }
        }
      },
      "targets": {
        "dotnet": {
          "iconUrl": "https://raw.githubusercontent.com/aws/aws-cdk/main/logo/default-256-dark.png",
          "namespace": "Amazon.CDK",
          "packageId": "Amazon.CDK.Lib"
        },
        "go": {
          "moduleName": "github.com/aws/aws-cdk-go",
          "packageName": "awscdk"
        },
        "java": {
          "maven": {
            "artifactId": "aws-cdk-lib",
            "groupId": "software.amazon.awscdk"
          },
          "package": "software.amazon.awscdk"
        },
        "js": {
          "npm": "aws-cdk-lib"
        },
        "python": {
          "distName": "aws-cdk-lib",
          "module": "aws_cdk"
        }
      }
    },
    "constructs": {
      "targets": {
        "dotnet": {
          "namespace": "Constructs",
          "packageId": "Constructs"
        },
        "go": {
          "moduleName": "github.com/aws/constructs-go"
        },
        "java": {
          "maven": {
            "artifactId": "constructs",
            "groupId": "software.constructs"
          },
          "package": "software.constructs"
        },
        "js": {
          "npm": "constructs"
        },
        "python": {
          "distName": "constructs",
          "module": "constructs"
        }
      }
    }
  },
  "description": "AppSync GraphQL Api Construct using Amplify GraphQL Transformer.",
  "docs": {
    "stability": "stable"
  },
  "homepage": "https://github.com/aws-amplify/amplify-category-api.git",
  "jsiiVersion": "5.5.4 (build 1378d94)",
  "keywords": [
    "awscdk",
    "aws-cdk",
    "graphql",
    "cdk",
    "aws",
    "amplify",
    "appsync"
  ],
  "license": "Apache-2.0",
  "metadata": {
    "jsii": {
      "pacmak": {
        "hasDefaultInterfaces": true
      }
    },
    "tscRootDir": "src"
  },
  "name": "@aws-amplify/graphql-api-construct",
  "readme": {
    "markdown": "# Amplify Graphql API Construct\n\n[![View on Construct Hub](https://constructs.dev/badge?package=%40aws-amplify%2Fgraphql-api-construct)](https://constructs.dev/packages/@aws-amplify/graphql-api-construct)\n\nThis package vends an L3 CDK Construct wrapping the behavior of the Amplify GraphQL Transformer. This enables quick development and interation of AppSync APIs which support the Amplify GraphQL Directives. For more information on schema modeling in GraphQL, please refer to the [amplify developer docs](https://docs.amplify.aws/cli/graphql/overview/).\n\nThe primary way to use this construct is to invoke it with a provided schema (either as an inline graphql string, or as one or more `appsync.SchemaFile`) objects, and with authorization config provided. There are 5 supported methods for authorization of an AppSync API, all of which are supported by this construct. For more information on authorization rule definitions in Amplify, refer to the [authorization docs](https://docs.amplify.aws/cli/graphql/authorization-rules/). Note: currently at least one authorization rule is required, and if multiple are specified, a `defaultAuthorizationMode` must be specified on the api as well. Specified authorization modes must be a superset of those configured in the graphql schema.\n\n## Examples\n\n### Simple Todo List With Cognito Userpool-based Owner Authorization\n\nIn this example, we create a single model, which will use `user pool` auth in order to allow logged in users to create and manage their own `todos` privately.\n\nWe create a cdk App and Stack, though you may be deploying this to a custom stack, this is purely illustrative for a concise demo.\n\nWe then wire this through to import a user pool which was already deployed (creating and deploying is out of scope for this example).\n\n```ts\nimport { App, Stack } from 'aws-cdk-lib';\nimport { UserPool } from 'aws-cdk-lib/aws-cognito';\nimport { AmplifyGraphqlApi, AmplifyGraphqlDefinition } from '@aws-amplify/graphql-api-construct';\n\nconst app = new App();\nconst stack = new Stack(app, 'TodoStack');\n\nnew AmplifyGraphqlApi(stack, 'TodoApp', {\n  definition: AmplifyGraphqlDefinition.fromString(/* GraphQL */ `\n    type Todo @model @auth(rules: [{ allow: owner }]) {\n      description: String!\n      completed: Boolean\n    }\n  `),\n  authorizationModes: {\n    userPoolConfig: {\n      userPool: UserPool.fromUserPoolId(stack, 'ImportedUserPool', '<YOUR_USER_POOL_ID>'),\n    },\n  },\n});\n```\n\n### Multiple related models, with public read access, and admin read/write access\n\nIn this example, we create a two related models, which will use which logged in users in the 'Author' and 'Admin' user groups will have\nfull access to, and customers requesting with api key will only have read permissions on.\n\n```ts\nimport { App, Stack } from 'aws-cdk-lib';\nimport { UserPool } from 'aws-cdk-lib/aws-cognito';\nimport { AmplifyGraphqlApi, AmplifyGraphqlDefinition } from '@aws-amplify/graphql-api-construct';\n\nconst app = new App();\nconst stack = new Stack(app, 'BlogStack');\n\nnew AmplifyGraphqlApi(stack, 'BlogApp', {\n  definition: AmplifyGraphqlDefinition.fromString(/* GraphQL */ `\n    type Blog @model @auth(rules: [{ allow: public, operations: [read] }, { allow: groups, groups: [\"Author\", \"Admin\"] }]) {\n      title: String!\n      description: String\n      posts: [Post] @hasMany\n    }\n\n    type Post @model @auth(rules: [{ allow: public, operations: [read] }, { allow: groups, groups: [\"Author\", \"Admin\"] }]) {\n      title: String!\n      content: [String]\n      blog: Blog @belongsTo\n    }\n  `),\n  authorizationModes: {\n    defaultAuthorizationMode: 'API_KEY',\n    apiKeyConfig: {\n      description: 'Api Key for public access',\n      expires: cdk.Duration.days(7),\n    },\n    userPoolConfig: {\n      userPool: UserPool.fromUserPoolId(stack, 'ImportedUserPool', '<YOUR_USER_POOL_ID>'),\n    },\n  },\n});\n```\n\n### Import GraphQL Schema from files, instead of inline\n\nIn this example, we import the schema definition itself from one or more local files, rather than an inline graphql string.\n\n```graphql\n# todo.graphql\ntype Todo @model @auth(rules: [{ allow: owner }]) {\n  content: String!\n  done: Boolean\n}\n```\n\n```graphql\n# blog.graphql\ntype Blog @model @auth(rules: [{ allow: owner }, { allow: public, operations: [read] }]) {\n  title: String!\n  description: String\n  posts: [Post] @hasMany\n}\n\ntype Post @model @auth(rules: [{ allow: owner }, { allow: public, operations: [read] }]) {\n  title: String!\n  content: [String]\n  blog: Blog @belongsTo\n}\n```\n\n```ts\n// app.ts\nimport { App, Stack } from 'aws-cdk-lib';\nimport { UserPool } from 'aws-cdk-lib/aws-cognito';\nimport { AmplifyGraphqlApi, AmplifyGraphqlDefinition } from '@aws-amplify/graphql-api-construct';\n\nconst app = new App();\nconst stack = new Stack(app, 'MultiFileStack');\n\nnew AmplifyGraphqlApi(stack, 'MultiFileDefinition', {\n  definition: AmplifyGraphqlDefinition.fromFiles(path.join(__dirname, 'todo.graphql'), path.join(__dirname, 'blog.graphql')),\n  authorizationModes: {\n    defaultAuthorizationMode: 'API_KEY',\n    apiKeyConfig: {\n      description: 'Api Key for public access',\n      expires: cdk.Duration.days(7),\n    },\n    userPoolConfig: {\n      userPool: UserPool.fromUserPoolId(stack, 'ImportedUserPool', '<YOUR_USER_POOL_ID>'),\n    },\n  },\n});\n```\n\n# API Reference <a name=\"API Reference\" id=\"api-reference\"></a>\n\n## Constructs <a name=\"Constructs\" id=\"Constructs\"></a>\n\n### AmplifyGraphqlApi <a name=\"AmplifyGraphqlApi\" id=\"@aws-amplify/graphql-api-construct.AmplifyGraphqlApi\"></a>\n\nL3 Construct which invokes the Amplify Transformer Pattern over an input Graphql Schema.\n\nThis can be used to quickly define appsync apis which support full CRUD+List and Subscriptions, relationships,\nauth, search over data, the ability to inject custom business logic and query/mutation operations, and connect to ML services.\n\nFor more information, refer to the docs links below:\nData Modeling - https://docs.amplify.aws/cli/graphql/data-modeling/\nAuthorization - https://docs.amplify.aws/cli/graphql/authorization-rules/\nCustom Business Logic - https://docs.amplify.aws/cli/graphql/custom-business-logic/\nSearch - https://docs.amplify.aws/cli/graphql/search-and-result-aggregations/\nML Services - https://docs.amplify.aws/cli/graphql/connect-to-machine-learning-services/\n\nFor a full reference of the supported custom graphql directives - https://docs.amplify.aws/cli/graphql/directives-reference/\n\nThe output of this construct is a mapping of L2 or L1 resources generated by the transformer, which generally follow the access pattern\n\n```typescript\n  const api = new AmplifyGraphQlApi(this, 'api', { <params> });\n  // Access L2 resources under `.resources`\n  api.resources.tables[\"Todo\"].tableArn;\n\n  // Access L1 resources under `.resources.cfnResources`\n  api.resources.cfnResources.cfnGraphqlApi.xrayEnabled = true;\n  Object.values(api.resources.cfnResources.cfnTables).forEach(table => {\n    table.pointInTimeRecoverySpecification = { pointInTimeRecoveryEnabled: false };\n  });\n```\n`resources.<ResourceType>.<ResourceName>` - you can then perform any CDK action on these resulting resoureces.\n\n#### Initializers <a name=\"Initializers\" id=\"@aws-amplify/graphql-api-construct.AmplifyGraphqlApi.Initializer\"></a>\n\n```typescript\nimport { AmplifyGraphqlApi } from '@aws-amplify/graphql-api-construct'\n\nnew AmplifyGraphqlApi(scope: Construct, id: string, props: AmplifyGraphqlApiProps)\n```\n\n| **Name** | **Type** | **Description** |\n| --- | --- | --- |\n| <code><a href=\"#@aws-amplify/graphql-api-construct.AmplifyGraphqlApi.Initializer.parameter.scope\">scope</a></code> | <code>constructs.Construct</code> | the scope to create this construct within. |\n| <code><a href=\"#@aws-amplify/graphql-api-construct.AmplifyGraphqlApi.Initializer.parameter.id\">id</a></code> | <code>string</code> | the id to use for this api. |\n| <code><a href=\"#@aws-amplify/graphql-api-construct.AmplifyGraphqlApi.Initializer.parameter.props\">props</a></code> | <code><a href=\"#@aws-amplify/graphql-api-construct.AmplifyGraphqlApiProps\">AmplifyGraphqlApiProps</a></code> | the properties used to configure the generated api. |\n\n---\n\n##### `scope`<sup>Required</sup> <a name=\"scope\" id=\"@aws-amplify/graphql-api-construct.AmplifyGraphqlApi.Initializer.parameter.scope\"></a>\n\n- *Type:* constructs.Construct\n\nthe scope to create this construct within.\n\n---\n\n##### `id`<sup>Required</sup> <a name=\"id\" id=\"@aws-amplify/graphql-api-construct.AmplifyGraphqlApi.Initializer.parameter.id\"></a>\n\n- *Type:* string\n\nthe id to use for this api.\n\n---\n\n##### `props`<sup>Required</sup> <a name=\"props\" id=\"@aws-amplify/graphql-api-construct.AmplifyGraphqlApi.Initializer.parameter.props\"></a>\n\n- *Type:* <a href=\"#@aws-amplify/graphql-api-construct.AmplifyGraphqlApiProps\">AmplifyGraphqlApiProps</a>\n\nthe properties used to configure the generated api.\n\n---\n\n#### Methods <a name=\"Methods\" id=\"Methods\"></a>\n\n| **Name** | **Description** |\n| --- | --- |\n| <code><a href=\"#@aws-amplify/graphql-api-construct.AmplifyGraphqlApi.toString\">toString</a></code> | Returns a string representation of this construct. |\n| <code><a href=\"#@aws-amplify/graphql-api-construct.AmplifyGraphqlApi.addDynamoDbDataSource\">addDynamoDbDataSource</a></code> | Add a new DynamoDB data source to this API. |\n| <code><a href=\"#@aws-amplify/graphql-api-construct.AmplifyGraphqlApi.addElasticsearchDataSource\">addElasticsearchDataSource</a></code> | Add a new elasticsearch data source to this API. |\n| <code><a href=\"#@aws-amplify/graphql-api-construct.AmplifyGraphqlApi.addEventBridgeDataSource\">addEventBridgeDataSource</a></code> | Add an EventBridge data source to this api. |\n| <code><a href=\"#@aws-amplify/graphql-api-construct.AmplifyGraphqlApi.addFunction\">addFunction</a></code> | Add an appsync function to the api. |\n| <code><a href=\"#@aws-amplify/graphql-api-construct.AmplifyGraphqlApi.addHttpDataSource\">addHttpDataSource</a></code> | Add a new http data source to this API. |\n| <code><a href=\"#@aws-amplify/graphql-api-construct.AmplifyGraphqlApi.addLambdaDataSource\">addLambdaDataSource</a></code> | Add a new Lambda data source to this API. |\n| <code><a href=\"#@aws-amplify/graphql-api-construct.AmplifyGraphqlApi.addNoneDataSource\">addNoneDataSource</a></code> | Add a new dummy data source to this API. |\n| <code><a href=\"#@aws-amplify/graphql-api-construct.AmplifyGraphqlApi.addOpenSearchDataSource\">addOpenSearchDataSource</a></code> | dd a new OpenSearch data source to this API. |\n| <code><a href=\"#@aws-amplify/graphql-api-construct.AmplifyGraphqlApi.addRdsDataSource\">addRdsDataSource</a></code> | Add a new Rds data source to this API. |\n| <code><a href=\"#@aws-amplify/graphql-api-construct.AmplifyGraphqlApi.addResolver\">addResolver</a></code> | Add a resolver to the api. |\n\n---\n\n##### `toString` <a name=\"toString\" id=\"@aws-amplify/graphql-api-construct.AmplifyGraphqlApi.toString\"></a>\n\n```typescript\npublic toString(): string\n```\n\nReturns a string representation of this construct.\n\n##### `addDynamoDbDataSource` <a name=\"addDynamoDbDataSource\" id=\"@aws-amplify/graphql-api-construct.AmplifyGraphqlApi.addDynamoDbDataSource\"></a>\n\n```typescript\npublic addDynamoDbDataSource(id: string, table: ITable, options?: DataSourceOptions): DynamoDbDataSource\n```\n\nAdd a new DynamoDB data source to this API.\n\nThis is a proxy method to the L2 GraphqlApi Construct.\n\n###### `id`<sup>Required</sup> <a name=\"id\" id=\"@aws-amplify/graphql-api-construct.AmplifyGraphqlApi.addDynamoDbDataSource.parameter.id\"></a>\n\n- *Type:* string\n\nThe data source's id.\n\n---\n\n###### `table`<sup>Required</sup> <a name=\"table\" id=\"@aws-amplify/graphql-api-construct.AmplifyGraphqlApi.addDynamoDbDataSource.parameter.table\"></a>\n\n- *Type:* aws-cdk-lib.aws_dynamodb.ITable\n\nThe DynamoDB table backing this data source.\n\n---\n\n###### `options`<sup>Optional</sup> <a name=\"options\" id=\"@aws-amplify/graphql-api-construct.AmplifyGraphqlApi.addDynamoDbDataSource.parameter.options\"></a>\n\n- *Type:* aws-cdk-lib.aws_appsync.DataSourceOptions\n\nThe optional configuration for this data source.\n\n---\n\n##### ~~`addElasticsearchDataSource`~~ <a name=\"addElasticsearchDataSource\" id=\"@aws-amplify/graphql-api-construct.AmplifyGraphqlApi.addElasticsearchDataSource\"></a>\n\n```typescript\npublic addElasticsearchDataSource(id: string, domain: IDomain, options?: DataSourceOptions): ElasticsearchDataSource\n```\n\nAdd a new elasticsearch data source to this API.\n\nThis is a proxy method to the L2 GraphqlApi Construct.\n\n###### `id`<sup>Required</sup> <a name=\"id\" id=\"@aws-amplify/graphql-api-construct.AmplifyGraphqlApi.addElasticsearchDataSource.parameter.id\"></a>\n\n- *Type:* string\n\nThe data source's id.\n\n---\n\n###### `domain`<sup>Required</sup> <a name=\"domain\" id=\"@aws-amplify/graphql-api-construct.AmplifyGraphqlApi.addElasticsearchDataSource.parameter.domain\"></a>\n\n- *Type:* aws-cdk-lib.aws_elasticsearch.IDomain\n\nThe elasticsearch domain for this data source.\n\n---\n\n###### `options`<sup>Optional</sup> <a name=\"options\" id=\"@aws-amplify/graphql-api-construct.AmplifyGraphqlApi.addElasticsearchDataSource.parameter.options\"></a>\n\n- *Type:* aws-cdk-lib.aws_appsync.DataSourceOptions\n\nThe optional configuration for this data source.\n\n---\n\n##### `addEventBridgeDataSource` <a name=\"addEventBridgeDataSource\" id=\"@aws-amplify/graphql-api-construct.AmplifyGraphqlApi.addEventBridgeDataSource\"></a>\n\n```typescript\npublic addEventBridgeDataSource(id: string, eventBus: IEventBus, options?: DataSourceOptions): EventBridgeDataSource\n```\n\nAdd an EventBridge data source to this api.\n\nThis is a proxy method to the L2 GraphqlApi Construct.\n\n###### `id`<sup>Required</sup> <a name=\"id\" id=\"@aws-amplify/graphql-api-construct.AmplifyGraphqlApi.addEventBridgeDataSource.parameter.id\"></a>\n\n- *Type:* string\n\nThe data source's id.\n\n---\n\n###### `eventBus`<sup>Required</sup> <a name=\"eventBus\" id=\"@aws-amplify/graphql-api-construct.AmplifyGraphqlApi.addEventBridgeDataSource.parameter.eventBus\"></a>\n\n- *Type:* aws-cdk-lib.aws_events.IEventBus\n\nThe EventBridge EventBus on which to put events.\n\n---\n\n###### `options`<sup>Optional</sup> <a name=\"options\" id=\"@aws-amplify/graphql-api-construct.AmplifyGraphqlApi.addEventBridgeDataSource.parameter.options\"></a>\n\n- *Type:* aws-cdk-lib.aws_appsync.DataSourceOptions\n\nThe optional configuration for this data source.\n\n---\n\n##### `addFunction` <a name=\"addFunction\" id=\"@aws-amplify/graphql-api-construct.AmplifyGraphqlApi.addFunction\"></a>\n\n```typescript\npublic addFunction(id: string, props: AddFunctionProps): AppsyncFunction\n```\n\nAdd an appsync function to the api.\n\n###### `id`<sup>Required</sup> <a name=\"id\" id=\"@aws-amplify/graphql-api-construct.AmplifyGraphqlApi.addFunction.parameter.id\"></a>\n\n- *Type:* string\n\nthe function's id.\n\n---\n\n###### `props`<sup>Required</sup> <a name=\"props\" id=\"@aws-amplify/graphql-api-construct.AmplifyGraphqlApi.addFunction.parameter.props\"></a>\n\n- *Type:* <a href=\"#@aws-amplify/graphql-api-construct.AddFunctionProps\">AddFunctionProps</a>\n\n---\n\n##### `addHttpDataSource` <a name=\"addHttpDataSource\" id=\"@aws-amplify/graphql-api-construct.AmplifyGraphqlApi.addHttpDataSource\"></a>\n\n```typescript\npublic addHttpDataSource(id: string, endpoint: string, options?: HttpDataSourceOptions): HttpDataSource\n```\n\nAdd a new http data source to this API.\n\nThis is a proxy method to the L2 GraphqlApi Construct.\n\n###### `id`<sup>Required</sup> <a name=\"id\" id=\"@aws-amplify/graphql-api-construct.AmplifyGraphqlApi.addHttpDataSource.parameter.id\"></a>\n\n- *Type:* string\n\nThe data source's id.\n\n---\n\n###### `endpoint`<sup>Required</sup> <a name=\"endpoint\" id=\"@aws-amplify/graphql-api-construct.AmplifyGraphqlApi.addHttpDataSource.parameter.endpoint\"></a>\n\n- *Type:* string\n\nThe http endpoint.\n\n---\n\n###### `options`<sup>Optional</sup> <a name=\"options\" id=\"@aws-amplify/graphql-api-construct.AmplifyGraphqlApi.addHttpDataSource.parameter.options\"></a>\n\n- *Type:* aws-cdk-lib.aws_appsync.HttpDataSourceOptions\n\nThe optional configuration for this data source.\n\n---\n\n##### `addLambdaDataSource` <a name=\"addLambdaDataSource\" id=\"@aws-amplify/graphql-api-construct.AmplifyGraphqlApi.addLambdaDataSource\"></a>\n\n```typescript\npublic addLambdaDataSource(id: string, lambdaFunction: IFunction, options?: DataSourceOptions): LambdaDataSource\n```\n\nAdd a new Lambda data source to this API.\n\nThis is a proxy method to the L2 GraphqlApi Construct.\n\n###### `id`<sup>Required</sup> <a name=\"id\" id=\"@aws-amplify/graphql-api-construct.AmplifyGraphqlApi.addLambdaDataSource.parameter.id\"></a>\n\n- *Type:* string\n\nThe data source's id.\n\n---\n\n###### `lambdaFunction`<sup>Required</sup> <a name=\"lambdaFunction\" id=\"@aws-amplify/graphql-api-construct.AmplifyGraphqlApi.addLambdaDataSource.parameter.lambdaFunction\"></a>\n\n- *Type:* aws-cdk-lib.aws_lambda.IFunction\n\nThe Lambda function to call to interact with this data source.\n\n---\n\n###### `options`<sup>Optional</sup> <a name=\"options\" id=\"@aws-amplify/graphql-api-construct.AmplifyGraphqlApi.addLambdaDataSource.parameter.options\"></a>\n\n- *Type:* aws-cdk-lib.aws_appsync.DataSourceOptions\n\nThe optional configuration for this data source.\n\n---\n\n##### `addNoneDataSource` <a name=\"addNoneDataSource\" id=\"@aws-amplify/graphql-api-construct.AmplifyGraphqlApi.addNoneDataSource\"></a>\n\n```typescript\npublic addNoneDataSource(id: string, options?: DataSourceOptions): NoneDataSource\n```\n\nAdd a new dummy data source to this API.\n\nThis is a proxy method to the L2 GraphqlApi Construct.\nUseful for pipeline resolvers and for backend changes that don't require a data source.\n\n###### `id`<sup>Required</sup> <a name=\"id\" id=\"@aws-amplify/graphql-api-construct.AmplifyGraphqlApi.addNoneDataSource.parameter.id\"></a>\n\n- *Type:* string\n\nThe data source's id.\n\n---\n\n###### `options`<sup>Optional</sup> <a name=\"options\" id=\"@aws-amplify/graphql-api-construct.AmplifyGraphqlApi.addNoneDataSource.parameter.options\"></a>\n\n- *Type:* aws-cdk-lib.aws_appsync.DataSourceOptions\n\nThe optional configuration for this data source.\n\n---\n\n##### `addOpenSearchDataSource` <a name=\"addOpenSearchDataSource\" id=\"@aws-amplify/graphql-api-construct.AmplifyGraphqlApi.addOpenSearchDataSource\"></a>\n\n```typescript\npublic addOpenSearchDataSource(id: string, domain: IDomain, options?: DataSourceOptions): OpenSearchDataSource\n```\n\ndd a new OpenSearch data source to this API.\n\nThis is a proxy method to the L2 GraphqlApi Construct.\n\n###### `id`<sup>Required</sup> <a name=\"id\" id=\"@aws-amplify/graphql-api-construct.AmplifyGraphqlApi.addOpenSearchDataSource.parameter.id\"></a>\n\n- *Type:* string\n\nThe data source's id.\n\n---\n\n###### `domain`<sup>Required</sup> <a name=\"domain\" id=\"@aws-amplify/graphql-api-construct.AmplifyGraphqlApi.addOpenSearchDataSource.parameter.domain\"></a>\n\n- *Type:* aws-cdk-lib.aws_opensearchservice.IDomain\n\nThe OpenSearch domain for this data source.\n\n---\n\n###### `options`<sup>Optional</sup> <a name=\"options\" id=\"@aws-amplify/graphql-api-construct.AmplifyGraphqlApi.addOpenSearchDataSource.parameter.options\"></a>\n\n- *Type:* aws-cdk-lib.aws_appsync.DataSourceOptions\n\nThe optional configuration for this data source.\n\n---\n\n##### `addRdsDataSource` <a name=\"addRdsDataSource\" id=\"@aws-amplify/graphql-api-construct.AmplifyGraphqlApi.addRdsDataSource\"></a>\n\n```typescript\npublic addRdsDataSource(id: string, serverlessCluster: IServerlessCluster, secretStore: ISecret, databaseName?: string, options?: DataSourceOptions): RdsDataSource\n```\n\nAdd a new Rds data source to this API.\n\nThis is a proxy method to the L2 GraphqlApi Construct.\n\n###### `id`<sup>Required</sup> <a name=\"id\" id=\"@aws-amplify/graphql-api-construct.AmplifyGraphqlApi.addRdsDataSource.parameter.id\"></a>\n\n- *Type:* string\n\nThe data source's id.\n\n---\n\n###### `serverlessCluster`<sup>Required</sup> <a name=\"serverlessCluster\" id=\"@aws-amplify/graphql-api-construct.AmplifyGraphqlApi.addRdsDataSource.parameter.serverlessCluster\"></a>\n\n- *Type:* aws-cdk-lib.aws_rds.IServerlessCluster\n\nThe serverless cluster to interact with this data source.\n\n---\n\n###### `secretStore`<sup>Required</sup> <a name=\"secretStore\" id=\"@aws-amplify/graphql-api-construct.AmplifyGraphqlApi.addRdsDataSource.parameter.secretStore\"></a>\n\n- *Type:* aws-cdk-lib.aws_secretsmanager.ISecret\n\nThe secret store that contains the username and password for the serverless cluster.\n\n---\n\n###### `databaseName`<sup>Optional</sup> <a name=\"databaseName\" id=\"@aws-amplify/graphql-api-construct.AmplifyGraphqlApi.addRdsDataSource.parameter.databaseName\"></a>\n\n- *Type:* string\n\nThe optional name of the database to use within the cluster.\n\n---\n\n###### `options`<sup>Optional</sup> <a name=\"options\" id=\"@aws-amplify/graphql-api-construct.AmplifyGraphqlApi.addRdsDataSource.parameter.options\"></a>\n\n- *Type:* aws-cdk-lib.aws_appsync.DataSourceOptions\n\nThe optional configuration for this data source.\n\n---\n\n##### `addResolver` <a name=\"addResolver\" id=\"@aws-amplify/graphql-api-construct.AmplifyGraphqlApi.addResolver\"></a>\n\n```typescript\npublic addResolver(id: string, props: ExtendedResolverProps): Resolver\n```\n\nAdd a resolver to the api.\n\nThis is a proxy method to the L2 GraphqlApi Construct.\n\n###### `id`<sup>Required</sup> <a name=\"id\" id=\"@aws-amplify/graphql-api-construct.AmplifyGraphqlApi.addResolver.parameter.id\"></a>\n\n- *Type:* string\n\nThe resolver's id.\n\n---\n\n###### `props`<sup>Required</sup> <a name=\"props\" id=\"@aws-amplify/graphql-api-construct.AmplifyGraphqlApi.addResolver.parameter.props\"></a>\n\n- *Type:* aws-cdk-lib.aws_appsync.ExtendedResolverProps\n\nthe resolver properties.\n\n---\n\n#### Static Functions <a name=\"Static Functions\" id=\"Static Functions\"></a>\n\n| **Name** | **Description** |\n| --- | --- |\n| <code><a href=\"#@aws-amplify/graphql-api-construct.AmplifyGraphqlApi.isConstruct\">isConstruct</a></code> | Checks if `x` is a construct. |\n\n---\n\n##### ~~`isConstruct`~~ <a name=\"isConstruct\" id=\"@aws-amplify/graphql-api-construct.AmplifyGraphqlApi.isConstruct\"></a>\n\n```typescript\nimport { AmplifyGraphqlApi } from '@aws-amplify/graphql-api-construct'\n\nAmplifyGraphqlApi.isConstruct(x: any)\n```\n\nChecks if `x` is a construct.\n\n###### `x`<sup>Required</sup> <a name=\"x\" id=\"@aws-amplify/graphql-api-construct.AmplifyGraphqlApi.isConstruct.parameter.x\"></a>\n\n- *Type:* any\n\nAny object.\n\n---\n\n#### Properties <a name=\"Properties\" id=\"Properties\"></a>\n\n| **Name** | **Type** | **Description** |\n| --- | --- | --- |\n| <code><a href=\"#@aws-amplify/graphql-api-construct.AmplifyGraphqlApi.property.node\">node</a></code> | <code>constructs.Node</code> | The tree node. |\n| <code><a href=\"#@aws-amplify/graphql-api-construct.AmplifyGraphqlApi.property.apiId\">apiId</a></code> | <code>string</code> | Generated Api Id. |\n| <code><a href=\"#@aws-amplify/graphql-api-construct.AmplifyGraphqlApi.property.generatedFunctionSlots\">generatedFunctionSlots</a></code> | <code><a href=\"#@aws-amplify/graphql-api-construct.MutationFunctionSlot\">MutationFunctionSlot</a> \\| <a href=\"#@aws-amplify/graphql-api-construct.QueryFunctionSlot\">QueryFunctionSlot</a> \\| <a href=\"#@aws-amplify/graphql-api-construct.SubscriptionFunctionSlot\">SubscriptionFunctionSlot</a>[]</code> | Resolvers generated by the transform process, persisted on the side in order to facilitate pulling a manifest for the purposes of inspecting and producing overrides. |\n| <code><a href=\"#@aws-amplify/graphql-api-construct.AmplifyGraphqlApi.property.graphqlUrl\">graphqlUrl</a></code> | <code>string</code> | Graphql URL For the generated API. |\n| <code><a href=\"#@aws-amplify/graphql-api-construct.AmplifyGraphqlApi.property.realtimeUrl\">realtimeUrl</a></code> | <code>string</code> | Realtime URL For the generated API. |\n| <code><a href=\"#@aws-amplify/graphql-api-construct.AmplifyGraphqlApi.property.resources\">resources</a></code> | <code><a href=\"#@aws-amplify/graphql-api-construct.AmplifyGraphqlApiResources\">AmplifyGraphqlApiResources</a></code> | Generated L1 and L2 CDK resources. |\n| <code><a href=\"#@aws-amplify/graphql-api-construct.AmplifyGraphqlApi.property.apiKey\">apiKey</a></code> | <code>string</code> | Generated Api Key if generated. |\n\n---\n\n##### `node`<sup>Required</sup> <a name=\"node\" id=\"@aws-amplify/graphql-api-construct.AmplifyGraphqlApi.property.node\"></a>\n\n```typescript\npublic readonly node: Node;\n```\n\n- *Type:* constructs.Node\n\nThe tree node.\n\n---\n\n##### `apiId`<sup>Required</sup> <a name=\"apiId\" id=\"@aws-amplify/graphql-api-construct.AmplifyGraphqlApi.property.apiId\"></a>\n\n```typescript\npublic readonly apiId: string;\n```\n\n- *Type:* string\n\nGenerated Api Id.\n\nMay be a CDK Token.\n\n---\n\n##### `generatedFunctionSlots`<sup>Required</sup> <a name=\"generatedFunctionSlots\" id=\"@aws-amplify/graphql-api-construct.AmplifyGraphqlApi.property.generatedFunctionSlots\"></a>\n\n```typescript\npublic readonly generatedFunctionSlots: MutationFunctionSlot | QueryFunctionSlot | SubscriptionFunctionSlot[];\n```\n\n- *Type:* <a href=\"#@aws-amplify/graphql-api-construct.MutationFunctionSlot\">MutationFunctionSlot</a> | <a href=\"#@aws-amplify/graphql-api-construct.QueryFunctionSlot\">QueryFunctionSlot</a> | <a href=\"#@aws-amplify/graphql-api-construct.SubscriptionFunctionSlot\">SubscriptionFunctionSlot</a>[]\n\nResolvers generated by the transform process, persisted on the side in order to facilitate pulling a manifest for the purposes of inspecting and producing overrides.\n\n---\n\n##### `graphqlUrl`<sup>Required</sup> <a name=\"graphqlUrl\" id=\"@aws-amplify/graphql-api-construct.AmplifyGraphqlApi.property.graphqlUrl\"></a>\n\n```typescript\npublic readonly graphqlUrl: string;\n```\n\n- *Type:* string\n\nGraphql URL For the generated API.\n\nMay be a CDK Token.\n\n---\n\n##### `realtimeUrl`<sup>Required</sup> <a name=\"realtimeUrl\" id=\"@aws-amplify/graphql-api-construct.AmplifyGraphqlApi.property.realtimeUrl\"></a>\n\n```typescript\npublic readonly realtimeUrl: string;\n```\n\n- *Type:* string\n\nRealtime URL For the generated API.\n\nMay be a CDK Token.\n\n---\n\n##### `resources`<sup>Required</sup> <a name=\"resources\" id=\"@aws-amplify/graphql-api-construct.AmplifyGraphqlApi.property.resources\"></a>\n\n```typescript\npublic readonly resources: AmplifyGraphqlApiResources;\n```\n\n- *Type:* <a href=\"#@aws-amplify/graphql-api-construct.AmplifyGraphqlApiResources\">AmplifyGraphqlApiResources</a>\n\nGenerated L1 and L2 CDK resources.\n\n---\n\n##### `apiKey`<sup>Optional</sup> <a name=\"apiKey\" id=\"@aws-amplify/graphql-api-construct.AmplifyGraphqlApi.property.apiKey\"></a>\n\n```typescript\npublic readonly apiKey: string;\n```\n\n- *Type:* string\n\nGenerated Api Key if generated.\n\nMay be a CDK Token.\n\n---\n\n\n## Structs <a name=\"Structs\" id=\"Structs\"></a>\n\n### AddFunctionProps <a name=\"AddFunctionProps\" id=\"@aws-amplify/graphql-api-construct.AddFunctionProps\"></a>\n\nInput type properties when adding a new appsync.AppsyncFunction to the generated API. This is equivalent to the Omit<appsync.AppsyncFunctionProps, 'api'>.\n\n#### Initializer <a name=\"Initializer\" id=\"@aws-amplify/graphql-api-construct.AddFunctionProps.Initializer\"></a>\n\n```typescript\nimport { AddFunctionProps } from '@aws-amplify/graphql-api-construct'\n\nconst addFunctionProps: AddFunctionProps = { ... }\n```\n\n#### Properties <a name=\"Properties\" id=\"Properties\"></a>\n\n| **Name** | **Type** | **Description** |\n| --- | --- | --- |\n| <code><a href=\"#@aws-amplify/graphql-api-construct.AddFunctionProps.property.dataSource\">dataSource</a></code> | <code>aws-cdk-lib.aws_appsync.BaseDataSource</code> | the data source linked to this AppSync Function. |\n| <code><a href=\"#@aws-amplify/graphql-api-construct.AddFunctionProps.property.name\">name</a></code> | <code>string</code> | the name of the AppSync Function. |\n| <code><a href=\"#@aws-amplify/graphql-api-construct.AddFunctionProps.property.code\">code</a></code> | <code>aws-cdk-lib.aws_appsync.Code</code> | The function code. |\n| <code><a href=\"#@aws-amplify/graphql-api-construct.AddFunctionProps.property.description\">description</a></code> | <code>string</code> | the description for this AppSync Function. |\n| <code><a href=\"#@aws-amplify/graphql-api-construct.AddFunctionProps.property.requestMappingTemplate\">requestMappingTemplate</a></code> | <code>aws-cdk-lib.aws_appsync.MappingTemplate</code> | the request mapping template for the AppSync Function. |\n| <code><a href=\"#@aws-amplify/graphql-api-construct.AddFunctionProps.property.responseMappingTemplate\">responseMappingTemplate</a></code> | <code>aws-cdk-lib.aws_appsync.MappingTemplate</code> | the response mapping template for the AppSync Function. |\n| <code><a href=\"#@aws-amplify/graphql-api-construct.AddFunctionProps.property.runtime\">runtime</a></code> | <code>aws-cdk-lib.aws_appsync.FunctionRuntime</code> | The functions runtime. |\n\n---\n\n##### `dataSource`<sup>Required</sup> <a name=\"dataSource\" id=\"@aws-amplify/graphql-api-construct.AddFunctionProps.property.dataSource\"></a>\n\n```typescript\npublic readonly dataSource: BaseDataSource;\n```\n\n- *Type:* aws-cdk-lib.aws_appsync.BaseDataSource\n\nthe data source linked to this AppSync Function.\n\n---\n\n##### `name`<sup>Required</sup> <a name=\"name\" id=\"@aws-amplify/graphql-api-construct.AddFunctionProps.property.name\"></a>\n\n```typescript\npublic readonly name: string;\n```\n\n- *Type:* string\n\nthe name of the AppSync Function.\n\n---\n\n##### `code`<sup>Optional</sup> <a name=\"code\" id=\"@aws-amplify/graphql-api-construct.AddFunctionProps.property.code\"></a>\n\n```typescript\npublic readonly code: Code;\n```\n\n- *Type:* aws-cdk-lib.aws_appsync.Code\n- *Default:* no code is used\n\nThe function code.\n\n---\n\n##### `description`<sup>Optional</sup> <a name=\"description\" id=\"@aws-amplify/graphql-api-construct.AddFunctionProps.property.description\"></a>\n\n```typescript\npublic readonly description: string;\n```\n\n- *Type:* string\n- *Default:* no description\n\nthe description for this AppSync Function.\n\n---\n\n##### `requestMappingTemplate`<sup>Optional</sup> <a name=\"requestMappingTemplate\" id=\"@aws-amplify/graphql-api-construct.AddFunctionProps.property.requestMappingTemplate\"></a>\n\n```typescript\npublic readonly requestMappingTemplate: MappingTemplate;\n```\n\n- *Type:* aws-cdk-lib.aws_appsync.MappingTemplate\n- *Default:* no request mapping template\n\nthe request mapping template for the AppSync Function.\n\n---\n\n##### `responseMappingTemplate`<sup>Optional</sup> <a name=\"responseMappingTemplate\" id=\"@aws-amplify/graphql-api-construct.AddFunctionProps.property.responseMappingTemplate\"></a>\n\n```typescript\npublic readonly responseMappingTemplate: MappingTemplate;\n```\n\n- *Type:* aws-cdk-lib.aws_appsync.MappingTemplate\n- *Default:* no response mapping template\n\nthe response mapping template for the AppSync Function.\n\n---\n\n##### `runtime`<sup>Optional</sup> <a name=\"runtime\" id=\"@aws-amplify/graphql-api-construct.AddFunctionProps.property.runtime\"></a>\n\n```typescript\npublic readonly runtime: FunctionRuntime;\n```\n\n- *Type:* aws-cdk-lib.aws_appsync.FunctionRuntime\n- *Default:* no function runtime, VTL mapping templates used\n\nThe functions runtime.\n\n---\n\n### AmplifyDynamoDbModelDataSourceStrategy <a name=\"AmplifyDynamoDbModelDataSourceStrategy\" id=\"@aws-amplify/graphql-api-construct.AmplifyDynamoDbModelDataSourceStrategy\"></a>\n\nUse custom resource type 'Custom::AmplifyDynamoDBTable' to provision table.\n\n#### Initializer <a name=\"Initializer\" id=\"@aws-amplify/graphql-api-construct.AmplifyDynamoDbModelDataSourceStrategy.Initializer\"></a>\n\n```typescript\nimport { AmplifyDynamoDbModelDataSourceStrategy } from '@aws-amplify/graphql-api-construct'\n\nconst amplifyDynamoDbModelDataSourceStrategy: AmplifyDynamoDbModelDataSourceStrategy = { ... }\n```\n\n#### Properties <a name=\"Properties\" id=\"Properties\"></a>\n\n| **Name** | **Type** | **Description** |\n| --- | --- | --- |\n| <code><a href=\"#@aws-amplify/graphql-api-construct.AmplifyDynamoDbModelDataSourceStrategy.property.dbType\">dbType</a></code> | <code>string</code> | *No description.* |\n| <code><a href=\"#@aws-amplify/graphql-api-construct.AmplifyDynamoDbModelDataSourceStrategy.property.provisionStrategy\">provisionStrategy</a></code> | <code>string</code> | *No description.* |\n\n---\n\n##### `dbType`<sup>Required</sup> <a name=\"dbType\" id=\"@aws-amplify/graphql-api-construct.AmplifyDynamoDbModelDataSourceStrategy.property.dbType\"></a>\n\n```typescript\npublic readonly dbType: string;\n```\n\n- *Type:* string\n\n---\n\n##### `provisionStrategy`<sup>Required</sup> <a name=\"provisionStrategy\" id=\"@aws-amplify/graphql-api-construct.AmplifyDynamoDbModelDataSourceStrategy.property.provisionStrategy\"></a>\n\n```typescript\npublic readonly provisionStrategy: string;\n```\n\n- *Type:* string\n\n---\n\n### AmplifyGraphqlApiCfnResources <a name=\"AmplifyGraphqlApiCfnResources\" id=\"@aws-amplify/graphql-api-construct.AmplifyGraphqlApiCfnResources\"></a>\n\nL1 CDK resources from the Api which were generated as part of the transform.\n\nThese are potentially stored under nested stacks, but presented organized by type instead.\n\n#### Initializer <a name=\"Initializer\" id=\"@aws-amplify/graphql-api-construct.AmplifyGraphqlApiCfnResources.Initializer\"></a>\n\n```typescript\nimport { AmplifyGraphqlApiCfnResources } from '@aws-amplify/graphql-api-construct'\n\nconst amplifyGraphqlApiCfnResources: AmplifyGraphqlApiCfnResources = { ... }\n```\n\n#### Properties <a name=\"Properties\" id=\"Properties\"></a>\n\n| **Name** | **Type** | **Description** |\n| --- | --- | --- |\n| <code><a href=\"#@aws-amplify/graphql-api-construct.AmplifyGraphqlApiCfnResources.property.additionalCfnResources\">additionalCfnResources</a></code> | <code>{[ key: string ]: aws-cdk-lib.CfnResource}</code> | Remaining L1 resources generated, keyed by logicalId. |\n| <code><a href=\"#@aws-amplify/graphql-api-construct.AmplifyGraphqlApiCfnResources.property.amplifyDynamoDbTables\">amplifyDynamoDbTables</a></code> | <code>{[ key: string ]: <a href=\"#@aws-amplify/graphql-api-construct.AmplifyDynamoDbTableWrapper\">AmplifyDynamoDbTableWrapper</a>}</code> | The Generated Amplify DynamoDb Table L1 resource wrapper, keyed by model type name. |\n| <code><a href=\"#@aws-amplify/graphql-api-construct.AmplifyGraphqlApiCfnResources.property.cfnDataSources\">cfnDataSources</a></code> | <code>{[ key: string ]: aws-cdk-lib.aws_appsync.CfnDataSource}</code> | The Generated AppSync DataSource L1 Resources, keyed by logicalId. |\n| <code><a href=\"#@aws-amplify/graphql-api-construct.AmplifyGraphqlApiCfnResources.property.cfnFunctionConfigurations\">cfnFunctionConfigurations</a></code> | <code>{[ key: string ]: aws-cdk-lib.aws_appsync.CfnFunctionConfiguration}</code> | The Generated AppSync Function L1 Resources, keyed by logicalId. |\n| <code><a href=\"#@aws-amplify/graphql-api-construct.AmplifyGraphqlApiCfnResources.property.cfnFunctions\">cfnFunctions</a></code> | <code>{[ key: string ]: aws-cdk-lib.aws_lambda.CfnFunction}</code> | The Generated Lambda Function L1 Resources, keyed by function name. |\n| <code><a href=\"#@aws-amplify/graphql-api-construct.AmplifyGraphqlApiCfnResources.property.cfnGraphqlApi\">cfnGraphqlApi</a></code> | <code>aws-cdk-lib.aws_appsync.CfnGraphQLApi</code> | The Generated AppSync Api L1 Resource. |\n| <code><a href=\"#@aws-amplify/graphql-api-construct.AmplifyGraphqlApiCfnResources.property.cfnGraphqlSchema\">cfnGraphqlSchema</a></code> | <code>aws-cdk-lib.aws_appsync.CfnGraphQLSchema</code> | The Generated AppSync Schema L1 Resource. |\n| <code><a href=\"#@aws-amplify/graphql-api-construct.AmplifyGraphqlApiCfnResources.property.cfnResolvers\">cfnResolvers</a></code> | <code>{[ key: string ]: aws-cdk-lib.aws_appsync.CfnResolver}</code> | The Generated AppSync Resolver L1 Resources, keyed by logicalId. |\n| <code><a href=\"#@aws-amplify/graphql-api-construct.AmplifyGraphqlApiCfnResources.property.cfnRoles\">cfnRoles</a></code> | <code>{[ key: string ]: aws-cdk-lib.aws_iam.CfnRole}</code> | The Generated IAM Role L1 Resources, keyed by logicalId. |\n| <code><a href=\"#@aws-amplify/graphql-api-construct.AmplifyGraphqlApiCfnResources.property.cfnTables\">cfnTables</a></code> | <code>{[ key: string ]: aws-cdk-lib.aws_dynamodb.CfnTable}</code> | The Generated DynamoDB Table L1 Resources, keyed by logicalId. |\n| <code><a href=\"#@aws-amplify/graphql-api-construct.AmplifyGraphqlApiCfnResources.property.cfnApiKey\">cfnApiKey</a></code> | <code>aws-cdk-lib.aws_appsync.CfnApiKey</code> | The Generated AppSync Api Key L1 Resource. |\n\n---\n\n##### `additionalCfnResources`<sup>Required</sup> <a name=\"additionalCfnResources\" id=\"@aws-amplify/graphql-api-construct.AmplifyGraphqlApiCfnResources.property.additionalCfnResources\"></a>\n\n```typescript\npublic readonly additionalCfnResources: {[ key: string ]: CfnResource};\n```\n\n- *Type:* {[ key: string ]: aws-cdk-lib.CfnResource}\n\nRemaining L1 resources generated, keyed by logicalId.\n\n---\n\n##### `amplifyDynamoDbTables`<sup>Required</sup> <a name=\"amplifyDynamoDbTables\" id=\"@aws-amplify/graphql-api-construct.AmplifyGraphqlApiCfnResources.property.amplifyDynamoDbTables\"></a>\n\n```typescript\npublic readonly amplifyDynamoDbTables: {[ key: string ]: AmplifyDynamoDbTableWrapper};\n```\n\n- *Type:* {[ key: string ]: <a href=\"#@aws-amplify/graphql-api-construct.AmplifyDynamoDbTableWrapper\">AmplifyDynamoDbTableWrapper</a>}\n\nThe Generated Amplify DynamoDb Table L1 resource wrapper, keyed by model type name.\n\n---\n\n##### `cfnDataSources`<sup>Required</sup> <a name=\"cfnDataSources\" id=\"@aws-amplify/graphql-api-construct.AmplifyGraphqlApiCfnResources.property.cfnDataSources\"></a>\n\n```typescript\npublic readonly cfnDataSources: {[ key: string ]: CfnDataSource};\n```\n\n- *Type:* {[ key: string ]: aws-cdk-lib.aws_appsync.CfnDataSource}\n\nThe Generated AppSync DataSource L1 Resources, keyed by logicalId.\n\n---\n\n##### `cfnFunctionConfigurations`<sup>Required</sup> <a name=\"cfnFunctionConfigurations\" id=\"@aws-amplify/graphql-api-construct.AmplifyGraphqlApiCfnResources.property.cfnFunctionConfigurations\"></a>\n\n```typescript\npublic readonly cfnFunctionConfigurations: {[ key: string ]: CfnFunctionConfiguration};\n```\n\n- *Type:* {[ key: string ]: aws-cdk-lib.aws_appsync.CfnFunctionConfiguration}\n\nThe Generated AppSync Function L1 Resources, keyed by logicalId.\n\n---\n\n##### `cfnFunctions`<sup>Required</sup> <a name=\"cfnFunctions\" id=\"@aws-amplify/graphql-api-construct.AmplifyGraphqlApiCfnResources.property.cfnFunctions\"></a>\n\n```typescript\npublic readonly cfnFunctions: {[ key: string ]: CfnFunction};\n```\n\n- *Type:* {[ key: string ]: aws-cdk-lib.aws_lambda.CfnFunction}\n\nThe Generated Lambda Function L1 Resources, keyed by function name.\n\n---\n\n##### `cfnGraphqlApi`<sup>Required</sup> <a name=\"cfnGraphqlApi\" id=\"@aws-amplify/graphql-api-construct.AmplifyGraphqlApiCfnResources.property.cfnGraphqlApi\"></a>\n\n```typescript\npublic readonly cfnGraphqlApi: CfnGraphQLApi;\n```\n\n- *Type:* aws-cdk-lib.aws_appsync.CfnGraphQLApi\n\nThe Generated AppSync Api L1 Resource.\n\n---\n\n##### `cfnGraphqlSchema`<sup>Required</sup> <a name=\"cfnGraphqlSchema\" id=\"@aws-amplify/graphql-api-construct.AmplifyGraphqlApiCfnResources.property.cfnGraphqlSchema\"></a>\n\n```typescript\npublic readonly cfnGraphqlSchema: CfnGraphQLSchema;\n```\n\n- *Type:* aws-cdk-lib.aws_appsync.CfnGraphQLSchema\n\nThe Generated AppSync Schema L1 Resource.\n\n---\n\n##### `cfnResolvers`<sup>Required</sup> <a name=\"cfnResolvers\" id=\"@aws-amplify/graphql-api-construct.AmplifyGraphqlApiCfnResources.property.cfnResolvers\"></a>\n\n```typescript\npublic readonly cfnResolvers: {[ key: string ]: CfnResolver};\n```\n\n- *Type:* {[ key: string ]: aws-cdk-lib.aws_appsync.CfnResolver}\n\nThe Generated AppSync Resolver L1 Resources, keyed by logicalId.\n\n---\n\n##### `cfnRoles`<sup>Required</sup> <a name=\"cfnRoles\" id=\"@aws-amplify/graphql-api-construct.AmplifyGraphqlApiCfnResources.property.cfnRoles\"></a>\n\n```typescript\npublic readonly cfnRoles: {[ key: string ]: CfnRole};\n```\n\n- *Type:* {[ key: string ]: aws-cdk-lib.aws_iam.CfnRole}\n\nThe Generated IAM Role L1 Resources, keyed by logicalId.\n\n---\n\n##### `cfnTables`<sup>Required</sup> <a name=\"cfnTables\" id=\"@aws-amplify/graphql-api-construct.AmplifyGraphqlApiCfnResources.property.cfnTables\"></a>\n\n```typescript\npublic readonly cfnTables: {[ key: string ]: CfnTable};\n```\n\n- *Type:* {[ key: string ]: aws-cdk-lib.aws_dynamodb.CfnTable}\n\nThe Generated DynamoDB Table L1 Resources, keyed by logicalId.\n\n---\n\n##### `cfnApiKey`<sup>Optional</sup> <a name=\"cfnApiKey\" id=\"@aws-amplify/graphql-api-construct.AmplifyGraphqlApiCfnResources.property.cfnApiKey\"></a>\n\n```typescript\npublic readonly cfnApiKey: CfnApiKey;\n```\n\n- *Type:* aws-cdk-lib.aws_appsync.CfnApiKey\n\nThe Generated AppSync Api Key L1 Resource.\n\n---\n\n### AmplifyGraphqlApiProps <a name=\"AmplifyGraphqlApiProps\" id=\"@aws-amplify/graphql-api-construct.AmplifyGraphqlApiProps\"></a>\n\nInput props for the AmplifyGraphqlApi construct.\n\nSpecifies what the input to transform into an Api, and configurations for\nthe transformation process.\n\n#### Initializer <a name=\"Initializer\" id=\"@aws-amplify/graphql-api-construct.AmplifyGraphqlApiProps.Initializer\"></a>\n\n```typescript\nimport { AmplifyGraphqlApiProps } from '@aws-amplify/graphql-api-construct'\n\nconst amplifyGraphqlApiProps: AmplifyGraphqlApiProps = { ... }\n```\n\n#### Properties <a name=\"Properties\" id=\"Properties\"></a>\n\n| **Name** | **Type** | **Description** |\n| --- | --- | --- |\n| <code><a href=\"#@aws-amplify/graphql-api-construct.AmplifyGraphqlApiProps.property.authorizationModes\">authorizationModes</a></code> | <code><a href=\"#@aws-amplify/graphql-api-construct.AuthorizationModes\">AuthorizationModes</a></code> | Required auth modes for the Api. |\n| <code><a href=\"#@aws-amplify/graphql-api-construct.AmplifyGraphqlApiProps.property.definition\">definition</a></code> | <code><a href=\"#@aws-amplify/graphql-api-construct.IAmplifyGraphqlDefinition\">IAmplifyGraphqlDefinition</a></code> | The definition to transform in a full Api. |\n| <code><a href=\"#@aws-amplify/graphql-api-construct.AmplifyGraphqlApiProps.property.apiName\">apiName</a></code> | <code>string</code> | Name to be used for the AppSync Api. |\n| <code><a href=\"#@aws-amplify/graphql-api-construct.AmplifyGraphqlApiProps.property.conflictResolution\">conflictResolution</a></code> | <code><a href=\"#@aws-amplify/graphql-api-construct.ConflictResolution\">ConflictResolution</a></code> | Configure conflict resolution on the Api, which is required to enable DataStore Api functionality. |\n| <code><a href=\"#@aws-amplify/graphql-api-construct.AmplifyGraphqlApiProps.property.dataStoreConfiguration\">dataStoreConfiguration</a></code> | <code><a href=\"#@aws-amplify/graphql-api-construct.DataStoreConfiguration\">DataStoreConfiguration</a></code> | Configure DataStore conflict resolution on the Api. |\n| <code><a href=\"#@aws-amplify/graphql-api-construct.AmplifyGraphqlApiProps.property.disableOutputStorage\">disableOutputStorage</a></code> | <code>boolean</code> | Disables storing construct output. |\n| <code><a href=\"#@aws-amplify/graphql-api-construct.AmplifyGraphqlApiProps.property.functionNameMap\">functionNameMap</a></code> | <code>{[ key: string ]: aws-cdk-lib.aws_lambda.IFunction}</code> | Lambda functions referenced in the definitions's. |\n| <code><a href=\"#@aws-amplify/graphql-api-construct.AmplifyGraphqlApiProps.property.functionSlots\">functionSlots</a></code> | <code><a href=\"#@aws-amplify/graphql-api-construct.MutationFunctionSlot\">MutationFunctionSlot</a> \\| <a href=\"#@aws-amplify/graphql-api-construct.QueryFunctionSlot\">QueryFunctionSlot</a> \\| <a href=\"#@aws-amplify/graphql-api-construct.SubscriptionFunctionSlot\">SubscriptionFunctionSlot</a>[]</code> | Overrides for a given slot in the generated resolver pipelines. |\n| <code><a href=\"#@aws-amplify/graphql-api-construct.AmplifyGraphqlApiProps.property.outputStorageStrategy\">outputStorageStrategy</a></code> | <code><a href=\"#@aws-amplify/graphql-api-construct.IBackendOutputStorageStrategy\">IBackendOutputStorageStrategy</a></code> | Strategy to store construct outputs. |\n| <code><a href=\"#@aws-amplify/graphql-api-construct.AmplifyGraphqlApiProps.property.predictionsBucket\">predictionsBucket</a></code> | <code>aws-cdk-lib.aws_s3.IBucket</code> | If using predictions, a bucket must be provided which will be used to search for assets. |\n| <code><a href=\"#@aws-amplify/graphql-api-construct.AmplifyGraphqlApiProps.property.stackMappings\">stackMappings</a></code> | <code>{[ key: string ]: string}</code> | StackMappings override the assigned nested stack on a per-resource basis. |\n| <code><a href=\"#@aws-amplify/graphql-api-construct.AmplifyGraphqlApiProps.property.transformerPlugins\">transformerPlugins</a></code> | <code>any[]</code> | Provide a list of additional custom transformers which are injected into the transform process. |\n| <code><a href=\"#@aws-amplify/graphql-api-construct.AmplifyGraphqlApiProps.property.translationBehavior\">translationBehavior</a></code> | <code><a href=\"#@aws-amplify/graphql-api-construct.PartialTranslationBehavior\">PartialTranslationBehavior</a></code> | This replaces feature flags from the Api construct, for general information on what these parameters do, refer to https://docs.amplify.aws/cli/reference/feature-flags/#graphQLTransformer. |\n\n---\n\n##### `authorizationModes`<sup>Required</sup> <a name=\"authorizationModes\" id=\"@aws-amplify/graphql-api-construct.AmplifyGraphqlApiProps.property.authorizationModes\"></a>\n\n```typescript\npublic readonly authorizationModes: AuthorizationModes;\n```\n\n- *Type:* <a href=\"#@aws-amplify/graphql-api-construct.AuthorizationModes\">AuthorizationModes</a>\n\nRequired auth modes for the Api.\n\nThis object must be a superset of the configured auth providers in the Api definition.\nFor more information, refer to https://docs.amplify.aws/cli/graphql/authorization-rules/\n\n---\n\n##### `definition`<sup>Required</sup> <a name=\"definition\" id=\"@aws-amplify/graphql-api-construct.AmplifyGraphqlApiProps.property.definition\"></a>\n\n```typescript\npublic readonly definition: IAmplifyGraphqlDefinition;\n```\n\n- *Type:* <a href=\"#@aws-amplify/graphql-api-construct.IAmplifyGraphqlDefinition\">IAmplifyGraphqlDefinition</a>\n\nThe definition to transform in a full Api.\n\nCan be constructed via the AmplifyGraphqlDefinition class.\n\n---\n\n##### `apiName`<sup>Optional</sup> <a name=\"apiName\" id=\"@aws-amplify/graphql-api-construct.AmplifyGraphqlApiProps.property.apiName\"></a>\n\n```typescript\npublic readonly apiName: string;\n```\n\n- *Type:* string\n\nName to be used for the AppSync Api.\n\nDefault: construct id.\n\n---\n\n##### ~~`conflictResolution`~~<sup>Optional</sup> <a name=\"conflictResolution\" id=\"@aws-amplify/graphql-api-construct.AmplifyGraphqlApiProps.property.conflictResolution\"></a>\n\n- *Deprecated:* use dataStoreConfiguration instead.\n\n```typescript\npublic readonly conflictResolution: ConflictResolution;\n```\n\n- *Type:* <a href=\"#@aws-amplify/graphql-api-construct.ConflictResolution\">ConflictResolution</a>\n\nConfigure conflict resolution on the Api, which is required to enable DataStore Api functionality.\n\nFor more information, refer to https://docs.amplify.aws/lib/datastore/getting-started/q/platform/js/\n\n---\n\n##### `dataStoreConfiguration`<sup>Optional</sup> <a name=\"dataStoreConfiguration\" id=\"@aws-amplify/graphql-api-construct.AmplifyGraphqlApiProps.property.dataStoreConfiguration\"></a>\n\n```typescript\npublic readonly dataStoreConfiguration: DataStoreConfiguration;\n```\n\n- *Type:* <a href=\"#@aws-amplify/graphql-api-construct.DataStoreConfiguration\">DataStoreConfiguration</a>\n\nConfigure DataStore conflict resolution on the Api.\n\nConflict resolution is required to enable DataStore Api functionality.\nFor more information, refer to https://docs.amplify.aws/lib/datastore/getting-started/q/platform/js/\n\n---\n\n##### `disableOutputStorage`<sup>Optional</sup> <a name=\"disableOutputStorage\" id=\"@aws-amplify/graphql-api-construct.AmplifyGraphqlApiProps.property.disableOutputStorage\"></a>\n\n```typescript\npublic readonly disableOutputStorage: boolean;\n```\n\n- *Type:* boolean\n\nDisables storing construct output.\n\nOutput storage should be disabled when creating multiple GraphQL APIs in a single CDK synthesis.\noutputStorageStrategy will be ignored if this is set to true.\n\n---\n\n##### `functionNameMap`<sup>Optional</sup> <a name=\"functionNameMap\" id=\"@aws-amplify/graphql-api-construct.AmplifyGraphqlApiProps.property.functionNameMap\"></a>\n\n```typescript\npublic readonly functionNameMap: {[ key: string ]: IFunction};\n```\n\n- *Type:* {[ key: string ]: aws-cdk-lib.aws_lambda.IFunction}\n\nLambda functions referenced in the definitions's.\n\n---\n\n##### `functionSlots`<sup>Optional</sup> <a name=\"functionSlots\" id=\"@aws-amplify/graphql-api-construct.AmplifyGraphqlApiProps.property.functionSlots\"></a>\n\n```typescript\npublic readonly functionSlots: MutationFunctionSlot | QueryFunctionSlot | SubscriptionFunctionSlot[];\n```\n\n- *Type:* <a href=\"#@aws-amplify/graphql-api-construct.MutationFunctionSlot\">MutationFunctionSlot</a> | <a href=\"#@aws-amplify/graphql-api-construct.QueryFunctionSlot\">QueryFunctionSlot</a> | <a href=\"#@aws-amplify/graphql-api-construct.SubscriptionFunctionSlot\">SubscriptionFunctionSlot</a>[]\n\nOverrides for a given slot in the generated resolver pipelines.\n\nFor more information about what slots are available,\nrefer to https://docs.amplify.aws/cli/graphql/custom-business-logic/#override-amplify-generated-resolvers.\n\n---\n\n##### `outputStorageStrategy`<sup>Optional</sup> <a name=\"outputStorageStrategy\" id=\"@aws-amplify/graphql-api-construct.AmplifyGraphqlApiProps.property.outputStorageStrategy\"></a>\n\n```typescript\npublic readonly outputStorageStrategy: IBackendOutputStorageStrategy;\n```\n\n- *Type:* <a href=\"#@aws-amplify/graphql-api-construct.IBackendOutputStorageStrategy\">IBackendOutputStorageStrategy</a>\n\nStrategy to store construct outputs.\n\nIf no outputStorageStrategey is provided a default strategy will be used.\n\n---\n\n##### `predictionsBucket`<sup>Optional</sup> <a name=\"predictionsBucket\" id=\"@aws-amplify/graphql-api-construct.AmplifyGraphqlApiProps.property.predictionsBucket\"></a>\n\n```typescript\npublic readonly predictionsBucket: IBucket;\n```\n\n- *Type:* aws-cdk-lib.aws_s3.IBucket\n\nIf using predictions, a bucket must be provided which will be used to search for assets.\n\n---\n\n##### `stackMappings`<sup>Optional</sup> <a name=\"stackMappings\" id=\"@aws-amplify/graphql-api-construct.AmplifyGraphqlApiProps.property.stackMappings\"></a>\n\n```typescript\npublic readonly stackMappings: {[ key: string ]: string};\n```\n\n- *Type:* {[ key: string ]: string}\n\nStackMappings override the assigned nested stack on a per-resource basis.\n\nOnly applies to resolvers, and takes the form\n{ <logicalId>: <stackName> }\nIt is not recommended to use this parameter unless you are encountering stack resource count limits, and worth noting that\nafter initial deployment AppSync resolvers cannot be moved between nested stacks, they will need to be removed from the app,\nthen re-added from a new stack.\n\n---\n\n##### `transformerPlugins`<sup>Optional</sup> <a name=\"transformerPlugins\" id=\"@aws-amplify/graphql-api-construct.AmplifyGraphqlApiProps.property.transformerPlugins\"></a>\n\n```typescript\npublic readonly transformerPlugins: any[];\n```\n\n- *Type:* any[]\n\nProvide a list of additional custom transformers which are injected into the transform process.\n\nThese custom transformers must be implemented with aws-cdk-lib >=2.80.0, and\n\n---\n\n##### `translationBehavior`<sup>Optional</sup> <a name=\"translationBehavior\" id=\"@aws-amplify/graphql-api-construct.AmplifyGraphqlApiProps.property.translationBehavior\"></a>\n\n```typescript\npublic readonly translationBehavior: PartialTranslationBehavior;\n```\n\n- *Type:* <a href=\"#@aws-amplify/graphql-api-construct.PartialTranslationBehavior\">PartialTranslationBehavior</a>\n\nThis replaces feature flags from the Api construct, for general information on what these parameters do, refer to https://docs.amplify.aws/cli/reference/feature-flags/#graphQLTransformer.\n\n---\n\n### AmplifyGraphqlApiResources <a name=\"AmplifyGraphqlApiResources\" id=\"@aws-amplify/graphql-api-construct.AmplifyGraphqlApiResources\"></a>\n\nAccessible resources from the Api which were generated as part of the transform.\n\nThese are potentially stored under nested stacks, but presented organized by type instead.\n\n#### Initializer <a name=\"Initializer\" id=\"@aws-amplify/graphql-api-construct.AmplifyGraphqlApiResources.Initializer\"></a>\n\n```typescript\nimport { AmplifyGraphqlApiResources } from '@aws-amplify/graphql-api-construct'\n\nconst amplifyGraphqlApiResources: AmplifyGraphqlApiResources = { ... }\n```\n\n#### Properties <a name=\"Properties\" id=\"Properties\"></a>\n\n| **Name** | **Type** | **Description** |\n| --- | --- | --- |\n| <code><a href=\"#@aws-amplify/graphql-api-construct.AmplifyGraphqlApiResources.property.cfnResources\">cfnResources</a></code> | <code><a href=\"#@aws-amplify/graphql-api-construct.AmplifyGraphqlApiCfnResources\">AmplifyGraphqlApiCfnResources</a></code> | L1 Cfn Resources, for when dipping down a level of abstraction is desirable. |\n| <code><a href=\"#@aws-amplify/graphql-api-construct.AmplifyGraphqlApiResources.property.functions\">functions</a></code> | <code>{[ key: string ]: aws-cdk-lib.aws_lambda.IFunction}</code> | The Generated Lambda Function L1 Resources, keyed by function name. |\n| <code><a href=\"#@aws-amplify/graphql-api-construct.AmplifyGraphqlApiResources.property.graphqlApi\">graphqlApi</a></code> | <code>aws-cdk-lib.aws_appsync.IGraphqlApi</code> | The Generated AppSync Api L2 Resource, includes the Schema. |\n| <code><a href=\"#@aws-amplify/graphql-api-construct.AmplifyGraphqlApiResources.property.nestedStacks\">nestedStacks</a></code> | <code>{[ key: string ]: aws-cdk-lib.NestedStack}</code> | Nested Stacks generated by the Api Construct. |\n| <code><a href=\"#@aws-amplify/graphql-api-construct.AmplifyGraphqlApiResources.property.roles\">roles</a></code> | <code>{[ key: string ]: aws-cdk-lib.aws_iam.IRole}</code> | The Generated IAM Role L2 Resources, keyed by logicalId. |\n| <code><a href=\"#@aws-amplify/graphql-api-construct.AmplifyGraphqlApiResources.property.tables\">tables</a></code> | <code>{[ key: string ]: aws-cdk-lib.aws_dynamodb.ITable}</code> | The Generated DynamoDB Table L2 Resources, keyed by logicalId. |\n\n---\n\n##### `cfnResources`<sup>Required</sup> <a name=\"cfnResources\" id=\"@aws-amplify/graphql-api-construct.AmplifyGraphqlApiResources.property.cfnResources\"></a>\n\n```typescript\npublic readonly cfnResources: AmplifyGraphqlApiCfnResources;\n```\n\n- *Type:* <a href=\"#@aws-amplify/graphql-api-construct.AmplifyGraphqlApiCfnResources\">AmplifyGraphqlApiCfnResources</a>\n\nL1 Cfn Resources, for when dipping down a level of abstraction is desirable.\n\n---\n\n##### `functions`<sup>Required</sup> <a name=\"functions\" id=\"@aws-amplify/graphql-api-construct.AmplifyGraphqlApiResources.property.functions\"></a>\n\n```typescript\npublic readonly functions: {[ key: string ]: IFunction};\n```\n\n- *Type:* {[ key: string ]: aws-cdk-lib.aws_lambda.IFunction}\n\nThe Generated Lambda Function L1 Resources, keyed by function name.\n\n---\n\n##### `graphqlApi`<sup>Required</sup> <a name=\"graphqlApi\" id=\"@aws-amplify/graphql-api-construct.AmplifyGraphqlApiResources.property.graphqlApi\"></a>\n\n```typescript\npublic readonly graphqlApi: IGraphqlApi;\n```\n\n- *Type:* aws-cdk-lib.aws_appsync.IGraphqlApi\n\nThe Generated AppSync Api L2 Resource, includes the Schema.\n\n---\n\n##### `nestedStacks`<sup>Required</sup> <a name=\"nestedStacks\" id=\"@aws-amplify/graphql-api-construct.AmplifyGraphqlApiResources.property.nestedStacks\"></a>\n\n```typescript\npublic readonly nestedStacks: {[ key: string ]: NestedStack};\n```\n\n- *Type:* {[ key: string ]: aws-cdk-lib.NestedStack}\n\nNested Stacks generated by the Api Construct.\n\n---\n\n##### `roles`<sup>Required</sup> <a name=\"roles\" id=\"@aws-amplify/graphql-api-construct.AmplifyGraphqlApiResources.property.roles\"></a>\n\n```typescript\npublic readonly roles: {[ key: string ]: IRole};\n```\n\n- *Type:* {[ key: string ]: aws-cdk-lib.aws_iam.IRole}\n\nThe Generated IAM Role L2 Resources, keyed by logicalId.\n\n---\n\n##### `tables`<sup>Required</sup> <a name=\"tables\" id=\"@aws-amplify/graphql-api-construct.AmplifyGraphqlApiResources.property.tables\"></a>\n\n```typescript\npublic readonly tables: {[ key: string ]: ITable};\n```\n\n- *Type:* {[ key: string ]: aws-cdk-lib.aws_dynamodb.ITable}\n\nThe Generated DynamoDB Table L2 Resources, keyed by logicalId.\n\n---\n\n### ApiKeyAuthorizationConfig <a name=\"ApiKeyAuthorizationConfig\" id=\"@aws-amplify/graphql-api-construct.ApiKeyAuthorizationConfig\"></a>\n\nConfiguration for Api Keys on the Graphql Api.\n\n#### Initializer <a name=\"Initializer\" id=\"@aws-amplify/graphql-api-construct.ApiKeyAuthorizationConfig.Initializer\"></a>\n\n```typescript\nimport { ApiKeyAuthorizationConfig } from '@aws-amplify/graphql-api-construct'\n\nconst apiKeyAuthorizationConfig: ApiKeyAuthorizationConfig = { ... }\n```\n\n#### Properties <a name=\"Properties\" id=\"Properties\"></a>\n\n| **Name** | **Type** | **Description** |\n| --- | --- | --- |\n| <code><a href=\"#@aws-amplify/graphql-api-construct.ApiKeyAuthorizationConfig.property.expires\">expires</a></code> | <code>aws-cdk-lib.Duration</code> | A duration representing the time from Cloudformation deploy until expiry. |\n| <code><a href=\"#@aws-amplify/graphql-api-construct.ApiKeyAuthorizationConfig.property.description\">description</a></code> | <code>string</code> | Optional description for the Api Key to attach to the Api. |\n\n---\n\n##### `expires`<sup>Required</sup> <a name=\"expires\" id=\"@aws-amplify/graphql-api-construct.ApiKeyAuthorizationConfig.property.expires\"></a>\n\n```typescript\npublic readonly expires: Duration;\n```\n\n- *Type:* aws-cdk-lib.Duration\n\nA duration representing the time from Cloudformation deploy until expiry.\n\n---\n\n##### `description`<sup>Optional</sup> <a name=\"description\" id=\"@aws-amplify/graphql-api-construct.ApiKeyAuthorizationConfig.property.description\"></a>\n\n```typescript\npublic readonly description: string;\n```\n\n- *Type:* string\n\nOptional description for the Api Key to attach to the Api.\n\n---\n\n### AuthorizationModes <a name=\"AuthorizationModes\" id=\"@aws-amplify/graphql-api-construct.AuthorizationModes\"></a>\n\nAuthorization Modes to apply to the Api.\n\nAt least one modes must be provided, and if more than one are provided a defaultAuthorizationMode must be specified.\nFor more information on Amplify Api auth, refer to https://docs.amplify.aws/cli/graphql/authorization-rules/#authorization-strategies\n\n#### Initializer <a name=\"Initializer\" id=\"@aws-amplify/graphql-api-construct.AuthorizationModes.Initializer\"></a>\n\n```typescript\nimport { AuthorizationModes } from '@aws-amplify/graphql-api-construct'\n\nconst authorizationModes: AuthorizationModes = { ... }\n```\n\n#### Properties <a name=\"Properties\" id=\"Properties\"></a>\n\n| **Name** | **Type** | **Description** |\n| --- | --- | --- |\n| <code><a href=\"#@aws-amplify/graphql-api-construct.AuthorizationModes.property.adminRoles\">adminRoles</a></code> | <code>aws-cdk-lib.aws_iam.IRole[]</code> | A list of roles granted full R/W access to the Api. |\n| <code><a href=\"#@aws-amplify/graphql-api-construct.AuthorizationModes.property.apiKeyConfig\">apiKeyConfig</a></code> | <code><a href=\"#@aws-amplify/graphql-api-construct.ApiKeyAuthorizationConfig\">ApiKeyAuthorizationConfig</a></code> | AppSync Api Key config, required if a 'apiKey' auth provider is specified in the Api. |\n| <code><a href=\"#@aws-amplify/graphql-api-construct.AuthorizationModes.property.defaultAuthorizationMode\">defaultAuthorizationMode</a></code> | <code>string</code> | Default auth mode to provide to the Api, required if more than one config type is specified. |\n| <code><a href=\"#@aws-amplify/graphql-api-construct.AuthorizationModes.property.iamConfig\">iamConfig</a></code> | <code><a href=\"#@aws-amplify/graphql-api-construct.IAMAuthorizationConfig\">IAMAuthorizationConfig</a></code> | IAM Auth config, required if an 'iam' auth provider is specified in the Api. |\n| <code><a href=\"#@aws-amplify/graphql-api-construct.AuthorizationModes.property.lambdaConfig\">lambdaConfig</a></code> | <code><a href=\"#@aws-amplify/graphql-api-construct.LambdaAuthorizationConfig\">LambdaAuthorizationConfig</a></code> | Lambda config, required if a 'function' auth provider is specified in the Api. |\n| <code><a href=\"#@aws-amplify/graphql-api-construct.AuthorizationModes.property.oidcConfig\">oidcConfig</a></code> | <code><a href=\"#@aws-amplify/graphql-api-construct.OIDCAuthorizationConfig\">OIDCAuthorizationConfig</a></code> | Cognito OIDC config, required if a 'oidc' auth provider is specified in the Api. |\n| <code><a href=\"#@aws-amplify/graphql-api-construct.AuthorizationModes.property.userPoolConfig\">userPoolConfig</a></code> | <code><a href=\"#@aws-amplify/graphql-api-construct.UserPoolAuthorizationConfig\">UserPoolAuthorizationConfig</a></code> | Cognito UserPool config, required if a 'userPools' auth provider is specified in the Api. |\n\n---\n\n##### ~~`adminRoles`~~<sup>Optional</sup> <a name=\"adminRoles\" id=\"@aws-amplify/graphql-api-construct.AuthorizationModes.property.adminRoles\"></a>\n\n- *Deprecated:* , use iamConfig.allowListedRoles instead.\n\n```typescript\npublic readonly adminRoles: IRole[];\n```\n\n- *Type:* aws-cdk-lib.aws_iam.IRole[]\n\nA list of roles granted full R/W access to the Api.\n\n---\n\n##### `apiKeyConfig`<sup>Optional</sup> <a name=\"apiKeyConfig\" id=\"@aws-amplify/graphql-api-construct.AuthorizationModes.property.apiKeyConfig\"></a>\n\n```typescript\npublic readonly apiKeyConfig: ApiKeyAuthorizationConfig;\n```\n\n- *Type:* <a href=\"#@aws-amplify/graphql-api-construct.ApiKeyAuthorizationConfig\">ApiKeyAuthorizationConfig</a>\n\nAppSync Api Key config, required if a 'apiKey' auth provider is specified in the Api.\n\nApplies to 'public' auth strategy.\n\n---\n\n##### `defaultAuthorizationMode`<sup>Optional</sup> <a name=\"defaultAuthorizationMode\" id=\"@aws-amplify/graphql-api-construct.AuthorizationModes.property.defaultAuthorizationMode\"></a>\n\n```typescript\npublic readonly defaultAuthorizationMode: string;\n```\n\n- *Type:* string\n\nDefault auth mode to provide to the Api, required if more than one config type is specified.\n\n---\n\n##### `iamConfig`<sup>Optional</sup> <a name=\"iamConfig\" id=\"@aws-amplify/graphql-api-construct.AuthorizationModes.property.iamConfig\"></a>\n\n```typescript\npublic readonly iamConfig: IAMAuthorizationConfig;\n```\n\n- *Type:* <a href=\"#@aws-amplify/graphql-api-construct.IAMAuthorizationConfig\">IAMAuthorizationConfig</a>\n\nIAM Auth config, required if an 'iam' auth provider is specified in the Api.\n\nApplies to 'public' and 'private' auth strategies.\n\n---\n\n##### `lambdaConfig`<sup>Optional</sup> <a name=\"lambdaConfig\" id=\"@aws-amplify/graphql-api-construct.AuthorizationModes.property.lambdaConfig\"></a>\n\n```typescript\npublic readonly lambdaConfig: LambdaAuthorizationConfig;\n```\n\n- *Type:* <a href=\"#@aws-amplify/graphql-api-construct.LambdaAuthorizationConfig\">LambdaAuthorizationConfig</a>\n\nLambda config, required if a 'function' auth provider is specified in the Api.\n\nApplies to 'custom' auth strategy.\n\n---\n\n##### `oidcConfig`<sup>Optional</sup> <a name=\"oidcConfig\" id=\"@aws-amplify/graphql-api-construct.AuthorizationModes.property.oidcConfig\"></a>\n\n```typescript\npublic readonly oidcConfig: OIDCAuthorizationConfig;\n```\n\n- *Type:* <a href=\"#@aws-amplify/graphql-api-construct.OIDCAuthorizationConfig\">OIDCAuthorizationConfig</a>\n\nCognito OIDC config, required if a 'oidc' auth provider is specified in the Api.\n\nApplies to 'owner', 'private', and 'group' auth strategies.\n\n---\n\n##### `userPoolConfig`<sup>Optional</sup> <a name=\"userPoolConfig\" id=\"@aws-amplify/graphql-api-construct.AuthorizationModes.property.userPoolConfig\"></a>\n\n```typescript\npublic readonly userPoolConfig: UserPoolAuthorizationConfig;\n```\n\n- *Type:* <a href=\"#@aws-amplify/graphql-api-construct.UserPoolAuthorizationConfig\">UserPoolAuthorizationConfig</a>\n\nCognito UserPool config, required if a 'userPools' auth provider is specified in the Api.\n\nApplies to 'owner', 'private', and 'group' auth strategies.\n\n---\n\n### AutomergeConflictResolutionStrategy <a name=\"AutomergeConflictResolutionStrategy\" id=\"@aws-amplify/graphql-api-construct.AutomergeConflictResolutionStrategy\"></a>\n\nEnable optimistic concurrency on the project.\n\n#### Initializer <a name=\"Initializer\" id=\"@aws-amplify/graphql-api-construct.AutomergeConflictResolutionStrategy.Initializer\"></a>\n\n```typescript\nimport { AutomergeConflictResolutionStrategy } from '@aws-amplify/graphql-api-construct'\n\nconst automergeConflictResolutionStrategy: AutomergeConflictResolutionStrategy = { ... }\n```\n\n#### Properties <a name=\"Properties\" id=\"Properties\"></a>\n\n| **Name** | **Type** | **Description** |\n| --- | --- | --- |\n| <code><a href=\"#@aws-amplify/graphql-api-construct.AutomergeConflictResolutionStrategy.property.detectionType\">detectionType</a></code> | <code>string</code> | The conflict detection type used for resolution. |\n| <code><a href=\"#@aws-amplify/graphql-api-construct.AutomergeConflictResolutionStrategy.property.handlerType\">handlerType</a></code> | <code>string</code> | This conflict resolution strategy executes an auto-merge. |\n\n---\n\n##### `detectionType`<sup>Required</sup> <a name=\"detectionType\" id=\"@aws-amplify/graphql-api-construct.AutomergeConflictResolutionStrategy.property.detectionType\"></a>\n\n```typescript\npublic readonly detectionType: string;\n```\n\n- *Type:* string\n\nThe conflict detection type used for resolution.\n\n---\n\n##### `handlerType`<sup>Required</sup> <a name=\"handlerType\" id=\"@aws-amplify/graphql-api-construct.AutomergeConflictResolutionStrategy.property.handlerType\"></a>\n\n```typescript\npublic readonly handlerType: string;\n```\n\n- *Type:* string\n\nThis conflict resolution strategy executes an auto-merge.\n\nFor more information, refer to https://docs.aws.amazon.com/appsync/latest/devguide/conflict-detection-and-sync.html#conflict-detection-and-resolution\n\n---\n\n### ConflictResolution <a name=\"ConflictResolution\" id=\"@aws-amplify/graphql-api-construct.ConflictResolution\"></a>\n\nProject level configuration for conflict resolution.\n\n#### Initializer <a name=\"Initializer\" id=\"@aws-amplify/graphql-api-construct.ConflictResolution.Initializer\"></a>\n\n```typescript\nimport { ConflictResolution } from '@aws-amplify/graphql-api-construct'\n\nconst conflictResolution: ConflictResolution = { ... }\n```\n\n#### Properties <a name=\"Properties\" id=\"Properties\"></a>\n\n| **Name** | **Type** | **Description** |\n| --- | --- | --- |\n| <code><a href=\"#@aws-amplify/graphql-api-construct.ConflictResolution.property.models\">models</a></code> | <code>{[ key: string ]: <a href=\"#@aws-amplify/graphql-api-construct.AutomergeConflictResolutionStrategy\">AutomergeConflictResolutionStrategy</a> \\| <a href=\"#@aws-amplify/graphql-api-construct.OptimisticConflictResolutionStrategy\">OptimisticConflictResolutionStrategy</a> \\| <a href=\"#@aws-amplify/graphql-api-construct.CustomConflictResolutionStrategy\">CustomConflictResolutionStrategy</a>}</code> | Model-specific conflict resolution overrides. |\n| <code><a href=\"#@aws-amplify/graphql-api-construct.ConflictResolution.property.project\">project</a></code> | <code><a href=\"#@aws-amplify/graphql-api-construct.AutomergeConflictResolutionStrategy\">AutomergeConflictResolutionStrategy</a> \\| <a href=\"#@aws-amplify/graphql-api-construct.OptimisticConflictResolutionStrategy\">OptimisticConflictResolutionStrategy</a> \\| <a href=\"#@aws-amplify/graphql-api-construct.CustomConflictResolutionStrategy\">CustomConflictResolutionStrategy</a></code> | Project-wide config for conflict resolution. |\n\n---\n\n##### ~~`models`~~<sup>Optional</sup> <a name=\"models\" id=\"@aws-amplify/graphql-api-construct.ConflictResolution.property.models\"></a>\n\n- *Deprecated:* use DataStoreConfiguration instead.\n\n```typescript\npublic readonly models: {[ key: string ]: AutomergeConflictResolutionStrategy | OptimisticConflictResolutionStrategy | CustomConflictResolutionStrategy};\n```\n\n- *Type:* {[ key: string ]: <a href=\"#@aws-amplify/graphql-api-construct.AutomergeConflictResolutionStrategy\">AutomergeConflictResolutionStrategy</a> | <a href=\"#@aws-amplify/graphql-api-construct.OptimisticConflictResolutionStrategy\">OptimisticConflictResolutionStrategy</a> | <a href=\"#@aws-amplify/graphql-api-construct.CustomConflictResolutionStrategy\">CustomConflictResolutionStrategy</a>}\n\nModel-specific conflict resolution overrides.\n\n---\n\n##### ~~`project`~~<sup>Optional</sup> <a name=\"project\" id=\"@aws-amplify/graphql-api-construct.ConflictResolution.property.project\"></a>\n\n- *Deprecated:* use DataStoreConfiguration instead.\n\n```typescript\npublic readonly project: AutomergeConflictResolutionStrategy | OptimisticConflictResolutionStrategy | CustomConflictResolutionStrategy;\n```\n\n- *Type:* <a href=\"#@aws-amplify/graphql-api-construct.AutomergeConflictResolutionStrategy\">AutomergeConflictResolutionStrategy</a> | <a href=\"#@aws-amplify/graphql-api-construct.OptimisticConflictResolutionStrategy\">OptimisticConflictResolutionStrategy</a> | <a href=\"#@aws-amplify/graphql-api-construct.CustomConflictResolutionStrategy\">CustomConflictResolutionStrategy</a>\n\nProject-wide config for conflict resolution.\n\nApplies to all non-overridden models.\n\n---\n\n### ConflictResolutionStrategyBase <a name=\"ConflictResolutionStrategyBase\" id=\"@aws-amplify/graphql-api-construct.ConflictResolutionStrategyBase\"></a>\n\nCommon parameters for conflict resolution.\n\n#### Initializer <a name=\"Initializer\" id=\"@aws-amplify/graphql-api-construct.ConflictResolutionStrategyBase.Initializer\"></a>\n\n```typescript\nimport { ConflictResolutionStrategyBase } from '@aws-amplify/graphql-api-construct'\n\nconst conflictResolutionStrategyBase: ConflictResolutionStrategyBase = { ... }\n```\n\n#### Properties <a name=\"Properties\" id=\"Properties\"></a>\n\n| **Name** | **Type** | **Description** |\n| --- | --- | --- |\n| <code><a href=\"#@aws-amplify/graphql-api-construct.ConflictResolutionStrategyBase.property.detectionType\">detectionType</a></code> | <code>string</code> | The conflict detection type used for resolution. |\n\n---\n\n##### `detectionType`<sup>Required</sup> <a name=\"detectionType\" id=\"@aws-amplify/graphql-api-construct.ConflictResolutionStrategyBase.property.detectionType\"></a>\n\n```typescript\npublic readonly detectionType: string;\n```\n\n- *Type:* string\n\nThe conflict detection type used for resolution.\n\n---\n\n### CustomConflictResolutionStrategy <a name=\"CustomConflictResolutionStrategy\" id=\"@aws-amplify/graphql-api-construct.CustomConflictResolutionStrategy\"></a>\n\nEnable custom sync on the project, powered by a lambda.\n\n#### Initializer <a name=\"Initializer\" id=\"@aws-amplify/graphql-api-construct.CustomConflictResolutionStrategy.Initializer\"></a>\n\n```typescript\nimport { CustomConflictResolutionStrategy } from '@aws-amplify/graphql-api-construct'\n\nconst customConflictResolutionStrategy: CustomConflictResolutionStrategy = { ... }\n```\n\n#### Properties <a name=\"Properties\" id=\"Properties\"></a>\n\n| **Name** | **Type** | **Description** |\n| --- | --- | --- |\n| <code><a href=\"#@aws-amplify/graphql-api-construct.CustomConflictResolutionStrategy.property.detectionType\">detectionType</a></code> | <code>string</code> | The conflict detection type used for resolution. |\n| <code><a href=\"#@aws-amplify/graphql-api-construct.CustomConflictResolutionStrategy.property.conflictHandler\">conflictHandler</a></code> | <code>aws-cdk-lib.aws_lambda.IFunction</code> | The function which will be invoked for conflict resolution. |\n| <code><a href=\"#@aws-amplify/graphql-api-construct.CustomConflictResolutionStrategy.property.handlerType\">handlerType</a></code> | <code>string</code> | This conflict resolution strategy uses a lambda handler type. |\n\n---\n\n##### `detectionType`<sup>Required</sup> <a name=\"detectionType\" id=\"@aws-amplify/graphql-api-construct.CustomConflictResolutionStrategy.property.detectionType\"></a>\n\n```typescript\npublic readonly detectionType: string;\n```\n\n- *Type:* string\n\nThe conflict detection type used for resolution.\n\n---\n\n##### `conflictHandler`<sup>Required</sup> <a name=\"conflictHandler\" id=\"@aws-amplify/graphql-api-construct.CustomConflictResolutionStrategy.property.conflictHandler\"></a>\n\n```typescript\npublic readonly conflictHandler: IFunction;\n```\n\n- *Type:* aws-cdk-lib.aws_lambda.IFunction\n\nThe function which will be invoked for conflict resolution.\n\n---\n\n##### `handlerType`<sup>Required</sup> <a name=\"handlerType\" id=\"@aws-amplify/graphql-api-construct.CustomConflictResolutionStrategy.property.handlerType\"></a>\n\n```typescript\npublic readonly handlerType: string;\n```\n\n- *Type:* string\n\nThis conflict resolution strategy uses a lambda handler type.\n\nFor more information, refer to https://docs.aws.amazon.com/appsync/latest/devguide/conflict-detection-and-sync.html#conflict-detection-and-resolution\n\n---\n\n### CustomSqlDataSourceStrategy <a name=\"CustomSqlDataSourceStrategy\" id=\"@aws-amplify/graphql-api-construct.CustomSqlDataSourceStrategy\"></a>\n\nThe input type for defining a ModelDataSourceStrategy used to resolve a field annotated with a `@sql` directive.\n\nAlthough this is a\npublic type, you should rarely need to use this. The AmplifyGraphqlDefinition factory methods (e.g., `fromString`,\n`fromFilesAndStrategy`) will automatically construct this structure for you.\n\n#### Initializer <a name=\"Initializer\" id=\"@aws-amplify/graphql-api-construct.CustomSqlDataSourceStrategy.Initializer\"></a>\n\n```typescript\nimport { CustomSqlDataSourceStrategy } from '@aws-amplify/graphql-api-construct'\n\nconst customSqlDataSourceStrategy: CustomSqlDataSourceStrategy = { ... }\n```\n\n#### Properties <a name=\"Properties\" id=\"Properties\"></a>\n\n| **Name** | **Type** | **Description** |\n| --- | --- | --- |\n| <code><a href=\"#@aws-amplify/graphql-api-construct.CustomSqlDataSourceStrategy.property.fieldName\">fieldName</a></code> | <code>string</code> | The field name with which the custom SQL is associated. |\n| <code><a href=\"#@aws-amplify/graphql-api-construct.CustomSqlDataSourceStrategy.property.strategy\">strategy</a></code> | <code><a href=\"#@aws-amplify/graphql-api-construct.SQLLambdaModelDataSourceStrategy\">SQLLambdaModelDataSourceStrategy</a></code> | The strategy used to create the datasource that will resolve the custom SQL statement. |\n| <code><a href=\"#@aws-amplify/graphql-api-construct.CustomSqlDataSourceStrategy.property.typeName\">typeName</a></code> | <code>string</code> | The built-in type (either \"Query\" or \"Mutation\") with which the custom SQL is associated. |\n\n---\n\n##### `fieldName`<sup>Required</sup> <a name=\"fieldName\" id=\"@aws-amplify/graphql-api-construct.CustomSqlDataSourceStrategy.property.fieldName\"></a>\n\n```typescript\npublic readonly fieldName: string;\n```\n\n- *Type:* string\n\nThe field name with which the custom SQL is associated.\n\n---\n\n##### `strategy`<sup>Required</sup> <a name=\"strategy\" id=\"@aws-amplify/graphql-api-construct.CustomSqlDataSourceStrategy.property.strategy\"></a>\n\n```typescript\npublic readonly strategy: SQLLambdaModelDataSourceStrategy;\n```\n\n- *Type:* <a href=\"#@aws-amplify/graphql-api-construct.SQLLambdaModelDataSourceStrategy\">SQLLambdaModelDataSourceStrategy</a>\n\nThe strategy used to create the datasource that will resolve the custom SQL statement.\n\n---\n\n##### `typeName`<sup>Required</sup> <a name=\"typeName\" id=\"@aws-amplify/graphql-api-construct.CustomSqlDataSourceStrategy.property.typeName\"></a>\n\n```typescript\npublic readonly typeName: string;\n```\n\n- *Type:* string\n\nThe built-in type (either \"Query\" or \"Mutation\") with which the custom SQL is associated.\n\n---\n\n### DataStoreConfiguration <a name=\"DataStoreConfiguration\" id=\"@aws-amplify/graphql-api-construct.DataStoreConfiguration\"></a>\n\nProject level configuration for DataStore.\n\n#### Initializer <a name=\"Initializer\" id=\"@aws-amplify/graphql-api-construct.DataStoreConfiguration.Initializer\"></a>\n\n```typescript\nimport { DataStoreConfiguration } from '@aws-amplify/graphql-api-construct'\n\nconst dataStoreConfiguration: DataStoreConfiguration = { ... }\n```\n\n#### Properties <a name=\"Properties\" id=\"Properties\"></a>\n\n| **Name** | **Type** | **Description** |\n| --- | --- | --- |\n| <code><a href=\"#@aws-amplify/graphql-api-construct.DataStoreConfiguration.property.models\">models</a></code> | <code>{[ key: string ]: <a href=\"#@aws-amplify/graphql-api-construct.AutomergeConflictResolutionStrategy\">AutomergeConflictResolutionStrategy</a> \\| <a href=\"#@aws-amplify/graphql-api-construct.OptimisticConflictResolutionStrategy\">OptimisticConflictResolutionStrategy</a> \\| <a href=\"#@aws-amplify/graphql-api-construct.CustomConflictResolutionStrategy\">CustomConflictResolutionStrategy</a>}</code> | Model-specific conflict resolution overrides. |\n| <code><a href=\"#@aws-amplify/graphql-api-construct.DataStoreConfiguration.property.project\">project</a></code> | <code><a href=\"#@aws-amplify/graphql-api-construct.AutomergeConflictResolutionStrategy\">AutomergeConflictResolutionStrategy</a> \\| <a href=\"#@aws-amplify/graphql-api-construct.OptimisticConflictResolutionStrategy\">OptimisticConflictResolutionStrategy</a> \\| <a href=\"#@aws-amplify/graphql-api-construct.CustomConflictResolutionStrategy\">CustomConflictResolutionStrategy</a></code> | Project-wide config for conflict resolution. |\n\n---\n\n##### `models`<sup>Optional</sup> <a name=\"models\" id=\"@aws-amplify/graphql-api-construct.DataStoreConfiguration.property.models\"></a>\n\n```typescript\npublic readonly models: {[ key: string ]: AutomergeConflictResolutionStrategy | OptimisticConflictResolutionStrategy | CustomConflictResolutionStrategy};\n```\n\n- *Type:* {[ key: string ]: <a href=\"#@aws-amplify/graphql-api-construct.AutomergeConflictResolutionStrategy\">AutomergeConflictResolutionStrategy</a> | <a href=\"#@aws-amplify/graphql-api-construct.OptimisticConflictResolutionStrategy\">OptimisticConflictResolutionStrategy</a> | <a href=\"#@aws-amplify/graphql-api-construct.CustomConflictResolutionStrategy\">CustomConflictResolutionStrategy</a>}\n\nModel-specific conflict resolution overrides.\n\n---\n\n##### `project`<sup>Optional</sup> <a name=\"project\" id=\"@aws-amplify/graphql-api-construct.DataStoreConfiguration.property.project\"></a>\n\n```typescript\npublic readonly project: AutomergeConflictResolutionStrategy | OptimisticConflictResolutionStrategy | CustomConflictResolutionStrategy;\n```\n\n- *Type:* <a href=\"#@aws-amplify/graphql-api-construct.AutomergeConflictResolutionStrategy\">AutomergeConflictResolutionStrategy</a> | <a href=\"#@aws-amplify/graphql-api-construct.OptimisticConflictResolutionStrategy\">OptimisticConflictResolutionStrategy</a> | <a href=\"#@aws-amplify/graphql-api-construct.CustomConflictResolutionStrategy\">CustomConflictResolutionStrategy</a>\n\nProject-wide config for conflict resolution.\n\nApplies to all non-overridden models.\n\n---\n\n### DefaultDynamoDbModelDataSourceStrategy <a name=\"DefaultDynamoDbModelDataSourceStrategy\" id=\"@aws-amplify/graphql-api-construct.DefaultDynamoDbModelDataSourceStrategy\"></a>\n\nUse default CloudFormation type 'AWS::DynamoDB::Table' to provision table.\n\n#### Initializer <a name=\"Initializer\" id=\"@aws-amplify/graphql-api-construct.DefaultDynamoDbModelDataSourceStrategy.Initializer\"></a>\n\n```typescript\nimport { DefaultDynamoDbModelDataSourceStrategy } from '@aws-amplify/graphql-api-construct'\n\nconst defaultDynamoDbModelDataSourceStrategy: DefaultDynamoDbModelDataSourceStrategy = { ... }\n```\n\n#### Properties <a name=\"Properties\" id=\"Properties\"></a>\n\n| **Name** | **Type** | **Description** |\n| --- | --- | --- |\n| <code><a href=\"#@aws-amplify/graphql-api-construct.DefaultDynamoDbModelDataSourceStrategy.property.dbType\">dbType</a></code> | <code>string</code> | *No description.* |\n| <code><a href=\"#@aws-amplify/graphql-api-construct.DefaultDynamoDbModelDataSourceStrategy.property.provisionStrategy\">provisionStrategy</a></code> | <code>string</code> | *No description.* |\n\n---\n\n##### `dbType`<sup>Required</sup> <a name=\"dbType\" id=\"@aws-amplify/graphql-api-construct.DefaultDynamoDbModelDataSourceStrategy.property.dbType\"></a>\n\n```typescript\npublic readonly dbType: string;\n```\n\n- *Type:* string\n\n---\n\n##### `provisionStrategy`<sup>Required</sup> <a name=\"provisionStrategy\" id=\"@aws-amplify/graphql-api-construct.DefaultDynamoDbModelDataSourceStrategy.property.provisionStrategy\"></a>\n\n```typescript\npublic readonly provisionStrategy: string;\n```\n\n- *Type:* string\n\n---\n\n### FunctionSlotBase <a name=\"FunctionSlotBase\" id=\"@aws-amplify/graphql-api-construct.FunctionSlotBase\"></a>\n\nCommon slot parameters.\n\n#### Initializer <a name=\"Initializer\" id=\"@aws-amplify/graphql-api-construct.FunctionSlotBase.Initializer\"></a>\n\n```typescript\nimport { FunctionSlotBase } from '@aws-amplify/graphql-api-construct'\n\nconst functionSlotBase: FunctionSlotBase = { ... }\n```\n\n#### Properties <a name=\"Properties\" id=\"Properties\"></a>\n\n| **Name** | **Type** | **Description** |\n| --- | --- | --- |\n| <code><a href=\"#@aws-amplify/graphql-api-construct.FunctionSlotBase.property.fieldName\">fieldName</a></code> | <code>string</code> | The field to attach this function to on the Api definition. |\n| <code><a href=\"#@aws-amplify/graphql-api-construct.FunctionSlotBase.property.function\">function</a></code> | <code><a href=\"#@aws-amplify/graphql-api-construct.FunctionSlotOverride\">FunctionSlotOverride</a></code> | The overridden behavior for this slot. |\n| <code><a href=\"#@aws-amplify/graphql-api-construct.FunctionSlotBase.property.slotIndex\">slotIndex</a></code> | <code>number</code> | The slot index to use to inject this into the execution pipeline. |\n\n---\n\n##### `fieldName`<sup>Required</sup> <a name=\"fieldName\" id=\"@aws-amplify/graphql-api-construct.FunctionSlotBase.property.fieldName\"></a>\n\n```typescript\npublic readonly fieldName: string;\n```\n\n- *Type:* string\n\nThe field to attach this function to on the Api definition.\n\n---\n\n##### `function`<sup>Required</sup> <a name=\"function\" id=\"@aws-amplify/graphql-api-construct.FunctionSlotBase.property.function\"></a>\n\n```typescript\npublic readonly function: FunctionSlotOverride;\n```\n\n- *Type:* <a href=\"#@aws-amplify/graphql-api-construct.FunctionSlotOverride\">FunctionSlotOverride</a>\n\nThe overridden behavior for this slot.\n\n---\n\n##### `slotIndex`<sup>Required</sup> <a name=\"slotIndex\" id=\"@aws-amplify/graphql-api-construct.FunctionSlotBase.property.slotIndex\"></a>\n\n```typescript\npublic readonly slotIndex: number;\n```\n\n- *Type:* number\n\nThe slot index to use to inject this into the execution pipeline.\n\nFor more information on slotting, refer to https://docs.amplify.aws/cli/graphql/custom-business-logic/#extend-amplify-generated-resolvers\n\n---\n\n### FunctionSlotOverride <a name=\"FunctionSlotOverride\" id=\"@aws-amplify/graphql-api-construct.FunctionSlotOverride\"></a>\n\nParams exposed to support configuring and overriding pipelined slots.\n\nThis allows configuration of the underlying function,\nincluding the request and response mapping templates.\n\n#### Initializer <a name=\"Initializer\" id=\"@aws-amplify/graphql-api-construct.FunctionSlotOverride.Initializer\"></a>\n\n```typescript\nimport { FunctionSlotOverride } from '@aws-amplify/graphql-api-construct'\n\nconst functionSlotOverride: FunctionSlotOverride = { ... }\n```\n\n#### Properties <a name=\"Properties\" id=\"Properties\"></a>\n\n| **Name** | **Type** | **Description** |\n| --- | --- | --- |\n| <code><a href=\"#@aws-amplify/graphql-api-construct.FunctionSlotOverride.property.requestMappingTemplate\">requestMappingTemplate</a></code> | <code>aws-cdk-lib.aws_appsync.MappingTemplate</code> | Override request mapping template for the function slot. |\n| <code><a href=\"#@aws-amplify/graphql-api-construct.FunctionSlotOverride.property.responseMappingTemplate\">responseMappingTemplate</a></code> | <code>aws-cdk-lib.aws_appsync.MappingTemplate</code> | Override response mapping template for the function slot. |\n\n---\n\n##### `requestMappingTemplate`<sup>Optional</sup> <a name=\"requestMappingTemplate\" id=\"@aws-amplify/graphql-api-construct.FunctionSlotOverride.property.requestMappingTemplate\"></a>\n\n```typescript\npublic readonly requestMappingTemplate: MappingTemplate;\n```\n\n- *Type:* aws-cdk-lib.aws_appsync.MappingTemplate\n\nOverride request mapping template for the function slot.\n\nExecuted before the datasource is invoked.\n\n---\n\n##### `responseMappingTemplate`<sup>Optional</sup> <a name=\"responseMappingTemplate\" id=\"@aws-amplify/graphql-api-construct.FunctionSlotOverride.property.responseMappingTemplate\"></a>\n\n```typescript\npublic readonly responseMappingTemplate: MappingTemplate;\n```\n\n- *Type:* aws-cdk-lib.aws_appsync.MappingTemplate\n\nOverride response mapping template for the function slot.\n\nExecuted after the datasource is invoked.\n\n---\n\n### IAMAuthorizationConfig <a name=\"IAMAuthorizationConfig\" id=\"@aws-amplify/graphql-api-construct.IAMAuthorizationConfig\"></a>\n\nConfiguration for IAM Authorization on the Graphql Api.\n\n#### Initializer <a name=\"Initializer\" id=\"@aws-amplify/graphql-api-construct.IAMAuthorizationConfig.Initializer\"></a>\n\n```typescript\nimport { IAMAuthorizationConfig } from '@aws-amplify/graphql-api-construct'\n\nconst iAMAuthorizationConfig: IAMAuthorizationConfig = { ... }\n```\n\n#### Properties <a name=\"Properties\" id=\"Properties\"></a>\n\n| **Name** | **Type** | **Description** |\n| --- | --- | --- |\n| <code><a href=\"#@aws-amplify/graphql-api-construct.IAMAuthorizationConfig.property.authenticatedUserRole\">authenticatedUserRole</a></code> | <code>aws-cdk-lib.aws_iam.IRole</code> | Authenticated user role, applies to { provider: iam, allow: private } access. |\n| <code><a href=\"#@aws-amplify/graphql-api-construct.IAMAuthorizationConfig.property.identityPoolId\">identityPoolId</a></code> | <code>string</code> | ID for the Cognito Identity Pool vending auth and unauth roles. |\n| <code><a href=\"#@aws-amplify/graphql-api-construct.IAMAuthorizationConfig.property.unauthenticatedUserRole\">unauthenticatedUserRole</a></code> | <code>aws-cdk-lib.aws_iam.IRole</code> | Unauthenticated user role, applies to { provider: iam, allow: public } access. |\n| <code><a href=\"#@aws-amplify/graphql-api-construct.IAMAuthorizationConfig.property.allowListedRoles\">allowListedRoles</a></code> | <code>string \\| aws-cdk-lib.aws_iam.IRole[]</code> | A list of IAM roles which will be granted full read/write access to the generated model if IAM auth is enabled. |\n\n---\n\n##### `authenticatedUserRole`<sup>Required</sup> <a name=\"authenticatedUserRole\" id=\"@aws-amplify/graphql-api-construct.IAMAuthorizationConfig.property.authenticatedUserRole\"></a>\n\n```typescript\npublic readonly authenticatedUserRole: IRole;\n```\n\n- *Type:* aws-cdk-lib.aws_iam.IRole\n\nAuthenticated user role, applies to { provider: iam, allow: private } access.\n\n---\n\n##### `identityPoolId`<sup>Required</sup> <a name=\"identityPoolId\" id=\"@aws-amplify/graphql-api-construct.IAMAuthorizationConfig.property.identityPoolId\"></a>\n\n```typescript\npublic readonly identityPoolId: string;\n```\n\n- *Type:* string\n\nID for the Cognito Identity Pool vending auth and unauth roles.\n\nFormat: `<region>:<id string>`\n\n---\n\n##### `unauthenticatedUserRole`<sup>Required</sup> <a name=\"unauthenticatedUserRole\" id=\"@aws-amplify/graphql-api-construct.IAMAuthorizationConfig.property.unauthenticatedUserRole\"></a>\n\n```typescript\npublic readonly unauthenticatedUserRole: IRole;\n```\n\n- *Type:* aws-cdk-lib.aws_iam.IRole\n\nUnauthenticated user role, applies to { provider: iam, allow: public } access.\n\n---\n\n##### `allowListedRoles`<sup>Optional</sup> <a name=\"allowListedRoles\" id=\"@aws-amplify/graphql-api-construct.IAMAuthorizationConfig.property.allowListedRoles\"></a>\n\n```typescript\npublic readonly allowListedRoles: string | IRole[];\n```\n\n- *Type:* string | aws-cdk-lib.aws_iam.IRole[]\n\nA list of IAM roles which will be granted full read/write access to the generated model if IAM auth is enabled.\n\nIf an IRole is provided, the role `name` will be used for matching.\nIf a string is provided, the raw value will be used for matching.\n\n---\n\n### LambdaAuthorizationConfig <a name=\"LambdaAuthorizationConfig\" id=\"@aws-amplify/graphql-api-construct.LambdaAuthorizationConfig\"></a>\n\nConfiguration for Custom Lambda authorization on the Graphql Api.\n\n#### Initializer <a name=\"Initializer\" id=\"@aws-amplify/graphql-api-construct.LambdaAuthorizationConfig.Initializer\"></a>\n\n```typescript\nimport { LambdaAuthorizationConfig } from '@aws-amplify/graphql-api-construct'\n\nconst lambdaAuthorizationConfig: LambdaAuthorizationConfig = { ... }\n```\n\n#### Properties <a name=\"Properties\" id=\"Properties\"></a>\n\n| **Name** | **Type** | **Description** |\n| --- | --- | --- |\n| <code><a href=\"#@aws-amplify/graphql-api-construct.LambdaAuthorizationConfig.property.function\">function</a></code> | <code>aws-cdk-lib.aws_lambda.IFunction</code> | The authorizer lambda function. |\n| <code><a href=\"#@aws-amplify/graphql-api-construct.LambdaAuthorizationConfig.property.ttl\">ttl</a></code> | <code>aws-cdk-lib.Duration</code> | How long the results are cached. |\n\n---\n\n##### `function`<sup>Required</sup> <a name=\"function\" id=\"@aws-amplify/graphql-api-construct.LambdaAuthorizationConfig.property.function\"></a>\n\n```typescript\npublic readonly function: IFunction;\n```\n\n- *Type:* aws-cdk-lib.aws_lambda.IFunction\n\nThe authorizer lambda function.\n\n---\n\n##### `ttl`<sup>Required</sup> <a name=\"ttl\" id=\"@aws-amplify/graphql-api-construct.LambdaAuthorizationConfig.property.ttl\"></a>\n\n```typescript\npublic readonly ttl: Duration;\n```\n\n- *Type:* aws-cdk-lib.Duration\n\nHow long the results are cached.\n\n---\n\n### MutationFunctionSlot <a name=\"MutationFunctionSlot\" id=\"@aws-amplify/graphql-api-construct.MutationFunctionSlot\"></a>\n\nSlot types for Mutation Resolvers.\n\n#### Initializer <a name=\"Initializer\" id=\"@aws-amplify/graphql-api-construct.MutationFunctionSlot.Initializer\"></a>\n\n```typescript\nimport { MutationFunctionSlot } from '@aws-amplify/graphql-api-construct'\n\nconst mutationFunctionSlot: MutationFunctionSlot = { ... }\n```\n\n#### Properties <a name=\"Properties\" id=\"Properties\"></a>\n\n| **Name** | **Type** | **Description** |\n| --- | --- | --- |\n| <code><a href=\"#@aws-amplify/graphql-api-construct.MutationFunctionSlot.property.fieldName\">fieldName</a></code> | <code>string</code> | The field to attach this function to on the Api definition. |\n| <code><a href=\"#@aws-amplify/graphql-api-construct.MutationFunctionSlot.property.function\">function</a></code> | <code><a href=\"#@aws-amplify/graphql-api-construct.FunctionSlotOverride\">FunctionSlotOverride</a></code> | The overridden behavior for this slot. |\n| <code><a href=\"#@aws-amplify/graphql-api-construct.MutationFunctionSlot.property.slotIndex\">slotIndex</a></code> | <code>number</code> | The slot index to use to inject this into the execution pipeline. |\n| <code><a href=\"#@aws-amplify/graphql-api-construct.MutationFunctionSlot.property.slotName\">slotName</a></code> | <code>string</code> | The slot name to inject this behavior into. |\n| <code><a href=\"#@aws-amplify/graphql-api-construct.MutationFunctionSlot.property.typeName\">typeName</a></code> | <code>string</code> | This slot type applies to the Mutation type on the Api definition. |\n\n---\n\n##### `fieldName`<sup>Required</sup> <a name=\"fieldName\" id=\"@aws-amplify/graphql-api-construct.MutationFunctionSlot.property.fieldName\"></a>\n\n```typescript\npublic readonly fieldName: string;\n```\n\n- *Type:* string\n\nThe field to attach this function to on the Api definition.\n\n---\n\n##### `function`<sup>Required</sup> <a name=\"function\" id=\"@aws-amplify/graphql-api-construct.MutationFunctionSlot.property.function\"></a>\n\n```typescript\npublic readonly function: FunctionSlotOverride;\n```\n\n- *Type:* <a href=\"#@aws-amplify/graphql-api-construct.FunctionSlotOverride\">FunctionSlotOverride</a>\n\nThe overridden behavior for this slot.\n\n---\n\n##### `slotIndex`<sup>Required</sup> <a name=\"slotIndex\" id=\"@aws-amplify/graphql-api-construct.MutationFunctionSlot.property.slotIndex\"></a>\n\n```typescript\npublic readonly slotIndex: number;\n```\n\n- *Type:* number\n\nThe slot index to use to inject this into the execution pipeline.\n\nFor more information on slotting, refer to https://docs.amplify.aws/cli/graphql/custom-business-logic/#extend-amplify-generated-resolvers\n\n---\n\n##### `slotName`<sup>Required</sup> <a name=\"slotName\" id=\"@aws-amplify/graphql-api-construct.MutationFunctionSlot.property.slotName\"></a>\n\n```typescript\npublic readonly slotName: string;\n```\n\n- *Type:* string\n\nThe slot name to inject this behavior into.\n\nFor more information on slotting, refer to https://docs.amplify.aws/cli/graphql/custom-business-logic/#extend-amplify-generated-resolvers\n\n---\n\n##### `typeName`<sup>Required</sup> <a name=\"typeName\" id=\"@aws-amplify/graphql-api-construct.MutationFunctionSlot.property.typeName\"></a>\n\n```typescript\npublic readonly typeName: string;\n```\n\n- *Type:* string\n\nThis slot type applies to the Mutation type on the Api definition.\n\n---\n\n### OIDCAuthorizationConfig <a name=\"OIDCAuthorizationConfig\" id=\"@aws-amplify/graphql-api-construct.OIDCAuthorizationConfig\"></a>\n\nConfiguration for OpenId Connect Authorization on the Graphql Api.\n\n#### Initializer <a name=\"Initializer\" id=\"@aws-amplify/graphql-api-construct.OIDCAuthorizationConfig.Initializer\"></a>\n\n```typescript\nimport { OIDCAuthorizationConfig } from '@aws-amplify/graphql-api-construct'\n\nconst oIDCAuthorizationConfig: OIDCAuthorizationConfig = { ... }\n```\n\n#### Properties <a name=\"Properties\" id=\"Properties\"></a>\n\n| **Name** | **Type** | **Description** |\n| --- | --- | --- |\n| <code><a href=\"#@aws-amplify/graphql-api-construct.OIDCAuthorizationConfig.property.oidcIssuerUrl\">oidcIssuerUrl</a></code> | <code>string</code> | Url for the OIDC token issuer. |\n| <code><a href=\"#@aws-amplify/graphql-api-construct.OIDCAuthorizationConfig.property.oidcProviderName\">oidcProviderName</a></code> | <code>string</code> | The issuer for the OIDC configuration. |\n| <code><a href=\"#@aws-amplify/graphql-api-construct.OIDCAuthorizationConfig.property.tokenExpiryFromAuth\">tokenExpiryFromAuth</a></code> | <code>aws-cdk-lib.Duration</code> | The duration an OIDC token is valid after being authenticated by OIDC provider. |\n| <code><a href=\"#@aws-amplify/graphql-api-construct.OIDCAuthorizationConfig.property.tokenExpiryFromIssue\">tokenExpiryFromIssue</a></code> | <code>aws-cdk-lib.Duration</code> | The duration an OIDC token is valid after being issued to a user. |\n| <code><a href=\"#@aws-amplify/graphql-api-construct.OIDCAuthorizationConfig.property.clientId\">clientId</a></code> | <code>string</code> | The client identifier of the Relying party at the OpenID identity provider. |\n\n---\n\n##### `oidcIssuerUrl`<sup>Required</sup> <a name=\"oidcIssuerUrl\" id=\"@aws-amplify/graphql-api-construct.OIDCAuthorizationConfig.property.oidcIssuerUrl\"></a>\n\n```typescript\npublic readonly oidcIssuerUrl: string;\n```\n\n- *Type:* string\n\nUrl for the OIDC token issuer.\n\n---\n\n##### `oidcProviderName`<sup>Required</sup> <a name=\"oidcProviderName\" id=\"@aws-amplify/graphql-api-construct.OIDCAuthorizationConfig.property.oidcProviderName\"></a>\n\n```typescript\npublic readonly oidcProviderName: string;\n```\n\n- *Type:* string\n\nThe issuer for the OIDC configuration.\n\n---\n\n##### `tokenExpiryFromAuth`<sup>Required</sup> <a name=\"tokenExpiryFromAuth\" id=\"@aws-amplify/graphql-api-construct.OIDCAuthorizationConfig.property.tokenExpiryFromAuth\"></a>\n\n```typescript\npublic readonly tokenExpiryFromAuth: Duration;\n```\n\n- *Type:* aws-cdk-lib.Duration\n\nThe duration an OIDC token is valid after being authenticated by OIDC provider.\n\nauth_time claim in OIDC token is required for this validation to work.\n\n---\n\n##### `tokenExpiryFromIssue`<sup>Required</sup> <a name=\"tokenExpiryFromIssue\" id=\"@aws-amplify/graphql-api-construct.OIDCAuthorizationConfig.property.tokenExpiryFromIssue\"></a>\n\n```typescript\npublic readonly tokenExpiryFromIssue: Duration;\n```\n\n- *Type:* aws-cdk-lib.Duration\n\nThe duration an OIDC token is valid after being issued to a user.\n\nThis validation uses iat claim of OIDC token.\n\n---\n\n##### `clientId`<sup>Optional</sup> <a name=\"clientId\" id=\"@aws-amplify/graphql-api-construct.OIDCAuthorizationConfig.property.clientId\"></a>\n\n```typescript\npublic readonly clientId: string;\n```\n\n- *Type:* string\n\nThe client identifier of the Relying party at the OpenID identity provider.\n\nA regular expression can be specified so AppSync can validate against multiple client identifiers at a time. Example\n\n---\n\n### OptimisticConflictResolutionStrategy <a name=\"OptimisticConflictResolutionStrategy\" id=\"@aws-amplify/graphql-api-construct.OptimisticConflictResolutionStrategy\"></a>\n\nEnable automerge on the project.\n\n#### Initializer <a name=\"Initializer\" id=\"@aws-amplify/graphql-api-construct.OptimisticConflictResolutionStrategy.Initializer\"></a>\n\n```typescript\nimport { OptimisticConflictResolutionStrategy } from '@aws-amplify/graphql-api-construct'\n\nconst optimisticConflictResolutionStrategy: OptimisticConflictResolutionStrategy = { ... }\n```\n\n#### Properties <a name=\"Properties\" id=\"Properties\"></a>\n\n| **Name** | **Type** | **Description** |\n| --- | --- | --- |\n| <code><a href=\"#@aws-amplify/graphql-api-construct.OptimisticConflictResolutionStrategy.property.detectionType\">detectionType</a></code> | <code>string</code> | The conflict detection type used for resolution. |\n| <code><a href=\"#@aws-amplify/graphql-api-construct.OptimisticConflictResolutionStrategy.property.handlerType\">handlerType</a></code> | <code>string</code> | This conflict resolution strategy the _version to perform optimistic concurrency. |\n\n---\n\n##### `detectionType`<sup>Required</sup> <a name=\"detectionType\" id=\"@aws-amplify/graphql-api-construct.OptimisticConflictResolutionStrategy.property.detectionType\"></a>\n\n```typescript\npublic readonly detectionType: string;\n```\n\n- *Type:* string\n\nThe conflict detection type used for resolution.\n\n---\n\n##### `handlerType`<sup>Required</sup> <a name=\"handlerType\" id=\"@aws-amplify/graphql-api-construct.OptimisticConflictResolutionStrategy.property.handlerType\"></a>\n\n```typescript\npublic readonly handlerType: string;\n```\n\n- *Type:* string\n\nThis conflict resolution strategy the _version to perform optimistic concurrency.\n\nFor more information, refer to https://docs.aws.amazon.com/appsync/latest/devguide/conflict-detection-and-sync.html#conflict-detection-and-resolution\n\n---\n\n### PartialTranslationBehavior <a name=\"PartialTranslationBehavior\" id=\"@aws-amplify/graphql-api-construct.PartialTranslationBehavior\"></a>\n\nA utility interface equivalent to Partial<TranslationBehavior>.\n\n#### Initializer <a name=\"Initializer\" id=\"@aws-amplify/graphql-api-construct.PartialTranslationBehavior.Initializer\"></a>\n\n```typescript\nimport { PartialTranslationBehavior } from '@aws-amplify/graphql-api-construct'\n\nconst partialTranslationBehavior: PartialTranslationBehavior = { ... }\n```\n\n#### Properties <a name=\"Properties\" id=\"Properties\"></a>\n\n| **Name** | **Type** | **Description** |\n| --- | --- | --- |\n| <code><a href=\"#@aws-amplify/graphql-api-construct.PartialTranslationBehavior.property.allowDestructiveGraphqlSchemaUpdates\">allowDestructiveGraphqlSchemaUpdates</a></code> | <code>boolean</code> | The following schema updates require replacement of the underlying DynamoDB table:. |\n| <code><a href=\"#@aws-amplify/graphql-api-construct.PartialTranslationBehavior.property.disableResolverDeduping\">disableResolverDeduping</a></code> | <code>boolean</code> | Disable resolver deduping, this can sometimes cause problems because dedupe ordering isn't stable today, which can lead to circular dependencies across stacks if models are reordered. |\n| <code><a href=\"#@aws-amplify/graphql-api-construct.PartialTranslationBehavior.property.enableAutoIndexQueryNames\">enableAutoIndexQueryNames</a></code> | <code>boolean</code> | Automate generation of query names, and as a result attaching all indexes as queries to the generated Api. |\n| <code><a href=\"#@aws-amplify/graphql-api-construct.PartialTranslationBehavior.property.enableSearchNodeToNodeEncryption\">enableSearchNodeToNodeEncryption</a></code> | <code>boolean</code> | If enabled, set nodeToNodeEncryption on the searchable domain (if one exists). |\n| <code><a href=\"#@aws-amplify/graphql-api-construct.PartialTranslationBehavior.property.enableTransformerCfnOutputs\">enableTransformerCfnOutputs</a></code> | <code>boolean</code> | When enabled, internal cfn outputs which existed in Amplify-generated apps will continue to be emitted. |\n| <code><a href=\"#@aws-amplify/graphql-api-construct.PartialTranslationBehavior.property.populateOwnerFieldForStaticGroupAuth\">populateOwnerFieldForStaticGroupAuth</a></code> | <code>boolean</code> | Ensure that the owner field is still populated even if a static iam or group authorization applies. |\n| <code><a href=\"#@aws-amplify/graphql-api-construct.PartialTranslationBehavior.property.replaceTableUponGsiUpdate\">replaceTableUponGsiUpdate</a></code> | <code>boolean</code> | This behavior will only come into effect when both \"allowDestructiveGraphqlSchemaUpdates\" and this value are set to true. |\n| <code><a href=\"#@aws-amplify/graphql-api-construct.PartialTranslationBehavior.property.respectPrimaryKeyAttributesOnConnectionField\">respectPrimaryKeyAttributesOnConnectionField</a></code> | <code>boolean</code> | Enable custom primary key support, there's no good reason to disable this unless trying not to update a legacy app. |\n| <code><a href=\"#@aws-amplify/graphql-api-construct.PartialTranslationBehavior.property.sandboxModeEnabled\">sandboxModeEnabled</a></code> | <code>boolean</code> | Enabling sandbox mode will enable api key auth on all models in the transformed schema. |\n| <code><a href=\"#@aws-amplify/graphql-api-construct.PartialTranslationBehavior.property.secondaryKeyAsGSI\">secondaryKeyAsGSI</a></code> | <code>boolean</code> | If disabled, generated. |\n| <code><a href=\"#@aws-amplify/graphql-api-construct.PartialTranslationBehavior.property.shouldDeepMergeDirectiveConfigDefaults\">shouldDeepMergeDirectiveConfigDefaults</a></code> | <code>boolean</code> | Restore parity w/ GQLv1. |\n| <code><a href=\"#@aws-amplify/graphql-api-construct.PartialTranslationBehavior.property.suppressApiKeyGeneration\">suppressApiKeyGeneration</a></code> | <code>boolean</code> | If enabled, disable api key resource generation even if specified as an auth rule on the construct. |\n| <code><a href=\"#@aws-amplify/graphql-api-construct.PartialTranslationBehavior.property.useSubUsernameForDefaultIdentityClaim\">useSubUsernameForDefaultIdentityClaim</a></code> | <code>boolean</code> | Ensure that oidc and userPool auth use the `sub` field in the for the username field, which disallows new users with the same id to access data from a deleted user in the pool. |\n\n---\n\n##### `allowDestructiveGraphqlSchemaUpdates`<sup>Optional</sup> <a name=\"allowDestructiveGraphqlSchemaUpdates\" id=\"@aws-amplify/graphql-api-construct.PartialTranslationBehavior.property.allowDestructiveGraphqlSchemaUpdates\"></a>\n\n```typescript\npublic readonly allowDestructiveGraphqlSchemaUpdates: boolean;\n```\n\n- *Type:* boolean\n- *Default:* false\n\nThe following schema updates require replacement of the underlying DynamoDB table:.\n\nRemoving or renaming a model\n - Modifying the primary key of a model\n - Modifying a Local Secondary Index of a model (only applies to projects with secondaryKeyAsGSI turned off)\n\nALL DATA WILL BE LOST when the table replacement happens. When enabled, destructive updates are allowed.\nThis will only affect DynamoDB tables with provision strategy \"AMPLIFY_TABLE\".\n\n---\n\n##### `disableResolverDeduping`<sup>Optional</sup> <a name=\"disableResolverDeduping\" id=\"@aws-amplify/graphql-api-construct.PartialTranslationBehavior.property.disableResolverDeduping\"></a>\n\n```typescript\npublic readonly disableResolverDeduping: boolean;\n```\n\n- *Type:* boolean\n- *Default:* true\n\nDisable resolver deduping, this can sometimes cause problems because dedupe ordering isn't stable today, which can lead to circular dependencies across stacks if models are reordered.\n\n---\n\n##### `enableAutoIndexQueryNames`<sup>Optional</sup> <a name=\"enableAutoIndexQueryNames\" id=\"@aws-amplify/graphql-api-construct.PartialTranslationBehavior.property.enableAutoIndexQueryNames\"></a>\n\n```typescript\npublic readonly enableAutoIndexQueryNames: boolean;\n```\n\n- *Type:* boolean\n- *Default:* true\n\nAutomate generation of query names, and as a result attaching all indexes as queries to the generated Api.\n\nIf enabled,\n\n---\n\n##### `enableSearchNodeToNodeEncryption`<sup>Optional</sup> <a name=\"enableSearchNodeToNodeEncryption\" id=\"@aws-amplify/graphql-api-construct.PartialTranslationBehavior.property.enableSearchNodeToNodeEncryption\"></a>\n\n```typescript\npublic readonly enableSearchNodeToNodeEncryption: boolean;\n```\n\n- *Type:* boolean\n- *Default:* false\n\nIf enabled, set nodeToNodeEncryption on the searchable domain (if one exists).\n\nNot recommended for use, prefer\nto use `Object.values(resources.additionalResources['AWS::Elasticsearch::Domain']).forEach((domain: CfnDomain) => {\n  domain.NodeToNodeEncryptionOptions = { Enabled: True };\n});\n\n---\n\n##### `enableTransformerCfnOutputs`<sup>Optional</sup> <a name=\"enableTransformerCfnOutputs\" id=\"@aws-amplify/graphql-api-construct.PartialTranslationBehavior.property.enableTransformerCfnOutputs\"></a>\n\n```typescript\npublic readonly enableTransformerCfnOutputs: boolean;\n```\n\n- *Type:* boolean\n- *Default:* false\n\nWhen enabled, internal cfn outputs which existed in Amplify-generated apps will continue to be emitted.\n\n---\n\n##### `populateOwnerFieldForStaticGroupAuth`<sup>Optional</sup> <a name=\"populateOwnerFieldForStaticGroupAuth\" id=\"@aws-amplify/graphql-api-construct.PartialTranslationBehavior.property.populateOwnerFieldForStaticGroupAuth\"></a>\n\n```typescript\npublic readonly populateOwnerFieldForStaticGroupAuth: boolean;\n```\n\n- *Type:* boolean\n- *Default:* true\n\nEnsure that the owner field is still populated even if a static iam or group authorization applies.\n\n---\n\n##### `replaceTableUponGsiUpdate`<sup>Optional</sup> <a name=\"replaceTableUponGsiUpdate\" id=\"@aws-amplify/graphql-api-construct.PartialTranslationBehavior.property.replaceTableUponGsiUpdate\"></a>\n\n```typescript\npublic readonly replaceTableUponGsiUpdate: boolean;\n```\n\n- *Type:* boolean\n- *Default:* false\n\nThis behavior will only come into effect when both \"allowDestructiveGraphqlSchemaUpdates\" and this value are set to true.\n\nWhen enabled, any global secondary index update operation will replace the table instead of iterative deployment, which will WIPE ALL\nEXISTING DATA but cost much less time for deployment This will only affect DynamoDB tables with provision strategy \"AMPLIFY_TABLE\".\n\n---\n\n##### `respectPrimaryKeyAttributesOnConnectionField`<sup>Optional</sup> <a name=\"respectPrimaryKeyAttributesOnConnectionField\" id=\"@aws-amplify/graphql-api-construct.PartialTranslationBehavior.property.respectPrimaryKeyAttributesOnConnectionField\"></a>\n\n```typescript\npublic readonly respectPrimaryKeyAttributesOnConnectionField: boolean;\n```\n\n- *Type:* boolean\n- *Default:* true\n\nEnable custom primary key support, there's no good reason to disable this unless trying not to update a legacy app.\n\n---\n\n##### `sandboxModeEnabled`<sup>Optional</sup> <a name=\"sandboxModeEnabled\" id=\"@aws-amplify/graphql-api-construct.PartialTranslationBehavior.property.sandboxModeEnabled\"></a>\n\n```typescript\npublic readonly sandboxModeEnabled: boolean;\n```\n\n- *Type:* boolean\n- *Default:* false\n\nEnabling sandbox mode will enable api key auth on all models in the transformed schema.\n\n---\n\n##### `secondaryKeyAsGSI`<sup>Optional</sup> <a name=\"secondaryKeyAsGSI\" id=\"@aws-amplify/graphql-api-construct.PartialTranslationBehavior.property.secondaryKeyAsGSI\"></a>\n\n```typescript\npublic readonly secondaryKeyAsGSI: boolean;\n```\n\n- *Type:* boolean\n- *Default:* true\n\nIf disabled, generated.\n\n---\n\n##### `shouldDeepMergeDirectiveConfigDefaults`<sup>Optional</sup> <a name=\"shouldDeepMergeDirectiveConfigDefaults\" id=\"@aws-amplify/graphql-api-construct.PartialTranslationBehavior.property.shouldDeepMergeDirectiveConfigDefaults\"></a>\n\n```typescript\npublic readonly shouldDeepMergeDirectiveConfigDefaults: boolean;\n```\n\n- *Type:* boolean\n- *Default:* true\n\nRestore parity w/ GQLv1.\n\n---\n\n##### `suppressApiKeyGeneration`<sup>Optional</sup> <a name=\"suppressApiKeyGeneration\" id=\"@aws-amplify/graphql-api-construct.PartialTranslationBehavior.property.suppressApiKeyGeneration\"></a>\n\n```typescript\npublic readonly suppressApiKeyGeneration: boolean;\n```\n\n- *Type:* boolean\n- *Default:* false\n\nIf enabled, disable api key resource generation even if specified as an auth rule on the construct.\n\nThis is a legacy parameter from the Graphql Transformer existing in Amplify CLI, not recommended to change.\n\n---\n\n##### `useSubUsernameForDefaultIdentityClaim`<sup>Optional</sup> <a name=\"useSubUsernameForDefaultIdentityClaim\" id=\"@aws-amplify/graphql-api-construct.PartialTranslationBehavior.property.useSubUsernameForDefaultIdentityClaim\"></a>\n\n```typescript\npublic readonly useSubUsernameForDefaultIdentityClaim: boolean;\n```\n\n- *Type:* boolean\n- *Default:* true\n\nEnsure that oidc and userPool auth use the `sub` field in the for the username field, which disallows new users with the same id to access data from a deleted user in the pool.\n\n---\n\n### ProvisionedConcurrencyConfig <a name=\"ProvisionedConcurrencyConfig\" id=\"@aws-amplify/graphql-api-construct.ProvisionedConcurrencyConfig\"></a>\n\nThe configuration for the provisioned concurrency of the Lambda.\n\n#### Initializer <a name=\"Initializer\" id=\"@aws-amplify/graphql-api-construct.ProvisionedConcurrencyConfig.Initializer\"></a>\n\n```typescript\nimport { ProvisionedConcurrencyConfig } from '@aws-amplify/graphql-api-construct'\n\nconst provisionedConcurrencyConfig: ProvisionedConcurrencyConfig = { ... }\n```\n\n#### Properties <a name=\"Properties\" id=\"Properties\"></a>\n\n| **Name** | **Type** | **Description** |\n| --- | --- | --- |\n| <code><a href=\"#@aws-amplify/graphql-api-construct.ProvisionedConcurrencyConfig.property.provisionedConcurrentExecutions\">provisionedConcurrentExecutions</a></code> | <code>number</code> | The amount of provisioned concurrency to allocate. |\n\n---\n\n##### `provisionedConcurrentExecutions`<sup>Required</sup> <a name=\"provisionedConcurrentExecutions\" id=\"@aws-amplify/graphql-api-construct.ProvisionedConcurrencyConfig.property.provisionedConcurrentExecutions\"></a>\n\n```typescript\npublic readonly provisionedConcurrentExecutions: number;\n```\n\n- *Type:* number\n\nThe amount of provisioned concurrency to allocate.\n\n*\n\n---\n\n### ProvisionedThroughput <a name=\"ProvisionedThroughput\" id=\"@aws-amplify/graphql-api-construct.ProvisionedThroughput\"></a>\n\nWrapper for provisioned throughput config in DDB.\n\n#### Initializer <a name=\"Initializer\" id=\"@aws-amplify/graphql-api-construct.ProvisionedThroughput.Initializer\"></a>\n\n```typescript\nimport { ProvisionedThroughput } from '@aws-amplify/graphql-api-construct'\n\nconst provisionedThroughput: ProvisionedThroughput = { ... }\n```\n\n#### Properties <a name=\"Properties\" id=\"Properties\"></a>\n\n| **Name** | **Type** | **Description** |\n| --- | --- | --- |\n| <code><a href=\"#@aws-amplify/graphql-api-construct.ProvisionedThroughput.property.readCapacityUnits\">readCapacityUnits</a></code> | <code>number</code> | The read capacity units on the table or index. |\n| <code><a href=\"#@aws-amplify/graphql-api-construct.ProvisionedThroughput.property.writeCapacityUnits\">writeCapacityUnits</a></code> | <code>number</code> | The write capacity units on the table or index. |\n\n---\n\n##### `readCapacityUnits`<sup>Required</sup> <a name=\"readCapacityUnits\" id=\"@aws-amplify/graphql-api-construct.ProvisionedThroughput.property.readCapacityUnits\"></a>\n\n```typescript\npublic readonly readCapacityUnits: number;\n```\n\n- *Type:* number\n\nThe read capacity units on the table or index.\n\n---\n\n##### `writeCapacityUnits`<sup>Required</sup> <a name=\"writeCapacityUnits\" id=\"@aws-amplify/graphql-api-construct.ProvisionedThroughput.property.writeCapacityUnits\"></a>\n\n```typescript\npublic readonly writeCapacityUnits: number;\n```\n\n- *Type:* number\n\nThe write capacity units on the table or index.\n\n---\n\n### QueryFunctionSlot <a name=\"QueryFunctionSlot\" id=\"@aws-amplify/graphql-api-construct.QueryFunctionSlot\"></a>\n\nSlot types for Query Resolvers.\n\n#### Initializer <a name=\"Initializer\" id=\"@aws-amplify/graphql-api-construct.QueryFunctionSlot.Initializer\"></a>\n\n```typescript\nimport { QueryFunctionSlot } from '@aws-amplify/graphql-api-construct'\n\nconst queryFunctionSlot: QueryFunctionSlot = { ... }\n```\n\n#### Properties <a name=\"Properties\" id=\"Properties\"></a>\n\n| **Name** | **Type** | **Description** |\n| --- | --- | --- |\n| <code><a href=\"#@aws-amplify/graphql-api-construct.QueryFunctionSlot.property.fieldName\">fieldName</a></code> | <code>string</code> | The field to attach this function to on the Api definition. |\n| <code><a href=\"#@aws-amplify/graphql-api-construct.QueryFunctionSlot.property.function\">function</a></code> | <code><a href=\"#@aws-amplify/graphql-api-construct.FunctionSlotOverride\">FunctionSlotOverride</a></code> | The overridden behavior for this slot. |\n| <code><a href=\"#@aws-amplify/graphql-api-construct.QueryFunctionSlot.property.slotIndex\">slotIndex</a></code> | <code>number</code> | The slot index to use to inject this into the execution pipeline. |\n| <code><a href=\"#@aws-amplify/graphql-api-construct.QueryFunctionSlot.property.slotName\">slotName</a></code> | <code>string</code> | The slot name to inject this behavior into. |\n| <code><a href=\"#@aws-amplify/graphql-api-construct.QueryFunctionSlot.property.typeName\">typeName</a></code> | <code>string</code> | This slot type applies to the Query type on the Api definition. |\n\n---\n\n##### `fieldName`<sup>Required</sup> <a name=\"fieldName\" id=\"@aws-amplify/graphql-api-construct.QueryFunctionSlot.property.fieldName\"></a>\n\n```typescript\npublic readonly fieldName: string;\n```\n\n- *Type:* string\n\nThe field to attach this function to on the Api definition.\n\n---\n\n##### `function`<sup>Required</sup> <a name=\"function\" id=\"@aws-amplify/graphql-api-construct.QueryFunctionSlot.property.function\"></a>\n\n```typescript\npublic readonly function: FunctionSlotOverride;\n```\n\n- *Type:* <a href=\"#@aws-amplify/graphql-api-construct.FunctionSlotOverride\">FunctionSlotOverride</a>\n\nThe overridden behavior for this slot.\n\n---\n\n##### `slotIndex`<sup>Required</sup> <a name=\"slotIndex\" id=\"@aws-amplify/graphql-api-construct.QueryFunctionSlot.property.slotIndex\"></a>\n\n```typescript\npublic readonly slotIndex: number;\n```\n\n- *Type:* number\n\nThe slot index to use to inject this into the execution pipeline.\n\nFor more information on slotting, refer to https://docs.amplify.aws/cli/graphql/custom-business-logic/#extend-amplify-generated-resolvers\n\n---\n\n##### `slotName`<sup>Required</sup> <a name=\"slotName\" id=\"@aws-amplify/graphql-api-construct.QueryFunctionSlot.property.slotName\"></a>\n\n```typescript\npublic readonly slotName: string;\n```\n\n- *Type:* string\n\nThe slot name to inject this behavior into.\n\nFor more information on slotting, refer to https://docs.amplify.aws/cli/graphql/custom-business-logic/#extend-amplify-generated-resolvers\n\n---\n\n##### `typeName`<sup>Required</sup> <a name=\"typeName\" id=\"@aws-amplify/graphql-api-construct.QueryFunctionSlot.property.typeName\"></a>\n\n```typescript\npublic readonly typeName: string;\n```\n\n- *Type:* string\n\nThis slot type applies to the Query type on the Api definition.\n\n---\n\n### SQLLambdaModelDataSourceStrategy <a name=\"SQLLambdaModelDataSourceStrategy\" id=\"@aws-amplify/graphql-api-construct.SQLLambdaModelDataSourceStrategy\"></a>\n\nA strategy that creates a Lambda to connect to a pre-existing SQL table to resolve model data.\n\n#### Initializer <a name=\"Initializer\" id=\"@aws-amplify/graphql-api-construct.SQLLambdaModelDataSourceStrategy.Initializer\"></a>\n\n```typescript\nimport { SQLLambdaModelDataSourceStrategy } from '@aws-amplify/graphql-api-construct'\n\nconst sQLLambdaModelDataSourceStrategy: SQLLambdaModelDataSourceStrategy = { ... }\n```\n\n#### Properties <a name=\"Properties\" id=\"Properties\"></a>\n\n| **Name** | **Type** | **Description** |\n| --- | --- | --- |\n| <code><a href=\"#@aws-amplify/graphql-api-construct.SQLLambdaModelDataSourceStrategy.property.dbConnectionConfig\">dbConnectionConfig</a></code> | <code><a href=\"#@aws-amplify/graphql-api-construct.SqlModelDataSourceSecretsManagerDbConnectionConfig\">SqlModelDataSourceSecretsManagerDbConnectionConfig</a> \\| <a href=\"#@aws-amplify/graphql-api-construct.SqlModelDataSourceSsmDbConnectionConfig\">SqlModelDataSourceSsmDbConnectionConfig</a></code> | The parameters the Lambda data source will use to connect to the database. |\n| <code><a href=\"#@aws-amplify/graphql-api-construct.SQLLambdaModelDataSourceStrategy.property.dbType\">dbType</a></code> | <code>string</code> | The type of the SQL database used to process model operations for this definition. |\n| <code><a href=\"#@aws-amplify/graphql-api-construct.SQLLambdaModelDataSourceStrategy.property.name\">name</a></code> | <code>string</code> | The name of the strategy. |\n| <code><a href=\"#@aws-amplify/graphql-api-construct.SQLLambdaModelDataSourceStrategy.property.customSqlStatements\">customSqlStatements</a></code> | <code>{[ key: string ]: string}</code> | Custom SQL statements. |\n| <code><a href=\"#@aws-amplify/graphql-api-construct.SQLLambdaModelDataSourceStrategy.property.sqlLambdaProvisionedConcurrencyConfig\">sqlLambdaProvisionedConcurrencyConfig</a></code> | <code><a href=\"#@aws-amplify/graphql-api-construct.ProvisionedConcurrencyConfig\">ProvisionedConcurrencyConfig</a></code> | The configuration for the provisioned concurrency of the Lambda. |\n| <code><a href=\"#@aws-amplify/graphql-api-construct.SQLLambdaModelDataSourceStrategy.property.vpcConfiguration\">vpcConfiguration</a></code> | <code><a href=\"#@aws-amplify/graphql-api-construct.VpcConfig\">VpcConfig</a></code> | The configuration of the VPC into which to install the Lambda. |\n\n---\n\n##### `dbConnectionConfig`<sup>Required</sup> <a name=\"dbConnectionConfig\" id=\"@aws-amplify/graphql-api-construct.SQLLambdaModelDataSourceStrategy.property.dbConnectionConfig\"></a>\n\n```typescript\npublic readonly dbConnectionConfig: SqlModelDataSourceSecretsManagerDbConnectionConfig | SqlModelDataSourceSsmDbConnectionConfig;\n```\n\n- *Type:* <a href=\"#@aws-amplify/graphql-api-construct.SqlModelDataSourceSecretsManagerDbConnectionConfig\">SqlModelDataSourceSecretsManagerDbConnectionConfig</a> | <a href=\"#@aws-amplify/graphql-api-construct.SqlModelDataSourceSsmDbConnectionConfig\">SqlModelDataSourceSsmDbConnectionConfig</a>\n\nThe parameters the Lambda data source will use to connect to the database.\n\n---\n\n##### `dbType`<sup>Required</sup> <a name=\"dbType\" id=\"@aws-amplify/graphql-api-construct.SQLLambdaModelDataSourceStrategy.property.dbType\"></a>\n\n```typescript\npublic readonly dbType: string;\n```\n\n- *Type:* string\n\nThe type of the SQL database used to process model operations for this definition.\n\n---\n\n##### `name`<sup>Required</sup> <a name=\"name\" id=\"@aws-amplify/graphql-api-construct.SQLLambdaModelDataSourceStrategy.property.name\"></a>\n\n```typescript\npublic readonly name: string;\n```\n\n- *Type:* string\n\nThe name of the strategy.\n\nThis will be used to name the AppSync DataSource itself, plus any associated resources like resolver Lambdas.\nThis name must be unique across all schema definitions in a GraphQL API.\n\n---\n\n##### `customSqlStatements`<sup>Optional</sup> <a name=\"customSqlStatements\" id=\"@aws-amplify/graphql-api-construct.SQLLambdaModelDataSourceStrategy.property.customSqlStatements\"></a>\n\n```typescript\npublic readonly customSqlStatements: {[ key: string ]: string};\n```\n\n- *Type:* {[ key: string ]: string}\n\nCustom SQL statements.\n\nThe key is the value of the `references` attribute of the `@sql` directive in the `schema`; the value is the SQL\nto be executed.\n\n---\n\n##### `sqlLambdaProvisionedConcurrencyConfig`<sup>Optional</sup> <a name=\"sqlLambdaProvisionedConcurrencyConfig\" id=\"@aws-amplify/graphql-api-construct.SQLLambdaModelDataSourceStrategy.property.sqlLambdaProvisionedConcurrencyConfig\"></a>\n\n```typescript\npublic readonly sqlLambdaProvisionedConcurrencyConfig: ProvisionedConcurrencyConfig;\n```\n\n- *Type:* <a href=\"#@aws-amplify/graphql-api-construct.ProvisionedConcurrencyConfig\">ProvisionedConcurrencyConfig</a>\n\nThe configuration for the provisioned concurrency of the Lambda.\n\n---\n\n##### `vpcConfiguration`<sup>Optional</sup> <a name=\"vpcConfiguration\" id=\"@aws-amplify/graphql-api-construct.SQLLambdaModelDataSourceStrategy.property.vpcConfiguration\"></a>\n\n```typescript\npublic readonly vpcConfiguration: VpcConfig;\n```\n\n- *Type:* <a href=\"#@aws-amplify/graphql-api-construct.VpcConfig\">VpcConfig</a>\n\nThe configuration of the VPC into which to install the Lambda.\n\n---\n\n### SqlModelDataSourceSecretsManagerDbConnectionConfig <a name=\"SqlModelDataSourceSecretsManagerDbConnectionConfig\" id=\"@aws-amplify/graphql-api-construct.SqlModelDataSourceSecretsManagerDbConnectionConfig\"></a>\n\nThe credentials stored in Secrets Manager that the lambda data source will use to connect to the database.\n\nThe managed secret should be in the same region as the lambda.\n\n#### Initializer <a name=\"Initializer\" id=\"@aws-amplify/graphql-api-construct.SqlModelDataSourceSecretsManagerDbConnectionConfig.Initializer\"></a>\n\n```typescript\nimport { SqlModelDataSourceSecretsManagerDbConnectionConfig } from '@aws-amplify/graphql-api-construct'\n\nconst sqlModelDataSourceSecretsManagerDbConnectionConfig: SqlModelDataSourceSecretsManagerDbConnectionConfig = { ... }\n```\n\n#### Properties <a name=\"Properties\" id=\"Properties\"></a>\n\n| **Name** | **Type** | **Description** |\n| --- | --- | --- |\n| <code><a href=\"#@aws-amplify/graphql-api-construct.SqlModelDataSourceSecretsManagerDbConnectionConfig.property.databaseName\">databaseName</a></code> | <code>string</code> | The database name. |\n| <code><a href=\"#@aws-amplify/graphql-api-construct.SqlModelDataSourceSecretsManagerDbConnectionConfig.property.hostname\">hostname</a></code> | <code>string</code> | The hostame of the database. |\n| <code><a href=\"#@aws-amplify/graphql-api-construct.SqlModelDataSourceSecretsManagerDbConnectionConfig.property.port\">port</a></code> | <code>number</code> | The port number of the database proxy, cluster, or instance. |\n| <code><a href=\"#@aws-amplify/graphql-api-construct.SqlModelDataSourceSecretsManagerDbConnectionConfig.property.secretArn\">secretArn</a></code> | <code>string</code> | The ARN of the managed secret with username, password, and hostname to use when connecting to the database. |\n| <code><a href=\"#@aws-amplify/graphql-api-construct.SqlModelDataSourceSecretsManagerDbConnectionConfig.property.keyArn\">keyArn</a></code> | <code>string</code> | The ARN of the customer managed encryption key for the secret. |\n\n---\n\n##### `databaseName`<sup>Required</sup> <a name=\"databaseName\" id=\"@aws-amplify/graphql-api-construct.SqlModelDataSourceSecretsManagerDbConnectionConfig.property.databaseName\"></a>\n\n```typescript\npublic readonly databaseName: string;\n```\n\n- *Type:* string\n\nThe database name.\n\n---\n\n##### `hostname`<sup>Required</sup> <a name=\"hostname\" id=\"@aws-amplify/graphql-api-construct.SqlModelDataSourceSecretsManagerDbConnectionConfig.property.hostname\"></a>\n\n```typescript\npublic readonly hostname: string;\n```\n\n- *Type:* string\n\nThe hostame of the database.\n\n---\n\n##### `port`<sup>Required</sup> <a name=\"port\" id=\"@aws-amplify/graphql-api-construct.SqlModelDataSourceSecretsManagerDbConnectionConfig.property.port\"></a>\n\n```typescript\npublic readonly port: number;\n```\n\n- *Type:* number\n\nThe port number of the database proxy, cluster, or instance.\n\n---\n\n##### `secretArn`<sup>Required</sup> <a name=\"secretArn\" id=\"@aws-amplify/graphql-api-construct.SqlModelDataSourceSecretsManagerDbConnectionConfig.property.secretArn\"></a>\n\n```typescript\npublic readonly secretArn: string;\n```\n\n- *Type:* string\n\nThe ARN of the managed secret with username, password, and hostname to use when connecting to the database.\n\n*\n\n---\n\n##### `keyArn`<sup>Optional</sup> <a name=\"keyArn\" id=\"@aws-amplify/graphql-api-construct.SqlModelDataSourceSecretsManagerDbConnectionConfig.property.keyArn\"></a>\n\n```typescript\npublic readonly keyArn: string;\n```\n\n- *Type:* string\n\nThe ARN of the customer managed encryption key for the secret.\n\nIf not supplied, the secret is expected to be encrypted with the default AWS-managed key. *\n\n---\n\n### SqlModelDataSourceSsmDbConnectionConfig <a name=\"SqlModelDataSourceSsmDbConnectionConfig\" id=\"@aws-amplify/graphql-api-construct.SqlModelDataSourceSsmDbConnectionConfig\"></a>\n\nThe Secure Systems Manager parameter paths the Lambda data source will use to connect to the database.\n\nThese parameters are retrieved from Secure Systems Manager in the same region as the Lambda.\n\n#### Initializer <a name=\"Initializer\" id=\"@aws-amplify/graphql-api-construct.SqlModelDataSourceSsmDbConnectionConfig.Initializer\"></a>\n\n```typescript\nimport { SqlModelDataSourceSsmDbConnectionConfig } from '@aws-amplify/graphql-api-construct'\n\nconst sqlModelDataSourceSsmDbConnectionConfig: SqlModelDataSourceSsmDbConnectionConfig = { ... }\n```\n\n#### Properties <a name=\"Properties\" id=\"Properties\"></a>\n\n| **Name** | **Type** | **Description** |\n| --- | --- | --- |\n| <code><a href=\"#@aws-amplify/graphql-api-construct.SqlModelDataSourceSsmDbConnectionConfig.property.databaseNameSsmPath\">databaseNameSsmPath</a></code> | <code>string</code> | The Secure Systems Manager parameter containing the database name. |\n| <code><a href=\"#@aws-amplify/graphql-api-construct.SqlModelDataSourceSsmDbConnectionConfig.property.hostnameSsmPath\">hostnameSsmPath</a></code> | <code>string</code> | The Secure Systems Manager parameter containing the hostname of the database. |\n| <code><a href=\"#@aws-amplify/graphql-api-construct.SqlModelDataSourceSsmDbConnectionConfig.property.passwordSsmPath\">passwordSsmPath</a></code> | <code>string</code> | The Secure Systems Manager parameter containing the password to use when connecting to the database. |\n| <code><a href=\"#@aws-amplify/graphql-api-construct.SqlModelDataSourceSsmDbConnectionConfig.property.portSsmPath\">portSsmPath</a></code> | <code>string</code> | The Secure Systems Manager parameter containing the port number of the database proxy, cluster, or instance. |\n| <code><a href=\"#@aws-amplify/graphql-api-construct.SqlModelDataSourceSsmDbConnectionConfig.property.usernameSsmPath\">usernameSsmPath</a></code> | <code>string</code> | The Secure Systems Manager parameter containing the username to use when connecting to the database. |\n\n---\n\n##### `databaseNameSsmPath`<sup>Required</sup> <a name=\"databaseNameSsmPath\" id=\"@aws-amplify/graphql-api-construct.SqlModelDataSourceSsmDbConnectionConfig.property.databaseNameSsmPath\"></a>\n\n```typescript\npublic readonly databaseNameSsmPath: string;\n```\n\n- *Type:* string\n\nThe Secure Systems Manager parameter containing the database name.\n\n---\n\n##### `hostnameSsmPath`<sup>Required</sup> <a name=\"hostnameSsmPath\" id=\"@aws-amplify/graphql-api-construct.SqlModelDataSourceSsmDbConnectionConfig.property.hostnameSsmPath\"></a>\n\n```typescript\npublic readonly hostnameSsmPath: string;\n```\n\n- *Type:* string\n\nThe Secure Systems Manager parameter containing the hostname of the database.\n\nFor RDS-based SQL data sources, this can be the hostname\nof a database proxy, cluster, or instance.\n\n---\n\n##### `passwordSsmPath`<sup>Required</sup> <a name=\"passwordSsmPath\" id=\"@aws-amplify/graphql-api-construct.SqlModelDataSourceSsmDbConnectionConfig.property.passwordSsmPath\"></a>\n\n```typescript\npublic readonly passwordSsmPath: string;\n```\n\n- *Type:* string\n\nThe Secure Systems Manager parameter containing the password to use when connecting to the database.\n\n---\n\n##### `portSsmPath`<sup>Required</sup> <a name=\"portSsmPath\" id=\"@aws-amplify/graphql-api-construct.SqlModelDataSourceSsmDbConnectionConfig.property.portSsmPath\"></a>\n\n```typescript\npublic readonly portSsmPath: string;\n```\n\n- *Type:* string\n\nThe Secure Systems Manager parameter containing the port number of the database proxy, cluster, or instance.\n\n---\n\n##### `usernameSsmPath`<sup>Required</sup> <a name=\"usernameSsmPath\" id=\"@aws-amplify/graphql-api-construct.SqlModelDataSourceSsmDbConnectionConfig.property.usernameSsmPath\"></a>\n\n```typescript\npublic readonly usernameSsmPath: string;\n```\n\n- *Type:* string\n\nThe Secure Systems Manager parameter containing the username to use when connecting to the database.\n\n---\n\n### SSESpecification <a name=\"SSESpecification\" id=\"@aws-amplify/graphql-api-construct.SSESpecification\"></a>\n\nRepresents the settings used to enable server-side encryption.\n\n#### Initializer <a name=\"Initializer\" id=\"@aws-amplify/graphql-api-construct.SSESpecification.Initializer\"></a>\n\n```typescript\nimport { SSESpecification } from '@aws-amplify/graphql-api-construct'\n\nconst sSESpecification: SSESpecification = { ... }\n```\n\n#### Properties <a name=\"Properties\" id=\"Properties\"></a>\n\n| **Name** | **Type** | **Description** |\n| --- | --- | --- |\n| <code><a href=\"#@aws-amplify/graphql-api-construct.SSESpecification.property.sseEnabled\">sseEnabled</a></code> | <code>boolean</code> | Indicates whether server-side encryption is done using an AWS managed key or an AWS owned key. |\n| <code><a href=\"#@aws-amplify/graphql-api-construct.SSESpecification.property.kmsMasterKeyId\">kmsMasterKeyId</a></code> | <code>string</code> | The AWS KMS key that should be used for the AWS KMS encryption. |\n| <code><a href=\"#@aws-amplify/graphql-api-construct.SSESpecification.property.sseType\">sseType</a></code> | <code><a href=\"#@aws-amplify/graphql-api-construct.SSEType\">SSEType</a></code> | Server-side encryption type. |\n\n---\n\n##### `sseEnabled`<sup>Required</sup> <a name=\"sseEnabled\" id=\"@aws-amplify/graphql-api-construct.SSESpecification.property.sseEnabled\"></a>\n\n```typescript\npublic readonly sseEnabled: boolean;\n```\n\n- *Type:* boolean\n\nIndicates whether server-side encryption is done using an AWS managed key or an AWS owned key.\n\nIf enabled (true), server-side encryption type is set to `KMS` and an AWS managed key is used ( AWS KMS charges apply).\nIf disabled (false) or not specified, server-side encryption is set to AWS owned key.\n\n---\n\n##### `kmsMasterKeyId`<sup>Optional</sup> <a name=\"kmsMasterKeyId\" id=\"@aws-amplify/graphql-api-construct.SSESpecification.property.kmsMasterKeyId\"></a>\n\n```typescript\npublic readonly kmsMasterKeyId: string;\n```\n\n- *Type:* string\n\nThe AWS KMS key that should be used for the AWS KMS encryption.\n\nTo specify a key, use its key ID, Amazon Resource Name (ARN), alias name, or alias ARN. Note that you should only provide\nthis parameter if the key is different from the default DynamoDB key `alias/aws/dynamodb` .\n\n---\n\n##### `sseType`<sup>Optional</sup> <a name=\"sseType\" id=\"@aws-amplify/graphql-api-construct.SSESpecification.property.sseType\"></a>\n\n```typescript\npublic readonly sseType: SSEType;\n```\n\n- *Type:* <a href=\"#@aws-amplify/graphql-api-construct.SSEType\">SSEType</a>\n\nServer-side encryption type.\n\nThe only supported value is:\n`KMS` Server-side encryption that uses AWS Key Management Service.\n  The key is stored in your account and is managed by AWS KMS ( AWS KMS charges apply).\n\n---\n\n### StreamSpecification <a name=\"StreamSpecification\" id=\"@aws-amplify/graphql-api-construct.StreamSpecification\"></a>\n\nRepresents the DynamoDB Streams configuration for a table in DynamoDB.\n\n#### Initializer <a name=\"Initializer\" id=\"@aws-amplify/graphql-api-construct.StreamSpecification.Initializer\"></a>\n\n```typescript\nimport { StreamSpecification } from '@aws-amplify/graphql-api-construct'\n\nconst streamSpecification: StreamSpecification = { ... }\n```\n\n#### Properties <a name=\"Properties\" id=\"Properties\"></a>\n\n| **Name** | **Type** | **Description** |\n| --- | --- | --- |\n| <code><a href=\"#@aws-amplify/graphql-api-construct.StreamSpecification.property.streamViewType\">streamViewType</a></code> | <code>aws-cdk-lib.aws_dynamodb.StreamViewType</code> | When an item in the table is modified, `StreamViewType` determines what information is written to the stream for this table. |\n\n---\n\n##### `streamViewType`<sup>Required</sup> <a name=\"streamViewType\" id=\"@aws-amplify/graphql-api-construct.StreamSpecification.property.streamViewType\"></a>\n\n```typescript\npublic readonly streamViewType: StreamViewType;\n```\n\n- *Type:* aws-cdk-lib.aws_dynamodb.StreamViewType\n\nWhen an item in the table is modified, `StreamViewType` determines what information is written to the stream for this table.\n\nValid values for `StreamViewType` are:\n- `KEYS_ONLY` - Only the key attributes of the modified item are written to the stream.\n- `NEW_IMAGE` - The entire item, as it appears after it was modified, is written to the stream.\n- `OLD_IMAGE` - The entire item, as it appeared before it was modified, is written to the stream.\n- `NEW_AND_OLD_IMAGES` - Both the new and the old item images of the item are written to the stream.\n\n---\n\n### SubnetAvailabilityZone <a name=\"SubnetAvailabilityZone\" id=\"@aws-amplify/graphql-api-construct.SubnetAvailabilityZone\"></a>\n\nSubnet configuration for VPC endpoints used by a Lambda resolver for a SQL-based data source.\n\nAlthough it is possible to create multiple\nsubnets in a single availability zone, VPC service endpoints may only be deployed to a single subnet in a given availability zone. This\nstructure ensures that the Lambda function and VPC service endpoints are mutually consistent.\n\n#### Initializer <a name=\"Initializer\" id=\"@aws-amplify/graphql-api-construct.SubnetAvailabilityZone.Initializer\"></a>\n\n```typescript\nimport { SubnetAvailabilityZone } from '@aws-amplify/graphql-api-construct'\n\nconst subnetAvailabilityZone: SubnetAvailabilityZone = { ... }\n```\n\n#### Properties <a name=\"Properties\" id=\"Properties\"></a>\n\n| **Name** | **Type** | **Description** |\n| --- | --- | --- |\n| <code><a href=\"#@aws-amplify/graphql-api-construct.SubnetAvailabilityZone.property.availabilityZone\">availabilityZone</a></code> | <code>string</code> | The availability zone of the subnet. |\n| <code><a href=\"#@aws-amplify/graphql-api-construct.SubnetAvailabilityZone.property.subnetId\">subnetId</a></code> | <code>string</code> | The subnet ID to install the Lambda data source in. |\n\n---\n\n##### `availabilityZone`<sup>Required</sup> <a name=\"availabilityZone\" id=\"@aws-amplify/graphql-api-construct.SubnetAvailabilityZone.property.availabilityZone\"></a>\n\n```typescript\npublic readonly availabilityZone: string;\n```\n\n- *Type:* string\n\nThe availability zone of the subnet.\n\n---\n\n##### `subnetId`<sup>Required</sup> <a name=\"subnetId\" id=\"@aws-amplify/graphql-api-construct.SubnetAvailabilityZone.property.subnetId\"></a>\n\n```typescript\npublic readonly subnetId: string;\n```\n\n- *Type:* string\n\nThe subnet ID to install the Lambda data source in.\n\n---\n\n### SubscriptionFunctionSlot <a name=\"SubscriptionFunctionSlot\" id=\"@aws-amplify/graphql-api-construct.SubscriptionFunctionSlot\"></a>\n\nSlot types for Subscription Resolvers.\n\n#### Initializer <a name=\"Initializer\" id=\"@aws-amplify/graphql-api-construct.SubscriptionFunctionSlot.Initializer\"></a>\n\n```typescript\nimport { SubscriptionFunctionSlot } from '@aws-amplify/graphql-api-construct'\n\nconst subscriptionFunctionSlot: SubscriptionFunctionSlot = { ... }\n```\n\n#### Properties <a name=\"Properties\" id=\"Properties\"></a>\n\n| **Name** | **Type** | **Description** |\n| --- | --- | --- |\n| <code><a href=\"#@aws-amplify/graphql-api-construct.SubscriptionFunctionSlot.property.fieldName\">fieldName</a></code> | <code>string</code> | The field to attach this function to on the Api definition. |\n| <code><a href=\"#@aws-amplify/graphql-api-construct.SubscriptionFunctionSlot.property.function\">function</a></code> | <code><a href=\"#@aws-amplify/graphql-api-construct.FunctionSlotOverride\">FunctionSlotOverride</a></code> | The overridden behavior for this slot. |\n| <code><a href=\"#@aws-amplify/graphql-api-construct.SubscriptionFunctionSlot.property.slotIndex\">slotIndex</a></code> | <code>number</code> | The slot index to use to inject this into the execution pipeline. |\n| <code><a href=\"#@aws-amplify/graphql-api-construct.SubscriptionFunctionSlot.property.slotName\">slotName</a></code> | <code>string</code> | The slot name to inject this behavior into. |\n| <code><a href=\"#@aws-amplify/graphql-api-construct.SubscriptionFunctionSlot.property.typeName\">typeName</a></code> | <code>string</code> | This slot type applies to the Subscription type on the Api definition. |\n\n---\n\n##### `fieldName`<sup>Required</sup> <a name=\"fieldName\" id=\"@aws-amplify/graphql-api-construct.SubscriptionFunctionSlot.property.fieldName\"></a>\n\n```typescript\npublic readonly fieldName: string;\n```\n\n- *Type:* string\n\nThe field to attach this function to on the Api definition.\n\n---\n\n##### `function`<sup>Required</sup> <a name=\"function\" id=\"@aws-amplify/graphql-api-construct.SubscriptionFunctionSlot.property.function\"></a>\n\n```typescript\npublic readonly function: FunctionSlotOverride;\n```\n\n- *Type:* <a href=\"#@aws-amplify/graphql-api-construct.FunctionSlotOverride\">FunctionSlotOverride</a>\n\nThe overridden behavior for this slot.\n\n---\n\n##### `slotIndex`<sup>Required</sup> <a name=\"slotIndex\" id=\"@aws-amplify/graphql-api-construct.SubscriptionFunctionSlot.property.slotIndex\"></a>\n\n```typescript\npublic readonly slotIndex: number;\n```\n\n- *Type:* number\n\nThe slot index to use to inject this into the execution pipeline.\n\nFor more information on slotting, refer to https://docs.amplify.aws/cli/graphql/custom-business-logic/#extend-amplify-generated-resolvers\n\n---\n\n##### `slotName`<sup>Required</sup> <a name=\"slotName\" id=\"@aws-amplify/graphql-api-construct.SubscriptionFunctionSlot.property.slotName\"></a>\n\n```typescript\npublic readonly slotName: string;\n```\n\n- *Type:* string\n\nThe slot name to inject this behavior into.\n\nFor more information on slotting, refer to https://docs.amplify.aws/cli/graphql/custom-business-logic/#extend-amplify-generated-resolvers\n\n---\n\n##### `typeName`<sup>Required</sup> <a name=\"typeName\" id=\"@aws-amplify/graphql-api-construct.SubscriptionFunctionSlot.property.typeName\"></a>\n\n```typescript\npublic readonly typeName: string;\n```\n\n- *Type:* string\n\nThis slot type applies to the Subscription type on the Api definition.\n\n---\n\n### TimeToLiveSpecification <a name=\"TimeToLiveSpecification\" id=\"@aws-amplify/graphql-api-construct.TimeToLiveSpecification\"></a>\n\nShape for TTL config.\n\n#### Initializer <a name=\"Initializer\" id=\"@aws-amplify/graphql-api-construct.TimeToLiveSpecification.Initializer\"></a>\n\n```typescript\nimport { TimeToLiveSpecification } from '@aws-amplify/graphql-api-construct'\n\nconst timeToLiveSpecification: TimeToLiveSpecification = { ... }\n```\n\n#### Properties <a name=\"Properties\" id=\"Properties\"></a>\n\n| **Name** | **Type** | **Description** |\n| --- | --- | --- |\n| <code><a href=\"#@aws-amplify/graphql-api-construct.TimeToLiveSpecification.property.enabled\">enabled</a></code> | <code>boolean</code> | Boolean determining if the ttl is enabled or not. |\n| <code><a href=\"#@aws-amplify/graphql-api-construct.TimeToLiveSpecification.property.attributeName\">attributeName</a></code> | <code>string</code> | Attribute name to apply to the ttl spec. |\n\n---\n\n##### `enabled`<sup>Required</sup> <a name=\"enabled\" id=\"@aws-amplify/graphql-api-construct.TimeToLiveSpecification.property.enabled\"></a>\n\n```typescript\npublic readonly enabled: boolean;\n```\n\n- *Type:* boolean\n\nBoolean determining if the ttl is enabled or not.\n\n---\n\n##### `attributeName`<sup>Optional</sup> <a name=\"attributeName\" id=\"@aws-amplify/graphql-api-construct.TimeToLiveSpecification.property.attributeName\"></a>\n\n```typescript\npublic readonly attributeName: string;\n```\n\n- *Type:* string\n\nAttribute name to apply to the ttl spec.\n\n---\n\n### TranslationBehavior <a name=\"TranslationBehavior\" id=\"@aws-amplify/graphql-api-construct.TranslationBehavior\"></a>\n\nStrongly typed set of shared parameters for all transformers, and core layer.\n\nThis is intended to replace feature flags, to ensure param coercion happens in\na single location, and isn't spread around the transformers, where they can\nhave different default behaviors.\n\n#### Initializer <a name=\"Initializer\" id=\"@aws-amplify/graphql-api-construct.TranslationBehavior.Initializer\"></a>\n\n```typescript\nimport { TranslationBehavior } from '@aws-amplify/graphql-api-construct'\n\nconst translationBehavior: TranslationBehavior = { ... }\n```\n\n#### Properties <a name=\"Properties\" id=\"Properties\"></a>\n\n| **Name** | **Type** | **Description** |\n| --- | --- | --- |\n| <code><a href=\"#@aws-amplify/graphql-api-construct.TranslationBehavior.property.allowDestructiveGraphqlSchemaUpdates\">allowDestructiveGraphqlSchemaUpdates</a></code> | <code>boolean</code> | The following schema updates require replacement of the underlying DynamoDB table:. |\n| <code><a href=\"#@aws-amplify/graphql-api-construct.TranslationBehavior.property.disableResolverDeduping\">disableResolverDeduping</a></code> | <code>boolean</code> | Disable resolver deduping, this can sometimes cause problems because dedupe ordering isn't stable today, which can lead to circular dependencies across stacks if models are reordered. |\n| <code><a href=\"#@aws-amplify/graphql-api-construct.TranslationBehavior.property.enableAutoIndexQueryNames\">enableAutoIndexQueryNames</a></code> | <code>boolean</code> | Automate generation of query names, and as a result attaching all indexes as queries to the generated Api. |\n| <code><a href=\"#@aws-amplify/graphql-api-construct.TranslationBehavior.property.enableSearchNodeToNodeEncryption\">enableSearchNodeToNodeEncryption</a></code> | <code>boolean</code> | *No description.* |\n| <code><a href=\"#@aws-amplify/graphql-api-construct.TranslationBehavior.property.enableTransformerCfnOutputs\">enableTransformerCfnOutputs</a></code> | <code>boolean</code> | When enabled, internal cfn outputs which existed in Amplify-generated apps will continue to be emitted. |\n| <code><a href=\"#@aws-amplify/graphql-api-construct.TranslationBehavior.property.populateOwnerFieldForStaticGroupAuth\">populateOwnerFieldForStaticGroupAuth</a></code> | <code>boolean</code> | Ensure that the owner field is still populated even if a static iam or group authorization applies. |\n| <code><a href=\"#@aws-amplify/graphql-api-construct.TranslationBehavior.property.replaceTableUponGsiUpdate\">replaceTableUponGsiUpdate</a></code> | <code>boolean</code> | This behavior will only come into effect when both \"allowDestructiveGraphqlSchemaUpdates\" and this value are set to true. |\n| <code><a href=\"#@aws-amplify/graphql-api-construct.TranslationBehavior.property.respectPrimaryKeyAttributesOnConnectionField\">respectPrimaryKeyAttributesOnConnectionField</a></code> | <code>boolean</code> | Enable custom primary key support, there's no good reason to disable this unless trying not to update a legacy app. |\n| <code><a href=\"#@aws-amplify/graphql-api-construct.TranslationBehavior.property.sandboxModeEnabled\">sandboxModeEnabled</a></code> | <code>boolean</code> | Enabling sandbox mode will enable api key auth on all models in the transformed schema. |\n| <code><a href=\"#@aws-amplify/graphql-api-construct.TranslationBehavior.property.secondaryKeyAsGSI\">secondaryKeyAsGSI</a></code> | <code>boolean</code> | If disabled, generated. |\n| <code><a href=\"#@aws-amplify/graphql-api-construct.TranslationBehavior.property.shouldDeepMergeDirectiveConfigDefaults\">shouldDeepMergeDirectiveConfigDefaults</a></code> | <code>boolean</code> | Restore parity w/ GQLv1. |\n| <code><a href=\"#@aws-amplify/graphql-api-construct.TranslationBehavior.property.suppressApiKeyGeneration\">suppressApiKeyGeneration</a></code> | <code>boolean</code> | If enabled, disable api key resource generation even if specified as an auth rule on the construct. |\n| <code><a href=\"#@aws-amplify/graphql-api-construct.TranslationBehavior.property.useSubUsernameForDefaultIdentityClaim\">useSubUsernameForDefaultIdentityClaim</a></code> | <code>boolean</code> | Ensure that oidc and userPool auth use the `sub` field in the for the username field, which disallows new users with the same id to access data from a deleted user in the pool. |\n\n---\n\n##### `allowDestructiveGraphqlSchemaUpdates`<sup>Required</sup> <a name=\"allowDestructiveGraphqlSchemaUpdates\" id=\"@aws-amplify/graphql-api-construct.TranslationBehavior.property.allowDestructiveGraphqlSchemaUpdates\"></a>\n\n```typescript\npublic readonly allowDestructiveGraphqlSchemaUpdates: boolean;\n```\n\n- *Type:* boolean\n- *Default:* false\n\nThe following schema updates require replacement of the underlying DynamoDB table:.\n\nRemoving or renaming a model\n - Modifying the primary key of a model\n - Modifying a Local Secondary Index of a model (only applies to projects with secondaryKeyAsGSI turned off)\n\nALL DATA WILL BE LOST when the table replacement happens. When enabled, destructive updates are allowed.\nThis will only affect DynamoDB tables with provision strategy \"AMPLIFY_TABLE\".\n\n---\n\n##### `disableResolverDeduping`<sup>Required</sup> <a name=\"disableResolverDeduping\" id=\"@aws-amplify/graphql-api-construct.TranslationBehavior.property.disableResolverDeduping\"></a>\n\n```typescript\npublic readonly disableResolverDeduping: boolean;\n```\n\n- *Type:* boolean\n- *Default:* true\n\nDisable resolver deduping, this can sometimes cause problems because dedupe ordering isn't stable today, which can lead to circular dependencies across stacks if models are reordered.\n\n---\n\n##### `enableAutoIndexQueryNames`<sup>Required</sup> <a name=\"enableAutoIndexQueryNames\" id=\"@aws-amplify/graphql-api-construct.TranslationBehavior.property.enableAutoIndexQueryNames\"></a>\n\n```typescript\npublic readonly enableAutoIndexQueryNames: boolean;\n```\n\n- *Type:* boolean\n- *Default:* true\n\nAutomate generation of query names, and as a result attaching all indexes as queries to the generated Api.\n\nIf enabled,\n\n---\n\n##### `enableSearchNodeToNodeEncryption`<sup>Required</sup> <a name=\"enableSearchNodeToNodeEncryption\" id=\"@aws-amplify/graphql-api-construct.TranslationBehavior.property.enableSearchNodeToNodeEncryption\"></a>\n\n```typescript\npublic readonly enableSearchNodeToNodeEncryption: boolean;\n```\n\n- *Type:* boolean\n\n---\n\n##### `enableTransformerCfnOutputs`<sup>Required</sup> <a name=\"enableTransformerCfnOutputs\" id=\"@aws-amplify/graphql-api-construct.TranslationBehavior.property.enableTransformerCfnOutputs\"></a>\n\n```typescript\npublic readonly enableTransformerCfnOutputs: boolean;\n```\n\n- *Type:* boolean\n- *Default:* false\n\nWhen enabled, internal cfn outputs which existed in Amplify-generated apps will continue to be emitted.\n\n---\n\n##### `populateOwnerFieldForStaticGroupAuth`<sup>Required</sup> <a name=\"populateOwnerFieldForStaticGroupAuth\" id=\"@aws-amplify/graphql-api-construct.TranslationBehavior.property.populateOwnerFieldForStaticGroupAuth\"></a>\n\n```typescript\npublic readonly populateOwnerFieldForStaticGroupAuth: boolean;\n```\n\n- *Type:* boolean\n- *Default:* true\n\nEnsure that the owner field is still populated even if a static iam or group authorization applies.\n\n---\n\n##### `replaceTableUponGsiUpdate`<sup>Required</sup> <a name=\"replaceTableUponGsiUpdate\" id=\"@aws-amplify/graphql-api-construct.TranslationBehavior.property.replaceTableUponGsiUpdate\"></a>\n\n```typescript\npublic readonly replaceTableUponGsiUpdate: boolean;\n```\n\n- *Type:* boolean\n- *Default:* false\n\nThis behavior will only come into effect when both \"allowDestructiveGraphqlSchemaUpdates\" and this value are set to true.\n\nWhen enabled, any GSI update operation will replace the table instead of iterative deployment, which will WIPE ALL EXISTING DATA but\ncost much less time for deployment This will only affect DynamoDB tables with provision strategy \"AMPLIFY_TABLE\".\n\n---\n\n##### `respectPrimaryKeyAttributesOnConnectionField`<sup>Required</sup> <a name=\"respectPrimaryKeyAttributesOnConnectionField\" id=\"@aws-amplify/graphql-api-construct.TranslationBehavior.property.respectPrimaryKeyAttributesOnConnectionField\"></a>\n\n```typescript\npublic readonly respectPrimaryKeyAttributesOnConnectionField: boolean;\n```\n\n- *Type:* boolean\n- *Default:* true\n\nEnable custom primary key support, there's no good reason to disable this unless trying not to update a legacy app.\n\n---\n\n##### `sandboxModeEnabled`<sup>Required</sup> <a name=\"sandboxModeEnabled\" id=\"@aws-amplify/graphql-api-construct.TranslationBehavior.property.sandboxModeEnabled\"></a>\n\n```typescript\npublic readonly sandboxModeEnabled: boolean;\n```\n\n- *Type:* boolean\n- *Default:* false\n\nEnabling sandbox mode will enable api key auth on all models in the transformed schema.\n\n---\n\n##### `secondaryKeyAsGSI`<sup>Required</sup> <a name=\"secondaryKeyAsGSI\" id=\"@aws-amplify/graphql-api-construct.TranslationBehavior.property.secondaryKeyAsGSI\"></a>\n\n```typescript\npublic readonly secondaryKeyAsGSI: boolean;\n```\n\n- *Type:* boolean\n- *Default:* true\n\nIf disabled, generated.\n\n---\n\n##### `shouldDeepMergeDirectiveConfigDefaults`<sup>Required</sup> <a name=\"shouldDeepMergeDirectiveConfigDefaults\" id=\"@aws-amplify/graphql-api-construct.TranslationBehavior.property.shouldDeepMergeDirectiveConfigDefaults\"></a>\n\n```typescript\npublic readonly shouldDeepMergeDirectiveConfigDefaults: boolean;\n```\n\n- *Type:* boolean\n- *Default:* true\n\nRestore parity w/ GQLv1.\n\n---\n\n##### `suppressApiKeyGeneration`<sup>Required</sup> <a name=\"suppressApiKeyGeneration\" id=\"@aws-amplify/graphql-api-construct.TranslationBehavior.property.suppressApiKeyGeneration\"></a>\n\n```typescript\npublic readonly suppressApiKeyGeneration: boolean;\n```\n\n- *Type:* boolean\n- *Default:* false\n\nIf enabled, disable api key resource generation even if specified as an auth rule on the construct.\n\nThis is a legacy parameter from the Graphql Transformer existing in Amplify CLI, not recommended to change.\n\n---\n\n##### `useSubUsernameForDefaultIdentityClaim`<sup>Required</sup> <a name=\"useSubUsernameForDefaultIdentityClaim\" id=\"@aws-amplify/graphql-api-construct.TranslationBehavior.property.useSubUsernameForDefaultIdentityClaim\"></a>\n\n```typescript\npublic readonly useSubUsernameForDefaultIdentityClaim: boolean;\n```\n\n- *Type:* boolean\n- *Default:* true\n\nEnsure that oidc and userPool auth use the `sub` field in the for the username field, which disallows new users with the same id to access data from a deleted user in the pool.\n\n---\n\n### UserPoolAuthorizationConfig <a name=\"UserPoolAuthorizationConfig\" id=\"@aws-amplify/graphql-api-construct.UserPoolAuthorizationConfig\"></a>\n\nConfiguration for Cognito UserPool Authorization on the Graphql Api.\n\n#### Initializer <a name=\"Initializer\" id=\"@aws-amplify/graphql-api-construct.UserPoolAuthorizationConfig.Initializer\"></a>\n\n```typescript\nimport { UserPoolAuthorizationConfig } from '@aws-amplify/graphql-api-construct'\n\nconst userPoolAuthorizationConfig: UserPoolAuthorizationConfig = { ... }\n```\n\n#### Properties <a name=\"Properties\" id=\"Properties\"></a>\n\n| **Name** | **Type** | **Description** |\n| --- | --- | --- |\n| <code><a href=\"#@aws-amplify/graphql-api-construct.UserPoolAuthorizationConfig.property.userPool\">userPool</a></code> | <code>aws-cdk-lib.aws_cognito.IUserPool</code> | The Cognito User Pool which is used to authenticated JWT tokens, and vends group and user information. |\n\n---\n\n##### `userPool`<sup>Required</sup> <a name=\"userPool\" id=\"@aws-amplify/graphql-api-construct.UserPoolAuthorizationConfig.property.userPool\"></a>\n\n```typescript\npublic readonly userPool: IUserPool;\n```\n\n- *Type:* aws-cdk-lib.aws_cognito.IUserPool\n\nThe Cognito User Pool which is used to authenticated JWT tokens, and vends group and user information.\n\n---\n\n### VpcConfig <a name=\"VpcConfig\" id=\"@aws-amplify/graphql-api-construct.VpcConfig\"></a>\n\nConfiguration of the VPC in which to install a Lambda to resolve queries against a SQL-based data source.\n\nThe SQL Lambda will be deployed\ninto the specified VPC, subnets, and security groups. The specified subnets and security groups must be in the same VPC. The VPC must\nhave at least one subnet. The construct will also create VPC service endpoints in the specified subnets, as well as inbound security\nrules, to allow traffic on port 443 within each security group. This allows the Lambda to read database connection information from\nSecure Systems Manager.\n\n#### Initializer <a name=\"Initializer\" id=\"@aws-amplify/graphql-api-construct.VpcConfig.Initializer\"></a>\n\n```typescript\nimport { VpcConfig } from '@aws-amplify/graphql-api-construct'\n\nconst vpcConfig: VpcConfig = { ... }\n```\n\n#### Properties <a name=\"Properties\" id=\"Properties\"></a>\n\n| **Name** | **Type** | **Description** |\n| --- | --- | --- |\n| <code><a href=\"#@aws-amplify/graphql-api-construct.VpcConfig.property.securityGroupIds\">securityGroupIds</a></code> | <code>string[]</code> | The security groups to install the Lambda data source in. |\n| <code><a href=\"#@aws-amplify/graphql-api-construct.VpcConfig.property.subnetAvailabilityZoneConfig\">subnetAvailabilityZoneConfig</a></code> | <code><a href=\"#@aws-amplify/graphql-api-construct.SubnetAvailabilityZone\">SubnetAvailabilityZone</a>[]</code> | The subnets to install the Lambda data source in, one per availability zone. |\n| <code><a href=\"#@aws-amplify/graphql-api-construct.VpcConfig.property.vpcId\">vpcId</a></code> | <code>string</code> | The VPC to install the Lambda data source in. |\n\n---\n\n##### `securityGroupIds`<sup>Required</sup> <a name=\"securityGroupIds\" id=\"@aws-amplify/graphql-api-construct.VpcConfig.property.securityGroupIds\"></a>\n\n```typescript\npublic readonly securityGroupIds: string[];\n```\n\n- *Type:* string[]\n\nThe security groups to install the Lambda data source in.\n\n---\n\n##### `subnetAvailabilityZoneConfig`<sup>Required</sup> <a name=\"subnetAvailabilityZoneConfig\" id=\"@aws-amplify/graphql-api-construct.VpcConfig.property.subnetAvailabilityZoneConfig\"></a>\n\n```typescript\npublic readonly subnetAvailabilityZoneConfig: SubnetAvailabilityZone[];\n```\n\n- *Type:* <a href=\"#@aws-amplify/graphql-api-construct.SubnetAvailabilityZone\">SubnetAvailabilityZone</a>[]\n\nThe subnets to install the Lambda data source in, one per availability zone.\n\n---\n\n##### `vpcId`<sup>Required</sup> <a name=\"vpcId\" id=\"@aws-amplify/graphql-api-construct.VpcConfig.property.vpcId\"></a>\n\n```typescript\npublic readonly vpcId: string;\n```\n\n- *Type:* string\n\nThe VPC to install the Lambda data source in.\n\n---\n\n## Classes <a name=\"Classes\" id=\"Classes\"></a>\n\n### AmplifyDynamoDbTableWrapper <a name=\"AmplifyDynamoDbTableWrapper\" id=\"@aws-amplify/graphql-api-construct.AmplifyDynamoDbTableWrapper\"></a>\n\nWrapper class around Custom::AmplifyDynamoDBTable custom resource, to simplify the override experience a bit.\n\nThis is NOT a construct, just an easier way to access\nthe generated construct.\nThis is a wrapper intended to mimic the `aws_cdk_lib.aws_dynamodb.Table` functionality more-or-less.\nNotable differences is the addition of TKTK properties, to account for the fact that they're constructor props\nin the CDK construct, as well as the removal of all from*, grant*, and metric* methods implemented by Table.\n\n#### Initializers <a name=\"Initializers\" id=\"@aws-amplify/graphql-api-construct.AmplifyDynamoDbTableWrapper.Initializer\"></a>\n\n```typescript\nimport { AmplifyDynamoDbTableWrapper } from '@aws-amplify/graphql-api-construct'\n\nnew AmplifyDynamoDbTableWrapper(resource: CfnResource)\n```\n\n| **Name** | **Type** | **Description** |\n| --- | --- | --- |\n| <code><a href=\"#@aws-amplify/graphql-api-construct.AmplifyDynamoDbTableWrapper.Initializer.parameter.resource\">resource</a></code> | <code>aws-cdk-lib.CfnResource</code> | the Cfn resource. |\n\n---\n\n##### `resource`<sup>Required</sup> <a name=\"resource\" id=\"@aws-amplify/graphql-api-construct.AmplifyDynamoDbTableWrapper.Initializer.parameter.resource\"></a>\n\n- *Type:* aws-cdk-lib.CfnResource\n\nthe Cfn resource.\n\n---\n\n#### Methods <a name=\"Methods\" id=\"Methods\"></a>\n\n| **Name** | **Description** |\n| --- | --- |\n| <code><a href=\"#@aws-amplify/graphql-api-construct.AmplifyDynamoDbTableWrapper.applyRemovalPolicy\">applyRemovalPolicy</a></code> | Set the deletion policy of the resource based on the removal policy specified. |\n| <code><a href=\"#@aws-amplify/graphql-api-construct.AmplifyDynamoDbTableWrapper.setGlobalSecondaryIndexProvisionedThroughput\">setGlobalSecondaryIndexProvisionedThroughput</a></code> | Set the provisionedThroughtput for a specified GSI by name. |\n\n---\n\n##### `applyRemovalPolicy` <a name=\"applyRemovalPolicy\" id=\"@aws-amplify/graphql-api-construct.AmplifyDynamoDbTableWrapper.applyRemovalPolicy\"></a>\n\n```typescript\npublic applyRemovalPolicy(policy: RemovalPolicy): void\n```\n\nSet the deletion policy of the resource based on the removal policy specified.\n\n###### `policy`<sup>Required</sup> <a name=\"policy\" id=\"@aws-amplify/graphql-api-construct.AmplifyDynamoDbTableWrapper.applyRemovalPolicy.parameter.policy\"></a>\n\n- *Type:* aws-cdk-lib.RemovalPolicy\n\nremoval policy to set.\n\n---\n\n##### `setGlobalSecondaryIndexProvisionedThroughput` <a name=\"setGlobalSecondaryIndexProvisionedThroughput\" id=\"@aws-amplify/graphql-api-construct.AmplifyDynamoDbTableWrapper.setGlobalSecondaryIndexProvisionedThroughput\"></a>\n\n```typescript\npublic setGlobalSecondaryIndexProvisionedThroughput(indexName: string, provisionedThroughput: ProvisionedThroughput): void\n```\n\nSet the provisionedThroughtput for a specified GSI by name.\n\n###### `indexName`<sup>Required</sup> <a name=\"indexName\" id=\"@aws-amplify/graphql-api-construct.AmplifyDynamoDbTableWrapper.setGlobalSecondaryIndexProvisionedThroughput.parameter.indexName\"></a>\n\n- *Type:* string\n\nthe index to specify a provisionedThroughput config for.\n\n---\n\n###### `provisionedThroughput`<sup>Required</sup> <a name=\"provisionedThroughput\" id=\"@aws-amplify/graphql-api-construct.AmplifyDynamoDbTableWrapper.setGlobalSecondaryIndexProvisionedThroughput.parameter.provisionedThroughput\"></a>\n\n- *Type:* <a href=\"#@aws-amplify/graphql-api-construct.ProvisionedThroughput\">ProvisionedThroughput</a>\n\nthe config to set.\n\n---\n\n#### Static Functions <a name=\"Static Functions\" id=\"Static Functions\"></a>\n\n| **Name** | **Description** |\n| --- | --- |\n| <code><a href=\"#@aws-amplify/graphql-api-construct.AmplifyDynamoDbTableWrapper.isAmplifyDynamoDbTableResource\">isAmplifyDynamoDbTableResource</a></code> | Return true and perform type narrowing if a given input appears to be capable of. |\n\n---\n\n##### `isAmplifyDynamoDbTableResource` <a name=\"isAmplifyDynamoDbTableResource\" id=\"@aws-amplify/graphql-api-construct.AmplifyDynamoDbTableWrapper.isAmplifyDynamoDbTableResource\"></a>\n\n```typescript\nimport { AmplifyDynamoDbTableWrapper } from '@aws-amplify/graphql-api-construct'\n\nAmplifyDynamoDbTableWrapper.isAmplifyDynamoDbTableResource(x: any)\n```\n\nReturn true and perform type narrowing if a given input appears to be capable of.\n\n###### `x`<sup>Required</sup> <a name=\"x\" id=\"@aws-amplify/graphql-api-construct.AmplifyDynamoDbTableWrapper.isAmplifyDynamoDbTableResource.parameter.x\"></a>\n\n- *Type:* any\n\nthe object to check.\n\n---\n\n#### Properties <a name=\"Properties\" id=\"Properties\"></a>\n\n| **Name** | **Type** | **Description** |\n| --- | --- | --- |\n| <code><a href=\"#@aws-amplify/graphql-api-construct.AmplifyDynamoDbTableWrapper.property.billingMode\">billingMode</a></code> | <code>aws-cdk-lib.aws_dynamodb.BillingMode</code> | Specify how you are charged for read and write throughput and how you manage capacity. |\n| <code><a href=\"#@aws-amplify/graphql-api-construct.AmplifyDynamoDbTableWrapper.property.deletionProtectionEnabled\">deletionProtectionEnabled</a></code> | <code>boolean</code> | Set table deletion protection. |\n| <code><a href=\"#@aws-amplify/graphql-api-construct.AmplifyDynamoDbTableWrapper.property.pointInTimeRecoveryEnabled\">pointInTimeRecoveryEnabled</a></code> | <code>boolean</code> | Whether point-in-time recovery is enabled. |\n| <code><a href=\"#@aws-amplify/graphql-api-construct.AmplifyDynamoDbTableWrapper.property.provisionedThroughput\">provisionedThroughput</a></code> | <code><a href=\"#@aws-amplify/graphql-api-construct.ProvisionedThroughput\">ProvisionedThroughput</a></code> | Update the provisioned throughput for the base table. |\n| <code><a href=\"#@aws-amplify/graphql-api-construct.AmplifyDynamoDbTableWrapper.property.sseSpecification\">sseSpecification</a></code> | <code><a href=\"#@aws-amplify/graphql-api-construct.SSESpecification\">SSESpecification</a></code> | Set the ddb server-side encryption specification on the table. |\n| <code><a href=\"#@aws-amplify/graphql-api-construct.AmplifyDynamoDbTableWrapper.property.streamSpecification\">streamSpecification</a></code> | <code><a href=\"#@aws-amplify/graphql-api-construct.StreamSpecification\">StreamSpecification</a></code> | Set the ddb stream specification on the table. |\n| <code><a href=\"#@aws-amplify/graphql-api-construct.AmplifyDynamoDbTableWrapper.property.timeToLiveAttribute\">timeToLiveAttribute</a></code> | <code><a href=\"#@aws-amplify/graphql-api-construct.TimeToLiveSpecification\">TimeToLiveSpecification</a></code> | The name of TTL attribute. |\n\n---\n\n##### `billingMode`<sup>Required</sup> <a name=\"billingMode\" id=\"@aws-amplify/graphql-api-construct.AmplifyDynamoDbTableWrapper.property.billingMode\"></a>\n\n```typescript\npublic readonly billingMode: BillingMode;\n```\n\n- *Type:* aws-cdk-lib.aws_dynamodb.BillingMode\n\nSpecify how you are charged for read and write throughput and how you manage capacity.\n\n---\n\n##### `deletionProtectionEnabled`<sup>Required</sup> <a name=\"deletionProtectionEnabled\" id=\"@aws-amplify/graphql-api-construct.AmplifyDynamoDbTableWrapper.property.deletionProtectionEnabled\"></a>\n\n```typescript\npublic readonly deletionProtectionEnabled: boolean;\n```\n\n- *Type:* boolean\n\nSet table deletion protection.\n\n---\n\n##### `pointInTimeRecoveryEnabled`<sup>Required</sup> <a name=\"pointInTimeRecoveryEnabled\" id=\"@aws-amplify/graphql-api-construct.AmplifyDynamoDbTableWrapper.property.pointInTimeRecoveryEnabled\"></a>\n\n```typescript\npublic readonly pointInTimeRecoveryEnabled: boolean;\n```\n\n- *Type:* boolean\n\nWhether point-in-time recovery is enabled.\n\n---\n\n##### `provisionedThroughput`<sup>Required</sup> <a name=\"provisionedThroughput\" id=\"@aws-amplify/graphql-api-construct.AmplifyDynamoDbTableWrapper.property.provisionedThroughput\"></a>\n\n```typescript\npublic readonly provisionedThroughput: ProvisionedThroughput;\n```\n\n- *Type:* <a href=\"#@aws-amplify/graphql-api-construct.ProvisionedThroughput\">ProvisionedThroughput</a>\n\nUpdate the provisioned throughput for the base table.\n\n---\n\n##### `sseSpecification`<sup>Required</sup> <a name=\"sseSpecification\" id=\"@aws-amplify/graphql-api-construct.AmplifyDynamoDbTableWrapper.property.sseSpecification\"></a>\n\n```typescript\npublic readonly sseSpecification: SSESpecification;\n```\n\n- *Type:* <a href=\"#@aws-amplify/graphql-api-construct.SSESpecification\">SSESpecification</a>\n\nSet the ddb server-side encryption specification on the table.\n\n---\n\n##### `streamSpecification`<sup>Required</sup> <a name=\"streamSpecification\" id=\"@aws-amplify/graphql-api-construct.AmplifyDynamoDbTableWrapper.property.streamSpecification\"></a>\n\n```typescript\npublic readonly streamSpecification: StreamSpecification;\n```\n\n- *Type:* <a href=\"#@aws-amplify/graphql-api-construct.StreamSpecification\">StreamSpecification</a>\n\nSet the ddb stream specification on the table.\n\n---\n\n##### `timeToLiveAttribute`<sup>Required</sup> <a name=\"timeToLiveAttribute\" id=\"@aws-amplify/graphql-api-construct.AmplifyDynamoDbTableWrapper.property.timeToLiveAttribute\"></a>\n\n```typescript\npublic readonly timeToLiveAttribute: TimeToLiveSpecification;\n```\n\n- *Type:* <a href=\"#@aws-amplify/graphql-api-construct.TimeToLiveSpecification\">TimeToLiveSpecification</a>\n\nThe name of TTL attribute.\n\n---\n\n\n### AmplifyGraphqlDefinition <a name=\"AmplifyGraphqlDefinition\" id=\"@aws-amplify/graphql-api-construct.AmplifyGraphqlDefinition\"></a>\n\nClass exposing utilities to produce IAmplifyGraphqlDefinition objects given various inputs.\n\n#### Initializers <a name=\"Initializers\" id=\"@aws-amplify/graphql-api-construct.AmplifyGraphqlDefinition.Initializer\"></a>\n\n```typescript\nimport { AmplifyGraphqlDefinition } from '@aws-amplify/graphql-api-construct'\n\nnew AmplifyGraphqlDefinition()\n```\n\n| **Name** | **Type** | **Description** |\n| --- | --- | --- |\n\n---\n\n\n#### Static Functions <a name=\"Static Functions\" id=\"Static Functions\"></a>\n\n| **Name** | **Description** |\n| --- | --- |\n| <code><a href=\"#@aws-amplify/graphql-api-construct.AmplifyGraphqlDefinition.combine\">combine</a></code> | Combines multiple IAmplifyGraphqlDefinitions into a single definition. |\n| <code><a href=\"#@aws-amplify/graphql-api-construct.AmplifyGraphqlDefinition.fromFiles\">fromFiles</a></code> | Convert one or more appsync SchemaFile objects into an Amplify Graphql Schema, binding them to a DynamoDB data source. |\n| <code><a href=\"#@aws-amplify/graphql-api-construct.AmplifyGraphqlDefinition.fromFilesAndStrategy\">fromFilesAndStrategy</a></code> | Convert one or more appsync SchemaFile objects into an Amplify Graphql Schema. |\n| <code><a href=\"#@aws-amplify/graphql-api-construct.AmplifyGraphqlDefinition.fromString\">fromString</a></code> | Produce a schema definition from a string input. |\n\n---\n\n##### `combine` <a name=\"combine\" id=\"@aws-amplify/graphql-api-construct.AmplifyGraphqlDefinition.combine\"></a>\n\n```typescript\nimport { AmplifyGraphqlDefinition } from '@aws-amplify/graphql-api-construct'\n\nAmplifyGraphqlDefinition.combine(definitions: IAmplifyGraphqlDefinition[])\n```\n\nCombines multiple IAmplifyGraphqlDefinitions into a single definition.\n\n###### `definitions`<sup>Required</sup> <a name=\"definitions\" id=\"@aws-amplify/graphql-api-construct.AmplifyGraphqlDefinition.combine.parameter.definitions\"></a>\n\n- *Type:* <a href=\"#@aws-amplify/graphql-api-construct.IAmplifyGraphqlDefinition\">IAmplifyGraphqlDefinition</a>[]\n\nthe definitions to combine.\n\n---\n\n##### `fromFiles` <a name=\"fromFiles\" id=\"@aws-amplify/graphql-api-construct.AmplifyGraphqlDefinition.fromFiles\"></a>\n\n```typescript\nimport { AmplifyGraphqlDefinition } from '@aws-amplify/graphql-api-construct'\n\nAmplifyGraphqlDefinition.fromFiles(filePaths: string)\n```\n\nConvert one or more appsync SchemaFile objects into an Amplify Graphql Schema, binding them to a DynamoDB data source.\n\n###### `filePaths`<sup>Required</sup> <a name=\"filePaths\" id=\"@aws-amplify/graphql-api-construct.AmplifyGraphqlDefinition.fromFiles.parameter.filePaths\"></a>\n\n- *Type:* string\n\none or more paths to the graphql files to process.\n\n---\n\n##### `fromFilesAndStrategy` <a name=\"fromFilesAndStrategy\" id=\"@aws-amplify/graphql-api-construct.AmplifyGraphqlDefinition.fromFilesAndStrategy\"></a>\n\n```typescript\nimport { AmplifyGraphqlDefinition } from '@aws-amplify/graphql-api-construct'\n\nAmplifyGraphqlDefinition.fromFilesAndStrategy(filePaths: string | string[], dataSourceStrategy?: DefaultDynamoDbModelDataSourceStrategy | AmplifyDynamoDbModelDataSourceStrategy | SQLLambdaModelDataSourceStrategy)\n```\n\nConvert one or more appsync SchemaFile objects into an Amplify Graphql Schema.\n\n###### `filePaths`<sup>Required</sup> <a name=\"filePaths\" id=\"@aws-amplify/graphql-api-construct.AmplifyGraphqlDefinition.fromFilesAndStrategy.parameter.filePaths\"></a>\n\n- *Type:* string | string[]\n\none or more paths to the graphql files to process.\n\n---\n\n###### `dataSourceStrategy`<sup>Optional</sup> <a name=\"dataSourceStrategy\" id=\"@aws-amplify/graphql-api-construct.AmplifyGraphqlDefinition.fromFilesAndStrategy.parameter.dataSourceStrategy\"></a>\n\n- *Type:* <a href=\"#@aws-amplify/graphql-api-construct.DefaultDynamoDbModelDataSourceStrategy\">DefaultDynamoDbModelDataSourceStrategy</a> | <a href=\"#@aws-amplify/graphql-api-construct.AmplifyDynamoDbModelDataSourceStrategy\">AmplifyDynamoDbModelDataSourceStrategy</a> | <a href=\"#@aws-amplify/graphql-api-construct.SQLLambdaModelDataSourceStrategy\">SQLLambdaModelDataSourceStrategy</a>\n\nthe provisioning definition for datasources that resolve `@model`s in this schema.\n\nThe DynamoDB from\nCloudFormation will be used by default.\n\n---\n\n##### `fromString` <a name=\"fromString\" id=\"@aws-amplify/graphql-api-construct.AmplifyGraphqlDefinition.fromString\"></a>\n\n```typescript\nimport { AmplifyGraphqlDefinition } from '@aws-amplify/graphql-api-construct'\n\nAmplifyGraphqlDefinition.fromString(schema: string, dataSourceStrategy?: DefaultDynamoDbModelDataSourceStrategy | AmplifyDynamoDbModelDataSourceStrategy | SQLLambdaModelDataSourceStrategy)\n```\n\nProduce a schema definition from a string input.\n\n###### `schema`<sup>Required</sup> <a name=\"schema\" id=\"@aws-amplify/graphql-api-construct.AmplifyGraphqlDefinition.fromString.parameter.schema\"></a>\n\n- *Type:* string\n\nthe graphql input as a string.\n\n---\n\n###### `dataSourceStrategy`<sup>Optional</sup> <a name=\"dataSourceStrategy\" id=\"@aws-amplify/graphql-api-construct.AmplifyGraphqlDefinition.fromString.parameter.dataSourceStrategy\"></a>\n\n- *Type:* <a href=\"#@aws-amplify/graphql-api-construct.DefaultDynamoDbModelDataSourceStrategy\">DefaultDynamoDbModelDataSourceStrategy</a> | <a href=\"#@aws-amplify/graphql-api-construct.AmplifyDynamoDbModelDataSourceStrategy\">AmplifyDynamoDbModelDataSourceStrategy</a> | <a href=\"#@aws-amplify/graphql-api-construct.SQLLambdaModelDataSourceStrategy\">SQLLambdaModelDataSourceStrategy</a>\n\nthe provisioning definition for datasources that resolve `@model`s and custom SQL statements in this schema.\n\nThe DynamoDB from CloudFormation will be used by default.\n\n---\n\n\n\n### SQLLambdaModelDataSourceStrategyFactory <a name=\"SQLLambdaModelDataSourceStrategyFactory\" id=\"@aws-amplify/graphql-api-construct.SQLLambdaModelDataSourceStrategyFactory\"></a>\n\nClass exposing utilities to produce SQLLambdaModelDataSourceStrategy objects given various inputs.\n\n#### Initializers <a name=\"Initializers\" id=\"@aws-amplify/graphql-api-construct.SQLLambdaModelDataSourceStrategyFactory.Initializer\"></a>\n\n```typescript\nimport { SQLLambdaModelDataSourceStrategyFactory } from '@aws-amplify/graphql-api-construct'\n\nnew SQLLambdaModelDataSourceStrategyFactory()\n```\n\n| **Name** | **Type** | **Description** |\n| --- | --- | --- |\n\n---\n\n\n#### Static Functions <a name=\"Static Functions\" id=\"Static Functions\"></a>\n\n| **Name** | **Description** |\n| --- | --- |\n| <code><a href=\"#@aws-amplify/graphql-api-construct.SQLLambdaModelDataSourceStrategyFactory.fromCustomSqlFiles\">fromCustomSqlFiles</a></code> | Creates a SQLLambdaModelDataSourceStrategy where the binding's `customSqlStatements` are populated from `sqlFiles`. |\n\n---\n\n##### `fromCustomSqlFiles` <a name=\"fromCustomSqlFiles\" id=\"@aws-amplify/graphql-api-construct.SQLLambdaModelDataSourceStrategyFactory.fromCustomSqlFiles\"></a>\n\n```typescript\nimport { SQLLambdaModelDataSourceStrategyFactory } from '@aws-amplify/graphql-api-construct'\n\nSQLLambdaModelDataSourceStrategyFactory.fromCustomSqlFiles(sqlFiles: string[], options: SQLLambdaModelDataSourceStrategy)\n```\n\nCreates a SQLLambdaModelDataSourceStrategy where the binding's `customSqlStatements` are populated from `sqlFiles`.\n\nThe key\nof the `customSqlStatements` record is the file's base name (that is, the name of the file minus the directory and extension).\n\n###### `sqlFiles`<sup>Required</sup> <a name=\"sqlFiles\" id=\"@aws-amplify/graphql-api-construct.SQLLambdaModelDataSourceStrategyFactory.fromCustomSqlFiles.parameter.sqlFiles\"></a>\n\n- *Type:* string[]\n\nthe list of files to load SQL statements from.\n\n---\n\n###### `options`<sup>Required</sup> <a name=\"options\" id=\"@aws-amplify/graphql-api-construct.SQLLambdaModelDataSourceStrategyFactory.fromCustomSqlFiles.parameter.options\"></a>\n\n- *Type:* <a href=\"#@aws-amplify/graphql-api-construct.SQLLambdaModelDataSourceStrategy\">SQLLambdaModelDataSourceStrategy</a>\n\nthe remaining SQLLambdaModelDataSourceStrategy options.\n\n---\n\n\n\n## Protocols <a name=\"Protocols\" id=\"Protocols\"></a>\n\n### IAmplifyGraphqlDefinition <a name=\"IAmplifyGraphqlDefinition\" id=\"@aws-amplify/graphql-api-construct.IAmplifyGraphqlDefinition\"></a>\n\n- *Implemented By:* <a href=\"#@aws-amplify/graphql-api-construct.IAmplifyGraphqlDefinition\">IAmplifyGraphqlDefinition</a>\n\nGraphql Api definition, which can be implemented in multiple ways.\n\n\n#### Properties <a name=\"Properties\" id=\"Properties\"></a>\n\n| **Name** | **Type** | **Description** |\n| --- | --- | --- |\n| <code><a href=\"#@aws-amplify/graphql-api-construct.IAmplifyGraphqlDefinition.property.dataSourceStrategies\">dataSourceStrategies</a></code> | <code>{[ key: string ]: <a href=\"#@aws-amplify/graphql-api-construct.DefaultDynamoDbModelDataSourceStrategy\">DefaultDynamoDbModelDataSourceStrategy</a> \\| <a href=\"#@aws-amplify/graphql-api-construct.AmplifyDynamoDbModelDataSourceStrategy\">AmplifyDynamoDbModelDataSourceStrategy</a> \\| <a href=\"#@aws-amplify/graphql-api-construct.SQLLambdaModelDataSourceStrategy\">SQLLambdaModelDataSourceStrategy</a>}</code> | Retrieve the datasource strategy mapping. |\n| <code><a href=\"#@aws-amplify/graphql-api-construct.IAmplifyGraphqlDefinition.property.functionSlots\">functionSlots</a></code> | <code><a href=\"#@aws-amplify/graphql-api-construct.MutationFunctionSlot\">MutationFunctionSlot</a> \\| <a href=\"#@aws-amplify/graphql-api-construct.QueryFunctionSlot\">QueryFunctionSlot</a> \\| <a href=\"#@aws-amplify/graphql-api-construct.SubscriptionFunctionSlot\">SubscriptionFunctionSlot</a>[]</code> | Retrieve any function slots defined explicitly in the Api definition. |\n| <code><a href=\"#@aws-amplify/graphql-api-construct.IAmplifyGraphqlDefinition.property.schema\">schema</a></code> | <code>string</code> | Return the schema definition as a graphql string, with amplify directives allowed. |\n| <code><a href=\"#@aws-amplify/graphql-api-construct.IAmplifyGraphqlDefinition.property.customSqlDataSourceStrategies\">customSqlDataSourceStrategies</a></code> | <code><a href=\"#@aws-amplify/graphql-api-construct.CustomSqlDataSourceStrategy\">CustomSqlDataSourceStrategy</a>[]</code> | An array of custom Query or Mutation SQL commands to the data sources that resolves them. |\n| <code><a href=\"#@aws-amplify/graphql-api-construct.IAmplifyGraphqlDefinition.property.referencedLambdaFunctions\">referencedLambdaFunctions</a></code> | <code>{[ key: string ]: aws-cdk-lib.aws_lambda.IFunction}</code> | Retrieve the references to any lambda functions used in the definition. |\n\n---\n\n##### `dataSourceStrategies`<sup>Required</sup> <a name=\"dataSourceStrategies\" id=\"@aws-amplify/graphql-api-construct.IAmplifyGraphqlDefinition.property.dataSourceStrategies\"></a>\n\n```typescript\npublic readonly dataSourceStrategies: {[ key: string ]: DefaultDynamoDbModelDataSourceStrategy | AmplifyDynamoDbModelDataSourceStrategy | SQLLambdaModelDataSourceStrategy};\n```\n\n- *Type:* {[ key: string ]: <a href=\"#@aws-amplify/graphql-api-construct.DefaultDynamoDbModelDataSourceStrategy\">DefaultDynamoDbModelDataSourceStrategy</a> | <a href=\"#@aws-amplify/graphql-api-construct.AmplifyDynamoDbModelDataSourceStrategy\">AmplifyDynamoDbModelDataSourceStrategy</a> | <a href=\"#@aws-amplify/graphql-api-construct.SQLLambdaModelDataSourceStrategy\">SQLLambdaModelDataSourceStrategy</a>}\n\nRetrieve the datasource strategy mapping.\n\nThe default strategy is to use DynamoDB from CloudFormation.\n\n---\n\n##### `functionSlots`<sup>Required</sup> <a name=\"functionSlots\" id=\"@aws-amplify/graphql-api-construct.IAmplifyGraphqlDefinition.property.functionSlots\"></a>\n\n```typescript\npublic readonly functionSlots: MutationFunctionSlot | QueryFunctionSlot | SubscriptionFunctionSlot[];\n```\n\n- *Type:* <a href=\"#@aws-amplify/graphql-api-construct.MutationFunctionSlot\">MutationFunctionSlot</a> | <a href=\"#@aws-amplify/graphql-api-construct.QueryFunctionSlot\">QueryFunctionSlot</a> | <a href=\"#@aws-amplify/graphql-api-construct.SubscriptionFunctionSlot\">SubscriptionFunctionSlot</a>[]\n\nRetrieve any function slots defined explicitly in the Api definition.\n\n---\n\n##### `schema`<sup>Required</sup> <a name=\"schema\" id=\"@aws-amplify/graphql-api-construct.IAmplifyGraphqlDefinition.property.schema\"></a>\n\n```typescript\npublic readonly schema: string;\n```\n\n- *Type:* string\n\nReturn the schema definition as a graphql string, with amplify directives allowed.\n\n---\n\n##### `customSqlDataSourceStrategies`<sup>Optional</sup> <a name=\"customSqlDataSourceStrategies\" id=\"@aws-amplify/graphql-api-construct.IAmplifyGraphqlDefinition.property.customSqlDataSourceStrategies\"></a>\n\n```typescript\npublic readonly customSqlDataSourceStrategies: CustomSqlDataSourceStrategy[];\n```\n\n- *Type:* <a href=\"#@aws-amplify/graphql-api-construct.CustomSqlDataSourceStrategy\">CustomSqlDataSourceStrategy</a>[]\n\nAn array of custom Query or Mutation SQL commands to the data sources that resolves them.\n\n---\n\n##### `referencedLambdaFunctions`<sup>Optional</sup> <a name=\"referencedLambdaFunctions\" id=\"@aws-amplify/graphql-api-construct.IAmplifyGraphqlDefinition.property.referencedLambdaFunctions\"></a>\n\n```typescript\npublic readonly referencedLambdaFunctions: {[ key: string ]: IFunction};\n```\n\n- *Type:* {[ key: string ]: aws-cdk-lib.aws_lambda.IFunction}\n\nRetrieve the references to any lambda functions used in the definition.\n\nUseful for wiring through aws_lambda.Function constructs into the definition directly,\nand generated references to invoke them.\n\n---\n\n### IBackendOutputEntry <a name=\"IBackendOutputEntry\" id=\"@aws-amplify/graphql-api-construct.IBackendOutputEntry\"></a>\n\n- *Implemented By:* <a href=\"#@aws-amplify/graphql-api-construct.IBackendOutputEntry\">IBackendOutputEntry</a>\n\nEntry representing the required output from the backend for codegen generate commands to work.\n\n\n#### Properties <a name=\"Properties\" id=\"Properties\"></a>\n\n| **Name** | **Type** | **Description** |\n| --- | --- | --- |\n| <code><a href=\"#@aws-amplify/graphql-api-construct.IBackendOutputEntry.property.payload\">payload</a></code> | <code>{[ key: string ]: string}</code> | The string-map payload of generated config values. |\n| <code><a href=\"#@aws-amplify/graphql-api-construct.IBackendOutputEntry.property.version\">version</a></code> | <code>string</code> | The protocol version for this backend output. |\n\n---\n\n##### `payload`<sup>Required</sup> <a name=\"payload\" id=\"@aws-amplify/graphql-api-construct.IBackendOutputEntry.property.payload\"></a>\n\n```typescript\npublic readonly payload: {[ key: string ]: string};\n```\n\n- *Type:* {[ key: string ]: string}\n\nThe string-map payload of generated config values.\n\n---\n\n##### `version`<sup>Required</sup> <a name=\"version\" id=\"@aws-amplify/graphql-api-construct.IBackendOutputEntry.property.version\"></a>\n\n```typescript\npublic readonly version: string;\n```\n\n- *Type:* string\n\nThe protocol version for this backend output.\n\n---\n\n### IBackendOutputStorageStrategy <a name=\"IBackendOutputStorageStrategy\" id=\"@aws-amplify/graphql-api-construct.IBackendOutputStorageStrategy\"></a>\n\n- *Implemented By:* <a href=\"#@aws-amplify/graphql-api-construct.IBackendOutputStorageStrategy\">IBackendOutputStorageStrategy</a>\n\nBackend output strategy used to write config required for codegen tasks.\n\n#### Methods <a name=\"Methods\" id=\"Methods\"></a>\n\n| **Name** | **Description** |\n| --- | --- |\n| <code><a href=\"#@aws-amplify/graphql-api-construct.IBackendOutputStorageStrategy.addBackendOutputEntry\">addBackendOutputEntry</a></code> | Add an entry to backend output. |\n\n---\n\n##### `addBackendOutputEntry` <a name=\"addBackendOutputEntry\" id=\"@aws-amplify/graphql-api-construct.IBackendOutputStorageStrategy.addBackendOutputEntry\"></a>\n\n```typescript\npublic addBackendOutputEntry(keyName: string, backendOutputEntry: IBackendOutputEntry): void\n```\n\nAdd an entry to backend output.\n\n###### `keyName`<sup>Required</sup> <a name=\"keyName\" id=\"@aws-amplify/graphql-api-construct.IBackendOutputStorageStrategy.addBackendOutputEntry.parameter.keyName\"></a>\n\n- *Type:* string\n\nthe key.\n\n---\n\n###### `backendOutputEntry`<sup>Required</sup> <a name=\"backendOutputEntry\" id=\"@aws-amplify/graphql-api-construct.IBackendOutputStorageStrategy.addBackendOutputEntry.parameter.backendOutputEntry\"></a>\n\n- *Type:* <a href=\"#@aws-amplify/graphql-api-construct.IBackendOutputEntry\">IBackendOutputEntry</a>\n\nthe record to store in the backend output.\n\n---\n\n\n## Enums <a name=\"Enums\" id=\"Enums\"></a>\n\n### SSEType <a name=\"SSEType\" id=\"@aws-amplify/graphql-api-construct.SSEType\"></a>\n\nServer Side Encryption Type Values - `KMS` - Server-side encryption that uses AWS KMS.\n\nThe key is stored in your account and is managed by KMS (AWS KMS charges apply).\n\n#### Members <a name=\"Members\" id=\"Members\"></a>\n\n| **Name** | **Description** |\n| --- | --- |\n| <code><a href=\"#@aws-amplify/graphql-api-construct.SSEType.KMS\">KMS</a></code> | *No description.* |\n\n---\n\n##### `KMS` <a name=\"KMS\" id=\"@aws-amplify/graphql-api-construct.SSEType.KMS\"></a>\n\n---\n\n"
  },
  "repository": {
    "directory": "packages/amplify-graphql-api-construct",
    "type": "git",
    "url": "https://github.com/aws-amplify/amplify-category-api.git"
  },
  "schema": "jsii/0.10.0",
  "targets": {
    "js": {
      "npm": "@aws-amplify/graphql-api-construct"
    }
  },
  "types": {
    "@aws-amplify/graphql-api-construct.AddFunctionProps": {
      "assembly": "@aws-amplify/graphql-api-construct",
      "datatype": true,
      "docs": {
        "stability": "stable",
        "summary": "Input type properties when adding a new appsync.AppsyncFunction to the generated API. This is equivalent to the Omit<appsync.AppsyncFunctionProps, 'api'>."
      },
      "fqn": "@aws-amplify/graphql-api-construct.AddFunctionProps",
      "kind": "interface",
      "locationInModule": {
        "filename": "src/types.ts",
        "line": 868
      },
      "name": "AddFunctionProps",
      "properties": [
        {
          "abstract": true,
          "docs": {
            "stability": "stable",
            "summary": "the data source linked to this AppSync Function."
          },
          "immutable": true,
          "locationInModule": {
            "filename": "src/types.ts",
            "line": 872
          },
          "name": "dataSource",
          "type": {
            "fqn": "aws-cdk-lib.aws_appsync.BaseDataSource"
          }
        },
        {
          "abstract": true,
          "docs": {
            "stability": "stable",
            "summary": "the name of the AppSync Function."
          },
          "immutable": true,
          "locationInModule": {
            "filename": "src/types.ts",
            "line": 877
          },
          "name": "name",
          "type": {
            "primitive": "string"
          }
        },
        {
          "abstract": true,
          "docs": {
            "default": "- no code is used",
            "stability": "stable",
            "summary": "The function code."
          },
          "immutable": true,
          "locationInModule": {
            "filename": "src/types.ts",
            "line": 912
          },
          "name": "code",
          "optional": true,
          "type": {
            "fqn": "aws-cdk-lib.aws_appsync.Code"
          }
        },
        {
          "abstract": true,
          "docs": {
            "default": "- no description",
            "stability": "stable",
            "summary": "the description for this AppSync Function."
          },
          "immutable": true,
          "locationInModule": {
            "filename": "src/types.ts",
            "line": 884
          },
          "name": "description",
          "optional": true,
          "type": {
            "primitive": "string"
          }
        },
        {
          "abstract": true,
          "docs": {
            "default": "- no request mapping template",
            "stability": "stable",
            "summary": "the request mapping template for the AppSync Function."
          },
          "immutable": true,
          "locationInModule": {
            "filename": "src/types.ts",
            "line": 891
          },
          "name": "requestMappingTemplate",
          "optional": true,
          "type": {
            "fqn": "aws-cdk-lib.aws_appsync.MappingTemplate"
          }
        },
        {
          "abstract": true,
          "docs": {
            "default": "- no response mapping template",
            "stability": "stable",
            "summary": "the response mapping template for the AppSync Function."
          },
          "immutable": true,
          "locationInModule": {
            "filename": "src/types.ts",
            "line": 898
          },
          "name": "responseMappingTemplate",
          "optional": true,
          "type": {
            "fqn": "aws-cdk-lib.aws_appsync.MappingTemplate"
          }
        },
        {
          "abstract": true,
          "docs": {
            "default": "- no function runtime, VTL mapping templates used",
            "stability": "stable",
            "summary": "The functions runtime."
          },
          "immutable": true,
          "locationInModule": {
            "filename": "src/types.ts",
            "line": 905
          },
          "name": "runtime",
          "optional": true,
          "type": {
            "fqn": "aws-cdk-lib.aws_appsync.FunctionRuntime"
          }
        }
      ],
      "symbolId": "src/types:AddFunctionProps"
    },
    "@aws-amplify/graphql-api-construct.AmplifyDynamoDbModelDataSourceStrategy": {
      "assembly": "@aws-amplify/graphql-api-construct",
      "datatype": true,
      "docs": {
        "stability": "stable",
        "summary": "Use custom resource type 'Custom::AmplifyDynamoDBTable' to provision table."
      },
      "fqn": "@aws-amplify/graphql-api-construct.AmplifyDynamoDbModelDataSourceStrategy",
      "kind": "interface",
      "locationInModule": {
        "filename": "src/model-datasource-strategy-types.ts",
        "line": 39
      },
      "name": "AmplifyDynamoDbModelDataSourceStrategy",
      "properties": [
        {
          "abstract": true,
          "docs": {
            "stability": "stable"
          },
          "immutable": true,
          "locationInModule": {
            "filename": "src/model-datasource-strategy-types.ts",
            "line": 40
          },
          "name": "dbType",
          "type": {
            "primitive": "string"
          }
        },
        {
          "abstract": true,
          "docs": {
            "stability": "stable"
          },
          "immutable": true,
          "locationInModule": {
            "filename": "src/model-datasource-strategy-types.ts",
            "line": 41
          },
          "name": "provisionStrategy",
          "type": {
            "primitive": "string"
          }
        }
      ],
      "symbolId": "src/model-datasource-strategy-types:AmplifyDynamoDbModelDataSourceStrategy"
    },
    "@aws-amplify/graphql-api-construct.AmplifyDynamoDbTableWrapper": {
      "assembly": "@aws-amplify/graphql-api-construct",
      "docs": {
        "remarks": "This is NOT a construct, just an easier way to access\nthe generated construct.\nThis is a wrapper intended to mimic the `aws_cdk_lib.aws_dynamodb.Table` functionality more-or-less.\nNotable differences is the addition of TKTK properties, to account for the fact that they're constructor props\nin the CDK construct, as well as the removal of all from*, grant*, and metric* methods implemented by Table.",
        "stability": "stable",
        "summary": "Wrapper class around Custom::AmplifyDynamoDBTable custom resource, to simplify the override experience a bit."
      },
      "fqn": "@aws-amplify/graphql-api-construct.AmplifyDynamoDbTableWrapper",
      "initializer": {
        "docs": {
          "stability": "stable",
          "summary": "Create the wrapper given an underlying CfnResource that is an instance of Custom::AmplifyDynamoDBTable."
        },
        "locationInModule": {
          "filename": "src/amplify-dynamodb-table-wrapper.ts",
          "line": 107
        },
        "parameters": [
          {
            "docs": {
              "summary": "the Cfn resource."
            },
            "name": "resource",
            "type": {
              "fqn": "aws-cdk-lib.CfnResource"
            }
          }
        ]
      },
      "kind": "class",
      "locationInModule": {
        "filename": "src/amplify-dynamodb-table-wrapper.ts",
        "line": 93
      },
      "methods": [
        {
          "docs": {
            "returns": "whether or not the resource is an underlying amplify dynamodb table resource.",
            "stability": "stable",
            "summary": "Return true and perform type narrowing if a given input appears to be capable of."
          },
          "locationInModule": {
            "filename": "src/amplify-dynamodb-table-wrapper.ts",
            "line": 99
          },
          "name": "isAmplifyDynamoDbTableResource",
          "parameters": [
            {
              "docs": {
                "summary": "the object to check."
              },
              "name": "x",
              "type": {
                "primitive": "any"
              }
            }
          ],
          "returns": {
            "type": {
              "primitive": "boolean"
            }
          },
          "static": true
        },
        {
          "docs": {
            "stability": "stable",
            "summary": "Set the deletion policy of the resource based on the removal policy specified."
          },
          "locationInModule": {
            "filename": "src/amplify-dynamodb-table-wrapper.ts",
            "line": 117
          },
          "name": "applyRemovalPolicy",
          "parameters": [
            {
              "docs": {
                "summary": "removal policy to set."
              },
              "name": "policy",
              "type": {
                "fqn": "aws-cdk-lib.RemovalPolicy"
              }
            }
          ]
        },
        {
          "docs": {
            "stability": "stable",
            "summary": "Set the provisionedThroughtput for a specified GSI by name."
          },
          "locationInModule": {
            "filename": "src/amplify-dynamodb-table-wrapper.ts",
            "line": 154
          },
          "name": "setGlobalSecondaryIndexProvisionedThroughput",
          "parameters": [
            {
              "docs": {
                "summary": "the index to specify a provisionedThroughput config for."
              },
              "name": "indexName",
              "type": {
                "primitive": "string"
              }
            },
            {
              "docs": {
                "summary": "the config to set."
              },
              "name": "provisionedThroughput",
              "type": {
                "fqn": "@aws-amplify/graphql-api-construct.ProvisionedThroughput"
              }
            }
          ]
        }
      ],
      "name": "AmplifyDynamoDbTableWrapper",
      "properties": [
        {
          "docs": {
            "stability": "stable",
            "summary": "Specify how you are charged for read and write throughput and how you manage capacity."
          },
          "locationInModule": {
            "filename": "src/amplify-dynamodb-table-wrapper.ts",
            "line": 124
          },
          "name": "billingMode",
          "type": {
            "fqn": "aws-cdk-lib.aws_dynamodb.BillingMode"
          }
        },
        {
          "docs": {
            "stability": "stable",
            "summary": "Set table deletion protection."
          },
          "locationInModule": {
            "filename": "src/amplify-dynamodb-table-wrapper.ts",
            "line": 182
          },
          "name": "deletionProtectionEnabled",
          "type": {
            "primitive": "boolean"
          }
        },
        {
          "docs": {
            "stability": "stable",
            "summary": "Whether point-in-time recovery is enabled."
          },
          "locationInModule": {
            "filename": "src/amplify-dynamodb-table-wrapper.ts",
            "line": 138
          },
          "name": "pointInTimeRecoveryEnabled",
          "type": {
            "primitive": "boolean"
          }
        },
        {
          "docs": {
            "stability": "stable",
            "summary": "Update the provisioned throughput for the base table."
          },
          "locationInModule": {
            "filename": "src/amplify-dynamodb-table-wrapper.ts",
            "line": 145
          },
          "name": "provisionedThroughput",
          "type": {
            "fqn": "@aws-amplify/graphql-api-construct.ProvisionedThroughput"
          }
        },
        {
          "docs": {
            "stability": "stable",
            "summary": "Set the ddb server-side encryption specification on the table."
          },
          "locationInModule": {
            "filename": "src/amplify-dynamodb-table-wrapper.ts",
            "line": 175
          },
          "name": "sseSpecification",
          "type": {
            "fqn": "@aws-amplify/graphql-api-construct.SSESpecification"
          }
        },
        {
          "docs": {
            "stability": "stable",
            "summary": "Set the ddb stream specification on the table."
          },
          "locationInModule": {
            "filename": "src/amplify-dynamodb-table-wrapper.ts",
            "line": 168
          },
          "name": "streamSpecification",
          "type": {
            "fqn": "@aws-amplify/graphql-api-construct.StreamSpecification"
          }
        },
        {
          "docs": {
            "stability": "stable",
            "summary": "The name of TTL attribute."
          },
          "locationInModule": {
            "filename": "src/amplify-dynamodb-table-wrapper.ts",
            "line": 131
          },
          "name": "timeToLiveAttribute",
          "type": {
            "fqn": "@aws-amplify/graphql-api-construct.TimeToLiveSpecification"
          }
        }
      ],
      "symbolId": "src/amplify-dynamodb-table-wrapper:AmplifyDynamoDbTableWrapper"
    },
    "@aws-amplify/graphql-api-construct.AmplifyGraphqlApi": {
      "assembly": "@aws-amplify/graphql-api-construct",
      "base": "constructs.Construct",
      "docs": {
        "remarks": "This can be used to quickly define appsync apis which support full CRUD+List and Subscriptions, relationships,\nauth, search over data, the ability to inject custom business logic and query/mutation operations, and connect to ML services.\n\nFor more information, refer to the docs links below:\nData Modeling - https://docs.amplify.aws/cli/graphql/data-modeling/\nAuthorization - https://docs.amplify.aws/cli/graphql/authorization-rules/\nCustom Business Logic - https://docs.amplify.aws/cli/graphql/custom-business-logic/\nSearch - https://docs.amplify.aws/cli/graphql/search-and-result-aggregations/\nML Services - https://docs.amplify.aws/cli/graphql/connect-to-machine-learning-services/\n\nFor a full reference of the supported custom graphql directives - https://docs.amplify.aws/cli/graphql/directives-reference/\n\nThe output of this construct is a mapping of L2 or L1 resources generated by the transformer, which generally follow the access pattern\n\n```typescript\n  const api = new AmplifyGraphQlApi(this, 'api', { <params> });\n  // Access L2 resources under `.resources`\n  api.resources.tables[\"Todo\"].tableArn;\n\n  // Access L1 resources under `.resources.cfnResources`\n  api.resources.cfnResources.cfnGraphqlApi.xrayEnabled = true;\n  Object.values(api.resources.cfnResources.cfnTables).forEach(table => {\n    table.pointInTimeRecoverySpecification = { pointInTimeRecoveryEnabled: false };\n  });\n```\n`resources.<ResourceType>.<ResourceName>` - you can then perform any CDK action on these resulting resoureces.",
        "stability": "stable",
        "summary": "L3 Construct which invokes the Amplify Transformer Pattern over an input Graphql Schema."
      },
      "fqn": "@aws-amplify/graphql-api-construct.AmplifyGraphqlApi",
      "initializer": {
        "docs": {
          "stability": "stable",
          "summary": "New AmplifyGraphqlApi construct, this will create an appsync api with authorization, a schema, and all necessary resolvers, functions, and datasources."
        },
        "locationInModule": {
          "filename": "src/amplify-graphql-api.ts",
          "line": 143
        },
        "parameters": [
          {
            "docs": {
              "summary": "the scope to create this construct within."
            },
            "name": "scope",
            "type": {
              "fqn": "constructs.Construct"
            }
          },
          {
            "docs": {
              "summary": "the id to use for this api."
            },
            "name": "id",
            "type": {
              "primitive": "string"
            }
          },
          {
            "docs": {
              "summary": "the properties used to configure the generated api."
            },
            "name": "props",
            "type": {
              "fqn": "@aws-amplify/graphql-api-construct.AmplifyGraphqlApiProps"
            }
          }
        ]
      },
      "kind": "class",
      "locationInModule": {
        "filename": "src/amplify-graphql-api.ts",
        "line": 84
      },
      "methods": [
        {
          "docs": {
            "remarks": "This is a proxy method to the L2 GraphqlApi Construct.",
            "returns": "the generated data source.",
            "stability": "stable",
            "summary": "Add a new DynamoDB data source to this API."
          },
          "locationInModule": {
            "filename": "src/amplify-graphql-api.ts",
            "line": 299
          },
          "name": "addDynamoDbDataSource",
          "parameters": [
            {
              "docs": {
                "summary": "The data source's id."
              },
              "name": "id",
              "type": {
                "primitive": "string"
              }
            },
            {
              "docs": {
                "summary": "The DynamoDB table backing this data source."
              },
              "name": "table",
              "type": {
                "fqn": "aws-cdk-lib.aws_dynamodb.ITable"
              }
            },
            {
              "docs": {
                "summary": "The optional configuration for this data source."
              },
              "name": "options",
              "optional": true,
              "type": {
                "fqn": "aws-cdk-lib.aws_appsync.DataSourceOptions"
              }
            }
          ],
          "returns": {
            "type": {
              "fqn": "aws-cdk-lib.aws_appsync.DynamoDbDataSource"
            }
          }
        },
        {
          "docs": {
            "deprecated": "use `addOpenSearchDataSource`",
            "remarks": "This is a proxy method to the L2 GraphqlApi Construct.",
            "returns": "the generated data source.",
            "stability": "deprecated",
            "summary": "Add a new elasticsearch data source to this API."
          },
          "locationInModule": {
            "filename": "src/amplify-graphql-api.ts",
            "line": 311
          },
          "name": "addElasticsearchDataSource",
          "parameters": [
            {
              "docs": {
                "summary": "The data source's id."
              },
              "name": "id",
              "type": {
                "primitive": "string"
              }
            },
            {
              "docs": {
                "summary": "The elasticsearch domain for this data source."
              },
              "name": "domain",
              "type": {
                "fqn": "aws-cdk-lib.aws_elasticsearch.IDomain"
              }
            },
            {
              "docs": {
                "summary": "The optional configuration for this data source."
              },
              "name": "options",
              "optional": true,
              "type": {
                "fqn": "aws-cdk-lib.aws_appsync.DataSourceOptions"
              }
            }
          ],
          "returns": {
            "type": {
              "fqn": "aws-cdk-lib.aws_appsync.ElasticsearchDataSource"
            }
          }
        },
        {
          "docs": {
            "remarks": "This is a proxy method to the L2 GraphqlApi Construct.",
            "stability": "stable",
            "summary": "Add an EventBridge data source to this api."
          },
          "locationInModule": {
            "filename": "src/amplify-graphql-api.ts",
            "line": 321
          },
          "name": "addEventBridgeDataSource",
          "parameters": [
            {
              "docs": {
                "summary": "The data source's id."
              },
              "name": "id",
              "type": {
                "primitive": "string"
              }
            },
            {
              "docs": {
                "summary": "The EventBridge EventBus on which to put events."
              },
              "name": "eventBus",
              "type": {
                "fqn": "aws-cdk-lib.aws_events.IEventBus"
              }
            },
            {
              "docs": {
                "summary": "The optional configuration for this data source."
              },
              "name": "options",
              "optional": true,
              "type": {
                "fqn": "aws-cdk-lib.aws_appsync.DataSourceOptions"
              }
            }
          ],
          "returns": {
            "type": {
              "fqn": "aws-cdk-lib.aws_appsync.EventBridgeDataSource"
            }
          }
        },
        {
          "docs": {
            "returns": "the generated appsync function.",
            "stability": "stable",
            "summary": "Add an appsync function to the api."
          },
          "locationInModule": {
            "filename": "src/amplify-graphql-api.ts",
            "line": 403
          },
          "name": "addFunction",
          "parameters": [
            {
              "docs": {
                "summary": "the function's id."
              },
              "name": "id",
              "type": {
                "primitive": "string"
              }
            },
            {
              "name": "props",
              "type": {
                "fqn": "@aws-amplify/graphql-api-construct.AddFunctionProps"
              }
            }
          ],
          "returns": {
            "type": {
              "fqn": "aws-cdk-lib.aws_appsync.AppsyncFunction"
            }
          }
        },
        {
          "docs": {
            "remarks": "This is a proxy method to the L2 GraphqlApi Construct.",
            "returns": "the generated data source.",
            "stability": "stable",
            "summary": "Add a new http data source to this API."
          },
          "locationInModule": {
            "filename": "src/amplify-graphql-api.ts",
            "line": 332
          },
          "name": "addHttpDataSource",
          "parameters": [
            {
              "docs": {
                "summary": "The data source's id."
              },
              "name": "id",
              "type": {
                "primitive": "string"
              }
            },
            {
              "docs": {
                "summary": "The http endpoint."
              },
              "name": "endpoint",
              "type": {
                "primitive": "string"
              }
            },
            {
              "docs": {
                "summary": "The optional configuration for this data source."
              },
              "name": "options",
              "optional": true,
              "type": {
                "fqn": "aws-cdk-lib.aws_appsync.HttpDataSourceOptions"
              }
            }
          ],
          "returns": {
            "type": {
              "fqn": "aws-cdk-lib.aws_appsync.HttpDataSource"
            }
          }
        },
        {
          "docs": {
            "remarks": "This is a proxy method to the L2 GraphqlApi Construct.",
            "returns": "the generated data source.",
            "stability": "stable",
            "summary": "Add a new Lambda data source to this API."
          },
          "locationInModule": {
            "filename": "src/amplify-graphql-api.ts",
            "line": 343
          },
          "name": "addLambdaDataSource",
          "parameters": [
            {
              "docs": {
                "summary": "The data source's id."
              },
              "name": "id",
              "type": {
                "primitive": "string"
              }
            },
            {
              "docs": {
                "summary": "The Lambda function to call to interact with this data source."
              },
              "name": "lambdaFunction",
              "type": {
                "fqn": "aws-cdk-lib.aws_lambda.IFunction"
              }
            },
            {
              "docs": {
                "summary": "The optional configuration for this data source."
              },
              "name": "options",
              "optional": true,
              "type": {
                "fqn": "aws-cdk-lib.aws_appsync.DataSourceOptions"
              }
            }
          ],
          "returns": {
            "type": {
              "fqn": "aws-cdk-lib.aws_appsync.LambdaDataSource"
            }
          }
        },
        {
          "docs": {
            "remarks": "This is a proxy method to the L2 GraphqlApi Construct.\nUseful for pipeline resolvers and for backend changes that don't require a data source.",
            "returns": "the generated data source.",
            "stability": "stable",
            "summary": "Add a new dummy data source to this API."
          },
          "locationInModule": {
            "filename": "src/amplify-graphql-api.ts",
            "line": 354
          },
          "name": "addNoneDataSource",
          "parameters": [
            {
              "docs": {
                "summary": "The data source's id."
              },
              "name": "id",
              "type": {
                "primitive": "string"
              }
            },
            {
              "docs": {
                "summary": "The optional configuration for this data source."
              },
              "name": "options",
              "optional": true,
              "type": {
                "fqn": "aws-cdk-lib.aws_appsync.DataSourceOptions"
              }
            }
          ],
          "returns": {
            "type": {
              "fqn": "aws-cdk-lib.aws_appsync.NoneDataSource"
            }
          }
        },
        {
          "docs": {
            "remarks": "This is a proxy method to the L2 GraphqlApi Construct.",
            "returns": "the generated data source.",
            "stability": "stable",
            "summary": "dd a new OpenSearch data source to this API."
          },
          "locationInModule": {
            "filename": "src/amplify-graphql-api.ts",
            "line": 365
          },
          "name": "addOpenSearchDataSource",
          "parameters": [
            {
              "docs": {
                "summary": "The data source's id."
              },
              "name": "id",
              "type": {
                "primitive": "string"
              }
            },
            {
              "docs": {
                "summary": "The OpenSearch domain for this data source."
              },
              "name": "domain",
              "type": {
                "fqn": "aws-cdk-lib.aws_opensearchservice.IDomain"
              }
            },
            {
              "docs": {
                "summary": "The optional configuration for this data source."
              },
              "name": "options",
              "optional": true,
              "type": {
                "fqn": "aws-cdk-lib.aws_appsync.DataSourceOptions"
              }
            }
          ],
          "returns": {
            "type": {
              "fqn": "aws-cdk-lib.aws_appsync.OpenSearchDataSource"
            }
          }
        },
        {
          "docs": {
            "remarks": "This is a proxy method to the L2 GraphqlApi Construct.",
            "returns": "the generated data source.",
            "stability": "stable",
            "summary": "Add a new Rds data source to this API."
          },
          "locationInModule": {
            "filename": "src/amplify-graphql-api.ts",
            "line": 378
          },
          "name": "addRdsDataSource",
          "parameters": [
            {
              "docs": {
                "summary": "The data source's id."
              },
              "name": "id",
              "type": {
                "primitive": "string"
              }
            },
            {
              "docs": {
                "summary": "The serverless cluster to interact with this data source."
              },
              "name": "serverlessCluster",
              "type": {
                "fqn": "aws-cdk-lib.aws_rds.IServerlessCluster"
              }
            },
            {
              "docs": {
                "summary": "The secret store that contains the username and password for the serverless cluster."
              },
              "name": "secretStore",
              "type": {
                "fqn": "aws-cdk-lib.aws_secretsmanager.ISecret"
              }
            },
            {
              "docs": {
                "summary": "The optional name of the database to use within the cluster."
              },
              "name": "databaseName",
              "optional": true,
              "type": {
                "primitive": "string"
              }
            },
            {
              "docs": {
                "summary": "The optional configuration for this data source."
              },
              "name": "options",
              "optional": true,
              "type": {
                "fqn": "aws-cdk-lib.aws_appsync.DataSourceOptions"
              }
            }
          ],
          "returns": {
            "type": {
              "fqn": "aws-cdk-lib.aws_appsync.RdsDataSource"
            }
          }
        },
        {
          "docs": {
            "remarks": "This is a proxy method to the L2 GraphqlApi Construct.",
            "returns": "the generated resolver.",
            "stability": "stable",
            "summary": "Add a resolver to the api."
          },
          "locationInModule": {
            "filename": "src/amplify-graphql-api.ts",
            "line": 394
          },
          "name": "addResolver",
          "parameters": [
            {
              "docs": {
                "summary": "The resolver's id."
              },
              "name": "id",
              "type": {
                "primitive": "string"
              }
            },
            {
              "docs": {
                "summary": "the resolver properties."
              },
              "name": "props",
              "type": {
                "fqn": "aws-cdk-lib.aws_appsync.ExtendedResolverProps"
              }
            }
          ],
          "returns": {
            "type": {
              "fqn": "aws-cdk-lib.aws_appsync.Resolver"
            }
          }
        }
      ],
      "name": "AmplifyGraphqlApi",
      "properties": [
        {
          "docs": {
            "remarks": "May be a CDK Token.",
            "stability": "stable",
            "summary": "Generated Api Id."
          },
          "immutable": true,
          "locationInModule": {
            "filename": "src/amplify-graphql-api.ts",
            "line": 124
          },
          "name": "apiId",
          "type": {
            "primitive": "string"
          }
        },
        {
          "docs": {
            "stability": "stable",
            "summary": "Resolvers generated by the transform process, persisted on the side in order to facilitate pulling a manifest for the purposes of inspecting and producing overrides."
          },
          "immutable": true,
          "locationInModule": {
            "filename": "src/amplify-graphql-api.ts",
            "line": 104
          },
          "name": "generatedFunctionSlots",
          "type": {
            "collection": {
              "elementtype": {
                "union": {
                  "types": [
                    {
                      "fqn": "@aws-amplify/graphql-api-construct.MutationFunctionSlot"
                    },
                    {
                      "fqn": "@aws-amplify/graphql-api-construct.QueryFunctionSlot"
                    },
                    {
                      "fqn": "@aws-amplify/graphql-api-construct.SubscriptionFunctionSlot"
                    }
                  ]
                }
              },
              "kind": "array"
            }
          }
        },
        {
          "docs": {
            "remarks": "May be a CDK Token.",
            "stability": "stable",
            "summary": "Graphql URL For the generated API."
          },
          "immutable": true,
          "locationInModule": {
            "filename": "src/amplify-graphql-api.ts",
            "line": 109
          },
          "name": "graphqlUrl",
          "type": {
            "primitive": "string"
          }
        },
        {
          "docs": {
            "remarks": "May be a CDK Token.",
            "stability": "stable",
            "summary": "Realtime URL For the generated API."
          },
          "immutable": true,
          "locationInModule": {
            "filename": "src/amplify-graphql-api.ts",
            "line": 114
          },
          "name": "realtimeUrl",
          "type": {
            "primitive": "string"
          }
        },
        {
          "docs": {
            "stability": "stable",
            "summary": "Generated L1 and L2 CDK resources."
          },
          "immutable": true,
          "locationInModule": {
            "filename": "src/amplify-graphql-api.ts",
            "line": 88
          },
          "name": "resources",
          "type": {
            "fqn": "@aws-amplify/graphql-api-construct.AmplifyGraphqlApiResources"
          }
        },
        {
          "docs": {
            "stability": "stable",
            "summary": "Reference to parent stack of data construct."
          },
          "immutable": true,
          "locationInModule": {
            "filename": "src/amplify-graphql-api.ts",
            "line": 93
          },
          "name": "stack",
          "type": {
            "fqn": "aws-cdk-lib.Stack"
          }
        },
        {
          "docs": {
            "remarks": "May be a CDK Token.",
            "stability": "stable",
            "summary": "Generated Api Key if generated."
          },
          "immutable": true,
          "locationInModule": {
            "filename": "src/amplify-graphql-api.ts",
            "line": 119
          },
          "name": "apiKey",
          "optional": true,
          "type": {
            "primitive": "string"
          }
        }
      ],
      "symbolId": "src/amplify-graphql-api:AmplifyGraphqlApi"
    },
    "@aws-amplify/graphql-api-construct.AmplifyGraphqlApiCfnResources": {
      "assembly": "@aws-amplify/graphql-api-construct",
      "datatype": true,
      "docs": {
        "remarks": "These are potentially stored under nested stacks, but presented organized by type instead.",
        "stability": "stable",
        "summary": "L1 CDK resources from the Api which were generated as part of the transform."
      },
      "fqn": "@aws-amplify/graphql-api-construct.AmplifyGraphqlApiCfnResources",
      "kind": "interface",
      "locationInModule": {
        "filename": "src/types.ts",
        "line": 771
      },
      "name": "AmplifyGraphqlApiCfnResources",
      "properties": [
        {
          "abstract": true,
          "docs": {
            "stability": "stable",
            "summary": "Remaining L1 resources generated, keyed by logicalId."
          },
          "immutable": true,
          "locationInModule": {
            "filename": "src/types.ts",
            "line": 825
          },
          "name": "additionalCfnResources",
          "type": {
            "collection": {
              "elementtype": {
                "fqn": "aws-cdk-lib.CfnResource"
              },
              "kind": "map"
            }
          }
        },
        {
          "abstract": true,
          "docs": {
            "stability": "stable",
            "summary": "The Generated Amplify DynamoDb Table L1 resource wrapper, keyed by model type name."
          },
          "immutable": true,
          "locationInModule": {
            "filename": "src/types.ts",
            "line": 810
          },
          "name": "amplifyDynamoDbTables",
          "type": {
            "collection": {
              "elementtype": {
                "fqn": "@aws-amplify/graphql-api-construct.AmplifyDynamoDbTableWrapper"
              },
              "kind": "map"
            }
          }
        },
        {
          "abstract": true,
          "docs": {
            "stability": "stable",
            "summary": "The Generated AppSync DataSource L1 Resources, keyed by logicalId."
          },
          "immutable": true,
          "locationInModule": {
            "filename": "src/types.ts",
            "line": 800
          },
          "name": "cfnDataSources",
          "type": {
            "collection": {
              "elementtype": {
                "fqn": "aws-cdk-lib.aws_appsync.CfnDataSource"
              },
              "kind": "map"
            }
          }
        },
        {
          "abstract": true,
          "docs": {
            "stability": "stable",
            "summary": "The Generated AppSync Function L1 Resources, keyed by logicalId."
          },
          "immutable": true,
          "locationInModule": {
            "filename": "src/types.ts",
            "line": 795
          },
          "name": "cfnFunctionConfigurations",
          "type": {
            "collection": {
              "elementtype": {
                "fqn": "aws-cdk-lib.aws_appsync.CfnFunctionConfiguration"
              },
              "kind": "map"
            }
          }
        },
        {
          "abstract": true,
          "docs": {
            "stability": "stable",
            "summary": "The Generated Lambda Function L1 Resources, keyed by function name."
          },
          "immutable": true,
          "locationInModule": {
            "filename": "src/types.ts",
            "line": 820
          },
          "name": "cfnFunctions",
          "type": {
            "collection": {
              "elementtype": {
                "fqn": "aws-cdk-lib.aws_lambda.CfnFunction"
              },
              "kind": "map"
            }
          }
        },
        {
          "abstract": true,
          "docs": {
            "stability": "stable",
            "summary": "The Generated AppSync Api L1 Resource."
          },
          "immutable": true,
          "locationInModule": {
            "filename": "src/types.ts",
            "line": 775
          },
          "name": "cfnGraphqlApi",
          "type": {
            "fqn": "aws-cdk-lib.aws_appsync.CfnGraphQLApi"
          }
        },
        {
          "abstract": true,
          "docs": {
            "stability": "stable",
            "summary": "The Generated AppSync Schema L1 Resource."
          },
          "immutable": true,
          "locationInModule": {
            "filename": "src/types.ts",
            "line": 780
          },
          "name": "cfnGraphqlSchema",
          "type": {
            "fqn": "aws-cdk-lib.aws_appsync.CfnGraphQLSchema"
          }
        },
        {
          "abstract": true,
          "docs": {
            "stability": "stable",
            "summary": "The Generated AppSync Resolver L1 Resources, keyed by logicalId."
          },
          "immutable": true,
          "locationInModule": {
            "filename": "src/types.ts",
            "line": 790
          },
          "name": "cfnResolvers",
          "type": {
            "collection": {
              "elementtype": {
                "fqn": "aws-cdk-lib.aws_appsync.CfnResolver"
              },
              "kind": "map"
            }
          }
        },
        {
          "abstract": true,
          "docs": {
            "stability": "stable",
            "summary": "The Generated IAM Role L1 Resources, keyed by logicalId."
          },
          "immutable": true,
          "locationInModule": {
            "filename": "src/types.ts",
            "line": 815
          },
          "name": "cfnRoles",
          "type": {
            "collection": {
              "elementtype": {
                "fqn": "aws-cdk-lib.aws_iam.CfnRole"
              },
              "kind": "map"
            }
          }
        },
        {
          "abstract": true,
          "docs": {
            "stability": "stable",
            "summary": "The Generated DynamoDB Table L1 Resources, keyed by logicalId."
          },
          "immutable": true,
          "locationInModule": {
            "filename": "src/types.ts",
            "line": 805
          },
          "name": "cfnTables",
          "type": {
            "collection": {
              "elementtype": {
                "fqn": "aws-cdk-lib.aws_dynamodb.CfnTable"
              },
              "kind": "map"
            }
          }
        },
        {
          "abstract": true,
          "docs": {
            "stability": "stable",
            "summary": "The Generated AppSync Api Key L1 Resource."
          },
          "immutable": true,
          "locationInModule": {
            "filename": "src/types.ts",
            "line": 785
          },
          "name": "cfnApiKey",
          "optional": true,
          "type": {
            "fqn": "aws-cdk-lib.aws_appsync.CfnApiKey"
          }
        }
      ],
      "symbolId": "src/types:AmplifyGraphqlApiCfnResources"
    },
    "@aws-amplify/graphql-api-construct.AmplifyGraphqlApiProps": {
      "assembly": "@aws-amplify/graphql-api-construct",
      "datatype": true,
      "docs": {
        "remarks": "Specifies what the input to transform into an Api, and configurations for\nthe transformation process.",
        "stability": "stable",
        "summary": "Input props for the AmplifyGraphqlApi construct."
      },
      "fqn": "@aws-amplify/graphql-api-construct.AmplifyGraphqlApiProps",
      "kind": "interface",
      "locationInModule": {
        "filename": "src/types.ts",
        "line": 688
      },
      "name": "AmplifyGraphqlApiProps",
      "properties": [
        {
          "abstract": true,
          "docs": {
            "remarks": "This object must be a superset of the configured auth providers in the Api definition.\nFor more information, refer to https://docs.amplify.aws/cli/graphql/authorization-rules/",
            "stability": "stable",
            "summary": "Required auth modes for the Api."
          },
          "immutable": true,
          "locationInModule": {
            "filename": "src/types.ts",
            "line": 705
          },
          "name": "authorizationModes",
          "type": {
            "fqn": "@aws-amplify/graphql-api-construct.AuthorizationModes"
          }
        },
        {
          "abstract": true,
          "docs": {
            "remarks": "Can be constructed via the AmplifyGraphqlDefinition class.",
            "stability": "stable",
            "summary": "The definition to transform in a full Api."
          },
          "immutable": true,
          "locationInModule": {
            "filename": "src/types.ts",
            "line": 693
          },
          "name": "definition",
          "type": {
            "fqn": "@aws-amplify/graphql-api-construct.IAmplifyGraphqlDefinition"
          }
        },
        {
          "abstract": true,
          "docs": {
            "remarks": "Default: construct id.",
            "stability": "stable",
            "summary": "Name to be used for the AppSync Api."
          },
          "immutable": true,
          "locationInModule": {
            "filename": "src/types.ts",
            "line": 699
          },
          "name": "apiName",
          "optional": true,
          "type": {
            "primitive": "string"
          }
        },
        {
          "abstract": true,
          "docs": {
            "deprecated": "use dataStoreConfiguration instead.",
            "remarks": "For more information, refer to https://docs.amplify.aws/lib/datastore/getting-started/q/platform/js/",
            "stability": "deprecated",
            "summary": "Configure conflict resolution on the Api, which is required to enable DataStore Api functionality."
          },
          "immutable": true,
          "locationInModule": {
            "filename": "src/types.ts",
            "line": 720
          },
          "name": "conflictResolution",
          "optional": true,
          "type": {
            "fqn": "@aws-amplify/graphql-api-construct.ConflictResolution"
          }
        },
        {
          "abstract": true,
          "docs": {
            "remarks": "Conflict resolution is required to enable DataStore Api functionality.\nFor more information, refer to https://docs.amplify.aws/lib/datastore/getting-started/q/platform/js/",
            "stability": "stable",
            "summary": "Configure DataStore conflict resolution on the Api."
          },
          "immutable": true,
          "locationInModule": {
            "filename": "src/types.ts",
            "line": 764
          },
          "name": "dataStoreConfiguration",
          "optional": true,
          "type": {
            "fqn": "@aws-amplify/graphql-api-construct.DataStoreConfiguration"
          }
        },
        {
          "abstract": true,
          "docs": {
            "custom": {
              "function": "directives. The keys of this object are expected to be the\nfunction name provided in the definition, and value is the function that name refers to. If a name is not found in this\nmap, then it is interpreted as the `functionName`, and an arn will be constructed using the current aws account and region\n(or overridden values, if set in the directive)."
            },
            "stability": "stable",
            "summary": "Lambda functions referenced in the definitions's."
          },
          "immutable": true,
          "locationInModule": {
            "filename": "src/types.ts",
            "line": 713
          },
          "name": "functionNameMap",
          "optional": true,
          "type": {
            "collection": {
              "elementtype": {
                "fqn": "aws-cdk-lib.aws_lambda.IFunction"
              },
              "kind": "map"
            }
          }
        },
        {
          "abstract": true,
          "docs": {
            "remarks": "For more information about what slots are available,\nrefer to https://docs.amplify.aws/cli/graphql/custom-business-logic/#override-amplify-generated-resolvers.",
            "stability": "stable",
            "summary": "Overrides for a given slot in the generated resolver pipelines."
          },
          "immutable": true,
          "locationInModule": {
            "filename": "src/types.ts",
            "line": 735
          },
          "name": "functionSlots",
          "optional": true,
          "type": {
            "collection": {
              "elementtype": {
                "union": {
                  "types": [
                    {
                      "fqn": "@aws-amplify/graphql-api-construct.MutationFunctionSlot"
                    },
                    {
                      "fqn": "@aws-amplify/graphql-api-construct.QueryFunctionSlot"
                    },
                    {
                      "fqn": "@aws-amplify/graphql-api-construct.SubscriptionFunctionSlot"
                    }
                  ]
                }
              },
              "kind": "array"
            }
          }
        },
        {
          "abstract": true,
          "docs": {
            "remarks": "If no outputStorageStrategy is provided a default strategy will be used.",
            "stability": "stable",
            "summary": "Strategy to store construct outputs."
          },
          "immutable": true,
          "locationInModule": {
            "filename": "src/types.ts",
            "line": 758
          },
          "name": "outputStorageStrategy",
          "optional": true,
          "type": {
            "fqn": "@aws-amplify/graphql-api-construct.IBackendOutputStorageStrategy"
          }
        },
        {
          "abstract": true,
          "docs": {
            "stability": "stable",
            "summary": "If using predictions, a bucket must be provided which will be used to search for assets."
          },
          "immutable": true,
          "locationInModule": {
            "filename": "src/types.ts",
            "line": 747
          },
          "name": "predictionsBucket",
          "optional": true,
          "type": {
            "fqn": "aws-cdk-lib.aws_s3.IBucket"
          }
        },
        {
          "abstract": true,
          "docs": {
            "remarks": "Only applies to resolvers, and takes the form\n{ <logicalId>: <stackName> }\nIt is not recommended to use this parameter unless you are encountering stack resource count limits, and worth noting that\nafter initial deployment AppSync resolvers cannot be moved between nested stacks, they will need to be removed from the app,\nthen re-added from a new stack.",
            "stability": "stable",
            "summary": "StackMappings override the assigned nested stack on a per-resource basis."
          },
          "immutable": true,
          "locationInModule": {
            "filename": "src/types.ts",
            "line": 729
          },
          "name": "stackMappings",
          "optional": true,
          "type": {
            "collection": {
              "elementtype": {
                "primitive": "string"
              },
              "kind": "map"
            }
          }
        },
        {
          "abstract": true,
          "docs": {
            "custom": {
              "aws-amplify": "/graphql-transformer-core >= 2.1.1"
            },
            "remarks": "These custom transformers must be implemented with aws-cdk-lib >=2.129.0, and",
            "stability": "experimental",
            "summary": "Provide a list of additional custom transformers which are injected into the transform process."
          },
          "immutable": true,
          "locationInModule": {
            "filename": "src/types.ts",
            "line": 742
          },
          "name": "transformerPlugins",
          "optional": true,
          "type": {
            "collection": {
              "elementtype": {
                "primitive": "any"
              },
              "kind": "array"
            }
          }
        },
        {
          "abstract": true,
          "docs": {
            "stability": "stable",
            "summary": "This replaces feature flags from the Api construct, for general information on what these parameters do, refer to https://docs.amplify.aws/cli/reference/feature-flags/#graphQLTransformer."
          },
          "immutable": true,
          "locationInModule": {
            "filename": "src/types.ts",
            "line": 753
          },
          "name": "translationBehavior",
          "optional": true,
          "type": {
            "fqn": "@aws-amplify/graphql-api-construct.PartialTranslationBehavior"
          }
        }
      ],
      "symbolId": "src/types:AmplifyGraphqlApiProps"
    },
    "@aws-amplify/graphql-api-construct.AmplifyGraphqlApiResources": {
      "assembly": "@aws-amplify/graphql-api-construct",
      "datatype": true,
      "docs": {
        "remarks": "These are potentially stored under nested stacks, but presented organized by type instead.",
        "stability": "stable",
        "summary": "Accessible resources from the Api which were generated as part of the transform."
      },
      "fqn": "@aws-amplify/graphql-api-construct.AmplifyGraphqlApiResources",
      "kind": "interface",
      "locationInModule": {
        "filename": "src/types.ts",
        "line": 832
      },
      "name": "AmplifyGraphqlApiResources",
      "properties": [
        {
          "abstract": true,
          "docs": {
            "stability": "stable",
            "summary": "L1 Cfn Resources, for when dipping down a level of abstraction is desirable."
          },
          "immutable": true,
          "locationInModule": {
            "filename": "src/types.ts",
            "line": 856
          },
          "name": "cfnResources",
          "type": {
            "fqn": "@aws-amplify/graphql-api-construct.AmplifyGraphqlApiCfnResources"
          }
        },
        {
          "abstract": true,
          "docs": {
            "stability": "stable",
            "summary": "The Generated Lambda Function L1 Resources, keyed by function name."
          },
          "immutable": true,
          "locationInModule": {
            "filename": "src/types.ts",
            "line": 851
          },
          "name": "functions",
          "type": {
            "collection": {
              "elementtype": {
                "fqn": "aws-cdk-lib.aws_lambda.IFunction"
              },
              "kind": "map"
            }
          }
        },
        {
          "abstract": true,
          "docs": {
            "stability": "stable",
            "summary": "The Generated AppSync Api L2 Resource, includes the Schema."
          },
          "immutable": true,
          "locationInModule": {
            "filename": "src/types.ts",
            "line": 836
          },
          "name": "graphqlApi",
          "type": {
            "fqn": "aws-cdk-lib.aws_appsync.IGraphqlApi"
          }
        },
        {
          "abstract": true,
          "docs": {
            "stability": "stable",
            "summary": "Nested Stacks generated by the Api Construct."
          },
          "immutable": true,
          "locationInModule": {
            "filename": "src/types.ts",
            "line": 861
          },
          "name": "nestedStacks",
          "type": {
            "collection": {
              "elementtype": {
                "fqn": "aws-cdk-lib.NestedStack"
              },
              "kind": "map"
            }
          }
        },
        {
          "abstract": true,
          "docs": {
            "stability": "stable",
            "summary": "The Generated IAM Role L2 Resources, keyed by logicalId."
          },
          "immutable": true,
          "locationInModule": {
            "filename": "src/types.ts",
            "line": 846
          },
          "name": "roles",
          "type": {
            "collection": {
              "elementtype": {
                "fqn": "aws-cdk-lib.aws_iam.IRole"
              },
              "kind": "map"
            }
          }
        },
        {
          "abstract": true,
          "docs": {
            "stability": "stable",
            "summary": "The Generated DynamoDB Table L2 Resources, keyed by logicalId."
          },
          "immutable": true,
          "locationInModule": {
            "filename": "src/types.ts",
            "line": 841
          },
          "name": "tables",
          "type": {
            "collection": {
              "elementtype": {
                "fqn": "aws-cdk-lib.aws_dynamodb.ITable"
              },
              "kind": "map"
            }
          }
        }
      ],
      "symbolId": "src/types:AmplifyGraphqlApiResources"
    },
    "@aws-amplify/graphql-api-construct.AmplifyGraphqlDefinition": {
      "assembly": "@aws-amplify/graphql-api-construct",
      "docs": {
        "stability": "stable",
        "summary": "Class exposing utilities to produce IAmplifyGraphqlDefinition objects given various inputs."
      },
      "fqn": "@aws-amplify/graphql-api-construct.AmplifyGraphqlDefinition",
      "initializer": {
        "docs": {
          "stability": "stable"
        }
      },
      "kind": "class",
      "locationInModule": {
        "filename": "src/amplify-graphql-definition.ts",
        "line": 21
      },
      "methods": [
        {
          "docs": {
            "stability": "stable",
            "summary": "Combines multiple IAmplifyGraphqlDefinitions into a single definition."
          },
          "locationInModule": {
            "filename": "src/amplify-graphql-definition.ts",
            "line": 78
          },
          "name": "combine",
          "parameters": [
            {
              "docs": {
                "summary": "the definitions to combine."
              },
              "name": "definitions",
              "type": {
                "collection": {
                  "elementtype": {
                    "fqn": "@aws-amplify/graphql-api-construct.IAmplifyGraphqlDefinition"
                  },
                  "kind": "array"
                }
              }
            }
          ],
          "returns": {
            "type": {
              "fqn": "@aws-amplify/graphql-api-construct.IAmplifyGraphqlDefinition"
            }
          },
          "static": true
        },
        {
          "docs": {
            "returns": "a fully formed amplify graphql definition, whose models will be resolved by DynamoDB tables created during deployment.",
            "stability": "stable",
            "summary": "Convert one or more appsync SchemaFile objects into an Amplify Graphql Schema, binding them to a DynamoDB data source."
          },
          "locationInModule": {
            "filename": "src/amplify-graphql-definition.ts",
            "line": 48
          },
          "name": "fromFiles",
          "parameters": [
            {
              "docs": {
                "summary": "one or more paths to the graphql files to process."
              },
              "name": "filePaths",
              "type": {
                "primitive": "string"
              },
              "variadic": true
            }
          ],
          "returns": {
            "type": {
              "fqn": "@aws-amplify/graphql-api-construct.IAmplifyGraphqlDefinition"
            }
          },
          "static": true,
          "variadic": true
        },
        {
          "docs": {
            "returns": "a fully formed amplify graphql definition",
            "stability": "stable",
            "summary": "Convert one or more appsync SchemaFile objects into an Amplify Graphql Schema."
          },
          "locationInModule": {
            "filename": "src/amplify-graphql-definition.ts",
            "line": 63
          },
          "name": "fromFilesAndStrategy",
          "parameters": [
            {
              "docs": {
                "summary": "one or more paths to the graphql files to process."
              },
              "name": "filePaths",
              "type": {
                "union": {
                  "types": [
                    {
                      "primitive": "string"
                    },
                    {
                      "collection": {
                        "elementtype": {
                          "primitive": "string"
                        },
                        "kind": "array"
                      }
                    }
                  ]
                }
              }
            },
            {
              "docs": {
                "remarks": "The DynamoDB from\nCloudFormation will be used by default.",
                "summary": "the provisioning definition for datasources that resolve `@model`s in this schema."
              },
              "name": "dataSourceStrategy",
              "optional": true,
              "type": {
                "union": {
                  "types": [
                    {
                      "fqn": "@aws-amplify/graphql-api-construct.DefaultDynamoDbModelDataSourceStrategy"
                    },
                    {
                      "fqn": "@aws-amplify/graphql-api-construct.AmplifyDynamoDbModelDataSourceStrategy"
                    },
                    {
                      "fqn": "@aws-amplify/graphql-api-construct.ImportedAmplifyDynamoDbModelDataSourceStrategy"
                    },
                    {
                      "fqn": "@aws-amplify/graphql-api-construct.SQLLambdaModelDataSourceStrategy"
                    }
                  ]
                }
              }
            }
          ],
          "returns": {
            "type": {
              "fqn": "@aws-amplify/graphql-api-construct.IAmplifyGraphqlDefinition"
            }
          },
          "static": true
        },
        {
          "docs": {
            "returns": "a fully formed amplify graphql definition",
            "stability": "stable",
            "summary": "Produce a schema definition from a string input."
          },
          "locationInModule": {
            "filename": "src/amplify-graphql-definition.ts",
            "line": 29
          },
          "name": "fromString",
          "parameters": [
            {
              "docs": {
                "summary": "the graphql input as a string."
              },
              "name": "schema",
              "type": {
                "primitive": "string"
              }
            },
            {
              "docs": {
                "remarks": "The DynamoDB from CloudFormation will be used by default.",
                "summary": "the provisioning definition for datasources that resolve `@model`s and custom SQL statements in this schema."
              },
              "name": "dataSourceStrategy",
              "optional": true,
              "type": {
                "union": {
                  "types": [
                    {
                      "fqn": "@aws-amplify/graphql-api-construct.DefaultDynamoDbModelDataSourceStrategy"
                    },
                    {
                      "fqn": "@aws-amplify/graphql-api-construct.AmplifyDynamoDbModelDataSourceStrategy"
                    },
                    {
                      "fqn": "@aws-amplify/graphql-api-construct.ImportedAmplifyDynamoDbModelDataSourceStrategy"
                    },
                    {
                      "fqn": "@aws-amplify/graphql-api-construct.SQLLambdaModelDataSourceStrategy"
                    }
                  ]
                }
              }
            }
          ],
          "returns": {
            "type": {
              "fqn": "@aws-amplify/graphql-api-construct.IAmplifyGraphqlDefinition"
            }
          },
          "static": true
        }
      ],
      "name": "AmplifyGraphqlDefinition",
      "symbolId": "src/amplify-graphql-definition:AmplifyGraphqlDefinition"
    },
    "@aws-amplify/graphql-api-construct.ApiKeyAuthorizationConfig": {
      "assembly": "@aws-amplify/graphql-api-construct",
      "datatype": true,
      "docs": {
        "stability": "stable",
        "summary": "Configuration for Api Keys on the Graphql Api."
      },
      "fqn": "@aws-amplify/graphql-api-construct.ApiKeyAuthorizationConfig",
      "kind": "interface",
      "locationInModule": {
        "filename": "src/types.ts",
        "line": 141
      },
      "name": "ApiKeyAuthorizationConfig",
      "properties": [
        {
          "abstract": true,
          "docs": {
            "stability": "stable",
            "summary": "A duration representing the time from Cloudformation deploy until expiry."
          },
          "immutable": true,
          "locationInModule": {
            "filename": "src/types.ts",
            "line": 150
          },
          "name": "expires",
          "type": {
            "fqn": "aws-cdk-lib.Duration"
          }
        },
        {
          "abstract": true,
          "docs": {
            "stability": "stable",
            "summary": "Optional description for the Api Key to attach to the Api."
          },
          "immutable": true,
          "locationInModule": {
            "filename": "src/types.ts",
            "line": 145
          },
          "name": "description",
          "optional": true,
          "type": {
            "primitive": "string"
          }
        }
      ],
      "symbolId": "src/types:ApiKeyAuthorizationConfig"
    },
    "@aws-amplify/graphql-api-construct.AuthorizationModes": {
      "assembly": "@aws-amplify/graphql-api-construct",
      "datatype": true,
      "docs": {
        "remarks": "At least one modes must be provided, and if more than one are provided a defaultAuthorizationMode must be specified.\nFor more information on Amplify Api auth, refer to https://docs.amplify.aws/cli/graphql/authorization-rules/#authorization-strategies",
        "stability": "stable",
        "summary": "Authorization Modes to apply to the Api."
      },
      "fqn": "@aws-amplify/graphql-api-construct.AuthorizationModes",
      "kind": "interface",
      "locationInModule": {
        "filename": "src/types.ts",
        "line": 173
      },
      "name": "AuthorizationModes",
      "properties": [
        {
          "abstract": true,
          "docs": {
            "deprecated": ", use iamConfig.allowListedRoles instead.",
            "stability": "deprecated",
            "summary": "A list of roles granted full R/W access to the Api."
          },
          "immutable": true,
          "locationInModule": {
            "filename": "src/types.ts",
            "line": 221
          },
          "name": "adminRoles",
          "optional": true,
          "type": {
            "collection": {
              "elementtype": {
                "fqn": "aws-cdk-lib.aws_iam.IRole"
              },
              "kind": "array"
            }
          }
        },
        {
          "abstract": true,
          "docs": {
            "remarks": "Applies to 'public' auth strategy.",
            "stability": "stable",
            "summary": "AppSync Api Key config, required if a 'apiKey' auth provider is specified in the Api."
          },
          "immutable": true,
          "locationInModule": {
            "filename": "src/types.ts",
            "line": 209
          },
          "name": "apiKeyConfig",
          "optional": true,
          "type": {
            "fqn": "@aws-amplify/graphql-api-construct.ApiKeyAuthorizationConfig"
          }
        },
        {
          "abstract": true,
          "docs": {
            "stability": "stable",
            "summary": "Default auth mode to provide to the Api, required if more than one config type is specified."
          },
          "immutable": true,
          "locationInModule": {
            "filename": "src/types.ts",
            "line": 177
          },
          "name": "defaultAuthorizationMode",
          "optional": true,
          "type": {
            "primitive": "string"
          }
        },
        {
          "abstract": true,
          "docs": {
            "remarks": "This applies to any IAM principal except Amazon Cognito identity pool's authenticated and unauthenticated roles.\nThis behavior was has recently been improved.\nSee https://docs.amplify.aws/cli/react/tools/cli/migration/iam-auth-updates-for-cdk-construct for details.",
            "stability": "stable",
            "summary": "IAM Auth config, required to allow IAM-based access to this API."
          },
          "immutable": true,
          "locationInModule": {
            "filename": "src/types.ts",
            "line": 185
          },
          "name": "iamConfig",
          "optional": true,
          "type": {
            "fqn": "@aws-amplify/graphql-api-construct.IAMAuthorizationConfig"
          }
        },
        {
          "abstract": true,
          "docs": {
            "remarks": "Applies to 'public' and 'private' auth strategies.",
            "stability": "stable",
            "summary": "Cognito Identity Pool config, required if an 'identityPool' auth provider is specified in the Api."
          },
          "immutable": true,
          "locationInModule": {
            "filename": "src/types.ts",
            "line": 191
          },
          "name": "identityPoolConfig",
          "optional": true,
          "type": {
            "fqn": "@aws-amplify/graphql-api-construct.IdentityPoolAuthorizationConfig"
          }
        },
        {
          "abstract": true,
          "docs": {
            "remarks": "Applies to 'custom' auth strategy.",
            "stability": "stable",
            "summary": "Lambda config, required if a 'function' auth provider is specified in the Api."
          },
          "immutable": true,
          "locationInModule": {
            "filename": "src/types.ts",
            "line": 215
          },
          "name": "lambdaConfig",
          "optional": true,
          "type": {
            "fqn": "@aws-amplify/graphql-api-construct.LambdaAuthorizationConfig"
          }
        },
        {
          "abstract": true,
          "docs": {
            "remarks": "Applies to 'owner', 'private', and 'group' auth strategies.",
            "stability": "stable",
            "summary": "Cognito OIDC config, required if a 'oidc' auth provider is specified in the Api."
          },
          "immutable": true,
          "locationInModule": {
            "filename": "src/types.ts",
            "line": 203
          },
          "name": "oidcConfig",
          "optional": true,
          "type": {
            "fqn": "@aws-amplify/graphql-api-construct.OIDCAuthorizationConfig"
          }
        },
        {
          "abstract": true,
          "docs": {
            "remarks": "Applies to 'owner', 'private', and 'group' auth strategies.",
            "stability": "stable",
            "summary": "Cognito UserPool config, required if a 'userPools' auth provider is specified in the Api."
          },
          "immutable": true,
          "locationInModule": {
            "filename": "src/types.ts",
            "line": 197
          },
          "name": "userPoolConfig",
          "optional": true,
          "type": {
            "fqn": "@aws-amplify/graphql-api-construct.UserPoolAuthorizationConfig"
          }
        }
      ],
      "symbolId": "src/types:AuthorizationModes"
    },
    "@aws-amplify/graphql-api-construct.AutomergeConflictResolutionStrategy": {
      "assembly": "@aws-amplify/graphql-api-construct",
      "datatype": true,
      "docs": {
        "stability": "stable",
        "summary": "Enable optimistic concurrency on the project."
      },
      "fqn": "@aws-amplify/graphql-api-construct.AutomergeConflictResolutionStrategy",
      "interfaces": [
        "@aws-amplify/graphql-api-construct.ConflictResolutionStrategyBase"
      ],
      "kind": "interface",
      "locationInModule": {
        "filename": "src/types.ts",
        "line": 242
      },
      "name": "AutomergeConflictResolutionStrategy",
      "properties": [
        {
          "abstract": true,
          "docs": {
            "remarks": "For more information, refer to https://docs.aws.amazon.com/appsync/latest/devguide/conflict-detection-and-sync.html#conflict-detection-and-resolution",
            "stability": "stable",
            "summary": "This conflict resolution strategy executes an auto-merge."
          },
          "immutable": true,
          "locationInModule": {
            "filename": "src/types.ts",
            "line": 247
          },
          "name": "handlerType",
          "type": {
            "primitive": "string"
          }
        }
      ],
      "symbolId": "src/types:AutomergeConflictResolutionStrategy"
    },
    "@aws-amplify/graphql-api-construct.ConflictResolution": {
      "assembly": "@aws-amplify/graphql-api-construct",
      "datatype": true,
      "docs": {
        "deprecated": "use DataStoreConfiguration instead.",
        "stability": "deprecated",
        "summary": "Project level configuration for conflict resolution."
      },
      "fqn": "@aws-amplify/graphql-api-construct.ConflictResolution",
      "interfaces": [
        "@aws-amplify/graphql-api-construct.DataStoreConfiguration"
      ],
      "kind": "interface",
      "locationInModule": {
        "filename": "src/types.ts",
        "line": 290
      },
      "name": "ConflictResolution",
      "symbolId": "src/types:ConflictResolution"
    },
    "@aws-amplify/graphql-api-construct.ConflictResolutionStrategyBase": {
      "assembly": "@aws-amplify/graphql-api-construct",
      "datatype": true,
      "docs": {
        "stability": "stable",
        "summary": "Common parameters for conflict resolution."
      },
      "fqn": "@aws-amplify/graphql-api-construct.ConflictResolutionStrategyBase",
      "kind": "interface",
      "locationInModule": {
        "filename": "src/types.ts",
        "line": 232
      },
      "name": "ConflictResolutionStrategyBase",
      "properties": [
        {
          "abstract": true,
          "docs": {
            "stability": "stable",
            "summary": "The conflict detection type used for resolution."
          },
          "immutable": true,
          "locationInModule": {
            "filename": "src/types.ts",
            "line": 236
          },
          "name": "detectionType",
          "type": {
            "primitive": "string"
          }
        }
      ],
      "symbolId": "src/types:ConflictResolutionStrategyBase"
    },
    "@aws-amplify/graphql-api-construct.CustomConflictResolutionStrategy": {
      "assembly": "@aws-amplify/graphql-api-construct",
      "datatype": true,
      "docs": {
        "stability": "stable",
        "summary": "Enable custom sync on the project, powered by a lambda."
      },
      "fqn": "@aws-amplify/graphql-api-construct.CustomConflictResolutionStrategy",
      "interfaces": [
        "@aws-amplify/graphql-api-construct.ConflictResolutionStrategyBase"
      ],
      "kind": "interface",
      "locationInModule": {
        "filename": "src/types.ts",
        "line": 264
      },
      "name": "CustomConflictResolutionStrategy",
      "properties": [
        {
          "abstract": true,
          "docs": {
            "stability": "stable",
            "summary": "The function which will be invoked for conflict resolution."
          },
          "immutable": true,
          "locationInModule": {
            "filename": "src/types.ts",
            "line": 275
          },
          "name": "conflictHandler",
          "type": {
            "fqn": "aws-cdk-lib.aws_lambda.IFunction"
          }
        },
        {
          "abstract": true,
          "docs": {
            "remarks": "For more information, refer to https://docs.aws.amazon.com/appsync/latest/devguide/conflict-detection-and-sync.html#conflict-detection-and-resolution",
            "stability": "stable",
            "summary": "This conflict resolution strategy uses a lambda handler type."
          },
          "immutable": true,
          "locationInModule": {
            "filename": "src/types.ts",
            "line": 270
          },
          "name": "handlerType",
          "type": {
            "primitive": "string"
          }
        }
      ],
      "symbolId": "src/types:CustomConflictResolutionStrategy"
    },
    "@aws-amplify/graphql-api-construct.CustomSqlDataSourceStrategy": {
      "assembly": "@aws-amplify/graphql-api-construct",
      "datatype": true,
      "docs": {
        "remarks": "Although this is a\npublic type, you should rarely need to use this. The AmplifyGraphqlDefinition factory methods (e.g., `fromString`,\n`fromFilesAndStrategy`) will automatically construct this structure for you.",
        "stability": "stable",
        "summary": "The input type for defining a ModelDataSourceStrategy used to resolve a field annotated with a `@sql` directive."
      },
      "fqn": "@aws-amplify/graphql-api-construct.CustomSqlDataSourceStrategy",
      "kind": "interface",
      "locationInModule": {
        "filename": "src/model-datasource-strategy-types.ts",
        "line": 256
      },
      "name": "CustomSqlDataSourceStrategy",
      "properties": [
        {
          "abstract": true,
          "docs": {
            "stability": "stable",
            "summary": "The field name with which the custom SQL is associated."
          },
          "immutable": true,
          "locationInModule": {
            "filename": "src/model-datasource-strategy-types.ts",
            "line": 261
          },
          "name": "fieldName",
          "type": {
            "primitive": "string"
          }
        },
        {
          "abstract": true,
          "docs": {
            "stability": "stable",
            "summary": "The strategy used to create the datasource that will resolve the custom SQL statement."
          },
          "immutable": true,
          "locationInModule": {
            "filename": "src/model-datasource-strategy-types.ts",
            "line": 264
          },
          "name": "strategy",
          "type": {
            "fqn": "@aws-amplify/graphql-api-construct.SQLLambdaModelDataSourceStrategy"
          }
        },
        {
          "abstract": true,
          "docs": {
            "stability": "stable",
            "summary": "The built-in type (either \"Query\" or \"Mutation\") with which the custom SQL is associated."
          },
          "immutable": true,
          "locationInModule": {
            "filename": "src/model-datasource-strategy-types.ts",
            "line": 258
          },
          "name": "typeName",
          "type": {
            "primitive": "string"
          }
        }
      ],
      "symbolId": "src/model-datasource-strategy-types:CustomSqlDataSourceStrategy"
    },
    "@aws-amplify/graphql-api-construct.DataStoreConfiguration": {
      "assembly": "@aws-amplify/graphql-api-construct",
      "datatype": true,
      "docs": {
        "stability": "stable",
        "summary": "Project level configuration for DataStore."
      },
      "fqn": "@aws-amplify/graphql-api-construct.DataStoreConfiguration",
      "kind": "interface",
      "locationInModule": {
        "filename": "src/types.ts",
        "line": 295
      },
      "name": "DataStoreConfiguration",
      "properties": [
        {
          "abstract": true,
          "docs": {
            "stability": "stable",
            "summary": "Model-specific conflict resolution overrides."
          },
          "immutable": true,
          "locationInModule": {
            "filename": "src/types.ts",
            "line": 304
          },
          "name": "models",
          "optional": true,
          "type": {
            "collection": {
              "elementtype": {
                "union": {
                  "types": [
                    {
                      "fqn": "@aws-amplify/graphql-api-construct.AutomergeConflictResolutionStrategy"
                    },
                    {
                      "fqn": "@aws-amplify/graphql-api-construct.OptimisticConflictResolutionStrategy"
                    },
                    {
                      "fqn": "@aws-amplify/graphql-api-construct.CustomConflictResolutionStrategy"
                    }
                  ]
                }
              },
              "kind": "map"
            }
          }
        },
        {
          "abstract": true,
          "docs": {
            "remarks": "Applies to all non-overridden models.",
            "stability": "stable",
            "summary": "Project-wide config for conflict resolution."
          },
          "immutable": true,
          "locationInModule": {
            "filename": "src/types.ts",
            "line": 299
          },
          "name": "project",
          "optional": true,
          "type": {
            "union": {
              "types": [
                {
                  "fqn": "@aws-amplify/graphql-api-construct.AutomergeConflictResolutionStrategy"
                },
                {
                  "fqn": "@aws-amplify/graphql-api-construct.OptimisticConflictResolutionStrategy"
                },
                {
                  "fqn": "@aws-amplify/graphql-api-construct.CustomConflictResolutionStrategy"
                }
              ]
            }
          }
        }
      ],
      "symbolId": "src/types:DataStoreConfiguration"
    },
    "@aws-amplify/graphql-api-construct.DefaultDynamoDbModelDataSourceStrategy": {
      "assembly": "@aws-amplify/graphql-api-construct",
      "datatype": true,
      "docs": {
        "stability": "stable",
        "summary": "Use default CloudFormation type 'AWS::DynamoDB::Table' to provision table."
      },
      "fqn": "@aws-amplify/graphql-api-construct.DefaultDynamoDbModelDataSourceStrategy",
      "kind": "interface",
      "locationInModule": {
        "filename": "src/model-datasource-strategy-types.ts",
        "line": 31
      },
      "name": "DefaultDynamoDbModelDataSourceStrategy",
      "properties": [
        {
          "abstract": true,
          "docs": {
            "stability": "stable"
          },
          "immutable": true,
          "locationInModule": {
            "filename": "src/model-datasource-strategy-types.ts",
            "line": 32
          },
          "name": "dbType",
          "type": {
            "primitive": "string"
          }
        },
        {
          "abstract": true,
          "docs": {
            "stability": "stable"
          },
          "immutable": true,
          "locationInModule": {
            "filename": "src/model-datasource-strategy-types.ts",
            "line": 33
          },
          "name": "provisionStrategy",
          "type": {
            "primitive": "string"
          }
        }
      ],
      "symbolId": "src/model-datasource-strategy-types:DefaultDynamoDbModelDataSourceStrategy"
    },
    "@aws-amplify/graphql-api-construct.FunctionSlotBase": {
      "assembly": "@aws-amplify/graphql-api-construct",
      "datatype": true,
      "docs": {
        "stability": "stable",
        "summary": "Common slot parameters."
      },
      "fqn": "@aws-amplify/graphql-api-construct.FunctionSlotBase",
      "kind": "interface",
      "locationInModule": {
        "filename": "src/types.ts",
        "line": 326
      },
      "name": "FunctionSlotBase",
      "properties": [
        {
          "abstract": true,
          "docs": {
            "stability": "stable",
            "summary": "The field to attach this function to on the Api definition."
          },
          "immutable": true,
          "locationInModule": {
            "filename": "src/types.ts",
            "line": 330
          },
          "name": "fieldName",
          "type": {
            "primitive": "string"
          }
        },
        {
          "abstract": true,
          "docs": {
            "stability": "stable",
            "summary": "The overridden behavior for this slot."
          },
          "immutable": true,
          "locationInModule": {
            "filename": "src/types.ts",
            "line": 341
          },
          "name": "function",
          "type": {
            "fqn": "@aws-amplify/graphql-api-construct.FunctionSlotOverride"
          }
        },
        {
          "abstract": true,
          "docs": {
            "remarks": "For more information on slotting, refer to https://docs.amplify.aws/cli/graphql/custom-business-logic/#extend-amplify-generated-resolvers",
            "stability": "stable",
            "summary": "The slot index to use to inject this into the execution pipeline."
          },
          "immutable": true,
          "locationInModule": {
            "filename": "src/types.ts",
            "line": 336
          },
          "name": "slotIndex",
          "type": {
            "primitive": "number"
          }
        }
      ],
      "symbolId": "src/types:FunctionSlotBase"
    },
    "@aws-amplify/graphql-api-construct.FunctionSlotOverride": {
      "assembly": "@aws-amplify/graphql-api-construct",
      "datatype": true,
      "docs": {
        "remarks": "This allows configuration of the underlying function,\nincluding the request and response mapping templates.",
        "stability": "stable",
        "summary": "Params exposed to support configuring and overriding pipelined slots."
      },
      "fqn": "@aws-amplify/graphql-api-construct.FunctionSlotOverride",
      "kind": "interface",
      "locationInModule": {
        "filename": "src/types.ts",
        "line": 311
      },
      "name": "FunctionSlotOverride",
      "properties": [
        {
          "abstract": true,
          "docs": {
            "remarks": "Executed before the datasource is invoked.",
            "stability": "stable",
            "summary": "Override request mapping template for the function slot."
          },
          "immutable": true,
          "locationInModule": {
            "filename": "src/types.ts",
            "line": 315
          },
          "name": "requestMappingTemplate",
          "optional": true,
          "type": {
            "fqn": "aws-cdk-lib.aws_appsync.MappingTemplate"
          }
        },
        {
          "abstract": true,
          "docs": {
            "remarks": "Executed after the datasource is invoked.",
            "stability": "stable",
            "summary": "Override response mapping template for the function slot."
          },
          "immutable": true,
          "locationInModule": {
            "filename": "src/types.ts",
            "line": 320
          },
          "name": "responseMappingTemplate",
          "optional": true,
          "type": {
            "fqn": "aws-cdk-lib.aws_appsync.MappingTemplate"
          }
        }
      ],
      "symbolId": "src/types:FunctionSlotOverride"
    },
    "@aws-amplify/graphql-api-construct.IAMAuthorizationConfig": {
      "assembly": "@aws-amplify/graphql-api-construct",
      "datatype": true,
      "docs": {
        "stability": "stable",
        "summary": "Configuration for IAM Authorization on the Graphql Api."
      },
      "fqn": "@aws-amplify/graphql-api-construct.IAMAuthorizationConfig",
      "kind": "interface",
      "locationInModule": {
        "filename": "src/types.ts",
        "line": 27
      },
      "name": "IAMAuthorizationConfig",
      "properties": [
        {
          "abstract": true,
          "docs": {
            "deprecated": "Use 'enableIamAuthorizationMode' and IAM Policy to control access for IAM principals.\nSee https://docs.amplify.aws/cli/react/tools/cli/migration/iam-auth-updates-for-cdk-construct for details.",
            "remarks": "If an IRole is provided, the role `name` will be used for matching.\nIf a string is provided, the raw value will be used for matching.",
            "stability": "deprecated",
            "summary": "A list of IAM roles which will be granted full read/write access to the generated model if IAM auth is enabled."
          },
          "immutable": true,
          "locationInModule": {
            "filename": "src/types.ts",
            "line": 61
          },
          "name": "allowListedRoles",
          "optional": true,
          "type": {
            "collection": {
              "elementtype": {
                "union": {
                  "types": [
                    {
                      "primitive": "string"
                    },
                    {
                      "fqn": "aws-cdk-lib.aws_iam.IRole"
                    }
                  ]
                }
              },
              "kind": "array"
            }
          }
        },
        {
          "abstract": true,
          "docs": {
            "deprecated": "Use 'IdentityPoolAuthorizationConfig.authenticatedUserRole' instead.\nSee https://docs.amplify.aws/cli/react/tools/cli/migration/iam-auth-updates-for-cdk-construct for details.",
            "stability": "deprecated",
            "summary": "Authenticated user role, applies to { provider: iam, allow: private } access."
          },
          "immutable": true,
          "locationInModule": {
            "filename": "src/types.ts",
            "line": 43
          },
          "name": "authenticatedUserRole",
          "optional": true,
          "type": {
            "fqn": "aws-cdk-lib.aws_iam.IRole"
          }
        },
        {
          "abstract": true,
          "docs": {
            "custom": {
              "auth": "directive rules are not applied.\nInstead, access should be defined by IAM Policy, see https://docs.aws.amazon.com/service-authorization/latest/reference/list_awsappsync.html.\n\nDoes not apply to authenticated and unauthenticated IAM Roles attached to Cognito Identity Pool.\nUse IdentityPoolAuthorizationConfig to configure their access."
            },
            "remarks": "If enabled",
            "stability": "stable",
            "summary": "Enables access for IAM principals."
          },
          "immutable": true,
          "locationInModule": {
            "filename": "src/types.ts",
            "line": 70
          },
          "name": "enableIamAuthorizationMode",
          "optional": true,
          "type": {
            "primitive": "boolean"
          }
        },
        {
          "abstract": true,
          "docs": {
            "deprecated": "Use 'IdentityPoolAuthorizationConfig.identityPoolId' instead.\nSee https://docs.amplify.aws/cli/react/tools/cli/migration/iam-auth-updates-for-cdk-construct for details.",
            "remarks": "Format: `<region>:<id string>`",
            "stability": "deprecated",
            "summary": "ID for the Cognito Identity Pool vending auth and unauth roles."
          },
          "immutable": true,
          "locationInModule": {
            "filename": "src/types.ts",
            "line": 35
          },
          "name": "identityPoolId",
          "optional": true,
          "type": {
            "primitive": "string"
          }
        },
        {
          "abstract": true,
          "docs": {
            "deprecated": "Use 'IdentityPoolAuthorizationConfig.unauthenticatedUserRole' instead.\nSee https://docs.amplify.aws/cli/react/tools/cli/migration/iam-auth-updates-for-cdk-construct for details.",
            "stability": "deprecated",
            "summary": "Unauthenticated user role, applies to { provider: iam, allow: public } access."
          },
          "immutable": true,
          "locationInModule": {
            "filename": "src/types.ts",
            "line": 51
          },
          "name": "unauthenticatedUserRole",
          "optional": true,
          "type": {
            "fqn": "aws-cdk-lib.aws_iam.IRole"
          }
        }
      ],
      "symbolId": "src/types:IAMAuthorizationConfig"
    },
    "@aws-amplify/graphql-api-construct.IAmplifyGraphqlDefinition": {
      "assembly": "@aws-amplify/graphql-api-construct",
      "docs": {
        "stability": "stable",
        "summary": "Graphql Api definition, which can be implemented in multiple ways."
      },
      "fqn": "@aws-amplify/graphql-api-construct.IAmplifyGraphqlDefinition",
      "kind": "interface",
      "locationInModule": {
        "filename": "src/types.ts",
        "line": 622
      },
      "name": "IAmplifyGraphqlDefinition",
      "properties": [
        {
          "abstract": true,
          "docs": {
            "remarks": "The default strategy is to use DynamoDB from CloudFormation.",
            "returns": "datasource strategy mapping",
            "stability": "stable",
            "summary": "Retrieve the datasource strategy mapping."
          },
          "immutable": true,
          "locationInModule": {
            "filename": "src/types.ts",
            "line": 647
          },
          "name": "dataSourceStrategies",
          "type": {
            "collection": {
              "elementtype": {
                "union": {
                  "types": [
                    {
                      "fqn": "@aws-amplify/graphql-api-construct.DefaultDynamoDbModelDataSourceStrategy"
                    },
                    {
                      "fqn": "@aws-amplify/graphql-api-construct.AmplifyDynamoDbModelDataSourceStrategy"
                    },
                    {
                      "fqn": "@aws-amplify/graphql-api-construct.ImportedAmplifyDynamoDbModelDataSourceStrategy"
                    },
                    {
                      "fqn": "@aws-amplify/graphql-api-construct.SQLLambdaModelDataSourceStrategy"
                    }
                  ]
                }
              },
              "kind": "map"
            }
          }
        },
        {
          "abstract": true,
          "docs": {
            "returns": "generated function slots",
            "stability": "stable",
            "summary": "Retrieve any function slots defined explicitly in the Api definition."
          },
          "immutable": true,
          "locationInModule": {
            "filename": "src/types.ts",
            "line": 633
          },
          "name": "functionSlots",
          "type": {
            "collection": {
              "elementtype": {
                "union": {
                  "types": [
                    {
                      "fqn": "@aws-amplify/graphql-api-construct.MutationFunctionSlot"
                    },
                    {
                      "fqn": "@aws-amplify/graphql-api-construct.QueryFunctionSlot"
                    },
                    {
                      "fqn": "@aws-amplify/graphql-api-construct.SubscriptionFunctionSlot"
                    }
                  ]
                }
              },
              "kind": "array"
            }
          }
        },
        {
          "abstract": true,
          "docs": {
            "returns": "the rendered schema.",
            "stability": "stable",
            "summary": "Return the schema definition as a graphql string, with amplify directives allowed."
          },
          "immutable": true,
          "locationInModule": {
            "filename": "src/types.ts",
            "line": 627
          },
          "name": "schema",
          "type": {
            "primitive": "string"
          }
        },
        {
          "abstract": true,
          "docs": {
            "returns": "a list of mappings from custom SQL commands to data sources",
            "stability": "stable",
            "summary": "An array of custom Query or Mutation SQL commands to the data sources that resolves them."
          },
          "immutable": true,
          "locationInModule": {
            "filename": "src/types.ts",
            "line": 653
          },
          "name": "customSqlDataSourceStrategies",
          "optional": true,
          "type": {
            "collection": {
              "elementtype": {
                "fqn": "@aws-amplify/graphql-api-construct.CustomSqlDataSourceStrategy"
              },
              "kind": "array"
            }
          }
        },
        {
          "abstract": true,
          "docs": {
            "remarks": "Useful for wiring through aws_lambda.Function constructs into the definition directly,\nand generated references to invoke them.",
            "returns": "any lambda functions, keyed by their referenced 'name' in the generated schema.",
            "stability": "stable",
            "summary": "Retrieve the references to any lambda functions used in the definition."
          },
          "immutable": true,
          "locationInModule": {
            "filename": "src/types.ts",
            "line": 641
          },
          "name": "referencedLambdaFunctions",
          "optional": true,
          "type": {
            "collection": {
              "elementtype": {
                "fqn": "aws-cdk-lib.aws_lambda.IFunction"
              },
              "kind": "map"
            }
          }
        }
      ],
      "symbolId": "src/types:IAmplifyGraphqlDefinition"
    },
    "@aws-amplify/graphql-api-construct.IBackendOutputEntry": {
      "assembly": "@aws-amplify/graphql-api-construct",
      "docs": {
        "stability": "stable",
        "summary": "Entry representing the required output from the backend for codegen generate commands to work."
      },
      "fqn": "@aws-amplify/graphql-api-construct.IBackendOutputEntry",
      "kind": "interface",
      "locationInModule": {
        "filename": "src/types.ts",
        "line": 659
      },
      "name": "IBackendOutputEntry",
      "properties": [
        {
          "abstract": true,
          "docs": {
            "stability": "stable",
            "summary": "The string-map payload of generated config values."
          },
          "immutable": true,
          "locationInModule": {
            "filename": "src/types.ts",
            "line": 668
          },
          "name": "payload",
          "type": {
            "collection": {
              "elementtype": {
                "primitive": "string"
              },
              "kind": "map"
            }
          }
        },
        {
          "abstract": true,
          "docs": {
            "stability": "stable",
            "summary": "The protocol version for this backend output."
          },
          "immutable": true,
          "locationInModule": {
            "filename": "src/types.ts",
            "line": 663
          },
          "name": "version",
          "type": {
            "primitive": "string"
          }
        }
      ],
      "symbolId": "src/types:IBackendOutputEntry"
    },
    "@aws-amplify/graphql-api-construct.IBackendOutputStorageStrategy": {
      "assembly": "@aws-amplify/graphql-api-construct",
      "docs": {
        "stability": "stable",
        "summary": "Backend output strategy used to write config required for codegen tasks."
      },
      "fqn": "@aws-amplify/graphql-api-construct.IBackendOutputStorageStrategy",
      "kind": "interface",
      "locationInModule": {
        "filename": "src/types.ts",
        "line": 674
      },
      "methods": [
        {
          "abstract": true,
          "docs": {
            "stability": "stable",
            "summary": "Add an entry to backend output."
          },
          "locationInModule": {
            "filename": "src/types.ts",
            "line": 681
          },
          "name": "addBackendOutputEntry",
          "parameters": [
            {
              "docs": {
                "summary": "the key."
              },
              "name": "keyName",
              "type": {
                "primitive": "string"
              }
            },
            {
              "docs": {
                "summary": "the record to store in the backend output."
              },
              "name": "backendOutputEntry",
              "type": {
                "fqn": "@aws-amplify/graphql-api-construct.IBackendOutputEntry"
              }
            }
          ]
        }
      ],
      "name": "IBackendOutputStorageStrategy",
      "symbolId": "src/types:IBackendOutputStorageStrategy"
    },
    "@aws-amplify/graphql-api-construct.IdentityPoolAuthorizationConfig": {
      "assembly": "@aws-amplify/graphql-api-construct",
      "datatype": true,
      "docs": {
        "stability": "stable",
        "summary": "Configuration for Cognito Identity Pool Authorization on the Graphql Api."
      },
      "fqn": "@aws-amplify/graphql-api-construct.IdentityPoolAuthorizationConfig",
      "kind": "interface",
      "locationInModule": {
        "filename": "src/types.ts",
        "line": 77
      },
      "name": "IdentityPoolAuthorizationConfig",
      "properties": [
        {
          "abstract": true,
          "docs": {
            "stability": "stable",
            "summary": "Authenticated user role, applies to { provider: iam, allow: private } access."
          },
          "immutable": true,
          "locationInModule": {
            "filename": "src/types.ts",
            "line": 87
          },
          "name": "authenticatedUserRole",
          "type": {
            "fqn": "aws-cdk-lib.aws_iam.IRole"
          }
        },
        {
          "abstract": true,
          "docs": {
            "remarks": "Format: `<region>:<id string>`",
            "stability": "stable",
            "summary": "ID for the Cognito Identity Pool vending auth and unauth roles."
          },
          "immutable": true,
          "locationInModule": {
            "filename": "src/types.ts",
            "line": 82
          },
          "name": "identityPoolId",
          "type": {
            "primitive": "string"
          }
        },
        {
          "abstract": true,
          "docs": {
            "stability": "stable",
            "summary": "Unauthenticated user role, applies to { provider: iam, allow: public } access."
          },
          "immutable": true,
          "locationInModule": {
            "filename": "src/types.ts",
            "line": 92
          },
          "name": "unauthenticatedUserRole",
          "type": {
            "fqn": "aws-cdk-lib.aws_iam.IRole"
          }
        }
      ],
      "symbolId": "src/types:IdentityPoolAuthorizationConfig"
    },
    "@aws-amplify/graphql-api-construct.ImportedAmplifyDynamoDbModelDataSourceStrategy": {
      "assembly": "@aws-amplify/graphql-api-construct",
      "datatype": true,
      "docs": {
        "remarks": "Tables can be imported only if they meet the following criteria.\n1. The imported table must have been created with through an Amplify Gen 1 project.\n2. The imported table must be in the same account and region as this construct.\n3. The imported table properties must match the corresponding table properties specified in this construct.\n   (AttributeDefinitions, KeySchema, GlobalSecondaryIndexes, BillingModeSummary, ProvisionedThroughput, StreamSpecification, SSEDescription, DeletionProtectionEnabled)\n\nThe imported tables will follow the auth rules defined in this construct.\nThe auth rules of the source Gen 1 project will not apply to the API created by this construct.\nEnsure the correct auth rules have been set to prevent data exposure.",
        "stability": "stable",
        "summary": "Use custom resource type 'Custom::ImportedAmplifyDynamoDBTable' to manage an imported table."
      },
      "fqn": "@aws-amplify/graphql-api-construct.ImportedAmplifyDynamoDbModelDataSourceStrategy",
      "kind": "interface",
      "locationInModule": {
        "filename": "src/model-datasource-strategy-types.ts",
        "line": 58
      },
      "name": "ImportedAmplifyDynamoDbModelDataSourceStrategy",
      "properties": [
        {
          "abstract": true,
          "docs": {
            "stability": "stable"
          },
          "immutable": true,
          "locationInModule": {
            "filename": "src/model-datasource-strategy-types.ts",
            "line": 59
          },
          "name": "dbType",
          "type": {
            "primitive": "string"
          }
        },
        {
          "abstract": true,
          "docs": {
            "stability": "stable"
          },
          "immutable": true,
          "locationInModule": {
            "filename": "src/model-datasource-strategy-types.ts",
            "line": 60
          },
          "name": "provisionStrategy",
          "type": {
            "primitive": "string"
          }
        },
        {
          "abstract": true,
          "docs": {
            "stability": "stable"
          },
          "immutable": true,
          "locationInModule": {
            "filename": "src/model-datasource-strategy-types.ts",
            "line": 61
          },
          "name": "tableName",
          "type": {
            "primitive": "string"
          }
        }
      ],
      "symbolId": "src/model-datasource-strategy-types:ImportedAmplifyDynamoDbModelDataSourceStrategy"
    },
    "@aws-amplify/graphql-api-construct.LambdaAuthorizationConfig": {
      "assembly": "@aws-amplify/graphql-api-construct",
      "datatype": true,
      "docs": {
        "stability": "stable",
        "summary": "Configuration for Custom Lambda authorization on the Graphql Api."
      },
      "fqn": "@aws-amplify/graphql-api-construct.LambdaAuthorizationConfig",
      "kind": "interface",
      "locationInModule": {
        "filename": "src/types.ts",
        "line": 156
      },
      "name": "LambdaAuthorizationConfig",
      "properties": [
        {
          "abstract": true,
          "docs": {
            "stability": "stable",
            "summary": "The authorizer lambda function."
          },
          "immutable": true,
          "locationInModule": {
            "filename": "src/types.ts",
            "line": 160
          },
          "name": "function",
          "type": {
            "fqn": "aws-cdk-lib.aws_lambda.IFunction"
          }
        },
        {
          "abstract": true,
          "docs": {
            "stability": "stable",
            "summary": "How long the results are cached."
          },
          "immutable": true,
          "locationInModule": {
            "filename": "src/types.ts",
            "line": 165
          },
          "name": "ttl",
          "type": {
            "fqn": "aws-cdk-lib.Duration"
          }
        }
      ],
      "symbolId": "src/types:LambdaAuthorizationConfig"
    },
    "@aws-amplify/graphql-api-construct.MutationFunctionSlot": {
      "assembly": "@aws-amplify/graphql-api-construct",
      "datatype": true,
      "docs": {
        "stability": "stable",
        "summary": "Slot types for Mutation Resolvers."
      },
      "fqn": "@aws-amplify/graphql-api-construct.MutationFunctionSlot",
      "interfaces": [
        "@aws-amplify/graphql-api-construct.FunctionSlotBase"
      ],
      "kind": "interface",
      "locationInModule": {
        "filename": "src/types.ts",
        "line": 347
      },
      "name": "MutationFunctionSlot",
      "properties": [
        {
          "abstract": true,
          "docs": {
            "remarks": "For more information on slotting, refer to https://docs.amplify.aws/cli/graphql/custom-business-logic/#extend-amplify-generated-resolvers",
            "stability": "stable",
            "summary": "The slot name to inject this behavior into."
          },
          "immutable": true,
          "locationInModule": {
            "filename": "src/types.ts",
            "line": 357
          },
          "name": "slotName",
          "type": {
            "primitive": "string"
          }
        },
        {
          "abstract": true,
          "docs": {
            "stability": "stable",
            "summary": "This slot type applies to the Mutation type on the Api definition."
          },
          "immutable": true,
          "locationInModule": {
            "filename": "src/types.ts",
            "line": 351
          },
          "name": "typeName",
          "type": {
            "primitive": "string"
          }
        }
      ],
      "symbolId": "src/types:MutationFunctionSlot"
    },
    "@aws-amplify/graphql-api-construct.OIDCAuthorizationConfig": {
      "assembly": "@aws-amplify/graphql-api-construct",
      "datatype": true,
      "docs": {
        "stability": "stable",
        "summary": "Configuration for OpenId Connect Authorization on the Graphql Api."
      },
      "fqn": "@aws-amplify/graphql-api-construct.OIDCAuthorizationConfig",
      "kind": "interface",
      "locationInModule": {
        "filename": "src/types.ts",
        "line": 108
      },
      "name": "OIDCAuthorizationConfig",
      "properties": [
        {
          "abstract": true,
          "docs": {
            "stability": "stable",
            "summary": "Url for the OIDC token issuer."
          },
          "immutable": true,
          "locationInModule": {
            "filename": "src/types.ts",
            "line": 117
          },
          "name": "oidcIssuerUrl",
          "type": {
            "primitive": "string"
          }
        },
        {
          "abstract": true,
          "docs": {
            "stability": "stable",
            "summary": "The issuer for the OIDC configuration."
          },
          "immutable": true,
          "locationInModule": {
            "filename": "src/types.ts",
            "line": 112
          },
          "name": "oidcProviderName",
          "type": {
            "primitive": "string"
          }
        },
        {
          "abstract": true,
          "docs": {
            "remarks": "auth_time claim in OIDC token is required for this validation to work.",
            "stability": "stable",
            "summary": "The duration an OIDC token is valid after being authenticated by OIDC provider."
          },
          "immutable": true,
          "locationInModule": {
            "filename": "src/types.ts",
            "line": 129
          },
          "name": "tokenExpiryFromAuth",
          "type": {
            "fqn": "aws-cdk-lib.Duration"
          }
        },
        {
          "abstract": true,
          "docs": {
            "remarks": "This validation uses iat claim of OIDC token.",
            "stability": "stable",
            "summary": "The duration an OIDC token is valid after being issued to a user."
          },
          "immutable": true,
          "locationInModule": {
            "filename": "src/types.ts",
            "line": 135
          },
          "name": "tokenExpiryFromIssue",
          "type": {
            "fqn": "aws-cdk-lib.Duration"
          }
        },
        {
          "abstract": true,
          "docs": {
            "remarks": "A regular expression can be specified so AppSync can validate against multiple client identifiers at a time. Example",
            "stability": "stable",
            "summary": "The client identifier of the Relying party at the OpenID identity provider."
          },
          "immutable": true,
          "locationInModule": {
            "filename": "src/types.ts",
            "line": 123
          },
          "name": "clientId",
          "optional": true,
          "type": {
            "primitive": "string"
          }
        }
      ],
      "symbolId": "src/types:OIDCAuthorizationConfig"
    },
    "@aws-amplify/graphql-api-construct.OptimisticConflictResolutionStrategy": {
      "assembly": "@aws-amplify/graphql-api-construct",
      "datatype": true,
      "docs": {
        "stability": "stable",
        "summary": "Enable automerge on the project."
      },
      "fqn": "@aws-amplify/graphql-api-construct.OptimisticConflictResolutionStrategy",
      "interfaces": [
        "@aws-amplify/graphql-api-construct.ConflictResolutionStrategyBase"
      ],
      "kind": "interface",
      "locationInModule": {
        "filename": "src/types.ts",
        "line": 253
      },
      "name": "OptimisticConflictResolutionStrategy",
      "properties": [
        {
          "abstract": true,
          "docs": {
            "remarks": "For more information, refer to https://docs.aws.amazon.com/appsync/latest/devguide/conflict-detection-and-sync.html#conflict-detection-and-resolution",
            "stability": "stable",
            "summary": "This conflict resolution strategy the _version to perform optimistic concurrency."
          },
          "immutable": true,
          "locationInModule": {
            "filename": "src/types.ts",
            "line": 258
          },
          "name": "handlerType",
          "type": {
            "primitive": "string"
          }
        }
      ],
      "symbolId": "src/types:OptimisticConflictResolutionStrategy"
    },
    "@aws-amplify/graphql-api-construct.PartialTranslationBehavior": {
      "assembly": "@aws-amplify/graphql-api-construct",
      "datatype": true,
      "docs": {
        "stability": "stable",
        "summary": "A utility interface equivalent to Partial<TranslationBehavior>."
      },
      "fqn": "@aws-amplify/graphql-api-construct.PartialTranslationBehavior",
      "kind": "interface",
      "locationInModule": {
        "filename": "src/types.ts",
        "line": 504
      },
      "name": "PartialTranslationBehavior",
      "properties": [
        {
          "abstract": true,
          "docs": {
            "default": "false",
            "remarks": "- Removing or renaming a model\n - Modifying the primary key of a model\n - Modifying a Local Secondary Index of a model (only applies to projects with secondaryKeyAsGSI turned off)\n\nALL DATA WILL BE LOST when the table replacement happens. When enabled, destructive updates are allowed.\nThis will only affect DynamoDB tables with provision strategy \"AMPLIFY_TABLE\".",
            "stability": "experimental",
            "summary": "The following schema updates require replacement of the underlying DynamoDB table:."
          },
          "immutable": true,
          "locationInModule": {
            "filename": "src/types.ts",
            "line": 596
          },
          "name": "allowDestructiveGraphqlSchemaUpdates",
          "optional": true,
          "type": {
            "primitive": "boolean"
          }
        },
        {
          "abstract": true,
          "docs": {
            "default": "true",
            "stability": "stable",
            "summary": "Disable resolver deduping, this can sometimes cause problems because dedupe ordering isn't stable today, which can lead to circular dependencies across stacks if models are reordered."
          },
          "immutable": true,
          "locationInModule": {
            "filename": "src/types.ts",
            "line": 516
          },
          "name": "disableResolverDeduping",
          "optional": true,
          "type": {
            "primitive": "boolean"
          }
        },
        {
          "abstract": true,
          "docs": {
            "custom": {
              "index": "can be provided a null name field to disable the generation of the query on the Api."
            },
            "default": "true",
            "remarks": "If enabled,",
            "stability": "stable",
            "summary": "Automate generation of query names, and as a result attaching all indexes as queries to the generated Api."
          },
          "immutable": true,
          "locationInModule": {
            "filename": "src/types.ts",
            "line": 561
          },
          "name": "enableAutoIndexQueryNames",
          "optional": true,
          "type": {
            "primitive": "boolean"
          }
        },
        {
          "abstract": true,
          "docs": {
            "default": "false",
            "remarks": "Not recommended for use, prefer\nto use `Object.values(resources.additionalResources['AWS::Elasticsearch::Domain']).forEach((domain: CfnDomain) => {\n  domain.NodeToNodeEncryptionOptions = { Enabled: True };\n});",
            "stability": "stable",
            "summary": "If enabled, set nodeToNodeEncryption on the searchable domain (if one exists)."
          },
          "immutable": true,
          "locationInModule": {
            "filename": "src/types.ts",
            "line": 576
          },
          "name": "enableSearchNodeToNodeEncryption",
          "optional": true,
          "type": {
            "primitive": "boolean"
          }
        },
        {
          "abstract": true,
          "docs": {
            "default": "false",
            "stability": "stable",
            "summary": "When enabled, internal cfn outputs which existed in Amplify-generated apps will continue to be emitted."
          },
          "immutable": true,
          "locationInModule": {
            "filename": "src/types.ts",
            "line": 582
          },
          "name": "enableTransformerCfnOutputs",
          "optional": true,
          "type": {
            "primitive": "boolean"
          }
        },
        {
          "abstract": true,
          "docs": {
            "default": "true",
            "stability": "stable",
            "summary": "Ensure that the owner field is still populated even if a static iam or group authorization applies."
          },
          "immutable": true,
          "locationInModule": {
            "filename": "src/types.ts",
            "line": 541
          },
          "name": "populateOwnerFieldForStaticGroupAuth",
          "optional": true,
          "type": {
            "primitive": "boolean"
          }
        },
        {
          "abstract": true,
          "docs": {
            "default": "false",
            "remarks": "When enabled, any global secondary index update operation will replace the table instead of iterative deployment, which will WIPE ALL\nEXISTING DATA but cost much less time for deployment This will only affect DynamoDB tables with provision strategy \"AMPLIFY_TABLE\".",
            "stability": "experimental",
            "summary": "This behavior will only come into effect when both \"allowDestructiveGraphqlSchemaUpdates\" and this value are set to true."
          },
          "immutable": true,
          "locationInModule": {
            "filename": "src/types.ts",
            "line": 606
          },
          "name": "replaceTableUponGsiUpdate",
          "optional": true,
          "type": {
            "primitive": "boolean"
          }
        },
        {
          "abstract": true,
          "docs": {
            "default": "true",
            "stability": "stable",
            "summary": "Enable custom primary key support, there's no good reason to disable this unless trying not to update a legacy app."
          },
          "immutable": true,
          "locationInModule": {
            "filename": "src/types.ts",
            "line": 567
          },
          "name": "respectPrimaryKeyAttributesOnConnectionField",
          "optional": true,
          "type": {
            "primitive": "boolean"
          }
        },
        {
          "abstract": true,
          "docs": {
            "default": "false",
            "stability": "stable",
            "summary": "Enabling sandbox mode will enable api key auth on all models in the transformed schema."
          },
          "immutable": true,
          "locationInModule": {
            "filename": "src/types.ts",
            "line": 522
          },
          "name": "sandboxModeEnabled",
          "optional": true,
          "type": {
            "primitive": "boolean"
          }
        },
        {
          "abstract": true,
          "docs": {
            "custom": {
              "index": "as an LSI instead of a GSI."
            },
            "default": "true",
            "stability": "stable",
            "summary": "If disabled, generated."
          },
          "immutable": true,
          "locationInModule": {
            "filename": "src/types.ts",
            "line": 554
          },
          "name": "secondaryKeyAsGSI",
          "optional": true,
          "type": {
            "primitive": "boolean"
          }
        },
        {
          "abstract": true,
          "docs": {
            "custom": {
              "model": "parameter behavior, where setting a single field doesn't implicitly set the other fields to null."
            },
            "default": "true",
            "stability": "stable",
            "summary": "Restore parity w/ GQLv1."
          },
          "immutable": true,
          "locationInModule": {
            "filename": "src/types.ts",
            "line": 509
          },
          "name": "shouldDeepMergeDirectiveConfigDefaults",
          "optional": true,
          "type": {
            "primitive": "boolean"
          }
        },
        {
          "abstract": true,
          "docs": {
            "default": "false",
            "stability": "stable",
            "summary": "When enabled, suppresses default behavior of redacting relational fields when auth rules do not exactly match."
          },
          "immutable": true,
          "locationInModule": {
            "filename": "src/types.ts",
            "line": 535
          },
          "name": "subscriptionsInheritPrimaryAuth",
          "optional": true,
          "type": {
            "primitive": "boolean"
          }
        },
        {
          "abstract": true,
          "docs": {
            "default": "false",
            "remarks": "This is a legacy parameter from the Graphql Transformer existing in Amplify CLI, not recommended to change.",
            "stability": "stable",
            "summary": "If enabled, disable api key resource generation even if specified as an auth rule on the construct."
          },
          "immutable": true,
          "locationInModule": {
            "filename": "src/types.ts",
            "line": 548
          },
          "name": "suppressApiKeyGeneration",
          "optional": true,
          "type": {
            "primitive": "boolean"
          }
        },
        {
          "abstract": true,
          "docs": {
            "default": "true",
            "stability": "stable",
            "summary": "Ensure that oidc and userPool auth use the `sub` field in the for the username field, which disallows new users with the same id to access data from a deleted user in the pool."
          },
          "immutable": true,
          "locationInModule": {
            "filename": "src/types.ts",
            "line": 529
          },
          "name": "useSubUsernameForDefaultIdentityClaim",
          "optional": true,
          "type": {
            "primitive": "boolean"
          }
        }
      ],
      "symbolId": "src/types:PartialTranslationBehavior"
    },
    "@aws-amplify/graphql-api-construct.ProvisionedConcurrencyConfig": {
      "assembly": "@aws-amplify/graphql-api-construct",
      "datatype": true,
      "docs": {
        "stability": "stable",
        "summary": "The configuration for the provisioned concurrency of the Lambda."
      },
      "fqn": "@aws-amplify/graphql-api-construct.ProvisionedConcurrencyConfig",
      "kind": "interface",
      "locationInModule": {
        "filename": "src/model-datasource-strategy-types.ts",
        "line": 122
      },
      "name": "ProvisionedConcurrencyConfig",
      "properties": [
        {
          "abstract": true,
          "docs": {
            "remarks": "*",
            "stability": "stable",
            "summary": "The amount of provisioned concurrency to allocate."
          },
          "immutable": true,
          "locationInModule": {
            "filename": "src/model-datasource-strategy-types.ts",
            "line": 124
          },
          "name": "provisionedConcurrentExecutions",
          "type": {
            "primitive": "number"
          }
        }
      ],
      "symbolId": "src/model-datasource-strategy-types:ProvisionedConcurrencyConfig"
    },
    "@aws-amplify/graphql-api-construct.ProvisionedThroughput": {
      "assembly": "@aws-amplify/graphql-api-construct",
      "datatype": true,
      "docs": {
        "stability": "stable",
        "summary": "Wrapper for provisioned throughput config in DDB."
      },
      "fqn": "@aws-amplify/graphql-api-construct.ProvisionedThroughput",
      "kind": "interface",
      "locationInModule": {
        "filename": "src/amplify-dynamodb-table-wrapper.ts",
        "line": 24
      },
      "name": "ProvisionedThroughput",
      "properties": [
        {
          "abstract": true,
          "docs": {
            "stability": "stable",
            "summary": "The read capacity units on the table or index."
          },
          "immutable": true,
          "locationInModule": {
            "filename": "src/amplify-dynamodb-table-wrapper.ts",
            "line": 28
          },
          "name": "readCapacityUnits",
          "type": {
            "primitive": "number"
          }
        },
        {
          "abstract": true,
          "docs": {
            "stability": "stable",
            "summary": "The write capacity units on the table or index."
          },
          "immutable": true,
          "locationInModule": {
            "filename": "src/amplify-dynamodb-table-wrapper.ts",
            "line": 33
          },
          "name": "writeCapacityUnits",
          "type": {
            "primitive": "number"
          }
        }
      ],
      "symbolId": "src/amplify-dynamodb-table-wrapper:ProvisionedThroughput"
    },
    "@aws-amplify/graphql-api-construct.QueryFunctionSlot": {
      "assembly": "@aws-amplify/graphql-api-construct",
      "datatype": true,
      "docs": {
        "stability": "stable",
        "summary": "Slot types for Query Resolvers."
      },
      "fqn": "@aws-amplify/graphql-api-construct.QueryFunctionSlot",
      "interfaces": [
        "@aws-amplify/graphql-api-construct.FunctionSlotBase"
      ],
      "kind": "interface",
      "locationInModule": {
        "filename": "src/types.ts",
        "line": 363
      },
      "name": "QueryFunctionSlot",
      "properties": [
        {
          "abstract": true,
          "docs": {
            "remarks": "For more information on slotting, refer to https://docs.amplify.aws/cli/graphql/custom-business-logic/#extend-amplify-generated-resolvers",
            "stability": "stable",
            "summary": "The slot name to inject this behavior into."
          },
          "immutable": true,
          "locationInModule": {
            "filename": "src/types.ts",
            "line": 373
          },
          "name": "slotName",
          "type": {
            "primitive": "string"
          }
        },
        {
          "abstract": true,
          "docs": {
            "stability": "stable",
            "summary": "This slot type applies to the Query type on the Api definition."
          },
          "immutable": true,
          "locationInModule": {
            "filename": "src/types.ts",
            "line": 367
          },
          "name": "typeName",
          "type": {
            "primitive": "string"
          }
        }
      ],
      "symbolId": "src/types:QueryFunctionSlot"
    },
    "@aws-amplify/graphql-api-construct.SQLLambdaModelDataSourceStrategy": {
      "assembly": "@aws-amplify/graphql-api-construct",
      "datatype": true,
      "docs": {
        "stability": "stable",
        "summary": "A strategy that creates a Lambda to connect to a pre-existing SQL table to resolve model data."
      },
      "fqn": "@aws-amplify/graphql-api-construct.SQLLambdaModelDataSourceStrategy",
      "kind": "interface",
      "locationInModule": {
        "filename": "src/model-datasource-strategy-types.ts",
        "line": 67
      },
      "name": "SQLLambdaModelDataSourceStrategy",
      "properties": [
        {
          "abstract": true,
          "docs": {
            "stability": "stable",
            "summary": "The parameters the Lambda data source will use to connect to the database."
          },
          "immutable": true,
          "locationInModule": {
            "filename": "src/model-datasource-strategy-types.ts",
            "line": 82
          },
          "name": "dbConnectionConfig",
          "type": {
            "union": {
              "types": [
                {
                  "fqn": "@aws-amplify/graphql-api-construct.SqlModelDataSourceSecretsManagerDbConnectionConfig"
                },
                {
                  "fqn": "@aws-amplify/graphql-api-construct.SqlModelDataSourceSsmDbConnectionConfig"
                },
                {
                  "fqn": "@aws-amplify/graphql-api-construct.SqlModelDataSourceSsmDbConnectionStringConfig"
                }
              ]
            }
          }
        },
        {
          "abstract": true,
          "docs": {
            "stability": "stable",
            "summary": "The type of the SQL database used to process model operations for this definition."
          },
          "immutable": true,
          "locationInModule": {
            "filename": "src/model-datasource-strategy-types.ts",
            "line": 77
          },
          "name": "dbType",
          "type": {
            "primitive": "string"
          }
        },
        {
          "abstract": true,
          "docs": {
            "remarks": "This will be used to name the AppSync DataSource itself, plus any associated resources like resolver Lambdas.\nThis name must be unique across all schema definitions in a GraphQL API.",
            "stability": "stable",
            "summary": "The name of the strategy."
          },
          "immutable": true,
          "locationInModule": {
            "filename": "src/model-datasource-strategy-types.ts",
            "line": 72
          },
          "name": "name",
          "type": {
            "primitive": "string"
          }
        },
        {
          "abstract": true,
          "docs": {
            "remarks": "The key is the value of the `references` attribute of the `@sql` directive in the `schema`; the value is the SQL\nto be executed.",
            "stability": "stable",
            "summary": "Custom SQL statements."
          },
          "immutable": true,
          "locationInModule": {
            "filename": "src/model-datasource-strategy-types.ts",
            "line": 93
          },
          "name": "customSqlStatements",
          "optional": true,
          "type": {
            "collection": {
              "elementtype": {
                "primitive": "string"
              },
              "kind": "map"
            }
          }
        },
        {
          "abstract": true,
          "docs": {
            "stability": "stable",
            "summary": "The configuration for the provisioned concurrency of the Lambda."
          },
          "immutable": true,
          "locationInModule": {
            "filename": "src/model-datasource-strategy-types.ts",
            "line": 98
          },
          "name": "sqlLambdaProvisionedConcurrencyConfig",
          "optional": true,
          "type": {
            "fqn": "@aws-amplify/graphql-api-construct.ProvisionedConcurrencyConfig"
          }
        },
        {
          "abstract": true,
          "docs": {
            "stability": "stable",
            "summary": "The configuration of the VPC into which to install the Lambda."
          },
          "immutable": true,
          "locationInModule": {
            "filename": "src/model-datasource-strategy-types.ts",
            "line": 87
          },
          "name": "vpcConfiguration",
          "optional": true,
          "type": {
            "fqn": "@aws-amplify/graphql-api-construct.VpcConfig"
          }
        }
      ],
      "symbolId": "src/model-datasource-strategy-types:SQLLambdaModelDataSourceStrategy"
    },
    "@aws-amplify/graphql-api-construct.SQLLambdaModelDataSourceStrategyFactory": {
      "assembly": "@aws-amplify/graphql-api-construct",
      "docs": {
        "stability": "stable",
        "summary": "Class exposing utilities to produce SQLLambdaModelDataSourceStrategy objects given various inputs."
      },
      "fqn": "@aws-amplify/graphql-api-construct.SQLLambdaModelDataSourceStrategyFactory",
      "initializer": {
        "docs": {
          "stability": "stable"
        }
      },
      "kind": "class",
      "locationInModule": {
        "filename": "src/sql-model-datasource-strategy.ts",
        "line": 88
      },
      "methods": [
        {
          "docs": {
            "remarks": "The key\nof the `customSqlStatements` record is the file's base name (that is, the name of the file minus the directory and extension).",
            "stability": "stable",
            "summary": "Creates a SQLLambdaModelDataSourceStrategy where the binding's `customSqlStatements` are populated from `sqlFiles`."
          },
          "locationInModule": {
            "filename": "src/sql-model-datasource-strategy.ts",
            "line": 95
          },
          "name": "fromCustomSqlFiles",
          "parameters": [
            {
              "docs": {
                "summary": "the list of files to load SQL statements from."
              },
              "name": "sqlFiles",
              "type": {
                "collection": {
                  "elementtype": {
                    "primitive": "string"
                  },
                  "kind": "array"
                }
              }
            },
            {
              "docs": {
                "summary": "the remaining SQLLambdaModelDataSourceStrategy options."
              },
              "name": "options",
              "type": {
                "fqn": "@aws-amplify/graphql-api-construct.SQLLambdaModelDataSourceStrategy"
              }
            }
          ],
          "returns": {
            "type": {
              "fqn": "@aws-amplify/graphql-api-construct.SQLLambdaModelDataSourceStrategy"
            }
          },
          "static": true
        }
      ],
      "name": "SQLLambdaModelDataSourceStrategyFactory",
      "symbolId": "src/sql-model-datasource-strategy:SQLLambdaModelDataSourceStrategyFactory"
    },
    "@aws-amplify/graphql-api-construct.SSESpecification": {
      "assembly": "@aws-amplify/graphql-api-construct",
      "datatype": true,
      "docs": {
        "stability": "stable",
        "summary": "Represents the settings used to enable server-side encryption."
      },
      "fqn": "@aws-amplify/graphql-api-construct.SSESpecification",
      "kind": "interface",
      "locationInModule": {
        "filename": "src/amplify-dynamodb-table-wrapper.ts",
        "line": 47
      },
      "name": "SSESpecification",
      "properties": [
        {
          "abstract": true,
          "docs": {
            "remarks": "If enabled (true), server-side encryption type is set to `KMS` and an AWS managed key is used ( AWS KMS charges apply).\nIf disabled (false) or not specified, server-side encryption is set to AWS owned key.",
            "stability": "stable",
            "summary": "Indicates whether server-side encryption is done using an AWS managed key or an AWS owned key."
          },
          "immutable": true,
          "locationInModule": {
            "filename": "src/amplify-dynamodb-table-wrapper.ts",
            "line": 53
          },
          "name": "sseEnabled",
          "type": {
            "primitive": "boolean"
          }
        },
        {
          "abstract": true,
          "docs": {
            "remarks": "To specify a key, use its key ID, Amazon Resource Name (ARN), alias name, or alias ARN. Note that you should only provide\nthis parameter if the key is different from the default DynamoDB key `alias/aws/dynamodb` .",
            "stability": "stable",
            "summary": "The AWS KMS key that should be used for the AWS KMS encryption."
          },
          "immutable": true,
          "locationInModule": {
            "filename": "src/amplify-dynamodb-table-wrapper.ts",
            "line": 60
          },
          "name": "kmsMasterKeyId",
          "optional": true,
          "type": {
            "primitive": "string"
          }
        },
        {
          "abstract": true,
          "docs": {
            "remarks": "The only supported value is:\n`KMS` Server-side encryption that uses AWS Key Management Service.\n  The key is stored in your account and is managed by AWS KMS ( AWS KMS charges apply).",
            "stability": "stable",
            "summary": "Server-side encryption type."
          },
          "immutable": true,
          "locationInModule": {
            "filename": "src/amplify-dynamodb-table-wrapper.ts",
            "line": 67
          },
          "name": "sseType",
          "optional": true,
          "type": {
            "fqn": "@aws-amplify/graphql-api-construct.SSEType"
          }
        }
      ],
      "symbolId": "src/amplify-dynamodb-table-wrapper:SSESpecification"
    },
    "@aws-amplify/graphql-api-construct.SSEType": {
      "assembly": "@aws-amplify/graphql-api-construct",
      "docs": {
        "remarks": "The key is stored in your account and is managed by KMS (AWS KMS charges apply).",
        "stability": "stable",
        "summary": "Server Side Encryption Type Values - `KMS` - Server-side encryption that uses AWS KMS."
      },
      "fqn": "@aws-amplify/graphql-api-construct.SSEType",
      "kind": "enum",
      "locationInModule": {
        "filename": "src/amplify-dynamodb-table-wrapper.ts",
        "line": 40
      },
      "members": [
        {
          "docs": {
            "stability": "stable"
          },
          "name": "KMS"
        }
      ],
      "name": "SSEType",
      "symbolId": "src/amplify-dynamodb-table-wrapper:SSEType"
    },
    "@aws-amplify/graphql-api-construct.SqlModelDataSourceSecretsManagerDbConnectionConfig": {
      "assembly": "@aws-amplify/graphql-api-construct",
      "datatype": true,
      "docs": {
        "remarks": "The managed secret should be in the same region as the lambda.",
        "stability": "experimental",
        "summary": "The credentials stored in Secrets Manager that the lambda data source will use to connect to the database."
      },
      "fqn": "@aws-amplify/graphql-api-construct.SqlModelDataSourceSecretsManagerDbConnectionConfig",
      "kind": "interface",
      "locationInModule": {
        "filename": "src/model-datasource-strategy-types.ts",
        "line": 197
      },
      "name": "SqlModelDataSourceSecretsManagerDbConnectionConfig",
      "properties": [
        {
          "abstract": true,
          "docs": {
            "stability": "experimental",
            "summary": "The database name."
          },
          "immutable": true,
          "locationInModule": {
            "filename": "src/model-datasource-strategy-types.ts",
            "line": 211
          },
          "name": "databaseName",
          "type": {
            "primitive": "string"
          }
        },
        {
          "abstract": true,
          "docs": {
            "stability": "experimental",
            "summary": "The hostame of the database."
          },
          "immutable": true,
          "locationInModule": {
            "filename": "src/model-datasource-strategy-types.ts",
            "line": 214
          },
          "name": "hostname",
          "type": {
            "primitive": "string"
          }
        },
        {
          "abstract": true,
          "docs": {
            "stability": "experimental",
            "summary": "The port number of the database proxy, cluster, or instance."
          },
          "immutable": true,
          "locationInModule": {
            "filename": "src/model-datasource-strategy-types.ts",
            "line": 208
          },
          "name": "port",
          "type": {
            "primitive": "number"
          }
        },
        {
          "abstract": true,
          "docs": {
            "remarks": "*",
            "stability": "experimental",
            "summary": "The ARN of the managed secret with username, password, and hostname to use when connecting to the database."
          },
          "immutable": true,
          "locationInModule": {
            "filename": "src/model-datasource-strategy-types.ts",
            "line": 199
          },
          "name": "secretArn",
          "type": {
            "primitive": "string"
          }
        },
        {
          "abstract": true,
          "docs": {
            "remarks": "If not supplied, the secret is expected to be encrypted with the default\nAWS-managed key.",
            "stability": "experimental",
            "summary": "The ARN of the customer managed encryption key for the secret."
          },
          "immutable": true,
          "locationInModule": {
            "filename": "src/model-datasource-strategy-types.ts",
            "line": 205
          },
          "name": "keyArn",
          "optional": true,
          "type": {
            "primitive": "string"
          }
        },
        {
          "abstract": true,
          "docs": {
            "stability": "experimental",
            "summary": "An optional configuration for a custom SSL certificate authority to use when connecting to the database."
          },
          "immutable": true,
          "locationInModule": {
            "filename": "src/model-datasource-strategy-types.ts",
            "line": 219
          },
          "name": "sslCertConfig",
          "optional": true,
          "type": {
            "fqn": "@aws-amplify/graphql-api-construct.SslCertConfig"
          }
        }
      ],
      "symbolId": "src/model-datasource-strategy-types:SqlModelDataSourceSecretsManagerDbConnectionConfig"
    },
    "@aws-amplify/graphql-api-construct.SqlModelDataSourceSsmDbConnectionConfig": {
      "assembly": "@aws-amplify/graphql-api-construct",
      "datatype": true,
      "docs": {
        "remarks": "These parameters are retrieved from Secure Systems Manager in the same region as the Lambda.",
        "stability": "stable",
        "summary": "The Secure Systems Manager parameter paths the Lambda data source will use to connect to the database."
      },
      "fqn": "@aws-amplify/graphql-api-construct.SqlModelDataSourceSsmDbConnectionConfig",
      "kind": "interface",
      "locationInModule": {
        "filename": "src/model-datasource-strategy-types.ts",
        "line": 227
      },
      "name": "SqlModelDataSourceSsmDbConnectionConfig",
      "properties": [
        {
          "abstract": true,
          "docs": {
            "stability": "stable",
            "summary": "The Secure Systems Manager parameter containing the database name."
          },
          "immutable": true,
          "locationInModule": {
            "filename": "src/model-datasource-strategy-types.ts",
            "line": 243
          },
          "name": "databaseNameSsmPath",
          "type": {
            "primitive": "string"
          }
        },
        {
          "abstract": true,
          "docs": {
            "remarks": "For RDS-based SQL data sources, this can be the hostname\nof a database proxy, cluster, or instance.",
            "stability": "stable",
            "summary": "The Secure Systems Manager parameter containing the hostname of the database."
          },
          "immutable": true,
          "locationInModule": {
            "filename": "src/model-datasource-strategy-types.ts",
            "line": 231
          },
          "name": "hostnameSsmPath",
          "type": {
            "primitive": "string"
          }
        },
        {
          "abstract": true,
          "docs": {
            "stability": "stable",
            "summary": "The Secure Systems Manager parameter containing the password to use when connecting to the database."
          },
          "immutable": true,
          "locationInModule": {
            "filename": "src/model-datasource-strategy-types.ts",
            "line": 240
          },
          "name": "passwordSsmPath",
          "type": {
            "primitive": "string"
          }
        },
        {
          "abstract": true,
          "docs": {
            "stability": "stable",
            "summary": "The Secure Systems Manager parameter containing the port number of the database proxy, cluster, or instance."
          },
          "immutable": true,
          "locationInModule": {
            "filename": "src/model-datasource-strategy-types.ts",
            "line": 234
          },
          "name": "portSsmPath",
          "type": {
            "primitive": "string"
          }
        },
        {
          "abstract": true,
          "docs": {
            "stability": "stable",
            "summary": "The Secure Systems Manager parameter containing the username to use when connecting to the database."
          },
          "immutable": true,
          "locationInModule": {
            "filename": "src/model-datasource-strategy-types.ts",
            "line": 237
          },
          "name": "usernameSsmPath",
          "type": {
            "primitive": "string"
          }
        },
        {
          "abstract": true,
          "docs": {
            "stability": "stable",
            "summary": "An optional configuration for a custom SSL certificate authority to use when connecting to the database."
          },
          "immutable": true,
          "locationInModule": {
            "filename": "src/model-datasource-strategy-types.ts",
            "line": 248
          },
          "name": "sslCertConfig",
          "optional": true,
          "type": {
            "fqn": "@aws-amplify/graphql-api-construct.SslCertConfig"
          }
        }
      ],
      "symbolId": "src/model-datasource-strategy-types:SqlModelDataSourceSsmDbConnectionConfig"
    },
    "@aws-amplify/graphql-api-construct.SqlModelDataSourceSsmDbConnectionStringConfig": {
      "assembly": "@aws-amplify/graphql-api-construct",
      "datatype": true,
      "docs": {
        "stability": "experimental",
        "summary": "The configuration option to use a Secure Systems Manager parameter to store the connection string to the database."
      },
      "fqn": "@aws-amplify/graphql-api-construct.SqlModelDataSourceSsmDbConnectionStringConfig",
      "kind": "interface",
      "locationInModule": {
        "filename": "src/model-datasource-strategy-types.ts",
        "line": 176
      },
      "name": "SqlModelDataSourceSsmDbConnectionStringConfig",
      "properties": [
        {
          "abstract": true,
          "docs": {
            "remarks": "If more than one path is provided,\nthe SQL Lambda will attempt to retrieve connection information from each path in order until it finds a valid\npath entry, then stop. If the connection information contained in that path is invalid, the SQL Lambda will not\nattempt to retrieve connection information from subsequent paths in the array.",
            "stability": "experimental",
            "summary": "The SSM Path to the secure connection string used for connecting to the database."
          },
          "immutable": true,
          "locationInModule": {
            "filename": "src/model-datasource-strategy-types.ts",
            "line": 183
          },
          "name": "connectionUriSsmPath",
          "type": {
            "union": {
              "types": [
                {
                  "primitive": "string"
                },
                {
                  "collection": {
                    "elementtype": {
                      "primitive": "string"
                    },
                    "kind": "array"
                  }
                }
              ]
            }
          }
        },
        {
          "abstract": true,
          "docs": {
            "stability": "experimental",
            "summary": "An optional configuration for a custom SSL certificate authority to use when connecting to the database."
          },
          "immutable": true,
          "locationInModule": {
            "filename": "src/model-datasource-strategy-types.ts",
            "line": 188
          },
          "name": "sslCertConfig",
          "optional": true,
          "type": {
            "fqn": "@aws-amplify/graphql-api-construct.SslCertConfig"
          }
        }
      ],
      "symbolId": "src/model-datasource-strategy-types:SqlModelDataSourceSsmDbConnectionStringConfig"
    },
    "@aws-amplify/graphql-api-construct.SslCertConfig": {
      "assembly": "@aws-amplify/graphql-api-construct",
      "datatype": true,
      "docs": {
        "remarks": "Although we can't declare it in the actual interface definition because it results in invalid C#, each conforming type\nmust have a `configType: string` field to allow for discriminated union behavior.",
        "stability": "stable",
        "summary": "Marker interface."
      },
      "fqn": "@aws-amplify/graphql-api-construct.SslCertConfig",
      "kind": "interface",
      "locationInModule": {
        "filename": "src/model-datasource-strategy-types.ts",
        "line": 155
      },
      "name": "SslCertConfig",
      "symbolId": "src/model-datasource-strategy-types:SslCertConfig"
    },
    "@aws-amplify/graphql-api-construct.SslCertSsmPathConfig": {
      "assembly": "@aws-amplify/graphql-api-construct",
      "datatype": true,
      "docs": {
        "stability": "stable"
      },
      "fqn": "@aws-amplify/graphql-api-construct.SslCertSsmPathConfig",
      "interfaces": [
        "@aws-amplify/graphql-api-construct.SslCertConfig"
      ],
      "kind": "interface",
      "locationInModule": {
        "filename": "src/model-datasource-strategy-types.ts",
        "line": 157
      },
      "name": "SslCertSsmPathConfig",
      "properties": [
        {
          "abstract": true,
          "docs": {
            "remarks": "Amplify resolves the trust store to use as follows:\n- If the `ssmPath` parameter is provided, use it.\n  - If the parameter is a single string, use it.\n  - If the parameter is an array, iterate over them in order\n  - In either case, if the parameter is provided but the certificate content isn't retrievable, fails with an error.\n- If the database host is an RDS cluster, instance, or proxy (in other words, if the database host ends with \"rds.amazonaws.com\"), use\n  an RDS-specific trust store vended by AWS. See\n  https://docs.aws.amazon.com/AmazonRDS/latest/UserGuide/UsingWithRDS.SSL.html#UsingWithRDS.SSL.CertificatesAllRegions\n- Otherwise, use the trust store vended with the NodeJS runtime version that the SQL lambda is running on",
            "stability": "stable",
            "summary": "The SSM path to a custom SSL certificate to use instead of the default."
          },
          "immutable": true,
          "locationInModule": {
            "filename": "src/model-datasource-strategy-types.ts",
            "line": 169
          },
          "name": "ssmPath",
          "type": {
            "union": {
              "types": [
                {
                  "primitive": "string"
                },
                {
                  "collection": {
                    "elementtype": {
                      "primitive": "string"
                    },
                    "kind": "array"
                  }
                }
              ]
            }
          }
        }
      ],
      "symbolId": "src/model-datasource-strategy-types:SslCertSsmPathConfig"
    },
    "@aws-amplify/graphql-api-construct.StreamSpecification": {
      "assembly": "@aws-amplify/graphql-api-construct",
      "datatype": true,
      "docs": {
        "stability": "stable",
        "summary": "Represents the DynamoDB Streams configuration for a table in DynamoDB."
      },
      "fqn": "@aws-amplify/graphql-api-construct.StreamSpecification",
      "kind": "interface",
      "locationInModule": {
        "filename": "src/amplify-dynamodb-table-wrapper.ts",
        "line": 73
      },
      "name": "StreamSpecification",
      "properties": [
        {
          "abstract": true,
          "docs": {
            "remarks": "Valid values for `StreamViewType` are:\n- `KEYS_ONLY` - Only the key attributes of the modified item are written to the stream.\n- `NEW_IMAGE` - The entire item, as it appears after it was modified, is written to the stream.\n- `OLD_IMAGE` - The entire item, as it appeared before it was modified, is written to the stream.\n- `NEW_AND_OLD_IMAGES` - Both the new and the old item images of the item are written to the stream.",
            "stability": "stable",
            "summary": "When an item in the table is modified, `StreamViewType` determines what information is written to the stream for this table."
          },
          "immutable": true,
          "locationInModule": {
            "filename": "src/amplify-dynamodb-table-wrapper.ts",
            "line": 82
          },
          "name": "streamViewType",
          "type": {
            "fqn": "aws-cdk-lib.aws_dynamodb.StreamViewType"
          }
        }
      ],
      "symbolId": "src/amplify-dynamodb-table-wrapper:StreamSpecification"
    },
    "@aws-amplify/graphql-api-construct.SubnetAvailabilityZone": {
      "assembly": "@aws-amplify/graphql-api-construct",
      "datatype": true,
      "docs": {
        "remarks": "Although it is possible to create multiple\nsubnets in a single availability zone, VPC service endpoints may only be deployed to a single subnet in a given availability zone. This\nstructure ensures that the Lambda function and VPC service endpoints are mutually consistent.",
        "stability": "stable",
        "summary": "Subnet configuration for VPC endpoints used by a Lambda resolver for a SQL-based data source."
      },
      "fqn": "@aws-amplify/graphql-api-construct.SubnetAvailabilityZone",
      "kind": "interface",
      "locationInModule": {
        "filename": "src/model-datasource-strategy-types.ts",
        "line": 132
      },
      "name": "SubnetAvailabilityZone",
      "properties": [
        {
          "abstract": true,
          "docs": {
            "stability": "stable",
            "summary": "The availability zone of the subnet."
          },
          "immutable": true,
          "locationInModule": {
            "filename": "src/model-datasource-strategy-types.ts",
            "line": 137
          },
          "name": "availabilityZone",
          "type": {
            "primitive": "string"
          }
        },
        {
          "abstract": true,
          "docs": {
            "stability": "stable",
            "summary": "The subnet ID to install the Lambda data source in."
          },
          "immutable": true,
          "locationInModule": {
            "filename": "src/model-datasource-strategy-types.ts",
            "line": 134
          },
          "name": "subnetId",
          "type": {
            "primitive": "string"
          }
        }
      ],
      "symbolId": "src/model-datasource-strategy-types:SubnetAvailabilityZone"
    },
    "@aws-amplify/graphql-api-construct.SubscriptionFunctionSlot": {
      "assembly": "@aws-amplify/graphql-api-construct",
      "datatype": true,
      "docs": {
        "stability": "stable",
        "summary": "Slot types for Subscription Resolvers."
      },
      "fqn": "@aws-amplify/graphql-api-construct.SubscriptionFunctionSlot",
      "interfaces": [
        "@aws-amplify/graphql-api-construct.FunctionSlotBase"
      ],
      "kind": "interface",
      "locationInModule": {
        "filename": "src/types.ts",
        "line": 379
      },
      "name": "SubscriptionFunctionSlot",
      "properties": [
        {
          "abstract": true,
          "docs": {
            "remarks": "For more information on slotting, refer to https://docs.amplify.aws/cli/graphql/custom-business-logic/#extend-amplify-generated-resolvers",
            "stability": "stable",
            "summary": "The slot name to inject this behavior into."
          },
          "immutable": true,
          "locationInModule": {
            "filename": "src/types.ts",
            "line": 389
          },
          "name": "slotName",
          "type": {
            "primitive": "string"
          }
        },
        {
          "abstract": true,
          "docs": {
            "stability": "stable",
            "summary": "This slot type applies to the Subscription type on the Api definition."
          },
          "immutable": true,
          "locationInModule": {
            "filename": "src/types.ts",
            "line": 383
          },
          "name": "typeName",
          "type": {
            "primitive": "string"
          }
        }
      ],
      "symbolId": "src/types:SubscriptionFunctionSlot"
    },
    "@aws-amplify/graphql-api-construct.TimeToLiveSpecification": {
      "assembly": "@aws-amplify/graphql-api-construct",
      "datatype": true,
      "docs": {
        "stability": "stable",
        "summary": "Shape for TTL config."
      },
      "fqn": "@aws-amplify/graphql-api-construct.TimeToLiveSpecification",
      "kind": "interface",
      "locationInModule": {
        "filename": "src/amplify-dynamodb-table-wrapper.ts",
        "line": 9
      },
      "name": "TimeToLiveSpecification",
      "properties": [
        {
          "abstract": true,
          "docs": {
            "stability": "stable",
            "summary": "Boolean determining if the ttl is enabled or not."
          },
          "immutable": true,
          "locationInModule": {
            "filename": "src/amplify-dynamodb-table-wrapper.ts",
            "line": 13
          },
          "name": "enabled",
          "type": {
            "primitive": "boolean"
          }
        },
        {
          "abstract": true,
          "docs": {
            "stability": "stable",
            "summary": "Attribute name to apply to the ttl spec."
          },
          "immutable": true,
          "locationInModule": {
            "filename": "src/amplify-dynamodb-table-wrapper.ts",
            "line": 18
          },
          "name": "attributeName",
          "optional": true,
          "type": {
            "primitive": "string"
          }
        }
      ],
      "symbolId": "src/amplify-dynamodb-table-wrapper:TimeToLiveSpecification"
    },
    "@aws-amplify/graphql-api-construct.TranslationBehavior": {
      "assembly": "@aws-amplify/graphql-api-construct",
      "datatype": true,
      "docs": {
        "remarks": "This is intended to replace feature flags, to ensure param coercion happens in\na single location, and isn't spread around the transformers, where they can\nhave different default behaviors.",
        "stability": "stable",
        "summary": "Strongly typed set of shared parameters for all transformers, and core layer."
      },
      "fqn": "@aws-amplify/graphql-api-construct.TranslationBehavior",
      "kind": "interface",
      "locationInModule": {
        "filename": "src/types.ts",
        "line": 403
      },
      "name": "TranslationBehavior",
      "properties": [
        {
          "abstract": true,
          "docs": {
            "default": "false",
            "remarks": "- Removing or renaming a model\n - Modifying the primary key of a model\n - Modifying a Local Secondary Index of a model (only applies to projects with secondaryKeyAsGSI turned off)\n\nALL DATA WILL BE LOST when the table replacement happens. When enabled, destructive updates are allowed.\nThis will only affect DynamoDB tables with provision strategy \"AMPLIFY_TABLE\".",
            "stability": "experimental",
            "summary": "The following schema updates require replacement of the underlying DynamoDB table:."
          },
          "immutable": true,
          "locationInModule": {
            "filename": "src/types.ts",
            "line": 488
          },
          "name": "allowDestructiveGraphqlSchemaUpdates",
          "type": {
            "primitive": "boolean"
          }
        },
        {
          "abstract": true,
          "docs": {
            "default": "true",
            "stability": "stable",
            "summary": "Disable resolver deduping, this can sometimes cause problems because dedupe ordering isn't stable today, which can lead to circular dependencies across stacks if models are reordered."
          },
          "immutable": true,
          "locationInModule": {
            "filename": "src/types.ts",
            "line": 415
          },
          "name": "disableResolverDeduping",
          "type": {
            "primitive": "boolean"
          }
        },
        {
          "abstract": true,
          "docs": {
            "custom": {
              "index": "can be provided a null name field to disable the generation of the query on the Api."
            },
            "default": "true",
            "remarks": "If enabled,",
            "stability": "stable",
            "summary": "Automate generation of query names, and as a result attaching all indexes as queries to the generated Api."
          },
          "immutable": true,
          "locationInModule": {
            "filename": "src/types.ts",
            "line": 460
          },
          "name": "enableAutoIndexQueryNames",
          "type": {
            "primitive": "boolean"
          }
        },
        {
          "abstract": true,
          "docs": {
            "stability": "stable"
          },
          "immutable": true,
          "locationInModule": {
            "filename": "src/types.ts",
            "line": 468
          },
          "name": "enableSearchNodeToNodeEncryption",
          "type": {
            "primitive": "boolean"
          }
        },
        {
          "abstract": true,
          "docs": {
            "default": "false",
            "stability": "stable",
            "summary": "When enabled, internal cfn outputs which existed in Amplify-generated apps will continue to be emitted."
          },
          "immutable": true,
          "locationInModule": {
            "filename": "src/types.ts",
            "line": 474
          },
          "name": "enableTransformerCfnOutputs",
          "type": {
            "primitive": "boolean"
          }
        },
        {
          "abstract": true,
          "docs": {
            "default": "true",
            "stability": "stable",
            "summary": "Ensure that the owner field is still populated even if a static iam or group authorization applies."
          },
          "immutable": true,
          "locationInModule": {
            "filename": "src/types.ts",
            "line": 440
          },
          "name": "populateOwnerFieldForStaticGroupAuth",
          "type": {
            "primitive": "boolean"
          }
        },
        {
          "abstract": true,
          "docs": {
            "default": "false",
            "remarks": "When enabled, any GSI update operation will replace the table instead of iterative deployment, which will WIPE ALL EXISTING DATA but\ncost much less time for deployment This will only affect DynamoDB tables with provision strategy \"AMPLIFY_TABLE\".",
            "stability": "experimental",
            "summary": "This behavior will only come into effect when both \"allowDestructiveGraphqlSchemaUpdates\" and this value are set to true."
          },
          "immutable": true,
          "locationInModule": {
            "filename": "src/types.ts",
            "line": 498
          },
          "name": "replaceTableUponGsiUpdate",
          "type": {
            "primitive": "boolean"
          }
        },
        {
          "abstract": true,
          "docs": {
            "default": "true",
            "stability": "stable",
            "summary": "Enable custom primary key support, there's no good reason to disable this unless trying not to update a legacy app."
          },
          "immutable": true,
          "locationInModule": {
            "filename": "src/types.ts",
            "line": 466
          },
          "name": "respectPrimaryKeyAttributesOnConnectionField",
          "type": {
            "primitive": "boolean"
          }
        },
        {
          "abstract": true,
          "docs": {
            "default": "false",
            "stability": "stable",
            "summary": "Enabling sandbox mode will enable api key auth on all models in the transformed schema."
          },
          "immutable": true,
          "locationInModule": {
            "filename": "src/types.ts",
            "line": 421
          },
          "name": "sandboxModeEnabled",
          "type": {
            "primitive": "boolean"
          }
        },
        {
          "abstract": true,
          "docs": {
            "custom": {
              "index": "as an LSI instead of a GSI."
            },
            "default": "true",
            "stability": "stable",
            "summary": "If disabled, generated."
          },
          "immutable": true,
          "locationInModule": {
            "filename": "src/types.ts",
            "line": 453
          },
          "name": "secondaryKeyAsGSI",
          "type": {
            "primitive": "boolean"
          }
        },
        {
          "abstract": true,
          "docs": {
            "custom": {
              "model": "parameter behavior, where setting a single field doesn't implicitly set the other fields to null."
            },
            "default": "true",
            "stability": "stable",
            "summary": "Restore parity w/ GQLv1."
          },
          "immutable": true,
          "locationInModule": {
            "filename": "src/types.ts",
            "line": 408
          },
          "name": "shouldDeepMergeDirectiveConfigDefaults",
          "type": {
            "primitive": "boolean"
          }
        },
        {
          "abstract": true,
          "docs": {
            "default": "false",
            "stability": "stable",
            "summary": "When enabled, suppresses default behavior of redacting relational fields when auth rules do not exactly match."
          },
          "immutable": true,
          "locationInModule": {
            "filename": "src/types.ts",
            "line": 434
          },
          "name": "subscriptionsInheritPrimaryAuth",
          "type": {
            "primitive": "boolean"
          }
        },
        {
          "abstract": true,
          "docs": {
            "default": "false",
            "remarks": "This is a legacy parameter from the Graphql Transformer existing in Amplify CLI, not recommended to change.",
            "stability": "stable",
            "summary": "If enabled, disable api key resource generation even if specified as an auth rule on the construct."
          },
          "immutable": true,
          "locationInModule": {
            "filename": "src/types.ts",
            "line": 447
          },
          "name": "suppressApiKeyGeneration",
          "type": {
            "primitive": "boolean"
          }
        },
        {
          "abstract": true,
          "docs": {
            "default": "true",
            "stability": "stable",
            "summary": "Ensure that oidc and userPool auth use the `sub` field in the for the username field, which disallows new users with the same id to access data from a deleted user in the pool."
          },
          "immutable": true,
          "locationInModule": {
            "filename": "src/types.ts",
            "line": 428
          },
          "name": "useSubUsernameForDefaultIdentityClaim",
          "type": {
            "primitive": "boolean"
          }
        }
      ],
      "symbolId": "src/types:TranslationBehavior"
    },
    "@aws-amplify/graphql-api-construct.UserPoolAuthorizationConfig": {
      "assembly": "@aws-amplify/graphql-api-construct",
      "datatype": true,
      "docs": {
        "stability": "stable",
        "summary": "Configuration for Cognito UserPool Authorization on the Graphql Api."
      },
      "fqn": "@aws-amplify/graphql-api-construct.UserPoolAuthorizationConfig",
      "kind": "interface",
      "locationInModule": {
        "filename": "src/types.ts",
        "line": 98
      },
      "name": "UserPoolAuthorizationConfig",
      "properties": [
        {
          "abstract": true,
          "docs": {
            "stability": "stable",
            "summary": "The Cognito User Pool which is used to authenticated JWT tokens, and vends group and user information."
          },
          "immutable": true,
          "locationInModule": {
            "filename": "src/types.ts",
            "line": 102
          },
          "name": "userPool",
          "type": {
            "fqn": "aws-cdk-lib.aws_cognito.IUserPool"
          }
        }
      ],
      "symbolId": "src/types:UserPoolAuthorizationConfig"
    },
    "@aws-amplify/graphql-api-construct.VpcConfig": {
      "assembly": "@aws-amplify/graphql-api-construct",
      "datatype": true,
      "docs": {
        "remarks": "The SQL Lambda will be deployed\ninto the specified VPC, subnets, and security groups. The specified subnets and security groups must be in the same VPC. The VPC must\nhave at least one subnet. The construct will also create VPC service endpoints in the specified subnets, as well as inbound security\nrules, to allow traffic on port 443 within each security group. This allows the Lambda to read database connection information from\nSecure Systems Manager.",
        "stability": "stable",
        "summary": "Configuration of the VPC in which to install a Lambda to resolve queries against a SQL-based data source."
      },
      "fqn": "@aws-amplify/graphql-api-construct.VpcConfig",
      "kind": "interface",
      "locationInModule": {
        "filename": "src/model-datasource-strategy-types.ts",
        "line": 108
      },
      "name": "VpcConfig",
      "properties": [
        {
          "abstract": true,
          "docs": {
            "stability": "stable",
            "summary": "The security groups to install the Lambda data source in."
          },
          "immutable": true,
          "locationInModule": {
            "filename": "src/model-datasource-strategy-types.ts",
            "line": 113
          },
          "name": "securityGroupIds",
          "type": {
            "collection": {
              "elementtype": {
                "primitive": "string"
              },
              "kind": "array"
            }
          }
        },
        {
          "abstract": true,
          "docs": {
            "stability": "stable",
            "summary": "The subnets to install the Lambda data source in, one per availability zone."
          },
          "immutable": true,
          "locationInModule": {
            "filename": "src/model-datasource-strategy-types.ts",
            "line": 116
          },
          "name": "subnetAvailabilityZoneConfig",
          "type": {
            "collection": {
              "elementtype": {
                "fqn": "@aws-amplify/graphql-api-construct.SubnetAvailabilityZone"
              },
              "kind": "array"
            }
          }
        },
        {
          "abstract": true,
          "docs": {
            "stability": "stable",
            "summary": "The VPC to install the Lambda data source in."
          },
          "immutable": true,
          "locationInModule": {
            "filename": "src/model-datasource-strategy-types.ts",
            "line": 110
          },
          "name": "vpcId",
          "type": {
            "primitive": "string"
          }
        }
      ],
      "symbolId": "src/model-datasource-strategy-types:VpcConfig"
    }
  },
<<<<<<< HEAD
  "version": "1.15.0",
  "fingerprint": "FezLYIi/556Mz1MPqP22USL0I2E3WIM3rzDVGzkZIl8="
=======
  "version": "1.15.1",
  "fingerprint": "L/GeKg7k8fmB+9I3VgG3cmEWsNBlijYsctatQrwnsuU="
>>>>>>> 8da7802b
}<|MERGE_RESOLUTION|>--- conflicted
+++ resolved
@@ -9031,11 +9031,6 @@
       "symbolId": "src/model-datasource-strategy-types:VpcConfig"
     }
   },
-<<<<<<< HEAD
-  "version": "1.15.0",
-  "fingerprint": "FezLYIi/556Mz1MPqP22USL0I2E3WIM3rzDVGzkZIl8="
-=======
   "version": "1.15.1",
-  "fingerprint": "L/GeKg7k8fmB+9I3VgG3cmEWsNBlijYsctatQrwnsuU="
->>>>>>> 8da7802b
+  "fingerprint": "W0sBAFvY88/Ivw1MwGa3SbeeIUQ5g9HxfHXzJE3lPYc="
 }