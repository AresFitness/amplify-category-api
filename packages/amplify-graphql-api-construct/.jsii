{
  "author": {
    "name": "Amazon Web Services",
    "roles": [
      "author"
    ]
  },
  "bundled": {
    "@aws-amplify/backend-output-schemas": "^0.4.0",
    "@aws-amplify/backend-output-storage": "^0.2.2",
    "@aws-amplify/graphql-auth-transformer": "3.6.3",
    "@aws-amplify/graphql-default-value-transformer": "2.3.11",
    "@aws-amplify/graphql-directives": "1.1.0",
    "@aws-amplify/graphql-function-transformer": "2.1.26",
    "@aws-amplify/graphql-http-transformer": "2.1.26",
    "@aws-amplify/graphql-index-transformer": "2.4.7",
    "@aws-amplify/graphql-maps-to-transformer": "3.4.21",
    "@aws-amplify/graphql-model-transformer": "2.11.2",
    "@aws-amplify/graphql-predictions-transformer": "2.1.26",
    "@aws-amplify/graphql-relational-transformer": "2.5.9",
    "@aws-amplify/graphql-searchable-transformer": "2.7.7",
    "@aws-amplify/graphql-sql-transformer": "0.3.7",
    "@aws-amplify/graphql-transformer": "1.6.3",
    "@aws-amplify/graphql-transformer-core": "2.9.3",
    "@aws-amplify/graphql-transformer-interfaces": "3.10.1",
    "@aws-amplify/platform-core": "^0.2.0",
    "@aws-amplify/plugin-types": "^0.4.1",
    "charenc": "^0.0.2",
    "crypt": "^0.0.2",
    "fs-extra": "^8.1.0",
    "graceful-fs": "^4.2.11",
    "graphql": "^15.5.0",
    "graphql-mapping-template": "4.20.16",
    "graphql-transformer-common": "4.31.1",
    "hjson": "^3.2.2",
    "immer": "^9.0.12",
    "is-buffer": "^2.0.5",
    "jsonfile": "^6.1.0",
    "libphonenumber-js": "1.9.47",
    "lodash": "^4.17.21",
    "md5": "^2.3.0",
    "object-hash": "^3.0.0",
    "pluralize": "^8.0.0",
    "ts-dedent": "^2.0.0",
    "universalify": "^2.0.0",
    "zod": "^3.22.3"
  },
  "dependencies": {
    "aws-cdk-lib": "^2.129.0",
    "constructs": "^10.3.0"
  },
  "dependencyClosure": {
    "@aws-cdk/asset-awscli-v1": {
      "targets": {
        "dotnet": {
          "namespace": "Amazon.CDK.Asset.AwsCliV1",
          "packageId": "Amazon.CDK.Asset.AwsCliV1"
        },
        "go": {
          "moduleName": "github.com/cdklabs/awscdk-asset-awscli-go",
          "packageName": "awscliv1"
        },
        "java": {
          "maven": {
            "artifactId": "cdk-asset-awscli-v1",
            "groupId": "software.amazon.awscdk"
          },
          "package": "software.amazon.awscdk.cdk.asset.awscli.v1"
        },
        "js": {
          "npm": "@aws-cdk/asset-awscli-v1"
        },
        "python": {
          "distName": "aws-cdk.asset-awscli-v1",
          "module": "aws_cdk.asset_awscli_v1"
        }
      }
    },
    "@aws-cdk/asset-kubectl-v20": {
      "targets": {
        "dotnet": {
          "namespace": "Amazon.CDK.Asset.KubectlV20",
          "packageId": "Amazon.CDK.Asset.KubectlV20"
        },
        "go": {
          "moduleName": "github.com/cdklabs/awscdk-asset-kubectl-go",
          "packageName": "kubectlv20"
        },
        "java": {
          "maven": {
            "artifactId": "cdk-asset-kubectl-v20",
            "groupId": "software.amazon.awscdk"
          },
          "package": "software.amazon.awscdk.cdk.asset.kubectl.v20"
        },
        "js": {
          "npm": "@aws-cdk/asset-kubectl-v20"
        },
        "python": {
          "distName": "aws-cdk.asset-kubectl-v20",
          "module": "aws_cdk.asset_kubectl_v20"
        }
      }
    },
    "@aws-cdk/asset-node-proxy-agent-v6": {
      "targets": {
        "dotnet": {
          "namespace": "Amazon.CDK.Asset.NodeProxyAgentV6",
          "packageId": "Amazon.CDK.Asset.NodeProxyAgentV6"
        },
        "go": {
          "moduleName": "github.com/cdklabs/awscdk-asset-node-proxy-agent-go",
          "packageName": "nodeproxyagentv6"
        },
        "java": {
          "maven": {
            "artifactId": "cdk-asset-node-proxy-agent-v6",
            "groupId": "software.amazon.awscdk"
          },
          "package": "software.amazon.awscdk.cdk.asset.node.proxy.agent.v6"
        },
        "js": {
          "npm": "@aws-cdk/asset-node-proxy-agent-v6"
        },
        "python": {
          "distName": "aws-cdk.asset-node-proxy-agent-v6",
          "module": "aws_cdk.asset_node_proxy_agent_v6"
        }
      }
    },
    "aws-cdk-lib": {
      "submodules": {
        "aws-cdk-lib.alexa_ask": {
          "targets": {
            "dotnet": {
              "namespace": "Amazon.CDK.Alexa.Ask"
            },
            "java": {
              "package": "software.amazon.awscdk.alexa.ask"
            },
            "python": {
              "module": "aws_cdk.alexa_ask"
            }
          }
        },
        "aws-cdk-lib.assertions": {
          "targets": {
            "dotnet": {
              "namespace": "Amazon.CDK.Assertions"
            },
            "java": {
              "package": "software.amazon.awscdk.assertions"
            },
            "python": {
              "module": "aws_cdk.assertions"
            }
          }
        },
        "aws-cdk-lib.assets": {
          "targets": {
            "dotnet": {
              "namespace": "Amazon.CDK.Assets"
            },
            "java": {
              "package": "software.amazon.awscdk.assets"
            },
            "python": {
              "module": "aws_cdk.assets"
            }
          }
        },
        "aws-cdk-lib.aws_accessanalyzer": {
          "targets": {
            "dotnet": {
              "namespace": "Amazon.CDK.AWS.AccessAnalyzer"
            },
            "java": {
              "package": "software.amazon.awscdk.services.accessanalyzer"
            },
            "python": {
              "module": "aws_cdk.aws_accessanalyzer"
            }
          }
        },
        "aws-cdk-lib.aws_acmpca": {
          "targets": {
            "dotnet": {
              "namespace": "Amazon.CDK.AWS.ACMPCA"
            },
            "java": {
              "package": "software.amazon.awscdk.services.acmpca"
            },
            "python": {
              "module": "aws_cdk.aws_acmpca"
            }
          }
        },
        "aws-cdk-lib.aws_amazonmq": {
          "targets": {
            "dotnet": {
              "namespace": "Amazon.CDK.AWS.AmazonMQ"
            },
            "java": {
              "package": "software.amazon.awscdk.services.amazonmq"
            },
            "python": {
              "module": "aws_cdk.aws_amazonmq"
            }
          }
        },
        "aws-cdk-lib.aws_amplify": {
          "targets": {
            "dotnet": {
              "namespace": "Amazon.CDK.AWS.Amplify"
            },
            "java": {
              "package": "software.amazon.awscdk.services.amplify"
            },
            "python": {
              "module": "aws_cdk.aws_amplify"
            }
          }
        },
        "aws-cdk-lib.aws_amplifyuibuilder": {
          "targets": {
            "dotnet": {
              "namespace": "Amazon.CDK.AWS.AmplifyUIBuilder"
            },
            "java": {
              "package": "software.amazon.awscdk.services.amplifyuibuilder"
            },
            "python": {
              "module": "aws_cdk.aws_amplifyuibuilder"
            }
          }
        },
        "aws-cdk-lib.aws_apigateway": {
          "targets": {
            "dotnet": {
              "namespace": "Amazon.CDK.AWS.APIGateway"
            },
            "java": {
              "package": "software.amazon.awscdk.services.apigateway"
            },
            "python": {
              "module": "aws_cdk.aws_apigateway"
            }
          }
        },
        "aws-cdk-lib.aws_apigatewayv2": {
          "targets": {
            "dotnet": {
              "namespace": "Amazon.CDK.AWS.Apigatewayv2"
            },
            "java": {
              "package": "software.amazon.awscdk.services.apigatewayv2"
            },
            "python": {
              "module": "aws_cdk.aws_apigatewayv2"
            }
          }
        },
        "aws-cdk-lib.aws_apigatewayv2_authorizers": {},
        "aws-cdk-lib.aws_apigatewayv2_integrations": {},
        "aws-cdk-lib.aws_appconfig": {
          "targets": {
            "dotnet": {
              "namespace": "Amazon.CDK.AWS.AppConfig"
            },
            "java": {
              "package": "software.amazon.awscdk.services.appconfig"
            },
            "python": {
              "module": "aws_cdk.aws_appconfig"
            }
          }
        },
        "aws-cdk-lib.aws_appflow": {
          "targets": {
            "dotnet": {
              "namespace": "Amazon.CDK.AWS.AppFlow"
            },
            "java": {
              "package": "software.amazon.awscdk.services.appflow"
            },
            "python": {
              "module": "aws_cdk.aws_appflow"
            }
          }
        },
        "aws-cdk-lib.aws_appintegrations": {
          "targets": {
            "dotnet": {
              "namespace": "Amazon.CDK.AWS.AppIntegrations"
            },
            "java": {
              "package": "software.amazon.awscdk.services.appintegrations"
            },
            "python": {
              "module": "aws_cdk.aws_appintegrations"
            }
          }
        },
        "aws-cdk-lib.aws_applicationautoscaling": {
          "targets": {
            "dotnet": {
              "namespace": "Amazon.CDK.AWS.ApplicationAutoScaling"
            },
            "java": {
              "package": "software.amazon.awscdk.services.applicationautoscaling"
            },
            "python": {
              "module": "aws_cdk.aws_applicationautoscaling"
            }
          }
        },
        "aws-cdk-lib.aws_applicationinsights": {
          "targets": {
            "dotnet": {
              "namespace": "Amazon.CDK.AWS.ApplicationInsights"
            },
            "java": {
              "package": "software.amazon.awscdk.services.applicationinsights"
            },
            "python": {
              "module": "aws_cdk.aws_applicationinsights"
            }
          }
        },
        "aws-cdk-lib.aws_appmesh": {
          "targets": {
            "dotnet": {
              "namespace": "Amazon.CDK.AWS.AppMesh"
            },
            "java": {
              "package": "software.amazon.awscdk.services.appmesh"
            },
            "python": {
              "module": "aws_cdk.aws_appmesh"
            }
          }
        },
        "aws-cdk-lib.aws_apprunner": {
          "targets": {
            "dotnet": {
              "namespace": "Amazon.CDK.AWS.AppRunner"
            },
            "java": {
              "package": "software.amazon.awscdk.services.apprunner"
            },
            "python": {
              "module": "aws_cdk.aws_apprunner"
            }
          }
        },
        "aws-cdk-lib.aws_appstream": {
          "targets": {
            "dotnet": {
              "namespace": "Amazon.CDK.AWS.AppStream"
            },
            "java": {
              "package": "software.amazon.awscdk.services.appstream"
            },
            "python": {
              "module": "aws_cdk.aws_appstream"
            }
          }
        },
        "aws-cdk-lib.aws_appsync": {
          "targets": {
            "dotnet": {
              "namespace": "Amazon.CDK.AWS.AppSync"
            },
            "java": {
              "package": "software.amazon.awscdk.services.appsync"
            },
            "python": {
              "module": "aws_cdk.aws_appsync"
            }
          }
        },
        "aws-cdk-lib.aws_aps": {
          "targets": {
            "dotnet": {
              "namespace": "Amazon.CDK.AWS.APS"
            },
            "java": {
              "package": "software.amazon.awscdk.services.aps"
            },
            "python": {
              "module": "aws_cdk.aws_aps"
            }
          }
        },
        "aws-cdk-lib.aws_arczonalshift": {
          "targets": {
            "dotnet": {
              "package": "Amazon.CDK.AWS.ARCZonalShift"
            },
            "java": {
              "package": "software.amazon.awscdk.services.arczonalshift"
            },
            "python": {
              "module": "aws_cdk.aws_arczonalshift"
            }
          }
        },
        "aws-cdk-lib.aws_athena": {
          "targets": {
            "dotnet": {
              "namespace": "Amazon.CDK.AWS.Athena"
            },
            "java": {
              "package": "software.amazon.awscdk.services.athena"
            },
            "python": {
              "module": "aws_cdk.aws_athena"
            }
          }
        },
        "aws-cdk-lib.aws_auditmanager": {
          "targets": {
            "dotnet": {
              "namespace": "Amazon.CDK.AWS.AuditManager"
            },
            "java": {
              "package": "software.amazon.awscdk.services.auditmanager"
            },
            "python": {
              "module": "aws_cdk.aws_auditmanager"
            }
          }
        },
        "aws-cdk-lib.aws_autoscaling": {
          "targets": {
            "dotnet": {
              "namespace": "Amazon.CDK.AWS.AutoScaling"
            },
            "java": {
              "package": "software.amazon.awscdk.services.autoscaling"
            },
            "python": {
              "module": "aws_cdk.aws_autoscaling"
            }
          }
        },
        "aws-cdk-lib.aws_autoscaling_common": {
          "targets": {
            "dotnet": {
              "namespace": "Amazon.CDK.AWS.AutoScaling.Common"
            },
            "java": {
              "package": "software.amazon.awscdk.services.autoscaling.common"
            },
            "python": {
              "module": "aws_cdk.aws_autoscaling_common"
            }
          }
        },
        "aws-cdk-lib.aws_autoscaling_hooktargets": {
          "targets": {
            "dotnet": {
              "namespace": "Amazon.CDK.AWS.AutoScaling.HookTargets"
            },
            "java": {
              "package": "software.amazon.awscdk.services.autoscaling.hooktargets"
            },
            "python": {
              "module": "aws_cdk.aws_autoscaling_hooktargets"
            }
          }
        },
        "aws-cdk-lib.aws_autoscalingplans": {
          "targets": {
            "dotnet": {
              "namespace": "Amazon.CDK.AWS.AutoScalingPlans"
            },
            "java": {
              "package": "software.amazon.awscdk.services.autoscalingplans"
            },
            "python": {
              "module": "aws_cdk.aws_autoscalingplans"
            }
          }
        },
        "aws-cdk-lib.aws_b2bi": {
          "targets": {
            "dotnet": {
              "package": "Amazon.CDK.AWS.B2BI"
            },
            "java": {
              "package": "software.amazon.awscdk.services.b2bi"
            },
            "python": {
              "module": "aws_cdk.aws_b2bi"
            }
          }
        },
        "aws-cdk-lib.aws_backup": {
          "targets": {
            "dotnet": {
              "namespace": "Amazon.CDK.AWS.Backup"
            },
            "java": {
              "package": "software.amazon.awscdk.services.backup"
            },
            "python": {
              "module": "aws_cdk.aws_backup"
            }
          }
        },
        "aws-cdk-lib.aws_backupgateway": {
          "targets": {
            "dotnet": {
              "package": "Amazon.CDK.AWS.BackupGateway"
            },
            "java": {
              "package": "software.amazon.awscdk.services.backupgateway"
            },
            "python": {
              "module": "aws_cdk.aws_backupgateway"
            }
          }
        },
        "aws-cdk-lib.aws_batch": {
          "targets": {
            "dotnet": {
              "namespace": "Amazon.CDK.AWS.Batch"
            },
            "java": {
              "package": "software.amazon.awscdk.services.batch"
            },
            "python": {
              "module": "aws_cdk.aws_batch"
            }
          }
        },
        "aws-cdk-lib.aws_bedrock": {
          "targets": {
            "dotnet": {
              "namespace": "Amazon.CDK.AWS.Bedrock"
            },
            "java": {
              "package": "software.amazon.awscdk.services.bedrock"
            },
            "python": {
              "module": "aws_cdk.aws_bedrock"
            }
          }
        },
        "aws-cdk-lib.aws_billingconductor": {
          "targets": {
            "dotnet": {
              "namespace": "Amazon.CDK.AWS.BillingConductor"
            },
            "java": {
              "package": "software.amazon.awscdk.services.billingconductor"
            },
            "python": {
              "module": "aws_cdk.aws_billingconductor"
            }
          }
        },
        "aws-cdk-lib.aws_budgets": {
          "targets": {
            "dotnet": {
              "namespace": "Amazon.CDK.AWS.Budgets"
            },
            "java": {
              "package": "software.amazon.awscdk.services.budgets"
            },
            "python": {
              "module": "aws_cdk.aws_budgets"
            }
          }
        },
        "aws-cdk-lib.aws_cassandra": {
          "targets": {
            "dotnet": {
              "namespace": "Amazon.CDK.AWS.Cassandra"
            },
            "java": {
              "package": "software.amazon.awscdk.services.cassandra"
            },
            "python": {
              "module": "aws_cdk.aws_cassandra"
            }
          }
        },
        "aws-cdk-lib.aws_ce": {
          "targets": {
            "dotnet": {
              "namespace": "Amazon.CDK.AWS.CE"
            },
            "java": {
              "package": "software.amazon.awscdk.services.ce"
            },
            "python": {
              "module": "aws_cdk.aws_ce"
            }
          }
        },
        "aws-cdk-lib.aws_certificatemanager": {
          "targets": {
            "dotnet": {
              "namespace": "Amazon.CDK.AWS.CertificateManager"
            },
            "java": {
              "package": "software.amazon.awscdk.services.certificatemanager"
            },
            "python": {
              "module": "aws_cdk.aws_certificatemanager"
            }
          }
        },
        "aws-cdk-lib.aws_chatbot": {
          "targets": {
            "dotnet": {
              "namespace": "Amazon.CDK.AWS.Chatbot"
            },
            "java": {
              "package": "software.amazon.awscdk.services.chatbot"
            },
            "python": {
              "module": "aws_cdk.aws_chatbot"
            }
          }
        },
        "aws-cdk-lib.aws_cleanrooms": {
          "targets": {
            "dotnet": {
              "package": "Amazon.CDK.AWS.CleanRooms"
            },
            "java": {
              "package": "software.amazon.awscdk.services.cleanrooms"
            },
            "python": {
              "module": "aws_cdk.aws_cleanrooms"
            }
          }
        },
        "aws-cdk-lib.aws_cloud9": {
          "targets": {
            "dotnet": {
              "namespace": "Amazon.CDK.AWS.Cloud9"
            },
            "java": {
              "package": "software.amazon.awscdk.services.cloud9"
            },
            "python": {
              "module": "aws_cdk.aws_cloud9"
            }
          }
        },
        "aws-cdk-lib.aws_cloudformation": {
          "targets": {
            "dotnet": {
              "namespace": "Amazon.CDK.AWS.CloudFormation"
            },
            "java": {
              "package": "software.amazon.awscdk.services.cloudformation"
            },
            "python": {
              "module": "aws_cdk.aws_cloudformation"
            }
          }
        },
        "aws-cdk-lib.aws_cloudfront": {
          "targets": {
            "dotnet": {
              "namespace": "Amazon.CDK.AWS.CloudFront"
            },
            "java": {
              "package": "software.amazon.awscdk.services.cloudfront"
            },
            "python": {
              "module": "aws_cdk.aws_cloudfront"
            }
          }
        },
        "aws-cdk-lib.aws_cloudfront.experimental": {},
        "aws-cdk-lib.aws_cloudfront_origins": {
          "targets": {
            "dotnet": {
              "namespace": "Amazon.CDK.AWS.CloudFront.Origins"
            },
            "java": {
              "package": "software.amazon.awscdk.services.cloudfront.origins"
            },
            "python": {
              "module": "aws_cdk.aws_cloudfront_origins"
            }
          }
        },
        "aws-cdk-lib.aws_cloudtrail": {
          "targets": {
            "dotnet": {
              "namespace": "Amazon.CDK.AWS.CloudTrail"
            },
            "java": {
              "package": "software.amazon.awscdk.services.cloudtrail"
            },
            "python": {
              "module": "aws_cdk.aws_cloudtrail"
            }
          }
        },
        "aws-cdk-lib.aws_cloudwatch": {
          "targets": {
            "dotnet": {
              "namespace": "Amazon.CDK.AWS.CloudWatch"
            },
            "java": {
              "package": "software.amazon.awscdk.services.cloudwatch"
            },
            "python": {
              "module": "aws_cdk.aws_cloudwatch"
            }
          }
        },
        "aws-cdk-lib.aws_cloudwatch_actions": {
          "targets": {
            "dotnet": {
              "namespace": "Amazon.CDK.AWS.CloudWatch.Actions"
            },
            "java": {
              "package": "software.amazon.awscdk.services.cloudwatch.actions"
            },
            "python": {
              "module": "aws_cdk.aws_cloudwatch_actions"
            }
          }
        },
        "aws-cdk-lib.aws_codeartifact": {
          "targets": {
            "dotnet": {
              "namespace": "Amazon.CDK.AWS.CodeArtifact"
            },
            "java": {
              "package": "software.amazon.awscdk.services.codeartifact"
            },
            "python": {
              "module": "aws_cdk.aws_codeartifact"
            }
          }
        },
        "aws-cdk-lib.aws_codebuild": {
          "targets": {
            "dotnet": {
              "namespace": "Amazon.CDK.AWS.CodeBuild"
            },
            "java": {
              "package": "software.amazon.awscdk.services.codebuild"
            },
            "python": {
              "module": "aws_cdk.aws_codebuild"
            }
          }
        },
        "aws-cdk-lib.aws_codecommit": {
          "targets": {
            "dotnet": {
              "namespace": "Amazon.CDK.AWS.CodeCommit"
            },
            "java": {
              "package": "software.amazon.awscdk.services.codecommit"
            },
            "python": {
              "module": "aws_cdk.aws_codecommit"
            }
          }
        },
        "aws-cdk-lib.aws_codedeploy": {
          "targets": {
            "dotnet": {
              "namespace": "Amazon.CDK.AWS.CodeDeploy"
            },
            "java": {
              "package": "software.amazon.awscdk.services.codedeploy"
            },
            "python": {
              "module": "aws_cdk.aws_codedeploy"
            }
          }
        },
        "aws-cdk-lib.aws_codeguruprofiler": {
          "targets": {
            "dotnet": {
              "namespace": "Amazon.CDK.AWS.CodeGuruProfiler"
            },
            "java": {
              "package": "software.amazon.awscdk.services.codeguruprofiler"
            },
            "python": {
              "module": "aws_cdk.aws_codeguruprofiler"
            }
          }
        },
        "aws-cdk-lib.aws_codegurureviewer": {
          "targets": {
            "dotnet": {
              "namespace": "Amazon.CDK.AWS.CodeGuruReviewer"
            },
            "java": {
              "package": "software.amazon.awscdk.services.codegurureviewer"
            },
            "python": {
              "module": "aws_cdk.aws_codegurureviewer"
            }
          }
        },
        "aws-cdk-lib.aws_codepipeline": {
          "targets": {
            "dotnet": {
              "namespace": "Amazon.CDK.AWS.CodePipeline"
            },
            "java": {
              "package": "software.amazon.awscdk.services.codepipeline"
            },
            "python": {
              "module": "aws_cdk.aws_codepipeline"
            }
          }
        },
        "aws-cdk-lib.aws_codepipeline_actions": {
          "targets": {
            "dotnet": {
              "namespace": "Amazon.CDK.AWS.CodePipeline.Actions"
            },
            "java": {
              "package": "software.amazon.awscdk.services.codepipeline.actions"
            },
            "python": {
              "module": "aws_cdk.aws_codepipeline_actions"
            }
          }
        },
        "aws-cdk-lib.aws_codestar": {
          "targets": {
            "dotnet": {
              "namespace": "Amazon.CDK.AWS.Codestar"
            },
            "java": {
              "package": "software.amazon.awscdk.services.codestar"
            },
            "python": {
              "module": "aws_cdk.aws_codestar"
            }
          }
        },
        "aws-cdk-lib.aws_codestarconnections": {
          "targets": {
            "dotnet": {
              "namespace": "Amazon.CDK.AWS.CodeStarConnections"
            },
            "java": {
              "package": "software.amazon.awscdk.services.codestarconnections"
            },
            "python": {
              "module": "aws_cdk.aws_codestarconnections"
            }
          }
        },
        "aws-cdk-lib.aws_codestarnotifications": {
          "targets": {
            "dotnet": {
              "namespace": "Amazon.CDK.AWS.CodeStarNotifications"
            },
            "java": {
              "package": "software.amazon.awscdk.services.codestarnotifications"
            },
            "python": {
              "module": "aws_cdk.aws_codestarnotifications"
            }
          }
        },
        "aws-cdk-lib.aws_cognito": {
          "targets": {
            "dotnet": {
              "namespace": "Amazon.CDK.AWS.Cognito"
            },
            "java": {
              "package": "software.amazon.awscdk.services.cognito"
            },
            "python": {
              "module": "aws_cdk.aws_cognito"
            }
          }
        },
        "aws-cdk-lib.aws_comprehend": {
          "targets": {
            "dotnet": {
              "namespace": "Amazon.CDK.AWS.Comprehend"
            },
            "java": {
              "package": "software.amazon.awscdk.services.comprehend"
            },
            "python": {
              "module": "aws_cdk.aws_comprehend"
            }
          }
        },
        "aws-cdk-lib.aws_config": {
          "targets": {
            "dotnet": {
              "namespace": "Amazon.CDK.AWS.Config"
            },
            "java": {
              "package": "software.amazon.awscdk.services.config"
            },
            "python": {
              "module": "aws_cdk.aws_config"
            }
          }
        },
        "aws-cdk-lib.aws_connect": {
          "targets": {
            "dotnet": {
              "namespace": "Amazon.CDK.AWS.Connect"
            },
            "java": {
              "package": "software.amazon.awscdk.services.connect"
            },
            "python": {
              "module": "aws_cdk.aws_connect"
            }
          }
        },
        "aws-cdk-lib.aws_connectcampaigns": {
          "targets": {
            "dotnet": {
              "namespace": "Amazon.CDK.AWS.ConnectCampaigns"
            },
            "java": {
              "package": "software.amazon.awscdk.services.connectcampaigns"
            },
            "python": {
              "module": "aws_cdk.aws_connectcampaigns"
            }
          }
        },
        "aws-cdk-lib.aws_controltower": {
          "targets": {
            "dotnet": {
              "namespace": "Amazon.CDK.AWS.ControlTower"
            },
            "java": {
              "package": "software.amazon.awscdk.services.controltower"
            },
            "python": {
              "module": "aws_cdk.aws_controltower"
            }
          }
        },
        "aws-cdk-lib.aws_cur": {
          "targets": {
            "dotnet": {
              "namespace": "Amazon.CDK.AWS.CUR"
            },
            "java": {
              "package": "software.amazon.awscdk.services.cur"
            },
            "python": {
              "module": "aws_cdk.aws_cur"
            }
          }
        },
        "aws-cdk-lib.aws_customerprofiles": {
          "targets": {
            "dotnet": {
              "namespace": "Amazon.CDK.AWS.CustomerProfiles"
            },
            "java": {
              "package": "software.amazon.awscdk.services.customerprofiles"
            },
            "python": {
              "module": "aws_cdk.aws_customerprofiles"
            }
          }
        },
        "aws-cdk-lib.aws_databrew": {
          "targets": {
            "dotnet": {
              "namespace": "Amazon.CDK.AWS.DataBrew"
            },
            "java": {
              "package": "software.amazon.awscdk.services.databrew"
            },
            "python": {
              "module": "aws_cdk.aws_databrew"
            }
          }
        },
        "aws-cdk-lib.aws_datapipeline": {
          "targets": {
            "dotnet": {
              "namespace": "Amazon.CDK.AWS.DataPipeline"
            },
            "java": {
              "package": "software.amazon.awscdk.services.datapipeline"
            },
            "python": {
              "module": "aws_cdk.aws_datapipeline"
            }
          }
        },
        "aws-cdk-lib.aws_datasync": {
          "targets": {
            "dotnet": {
              "namespace": "Amazon.CDK.AWS.DataSync"
            },
            "java": {
              "package": "software.amazon.awscdk.services.datasync"
            },
            "python": {
              "module": "aws_cdk.aws_datasync"
            }
          }
        },
        "aws-cdk-lib.aws_datazone": {
          "targets": {
            "dotnet": {
              "package": "Amazon.CDK.AWS.DataZone"
            },
            "java": {
              "package": "software.amazon.awscdk.services.datazone"
            },
            "python": {
              "module": "aws_cdk.aws_datazone"
            }
          }
        },
        "aws-cdk-lib.aws_dax": {
          "targets": {
            "dotnet": {
              "namespace": "Amazon.CDK.AWS.DAX"
            },
            "java": {
              "package": "software.amazon.awscdk.services.dax"
            },
            "python": {
              "module": "aws_cdk.aws_dax"
            }
          }
        },
        "aws-cdk-lib.aws_detective": {
          "targets": {
            "dotnet": {
              "namespace": "Amazon.CDK.AWS.Detective"
            },
            "java": {
              "package": "software.amazon.awscdk.services.detective"
            },
            "python": {
              "module": "aws_cdk.aws_detective"
            }
          }
        },
        "aws-cdk-lib.aws_devicefarm": {
          "targets": {
            "dotnet": {
              "namespace": "Amazon.CDK.AWS.DeviceFarm"
            },
            "java": {
              "package": "software.amazon.awscdk.services.devicefarm"
            },
            "python": {
              "module": "aws_cdk.aws_devicefarm"
            }
          }
        },
        "aws-cdk-lib.aws_devopsguru": {
          "targets": {
            "dotnet": {
              "namespace": "Amazon.CDK.AWS.DevOpsGuru"
            },
            "java": {
              "package": "software.amazon.awscdk.services.devopsguru"
            },
            "python": {
              "module": "aws_cdk.aws_devopsguru"
            }
          }
        },
        "aws-cdk-lib.aws_directoryservice": {
          "targets": {
            "dotnet": {
              "namespace": "Amazon.CDK.AWS.DirectoryService"
            },
            "java": {
              "package": "software.amazon.awscdk.services.directoryservice"
            },
            "python": {
              "module": "aws_cdk.aws_directoryservice"
            }
          }
        },
        "aws-cdk-lib.aws_dlm": {
          "targets": {
            "dotnet": {
              "namespace": "Amazon.CDK.AWS.DLM"
            },
            "java": {
              "package": "software.amazon.awscdk.services.dlm"
            },
            "python": {
              "module": "aws_cdk.aws_dlm"
            }
          }
        },
        "aws-cdk-lib.aws_dms": {
          "targets": {
            "dotnet": {
              "namespace": "Amazon.CDK.AWS.DMS"
            },
            "java": {
              "package": "software.amazon.awscdk.services.dms"
            },
            "python": {
              "module": "aws_cdk.aws_dms"
            }
          }
        },
        "aws-cdk-lib.aws_docdb": {
          "targets": {
            "dotnet": {
              "namespace": "Amazon.CDK.AWS.DocDB"
            },
            "java": {
              "package": "software.amazon.awscdk.services.docdb"
            },
            "python": {
              "module": "aws_cdk.aws_docdb"
            }
          }
        },
        "aws-cdk-lib.aws_docdbelastic": {
          "targets": {
            "dotnet": {
              "namespace": "Amazon.CDK.AWS.DocDBElastic"
            },
            "java": {
              "package": "software.amazon.awscdk.services.docdbelastic"
            },
            "python": {
              "module": "aws_cdk.aws_docdbelastic"
            }
          }
        },
        "aws-cdk-lib.aws_dynamodb": {
          "targets": {
            "dotnet": {
              "namespace": "Amazon.CDK.AWS.DynamoDB"
            },
            "java": {
              "package": "software.amazon.awscdk.services.dynamodb"
            },
            "python": {
              "module": "aws_cdk.aws_dynamodb"
            }
          }
        },
        "aws-cdk-lib.aws_ec2": {
          "targets": {
            "dotnet": {
              "namespace": "Amazon.CDK.AWS.EC2"
            },
            "java": {
              "package": "software.amazon.awscdk.services.ec2"
            },
            "python": {
              "module": "aws_cdk.aws_ec2"
            }
          }
        },
        "aws-cdk-lib.aws_ecr": {
          "targets": {
            "dotnet": {
              "namespace": "Amazon.CDK.AWS.ECR"
            },
            "java": {
              "package": "software.amazon.awscdk.services.ecr"
            },
            "python": {
              "module": "aws_cdk.aws_ecr"
            }
          }
        },
        "aws-cdk-lib.aws_ecr_assets": {
          "targets": {
            "dotnet": {
              "namespace": "Amazon.CDK.AWS.Ecr.Assets"
            },
            "java": {
              "package": "software.amazon.awscdk.services.ecr.assets"
            },
            "python": {
              "module": "aws_cdk.aws_ecr_assets"
            }
          }
        },
        "aws-cdk-lib.aws_ecs": {
          "targets": {
            "dotnet": {
              "namespace": "Amazon.CDK.AWS.ECS"
            },
            "java": {
              "package": "software.amazon.awscdk.services.ecs"
            },
            "python": {
              "module": "aws_cdk.aws_ecs"
            }
          }
        },
        "aws-cdk-lib.aws_ecs_patterns": {
          "targets": {
            "dotnet": {
              "namespace": "Amazon.CDK.AWS.ECS.Patterns"
            },
            "java": {
              "package": "software.amazon.awscdk.services.ecs.patterns"
            },
            "python": {
              "module": "aws_cdk.aws_ecs_patterns"
            }
          }
        },
        "aws-cdk-lib.aws_efs": {
          "targets": {
            "dotnet": {
              "namespace": "Amazon.CDK.AWS.EFS"
            },
            "java": {
              "package": "software.amazon.awscdk.services.efs"
            },
            "python": {
              "module": "aws_cdk.aws_efs"
            }
          }
        },
        "aws-cdk-lib.aws_eks": {
          "targets": {
            "dotnet": {
              "namespace": "Amazon.CDK.AWS.EKS"
            },
            "java": {
              "package": "software.amazon.awscdk.services.eks"
            },
            "python": {
              "module": "aws_cdk.aws_eks"
            }
          }
        },
        "aws-cdk-lib.aws_elasticache": {
          "targets": {
            "dotnet": {
              "namespace": "Amazon.CDK.AWS.ElastiCache"
            },
            "java": {
              "package": "software.amazon.awscdk.services.elasticache"
            },
            "python": {
              "module": "aws_cdk.aws_elasticache"
            }
          }
        },
        "aws-cdk-lib.aws_elasticbeanstalk": {
          "targets": {
            "dotnet": {
              "namespace": "Amazon.CDK.AWS.ElasticBeanstalk"
            },
            "java": {
              "package": "software.amazon.awscdk.services.elasticbeanstalk"
            },
            "python": {
              "module": "aws_cdk.aws_elasticbeanstalk"
            }
          }
        },
        "aws-cdk-lib.aws_elasticloadbalancing": {
          "targets": {
            "dotnet": {
              "namespace": "Amazon.CDK.AWS.ElasticLoadBalancing"
            },
            "java": {
              "package": "software.amazon.awscdk.services.elasticloadbalancing"
            },
            "python": {
              "module": "aws_cdk.aws_elasticloadbalancing"
            }
          }
        },
        "aws-cdk-lib.aws_elasticloadbalancingv2": {
          "targets": {
            "dotnet": {
              "namespace": "Amazon.CDK.AWS.ElasticLoadBalancingV2"
            },
            "java": {
              "package": "software.amazon.awscdk.services.elasticloadbalancingv2"
            },
            "python": {
              "module": "aws_cdk.aws_elasticloadbalancingv2"
            }
          }
        },
        "aws-cdk-lib.aws_elasticloadbalancingv2_actions": {
          "targets": {
            "dotnet": {
              "namespace": "Amazon.CDK.AWS.ElasticLoadBalancingV2.Actions"
            },
            "java": {
              "package": "software.amazon.awscdk.services.elasticloadbalancingv2.actions"
            },
            "python": {
              "module": "aws_cdk.aws_elasticloadbalancingv2_actions"
            }
          }
        },
        "aws-cdk-lib.aws_elasticloadbalancingv2_targets": {
          "targets": {
            "dotnet": {
              "namespace": "Amazon.CDK.AWS.ElasticLoadBalancingV2.Targets"
            },
            "java": {
              "package": "software.amazon.awscdk.services.elasticloadbalancingv2.targets"
            },
            "python": {
              "module": "aws_cdk.aws_elasticloadbalancingv2_targets"
            }
          }
        },
        "aws-cdk-lib.aws_elasticsearch": {
          "targets": {
            "dotnet": {
              "namespace": "Amazon.CDK.AWS.Elasticsearch"
            },
            "java": {
              "package": "software.amazon.awscdk.services.elasticsearch"
            },
            "python": {
              "module": "aws_cdk.aws_elasticsearch"
            }
          }
        },
        "aws-cdk-lib.aws_emr": {
          "targets": {
            "dotnet": {
              "namespace": "Amazon.CDK.AWS.EMR"
            },
            "java": {
              "package": "software.amazon.awscdk.services.emr"
            },
            "python": {
              "module": "aws_cdk.aws_emr"
            }
          }
        },
        "aws-cdk-lib.aws_emrcontainers": {
          "targets": {
            "dotnet": {
              "namespace": "Amazon.CDK.AWS.EMRContainers"
            },
            "java": {
              "package": "software.amazon.awscdk.services.emrcontainers"
            },
            "python": {
              "module": "aws_cdk.aws_emrcontainers"
            }
          }
        },
        "aws-cdk-lib.aws_emrserverless": {
          "targets": {
            "dotnet": {
              "namespace": "Amazon.CDK.AWS.EMRServerless"
            },
            "java": {
              "package": "software.amazon.awscdk.services.emrserverless"
            },
            "python": {
              "module": "aws_cdk.aws_emrserverless"
            }
          }
        },
        "aws-cdk-lib.aws_entityresolution": {
          "targets": {
            "dotnet": {
              "package": "Amazon.CDK.AWS.EntityResolution"
            },
            "java": {
              "package": "software.amazon.awscdk.services.entityresolution"
            },
            "python": {
              "module": "aws_cdk.aws_entityresolution"
            }
          }
        },
        "aws-cdk-lib.aws_events": {
          "targets": {
            "dotnet": {
              "namespace": "Amazon.CDK.AWS.Events"
            },
            "java": {
              "package": "software.amazon.awscdk.services.events"
            },
            "python": {
              "module": "aws_cdk.aws_events"
            }
          }
        },
        "aws-cdk-lib.aws_events_targets": {
          "targets": {
            "dotnet": {
              "namespace": "Amazon.CDK.AWS.Events.Targets"
            },
            "java": {
              "package": "software.amazon.awscdk.services.events.targets"
            },
            "python": {
              "module": "aws_cdk.aws_events_targets"
            }
          }
        },
        "aws-cdk-lib.aws_eventschemas": {
          "targets": {
            "dotnet": {
              "namespace": "Amazon.CDK.AWS.EventSchemas"
            },
            "java": {
              "package": "software.amazon.awscdk.services.eventschemas"
            },
            "python": {
              "module": "aws_cdk.aws_eventschemas"
            }
          }
        },
        "aws-cdk-lib.aws_evidently": {
          "targets": {
            "dotnet": {
              "namespace": "Amazon.CDK.AWS.Evidently"
            },
            "java": {
              "package": "software.amazon.awscdk.services.evidently"
            },
            "python": {
              "module": "aws_cdk.aws_evidently"
            }
          }
        },
        "aws-cdk-lib.aws_finspace": {
          "targets": {
            "dotnet": {
              "namespace": "Amazon.CDK.AWS.FinSpace"
            },
            "java": {
              "package": "software.amazon.awscdk.services.finspace"
            },
            "python": {
              "module": "aws_cdk.aws_finspace"
            }
          }
        },
        "aws-cdk-lib.aws_fis": {
          "targets": {
            "dotnet": {
              "namespace": "Amazon.CDK.AWS.FIS"
            },
            "java": {
              "package": "software.amazon.awscdk.services.fis"
            },
            "python": {
              "module": "aws_cdk.aws_fis"
            }
          }
        },
        "aws-cdk-lib.aws_fms": {
          "targets": {
            "dotnet": {
              "namespace": "Amazon.CDK.AWS.FMS"
            },
            "java": {
              "package": "software.amazon.awscdk.services.fms"
            },
            "python": {
              "module": "aws_cdk.aws_fms"
            }
          }
        },
        "aws-cdk-lib.aws_forecast": {
          "targets": {
            "dotnet": {
              "namespace": "Amazon.CDK.AWS.Forecast"
            },
            "java": {
              "package": "software.amazon.awscdk.services.forecast"
            },
            "python": {
              "module": "aws_cdk.aws_forecast"
            }
          }
        },
        "aws-cdk-lib.aws_frauddetector": {
          "targets": {
            "dotnet": {
              "namespace": "Amazon.CDK.AWS.FraudDetector"
            },
            "java": {
              "package": "software.amazon.awscdk.services.frauddetector"
            },
            "python": {
              "module": "aws_cdk.aws_frauddetector"
            }
          }
        },
        "aws-cdk-lib.aws_fsx": {
          "targets": {
            "dotnet": {
              "namespace": "Amazon.CDK.AWS.FSx"
            },
            "java": {
              "package": "software.amazon.awscdk.services.fsx"
            },
            "python": {
              "module": "aws_cdk.aws_fsx"
            }
          }
        },
        "aws-cdk-lib.aws_gamelift": {
          "targets": {
            "dotnet": {
              "namespace": "Amazon.CDK.AWS.GameLift"
            },
            "java": {
              "package": "software.amazon.awscdk.services.gamelift"
            },
            "python": {
              "module": "aws_cdk.aws_gamelift"
            }
          }
        },
        "aws-cdk-lib.aws_globalaccelerator": {
          "targets": {
            "dotnet": {
              "namespace": "Amazon.CDK.AWS.GlobalAccelerator"
            },
            "java": {
              "package": "software.amazon.awscdk.services.globalaccelerator"
            },
            "python": {
              "module": "aws_cdk.aws_globalaccelerator"
            }
          }
        },
        "aws-cdk-lib.aws_globalaccelerator_endpoints": {
          "targets": {
            "dotnet": {
              "namespace": "Amazon.CDK.AWS.GlobalAccelerator.Endpoints"
            },
            "java": {
              "package": "software.amazon.awscdk.services.globalaccelerator.endpoints"
            },
            "python": {
              "module": "aws_cdk.aws_globalaccelerator_endpoints"
            }
          }
        },
        "aws-cdk-lib.aws_glue": {
          "targets": {
            "dotnet": {
              "namespace": "Amazon.CDK.AWS.Glue"
            },
            "java": {
              "package": "software.amazon.awscdk.services.glue"
            },
            "python": {
              "module": "aws_cdk.aws_glue"
            }
          }
        },
        "aws-cdk-lib.aws_grafana": {
          "targets": {
            "dotnet": {
              "namespace": "Amazon.CDK.AWS.Grafana"
            },
            "java": {
              "package": "software.amazon.awscdk.services.grafana"
            },
            "python": {
              "module": "aws_cdk.aws_grafana"
            }
          }
        },
        "aws-cdk-lib.aws_greengrass": {
          "targets": {
            "dotnet": {
              "namespace": "Amazon.CDK.AWS.Greengrass"
            },
            "java": {
              "package": "software.amazon.awscdk.services.greengrass"
            },
            "python": {
              "module": "aws_cdk.aws_greengrass"
            }
          }
        },
        "aws-cdk-lib.aws_greengrassv2": {
          "targets": {
            "dotnet": {
              "namespace": "Amazon.CDK.AWS.GreengrassV2"
            },
            "java": {
              "package": "software.amazon.awscdk.services.greengrassv2"
            },
            "python": {
              "module": "aws_cdk.aws_greengrassv2"
            }
          }
        },
        "aws-cdk-lib.aws_groundstation": {
          "targets": {
            "dotnet": {
              "namespace": "Amazon.CDK.AWS.GroundStation"
            },
            "java": {
              "package": "software.amazon.awscdk.services.groundstation"
            },
            "python": {
              "module": "aws_cdk.aws_groundstation"
            }
          }
        },
        "aws-cdk-lib.aws_guardduty": {
          "targets": {
            "dotnet": {
              "namespace": "Amazon.CDK.AWS.GuardDuty"
            },
            "java": {
              "package": "software.amazon.awscdk.services.guardduty"
            },
            "python": {
              "module": "aws_cdk.aws_guardduty"
            }
          }
        },
        "aws-cdk-lib.aws_healthimaging": {
          "targets": {
            "dotnet": {
              "package": "Amazon.CDK.AWS.HealthImaging"
            },
            "java": {
              "package": "software.amazon.awscdk.services.healthimaging"
            },
            "python": {
              "module": "aws_cdk.aws_healthimaging"
            }
          }
        },
        "aws-cdk-lib.aws_healthlake": {
          "targets": {
            "dotnet": {
              "namespace": "Amazon.CDK.AWS.HealthLake"
            },
            "java": {
              "package": "software.amazon.awscdk.services.healthlake"
            },
            "python": {
              "module": "aws_cdk.aws_healthlake"
            }
          }
        },
        "aws-cdk-lib.aws_iam": {
          "targets": {
            "dotnet": {
              "namespace": "Amazon.CDK.AWS.IAM"
            },
            "java": {
              "package": "software.amazon.awscdk.services.iam"
            },
            "python": {
              "module": "aws_cdk.aws_iam"
            }
          }
        },
        "aws-cdk-lib.aws_identitystore": {
          "targets": {
            "dotnet": {
              "namespace": "Amazon.CDK.AWS.IdentityStore"
            },
            "java": {
              "package": "software.amazon.awscdk.services.identitystore"
            },
            "python": {
              "module": "aws_cdk.aws_identitystore"
            }
          }
        },
        "aws-cdk-lib.aws_imagebuilder": {
          "targets": {
            "dotnet": {
              "namespace": "Amazon.CDK.AWS.ImageBuilder"
            },
            "java": {
              "package": "software.amazon.awscdk.services.imagebuilder"
            },
            "python": {
              "module": "aws_cdk.aws_imagebuilder"
            }
          }
        },
        "aws-cdk-lib.aws_inspector": {
          "targets": {
            "dotnet": {
              "namespace": "Amazon.CDK.AWS.Inspector"
            },
            "java": {
              "package": "software.amazon.awscdk.services.inspector"
            },
            "python": {
              "module": "aws_cdk.aws_inspector"
            }
          }
        },
        "aws-cdk-lib.aws_inspectorv2": {
          "targets": {
            "dotnet": {
              "namespace": "Amazon.CDK.AWS.InspectorV2"
            },
            "java": {
              "package": "software.amazon.awscdk.services.inspectorv2"
            },
            "python": {
              "module": "aws_cdk.aws_inspectorv2"
            }
          }
        },
        "aws-cdk-lib.aws_internetmonitor": {
          "targets": {
            "dotnet": {
              "namespace": "Amazon.CDK.AWS.InternetMonitor"
            },
            "java": {
              "package": "software.amazon.awscdk.services.internetmonitor"
            },
            "python": {
              "module": "aws_cdk.aws_internetmonitor"
            }
          }
        },
        "aws-cdk-lib.aws_iot": {
          "targets": {
            "dotnet": {
              "namespace": "Amazon.CDK.AWS.IoT"
            },
            "java": {
              "package": "software.amazon.awscdk.services.iot"
            },
            "python": {
              "module": "aws_cdk.aws_iot"
            }
          }
        },
        "aws-cdk-lib.aws_iot1click": {
          "targets": {
            "dotnet": {
              "namespace": "Amazon.CDK.AWS.IoT1Click"
            },
            "java": {
              "package": "software.amazon.awscdk.services.iot1click"
            },
            "python": {
              "module": "aws_cdk.aws_iot1click"
            }
          }
        },
        "aws-cdk-lib.aws_iotanalytics": {
          "targets": {
            "dotnet": {
              "namespace": "Amazon.CDK.AWS.IoTAnalytics"
            },
            "java": {
              "package": "software.amazon.awscdk.services.iotanalytics"
            },
            "python": {
              "module": "aws_cdk.aws_iotanalytics"
            }
          }
        },
        "aws-cdk-lib.aws_iotcoredeviceadvisor": {
          "targets": {
            "dotnet": {
              "namespace": "Amazon.CDK.AWS.IoTCoreDeviceAdvisor"
            },
            "java": {
              "package": "software.amazon.awscdk.services.iotcoredeviceadvisor"
            },
            "python": {
              "module": "aws_cdk.aws_iotcoredeviceadvisor"
            }
          }
        },
        "aws-cdk-lib.aws_iotevents": {
          "targets": {
            "dotnet": {
              "namespace": "Amazon.CDK.AWS.IoTEvents"
            },
            "java": {
              "package": "software.amazon.awscdk.services.iotevents"
            },
            "python": {
              "module": "aws_cdk.aws_iotevents"
            }
          }
        },
        "aws-cdk-lib.aws_iotfleethub": {
          "targets": {
            "dotnet": {
              "namespace": "Amazon.CDK.AWS.IoTFleetHub"
            },
            "java": {
              "package": "software.amazon.awscdk.services.iotfleethub"
            },
            "python": {
              "module": "aws_cdk.aws_iotfleethub"
            }
          }
        },
        "aws-cdk-lib.aws_iotfleetwise": {
          "targets": {
            "dotnet": {
              "namespace": "Amazon.CDK.AWS.IoTFleetWise"
            },
            "java": {
              "package": "software.amazon.awscdk.services.iotfleetwise"
            },
            "python": {
              "module": "aws_cdk.aws_iotfleetwise"
            }
          }
        },
        "aws-cdk-lib.aws_iotsitewise": {
          "targets": {
            "dotnet": {
              "namespace": "Amazon.CDK.AWS.IoTSiteWise"
            },
            "java": {
              "package": "software.amazon.awscdk.services.iotsitewise"
            },
            "python": {
              "module": "aws_cdk.aws_iotsitewise"
            }
          }
        },
        "aws-cdk-lib.aws_iotthingsgraph": {
          "targets": {
            "dotnet": {
              "namespace": "Amazon.CDK.AWS.IoTThingsGraph"
            },
            "java": {
              "package": "software.amazon.awscdk.services.iotthingsgraph"
            },
            "python": {
              "module": "aws_cdk.aws_iotthingsgraph"
            }
          }
        },
        "aws-cdk-lib.aws_iottwinmaker": {
          "targets": {
            "dotnet": {
              "namespace": "Amazon.CDK.AWS.IoTTwinMaker"
            },
            "java": {
              "package": "software.amazon.awscdk.services.iottwinmaker"
            },
            "python": {
              "module": "aws_cdk.aws_iottwinmaker"
            }
          }
        },
        "aws-cdk-lib.aws_iotwireless": {
          "targets": {
            "dotnet": {
              "namespace": "Amazon.CDK.AWS.IoTWireless"
            },
            "java": {
              "package": "software.amazon.awscdk.services.iotwireless"
            },
            "python": {
              "module": "aws_cdk.aws_iotwireless"
            }
          }
        },
        "aws-cdk-lib.aws_ivs": {
          "targets": {
            "dotnet": {
              "namespace": "Amazon.CDK.AWS.Ivs"
            },
            "java": {
              "package": "software.amazon.awscdk.services.ivs"
            },
            "python": {
              "module": "aws_cdk.aws_ivs"
            }
          }
        },
        "aws-cdk-lib.aws_ivschat": {
          "targets": {
            "dotnet": {
              "namespace": "Amazon.CDK.AWS.IVSChat"
            },
            "java": {
              "package": "software.amazon.awscdk.services.ivschat"
            },
            "python": {
              "module": "aws_cdk.aws_ivschat"
            }
          }
        },
        "aws-cdk-lib.aws_kafkaconnect": {
          "targets": {
            "dotnet": {
              "namespace": "Amazon.CDK.AWS.KafkaConnect"
            },
            "java": {
              "package": "software.amazon.awscdk.services.kafkaconnect"
            },
            "python": {
              "module": "aws_cdk.aws_kafkaconnect"
            }
          }
        },
        "aws-cdk-lib.aws_kendra": {
          "targets": {
            "dotnet": {
              "namespace": "Amazon.CDK.AWS.Kendra"
            },
            "java": {
              "package": "software.amazon.awscdk.services.kendra"
            },
            "python": {
              "module": "aws_cdk.aws_kendra"
            }
          }
        },
        "aws-cdk-lib.aws_kendraranking": {
          "targets": {
            "dotnet": {
              "namespace": "Amazon.CDK.AWS.KendraRanking"
            },
            "java": {
              "package": "software.amazon.awscdk.services.kendraranking"
            },
            "python": {
              "module": "aws_cdk.aws_kendraranking"
            }
          }
        },
        "aws-cdk-lib.aws_kinesis": {
          "targets": {
            "dotnet": {
              "namespace": "Amazon.CDK.AWS.Kinesis"
            },
            "java": {
              "package": "software.amazon.awscdk.services.kinesis"
            },
            "python": {
              "module": "aws_cdk.aws_kinesis"
            }
          }
        },
        "aws-cdk-lib.aws_kinesisanalytics": {
          "targets": {
            "dotnet": {
              "namespace": "Amazon.CDK.AWS.KinesisAnalytics"
            },
            "java": {
              "package": "software.amazon.awscdk.services.kinesisanalytics"
            },
            "python": {
              "module": "aws_cdk.aws_kinesisanalytics"
            }
          }
        },
        "aws-cdk-lib.aws_kinesisanalyticsv2": {
          "targets": {
            "dotnet": {
              "namespace": "Amazon.CDK.AWS.KinesisAnalyticsV2"
            },
            "java": {
              "package": "software.amazon.awscdk.services.kinesisanalyticsv2"
            },
            "python": {
              "module": "aws_cdk.aws_kinesisanalyticsv2"
            }
          }
        },
        "aws-cdk-lib.aws_kinesisfirehose": {
          "targets": {
            "dotnet": {
              "namespace": "Amazon.CDK.AWS.KinesisFirehose"
            },
            "java": {
              "package": "software.amazon.awscdk.services.kinesisfirehose"
            },
            "python": {
              "module": "aws_cdk.aws_kinesisfirehose"
            }
          }
        },
        "aws-cdk-lib.aws_kinesisvideo": {
          "targets": {
            "dotnet": {
              "namespace": "Amazon.CDK.AWS.KinesisVideo"
            },
            "java": {
              "package": "software.amazon.awscdk.services.kinesisvideo"
            },
            "python": {
              "module": "aws_cdk.aws_kinesisvideo"
            }
          }
        },
        "aws-cdk-lib.aws_kms": {
          "targets": {
            "dotnet": {
              "namespace": "Amazon.CDK.AWS.KMS"
            },
            "java": {
              "package": "software.amazon.awscdk.services.kms"
            },
            "python": {
              "module": "aws_cdk.aws_kms"
            }
          }
        },
        "aws-cdk-lib.aws_lakeformation": {
          "targets": {
            "dotnet": {
              "namespace": "Amazon.CDK.AWS.LakeFormation"
            },
            "java": {
              "package": "software.amazon.awscdk.services.lakeformation"
            },
            "python": {
              "module": "aws_cdk.aws_lakeformation"
            }
          }
        },
        "aws-cdk-lib.aws_lambda": {
          "targets": {
            "dotnet": {
              "namespace": "Amazon.CDK.AWS.Lambda"
            },
            "java": {
              "package": "software.amazon.awscdk.services.lambda"
            },
            "python": {
              "module": "aws_cdk.aws_lambda"
            }
          }
        },
        "aws-cdk-lib.aws_lambda_destinations": {
          "targets": {
            "dotnet": {
              "namespace": "Amazon.CDK.AWS.Lambda.Destinations"
            },
            "java": {
              "package": "software.amazon.awscdk.services.lambda.destinations"
            },
            "python": {
              "module": "aws_cdk.aws_lambda_destinations"
            }
          }
        },
        "aws-cdk-lib.aws_lambda_event_sources": {
          "targets": {
            "dotnet": {
              "namespace": "Amazon.CDK.AWS.Lambda.EventSources"
            },
            "java": {
              "package": "software.amazon.awscdk.services.lambda.eventsources"
            },
            "python": {
              "module": "aws_cdk.aws_lambda_event_sources"
            }
          }
        },
        "aws-cdk-lib.aws_lambda_nodejs": {
          "targets": {
            "dotnet": {
              "namespace": "Amazon.CDK.AWS.Lambda.Nodejs"
            },
            "java": {
              "package": "software.amazon.awscdk.services.lambda.nodejs"
            },
            "python": {
              "module": "aws_cdk.aws_lambda_nodejs"
            }
          }
        },
        "aws-cdk-lib.aws_lex": {
          "targets": {
            "dotnet": {
              "namespace": "Amazon.CDK.AWS.Lex"
            },
            "java": {
              "package": "software.amazon.awscdk.services.lex"
            },
            "python": {
              "module": "aws_cdk.aws_lex"
            }
          }
        },
        "aws-cdk-lib.aws_licensemanager": {
          "targets": {
            "dotnet": {
              "namespace": "Amazon.CDK.AWS.LicenseManager"
            },
            "java": {
              "package": "software.amazon.awscdk.services.licensemanager"
            },
            "python": {
              "module": "aws_cdk.aws_licensemanager"
            }
          }
        },
        "aws-cdk-lib.aws_lightsail": {
          "targets": {
            "dotnet": {
              "namespace": "Amazon.CDK.AWS.Lightsail"
            },
            "java": {
              "package": "software.amazon.awscdk.services.lightsail"
            },
            "python": {
              "module": "aws_cdk.aws_lightsail"
            }
          }
        },
        "aws-cdk-lib.aws_location": {
          "targets": {
            "dotnet": {
              "namespace": "Amazon.CDK.AWS.Location"
            },
            "java": {
              "package": "software.amazon.awscdk.services.location"
            },
            "python": {
              "module": "aws_cdk.aws_location"
            }
          }
        },
        "aws-cdk-lib.aws_logs": {
          "targets": {
            "dotnet": {
              "namespace": "Amazon.CDK.AWS.Logs"
            },
            "java": {
              "package": "software.amazon.awscdk.services.logs"
            },
            "python": {
              "module": "aws_cdk.aws_logs"
            }
          }
        },
        "aws-cdk-lib.aws_logs_destinations": {
          "targets": {
            "dotnet": {
              "namespace": "Amazon.CDK.AWS.Logs.Destinations"
            },
            "java": {
              "package": "software.amazon.awscdk.services.logs.destinations"
            },
            "python": {
              "module": "aws_cdk.aws_logs_destinations"
            }
          }
        },
        "aws-cdk-lib.aws_lookoutequipment": {
          "targets": {
            "dotnet": {
              "namespace": "Amazon.CDK.AWS.LookoutEquipment"
            },
            "java": {
              "package": "software.amazon.awscdk.services.lookoutequipment"
            },
            "python": {
              "module": "aws_cdk.aws_lookoutequipment"
            }
          }
        },
        "aws-cdk-lib.aws_lookoutmetrics": {
          "targets": {
            "dotnet": {
              "namespace": "Amazon.CDK.AWS.LookoutMetrics"
            },
            "java": {
              "package": "software.amazon.awscdk.services.lookoutmetrics"
            },
            "python": {
              "module": "aws_cdk.aws_lookoutmetrics"
            }
          }
        },
        "aws-cdk-lib.aws_lookoutvision": {
          "targets": {
            "dotnet": {
              "namespace": "Amazon.CDK.AWS.LookoutVision"
            },
            "java": {
              "package": "software.amazon.awscdk.services.lookoutvision"
            },
            "python": {
              "module": "aws_cdk.aws_lookoutvision"
            }
          }
        },
        "aws-cdk-lib.aws_m2": {
          "targets": {
            "dotnet": {
              "namespace": "Amazon.CDK.AWS.M2"
            },
            "java": {
              "package": "software.amazon.awscdk.services.m2"
            },
            "python": {
              "module": "aws_cdk.aws_m2"
            }
          }
        },
        "aws-cdk-lib.aws_macie": {
          "targets": {
            "dotnet": {
              "namespace": "Amazon.CDK.AWS.Macie"
            },
            "java": {
              "package": "software.amazon.awscdk.services.macie"
            },
            "python": {
              "module": "aws_cdk.aws_macie"
            }
          }
        },
        "aws-cdk-lib.aws_managedblockchain": {
          "targets": {
            "dotnet": {
              "namespace": "Amazon.CDK.AWS.ManagedBlockchain"
            },
            "java": {
              "package": "software.amazon.awscdk.services.managedblockchain"
            },
            "python": {
              "module": "aws_cdk.aws_managedblockchain"
            }
          }
        },
        "aws-cdk-lib.aws_mediaconnect": {
          "targets": {
            "dotnet": {
              "namespace": "Amazon.CDK.AWS.MediaConnect"
            },
            "java": {
              "package": "software.amazon.awscdk.services.mediaconnect"
            },
            "python": {
              "module": "aws_cdk.aws_mediaconnect"
            }
          }
        },
        "aws-cdk-lib.aws_mediaconvert": {
          "targets": {
            "dotnet": {
              "namespace": "Amazon.CDK.AWS.MediaConvert"
            },
            "java": {
              "package": "software.amazon.awscdk.services.mediaconvert"
            },
            "python": {
              "module": "aws_cdk.aws_mediaconvert"
            }
          }
        },
        "aws-cdk-lib.aws_medialive": {
          "targets": {
            "dotnet": {
              "namespace": "Amazon.CDK.AWS.MediaLive"
            },
            "java": {
              "package": "software.amazon.awscdk.services.medialive"
            },
            "python": {
              "module": "aws_cdk.aws_medialive"
            }
          }
        },
        "aws-cdk-lib.aws_mediapackage": {
          "targets": {
            "dotnet": {
              "namespace": "Amazon.CDK.AWS.MediaPackage"
            },
            "java": {
              "package": "software.amazon.awscdk.services.mediapackage"
            },
            "python": {
              "module": "aws_cdk.aws_mediapackage"
            }
          }
        },
        "aws-cdk-lib.aws_mediapackagev2": {
          "targets": {
            "dotnet": {
              "package": "Amazon.CDK.AWS.MediaPackageV2"
            },
            "java": {
              "package": "software.amazon.awscdk.services.mediapackagev2"
            },
            "python": {
              "module": "aws_cdk.aws_mediapackagev2"
            }
          }
        },
        "aws-cdk-lib.aws_mediastore": {
          "targets": {
            "dotnet": {
              "namespace": "Amazon.CDK.AWS.MediaStore"
            },
            "java": {
              "package": "software.amazon.awscdk.services.mediastore"
            },
            "python": {
              "module": "aws_cdk.aws_mediastore"
            }
          }
        },
        "aws-cdk-lib.aws_mediatailor": {
          "targets": {
            "dotnet": {
              "namespace": "Amazon.CDK.AWS.MediaTailor"
            },
            "java": {
              "package": "software.amazon.awscdk.services.mediatailor"
            },
            "python": {
              "module": "aws_cdk.aws_mediatailor"
            }
          }
        },
        "aws-cdk-lib.aws_memorydb": {
          "targets": {
            "dotnet": {
              "namespace": "Amazon.CDK.AWS.MemoryDB"
            },
            "java": {
              "package": "software.amazon.awscdk.services.memorydb"
            },
            "python": {
              "module": "aws_cdk.aws_memorydb"
            }
          }
        },
        "aws-cdk-lib.aws_msk": {
          "targets": {
            "dotnet": {
              "namespace": "Amazon.CDK.AWS.MSK"
            },
            "java": {
              "package": "software.amazon.awscdk.services.msk"
            },
            "python": {
              "module": "aws_cdk.aws_msk"
            }
          }
        },
        "aws-cdk-lib.aws_mwaa": {
          "targets": {
            "dotnet": {
              "namespace": "Amazon.CDK.AWS.MWAA"
            },
            "java": {
              "package": "software.amazon.awscdk.services.mwaa"
            },
            "python": {
              "module": "aws_cdk.aws_mwaa"
            }
          }
        },
        "aws-cdk-lib.aws_neptune": {
          "targets": {
            "dotnet": {
              "namespace": "Amazon.CDK.AWS.Neptune"
            },
            "java": {
              "package": "software.amazon.awscdk.services.neptune"
            },
            "python": {
              "module": "aws_cdk.aws_neptune"
            }
          }
        },
        "aws-cdk-lib.aws_neptunegraph": {
          "targets": {
            "dotnet": {
              "package": "Amazon.CDK.AWS.NeptuneGraph"
            },
            "java": {
              "package": "software.amazon.awscdk.services.neptunegraph"
            },
            "python": {
              "module": "aws_cdk.aws_neptunegraph"
            }
          }
        },
        "aws-cdk-lib.aws_networkfirewall": {
          "targets": {
            "dotnet": {
              "namespace": "Amazon.CDK.AWS.NetworkFirewall"
            },
            "java": {
              "package": "software.amazon.awscdk.services.networkfirewall"
            },
            "python": {
              "module": "aws_cdk.aws_networkfirewall"
            }
          }
        },
        "aws-cdk-lib.aws_networkmanager": {
          "targets": {
            "dotnet": {
              "namespace": "Amazon.CDK.AWS.NetworkManager"
            },
            "java": {
              "package": "software.amazon.awscdk.services.networkmanager"
            },
            "python": {
              "module": "aws_cdk.aws_networkmanager"
            }
          }
        },
        "aws-cdk-lib.aws_nimblestudio": {
          "targets": {
            "dotnet": {
              "namespace": "Amazon.CDK.AWS.NimbleStudio"
            },
            "java": {
              "package": "software.amazon.awscdk.services.nimblestudio"
            },
            "python": {
              "module": "aws_cdk.aws_nimblestudio"
            }
          }
        },
        "aws-cdk-lib.aws_oam": {
          "targets": {
            "dotnet": {
              "namespace": "Amazon.CDK.AWS.Oam"
            },
            "java": {
              "package": "software.amazon.awscdk.services.oam"
            },
            "python": {
              "module": "aws_cdk.aws_oam"
            }
          }
        },
        "aws-cdk-lib.aws_omics": {
          "targets": {
            "dotnet": {
              "namespace": "Amazon.CDK.AWS.Omics"
            },
            "java": {
              "package": "software.amazon.awscdk.services.omics"
            },
            "python": {
              "module": "aws_cdk.aws_omics"
            }
          }
        },
        "aws-cdk-lib.aws_opensearchserverless": {
          "targets": {
            "dotnet": {
              "namespace": "Amazon.CDK.AWS.OpenSearchServerless"
            },
            "java": {
              "package": "software.amazon.awscdk.services.opensearchserverless"
            },
            "python": {
              "module": "aws_cdk.aws_opensearchserverless"
            }
          }
        },
        "aws-cdk-lib.aws_opensearchservice": {
          "targets": {
            "dotnet": {
              "namespace": "Amazon.CDK.AWS.OpenSearchService"
            },
            "java": {
              "package": "software.amazon.awscdk.services.opensearchservice"
            },
            "python": {
              "module": "aws_cdk.aws_opensearchservice"
            }
          }
        },
        "aws-cdk-lib.aws_opsworks": {
          "targets": {
            "dotnet": {
              "namespace": "Amazon.CDK.AWS.OpsWorks"
            },
            "java": {
              "package": "software.amazon.awscdk.services.opsworks"
            },
            "python": {
              "module": "aws_cdk.aws_opsworks"
            }
          }
        },
        "aws-cdk-lib.aws_opsworkscm": {
          "targets": {
            "dotnet": {
              "namespace": "Amazon.CDK.AWS.OpsWorksCM"
            },
            "java": {
              "package": "software.amazon.awscdk.services.opsworkscm"
            },
            "python": {
              "module": "aws_cdk.aws_opsworkscm"
            }
          }
        },
        "aws-cdk-lib.aws_organizations": {
          "targets": {
            "dotnet": {
              "namespace": "Amazon.CDK.AWS.Organizations"
            },
            "java": {
              "package": "software.amazon.awscdk.services.organizations"
            },
            "python": {
              "module": "aws_cdk.aws_organizations"
            }
          }
        },
        "aws-cdk-lib.aws_osis": {
          "targets": {
            "dotnet": {
              "package": "Amazon.CDK.AWS.OSIS"
            },
            "java": {
              "package": "software.amazon.awscdk.services.osis"
            },
            "python": {
              "module": "aws_cdk.aws_osis"
            }
          }
        },
        "aws-cdk-lib.aws_panorama": {
          "targets": {
            "dotnet": {
              "namespace": "Amazon.CDK.AWS.Panorama"
            },
            "java": {
              "package": "software.amazon.awscdk.services.panorama"
            },
            "python": {
              "module": "aws_cdk.aws_panorama"
            }
          }
        },
        "aws-cdk-lib.aws_pcaconnectorad": {
          "targets": {
            "dotnet": {
              "package": "Amazon.CDK.AWS.PCAConnectorAD"
            },
            "java": {
              "package": "software.amazon.awscdk.services.pcaconnectorad"
            },
            "python": {
              "module": "aws_cdk.aws_pcaconnectorad"
            }
          }
        },
        "aws-cdk-lib.aws_personalize": {
          "targets": {
            "dotnet": {
              "namespace": "Amazon.CDK.AWS.Personalize"
            },
            "java": {
              "package": "software.amazon.awscdk.services.personalize"
            },
            "python": {
              "module": "aws_cdk.aws_personalize"
            }
          }
        },
        "aws-cdk-lib.aws_pinpoint": {
          "targets": {
            "dotnet": {
              "namespace": "Amazon.CDK.AWS.Pinpoint"
            },
            "java": {
              "package": "software.amazon.awscdk.services.pinpoint"
            },
            "python": {
              "module": "aws_cdk.aws_pinpoint"
            }
          }
        },
        "aws-cdk-lib.aws_pinpointemail": {
          "targets": {
            "dotnet": {
              "namespace": "Amazon.CDK.AWS.PinpointEmail"
            },
            "java": {
              "package": "software.amazon.awscdk.services.pinpointemail"
            },
            "python": {
              "module": "aws_cdk.aws_pinpointemail"
            }
          }
        },
        "aws-cdk-lib.aws_pipes": {
          "targets": {
            "dotnet": {
              "namespace": "Amazon.CDK.AWS.Pipes"
            },
            "java": {
              "package": "software.amazon.awscdk.services.pipes"
            },
            "python": {
              "module": "aws_cdk.aws_pipes"
            }
          }
        },
        "aws-cdk-lib.aws_proton": {
          "targets": {
            "dotnet": {
              "package": "Amazon.CDK.AWS.Proton"
            },
            "java": {
              "package": "software.amazon.awscdk.services.proton"
            },
            "python": {
              "module": "aws_cdk.aws_proton"
            }
          }
        },
        "aws-cdk-lib.aws_qldb": {
          "targets": {
            "dotnet": {
              "namespace": "Amazon.CDK.AWS.QLDB"
            },
            "java": {
              "package": "software.amazon.awscdk.services.qldb"
            },
            "python": {
              "module": "aws_cdk.aws_qldb"
            }
          }
        },
        "aws-cdk-lib.aws_quicksight": {
          "targets": {
            "dotnet": {
              "namespace": "Amazon.CDK.AWS.QuickSight"
            },
            "java": {
              "package": "software.amazon.awscdk.services.quicksight"
            },
            "python": {
              "module": "aws_cdk.aws_quicksight"
            }
          }
        },
        "aws-cdk-lib.aws_ram": {
          "targets": {
            "dotnet": {
              "namespace": "Amazon.CDK.AWS.RAM"
            },
            "java": {
              "package": "software.amazon.awscdk.services.ram"
            },
            "python": {
              "module": "aws_cdk.aws_ram"
            }
          }
        },
        "aws-cdk-lib.aws_rds": {
          "targets": {
            "dotnet": {
              "namespace": "Amazon.CDK.AWS.RDS"
            },
            "java": {
              "package": "software.amazon.awscdk.services.rds"
            },
            "python": {
              "module": "aws_cdk.aws_rds"
            }
          }
        },
        "aws-cdk-lib.aws_redshift": {
          "targets": {
            "dotnet": {
              "namespace": "Amazon.CDK.AWS.Redshift"
            },
            "java": {
              "package": "software.amazon.awscdk.services.redshift"
            },
            "python": {
              "module": "aws_cdk.aws_redshift"
            }
          }
        },
        "aws-cdk-lib.aws_redshiftserverless": {
          "targets": {
            "dotnet": {
              "namespace": "Amazon.CDK.AWS.RedshiftServerless"
            },
            "java": {
              "package": "software.amazon.awscdk.services.redshiftserverless"
            },
            "python": {
              "module": "aws_cdk.aws_redshiftserverless"
            }
          }
        },
        "aws-cdk-lib.aws_refactorspaces": {
          "targets": {
            "dotnet": {
              "namespace": "Amazon.CDK.AWS.RefactorSpaces"
            },
            "java": {
              "package": "software.amazon.awscdk.services.refactorspaces"
            },
            "python": {
              "module": "aws_cdk.aws_refactorspaces"
            }
          }
        },
        "aws-cdk-lib.aws_rekognition": {
          "targets": {
            "dotnet": {
              "namespace": "Amazon.CDK.AWS.Rekognition"
            },
            "java": {
              "package": "software.amazon.awscdk.services.rekognition"
            },
            "python": {
              "module": "aws_cdk.aws_rekognition"
            }
          }
        },
        "aws-cdk-lib.aws_resiliencehub": {
          "targets": {
            "dotnet": {
              "namespace": "Amazon.CDK.AWS.ResilienceHub"
            },
            "java": {
              "package": "software.amazon.awscdk.services.resiliencehub"
            },
            "python": {
              "module": "aws_cdk.aws_resiliencehub"
            }
          }
        },
        "aws-cdk-lib.aws_resourceexplorer2": {
          "targets": {
            "dotnet": {
              "namespace": "Amazon.CDK.AWS.ResourceExplorer2"
            },
            "java": {
              "package": "software.amazon.awscdk.services.resourceexplorer2"
            },
            "python": {
              "module": "aws_cdk.aws_resourceexplorer2"
            }
          }
        },
        "aws-cdk-lib.aws_resourcegroups": {
          "targets": {
            "dotnet": {
              "namespace": "Amazon.CDK.AWS.ResourceGroups"
            },
            "java": {
              "package": "software.amazon.awscdk.services.resourcegroups"
            },
            "python": {
              "module": "aws_cdk.aws_resourcegroups"
            }
          }
        },
        "aws-cdk-lib.aws_robomaker": {
          "targets": {
            "dotnet": {
              "namespace": "Amazon.CDK.AWS.RoboMaker"
            },
            "java": {
              "package": "software.amazon.awscdk.services.robomaker"
            },
            "python": {
              "module": "aws_cdk.aws_robomaker"
            }
          }
        },
        "aws-cdk-lib.aws_rolesanywhere": {
          "targets": {
            "dotnet": {
              "namespace": "Amazon.CDK.AWS.RolesAnywhere"
            },
            "java": {
              "package": "software.amazon.awscdk.services.rolesanywhere"
            },
            "python": {
              "module": "aws_cdk.aws_rolesanywhere"
            }
          }
        },
        "aws-cdk-lib.aws_route53": {
          "targets": {
            "dotnet": {
              "namespace": "Amazon.CDK.AWS.Route53"
            },
            "java": {
              "package": "software.amazon.awscdk.services.route53"
            },
            "python": {
              "module": "aws_cdk.aws_route53"
            }
          }
        },
        "aws-cdk-lib.aws_route53_patterns": {
          "targets": {
            "dotnet": {
              "namespace": "Amazon.CDK.AWS.Route53.Patterns"
            },
            "java": {
              "package": "software.amazon.awscdk.services.route53.patterns"
            },
            "python": {
              "module": "aws_cdk.aws_route53_patterns"
            }
          }
        },
        "aws-cdk-lib.aws_route53_targets": {
          "targets": {
            "dotnet": {
              "namespace": "Amazon.CDK.AWS.Route53.Targets"
            },
            "java": {
              "package": "software.amazon.awscdk.services.route53.targets"
            },
            "python": {
              "module": "aws_cdk.aws_route53_targets"
            }
          }
        },
        "aws-cdk-lib.aws_route53recoverycontrol": {
          "targets": {
            "dotnet": {
              "namespace": "Amazon.CDK.AWS.Route53RecoveryControl"
            },
            "java": {
              "package": "software.amazon.awscdk.services.route53recoverycontrol"
            },
            "python": {
              "module": "aws_cdk.aws_route53recoverycontrol"
            }
          }
        },
        "aws-cdk-lib.aws_route53recoveryreadiness": {
          "targets": {
            "dotnet": {
              "namespace": "Amazon.CDK.AWS.Route53RecoveryReadiness"
            },
            "java": {
              "package": "software.amazon.awscdk.services.route53recoveryreadiness"
            },
            "python": {
              "module": "aws_cdk.aws_route53recoveryreadiness"
            }
          }
        },
        "aws-cdk-lib.aws_route53resolver": {
          "targets": {
            "dotnet": {
              "namespace": "Amazon.CDK.AWS.Route53Resolver"
            },
            "java": {
              "package": "software.amazon.awscdk.services.route53resolver"
            },
            "python": {
              "module": "aws_cdk.aws_route53resolver"
            }
          }
        },
        "aws-cdk-lib.aws_rum": {
          "targets": {
            "dotnet": {
              "namespace": "Amazon.CDK.AWS.RUM"
            },
            "java": {
              "package": "software.amazon.awscdk.services.rum"
            },
            "python": {
              "module": "aws_cdk.aws_rum"
            }
          }
        },
        "aws-cdk-lib.aws_s3": {
          "targets": {
            "dotnet": {
              "namespace": "Amazon.CDK.AWS.S3"
            },
            "java": {
              "package": "software.amazon.awscdk.services.s3"
            },
            "python": {
              "module": "aws_cdk.aws_s3"
            }
          }
        },
        "aws-cdk-lib.aws_s3_assets": {
          "targets": {
            "dotnet": {
              "namespace": "Amazon.CDK.AWS.S3.Assets"
            },
            "java": {
              "package": "software.amazon.awscdk.services.s3.assets"
            },
            "python": {
              "module": "aws_cdk.aws_s3_assets"
            }
          }
        },
        "aws-cdk-lib.aws_s3_deployment": {
          "targets": {
            "dotnet": {
              "namespace": "Amazon.CDK.AWS.S3.Deployment"
            },
            "java": {
              "package": "software.amazon.awscdk.services.s3.deployment"
            },
            "python": {
              "module": "aws_cdk.aws_s3_deployment"
            }
          }
        },
        "aws-cdk-lib.aws_s3_notifications": {
          "targets": {
            "dotnet": {
              "namespace": "Amazon.CDK.AWS.S3.Notifications"
            },
            "java": {
              "package": "software.amazon.awscdk.services.s3.notifications"
            },
            "python": {
              "module": "aws_cdk.aws_s3_notifications"
            }
          }
        },
        "aws-cdk-lib.aws_s3express": {
          "targets": {
            "dotnet": {
              "package": "Amazon.CDK.AWS.S3Express"
            },
            "java": {
              "package": "software.amazon.awscdk.services.s3express"
            },
            "python": {
              "module": "aws_cdk.aws_s3express"
            }
          }
        },
        "aws-cdk-lib.aws_s3objectlambda": {
          "targets": {
            "dotnet": {
              "namespace": "Amazon.CDK.AWS.S3ObjectLambda"
            },
            "java": {
              "package": "software.amazon.awscdk.services.s3objectlambda"
            },
            "python": {
              "module": "aws_cdk.aws_s3objectlambda"
            }
          }
        },
        "aws-cdk-lib.aws_s3outposts": {
          "targets": {
            "dotnet": {
              "namespace": "Amazon.CDK.AWS.S3Outposts"
            },
            "java": {
              "package": "software.amazon.awscdk.services.s3outposts"
            },
            "python": {
              "module": "aws_cdk.aws_s3outposts"
            }
          }
        },
        "aws-cdk-lib.aws_sagemaker": {
          "targets": {
            "dotnet": {
              "namespace": "Amazon.CDK.AWS.Sagemaker"
            },
            "java": {
              "package": "software.amazon.awscdk.services.sagemaker"
            },
            "python": {
              "module": "aws_cdk.aws_sagemaker"
            }
          }
        },
        "aws-cdk-lib.aws_sam": {
          "targets": {
            "dotnet": {
              "namespace": "Amazon.CDK.AWS.SAM"
            },
            "java": {
              "package": "software.amazon.awscdk.services.sam"
            },
            "python": {
              "module": "aws_cdk.aws_sam"
            }
          }
        },
        "aws-cdk-lib.aws_scheduler": {
          "targets": {
            "dotnet": {
              "namespace": "Amazon.CDK.AWS.Scheduler"
            },
            "java": {
              "package": "software.amazon.awscdk.services.scheduler"
            },
            "python": {
              "module": "aws_cdk.aws_scheduler"
            }
          }
        },
        "aws-cdk-lib.aws_sdb": {
          "targets": {
            "dotnet": {
              "namespace": "Amazon.CDK.AWS.SDB"
            },
            "java": {
              "package": "software.amazon.awscdk.services.sdb"
            },
            "python": {
              "module": "aws_cdk.aws_sdb"
            }
          }
        },
        "aws-cdk-lib.aws_secretsmanager": {
          "targets": {
            "dotnet": {
              "namespace": "Amazon.CDK.AWS.SecretsManager"
            },
            "java": {
              "package": "software.amazon.awscdk.services.secretsmanager"
            },
            "python": {
              "module": "aws_cdk.aws_secretsmanager"
            }
          }
        },
        "aws-cdk-lib.aws_securityhub": {
          "targets": {
            "dotnet": {
              "namespace": "Amazon.CDK.AWS.SecurityHub"
            },
            "java": {
              "package": "software.amazon.awscdk.services.securityhub"
            },
            "python": {
              "module": "aws_cdk.aws_securityhub"
            }
          }
        },
        "aws-cdk-lib.aws_servicecatalog": {
          "targets": {
            "dotnet": {
              "namespace": "Amazon.CDK.AWS.Servicecatalog"
            },
            "java": {
              "package": "software.amazon.awscdk.services.servicecatalog"
            },
            "python": {
              "module": "aws_cdk.aws_servicecatalog"
            }
          }
        },
        "aws-cdk-lib.aws_servicecatalogappregistry": {
          "targets": {
            "dotnet": {
              "namespace": "Amazon.CDK.AWS.Servicecatalogappregistry"
            },
            "java": {
              "package": "software.amazon.awscdk.services.servicecatalogappregistry"
            },
            "python": {
              "module": "aws_cdk.aws_servicecatalogappregistry"
            }
          }
        },
        "aws-cdk-lib.aws_servicediscovery": {
          "targets": {
            "dotnet": {
              "namespace": "Amazon.CDK.AWS.ServiceDiscovery"
            },
            "java": {
              "package": "software.amazon.awscdk.services.servicediscovery"
            },
            "python": {
              "module": "aws_cdk.aws_servicediscovery"
            }
          }
        },
        "aws-cdk-lib.aws_ses": {
          "targets": {
            "dotnet": {
              "namespace": "Amazon.CDK.AWS.SES"
            },
            "java": {
              "package": "software.amazon.awscdk.services.ses"
            },
            "python": {
              "module": "aws_cdk.aws_ses"
            }
          }
        },
        "aws-cdk-lib.aws_ses_actions": {
          "targets": {
            "dotnet": {
              "namespace": "Amazon.CDK.AWS.SES.Actions"
            },
            "java": {
              "package": "software.amazon.awscdk.services.ses.actions"
            },
            "python": {
              "module": "aws_cdk.aws_ses_actions"
            }
          }
        },
        "aws-cdk-lib.aws_shield": {
          "targets": {
            "dotnet": {
              "package": "Amazon.CDK.AWS.Shield"
            },
            "java": {
              "package": "software.amazon.awscdk.services.shield"
            },
            "python": {
              "module": "aws_cdk.aws_shield"
            }
          }
        },
        "aws-cdk-lib.aws_signer": {
          "targets": {
            "dotnet": {
              "namespace": "Amazon.CDK.AWS.Signer"
            },
            "java": {
              "package": "software.amazon.awscdk.services.signer"
            },
            "python": {
              "module": "aws_cdk.aws_signer"
            }
          }
        },
        "aws-cdk-lib.aws_simspaceweaver": {
          "targets": {
            "dotnet": {
              "namespace": "Amazon.CDK.AWS.SimSpaceWeaver"
            },
            "java": {
              "package": "software.amazon.awscdk.services.simspaceweaver"
            },
            "python": {
              "module": "aws_cdk.aws_simspaceweaver"
            }
          }
        },
        "aws-cdk-lib.aws_sns": {
          "targets": {
            "dotnet": {
              "namespace": "Amazon.CDK.AWS.SNS"
            },
            "java": {
              "package": "software.amazon.awscdk.services.sns"
            },
            "python": {
              "module": "aws_cdk.aws_sns"
            }
          }
        },
        "aws-cdk-lib.aws_sns_subscriptions": {
          "targets": {
            "dotnet": {
              "namespace": "Amazon.CDK.AWS.SNS.Subscriptions"
            },
            "java": {
              "package": "software.amazon.awscdk.services.sns.subscriptions"
            },
            "python": {
              "module": "aws_cdk.aws_sns_subscriptions"
            }
          }
        },
        "aws-cdk-lib.aws_sqs": {
          "targets": {
            "dotnet": {
              "namespace": "Amazon.CDK.AWS.SQS"
            },
            "java": {
              "package": "software.amazon.awscdk.services.sqs"
            },
            "python": {
              "module": "aws_cdk.aws_sqs"
            }
          }
        },
        "aws-cdk-lib.aws_ssm": {
          "targets": {
            "dotnet": {
              "namespace": "Amazon.CDK.AWS.SSM"
            },
            "java": {
              "package": "software.amazon.awscdk.services.ssm"
            },
            "python": {
              "module": "aws_cdk.aws_ssm"
            }
          }
        },
        "aws-cdk-lib.aws_ssmcontacts": {
          "targets": {
            "dotnet": {
              "namespace": "Amazon.CDK.AWS.SSMContacts"
            },
            "java": {
              "package": "software.amazon.awscdk.services.ssmcontacts"
            },
            "python": {
              "module": "aws_cdk.aws_ssmcontacts"
            }
          }
        },
        "aws-cdk-lib.aws_ssmincidents": {
          "targets": {
            "dotnet": {
              "namespace": "Amazon.CDK.AWS.SSMIncidents"
            },
            "java": {
              "package": "software.amazon.awscdk.services.ssmincidents"
            },
            "python": {
              "module": "aws_cdk.aws_ssmincidents"
            }
          }
        },
        "aws-cdk-lib.aws_sso": {
          "targets": {
            "dotnet": {
              "namespace": "Amazon.CDK.AWS.SSO"
            },
            "java": {
              "package": "software.amazon.awscdk.services.sso"
            },
            "python": {
              "module": "aws_cdk.aws_sso"
            }
          }
        },
        "aws-cdk-lib.aws_stepfunctions": {
          "targets": {
            "dotnet": {
              "namespace": "Amazon.CDK.AWS.StepFunctions"
            },
            "java": {
              "package": "software.amazon.awscdk.services.stepfunctions"
            },
            "python": {
              "module": "aws_cdk.aws_stepfunctions"
            }
          }
        },
        "aws-cdk-lib.aws_stepfunctions_tasks": {
          "targets": {
            "dotnet": {
              "namespace": "Amazon.CDK.AWS.StepFunctions.Tasks"
            },
            "java": {
              "package": "software.amazon.awscdk.services.stepfunctions.tasks"
            },
            "python": {
              "module": "aws_cdk.aws_stepfunctions_tasks"
            }
          }
        },
        "aws-cdk-lib.aws_supportapp": {
          "targets": {
            "dotnet": {
              "namespace": "Amazon.CDK.AWS.SupportApp"
            },
            "java": {
              "package": "software.amazon.awscdk.services.supportapp"
            },
            "python": {
              "module": "aws_cdk.aws_supportapp"
            }
          }
        },
        "aws-cdk-lib.aws_synthetics": {
          "targets": {
            "dotnet": {
              "namespace": "Amazon.CDK.AWS.Synthetics"
            },
            "java": {
              "package": "software.amazon.awscdk.services.synthetics"
            },
            "python": {
              "module": "aws_cdk.aws_synthetics"
            }
          }
        },
        "aws-cdk-lib.aws_systemsmanagersap": {
          "targets": {
            "dotnet": {
              "namespace": "Amazon.CDK.AWS.SystemsManagerSAP"
            },
            "java": {
              "package": "software.amazon.awscdk.services.systemsmanagersap"
            },
            "python": {
              "module": "aws_cdk.aws_systemsmanagersap"
            }
          }
        },
        "aws-cdk-lib.aws_timestream": {
          "targets": {
            "dotnet": {
              "namespace": "Amazon.CDK.AWS.Timestream"
            },
            "java": {
              "package": "software.amazon.awscdk.services.timestream"
            },
            "python": {
              "module": "aws_cdk.aws_timestream"
            }
          }
        },
        "aws-cdk-lib.aws_transfer": {
          "targets": {
            "dotnet": {
              "namespace": "Amazon.CDK.AWS.Transfer"
            },
            "java": {
              "package": "software.amazon.awscdk.services.transfer"
            },
            "python": {
              "module": "aws_cdk.aws_transfer"
            }
          }
        },
        "aws-cdk-lib.aws_verifiedpermissions": {
          "targets": {
            "dotnet": {
              "package": "Amazon.CDK.AWS.VerifiedPermissions"
            },
            "java": {
              "package": "software.amazon.awscdk.services.verifiedpermissions"
            },
            "python": {
              "module": "aws_cdk.aws_verifiedpermissions"
            }
          }
        },
        "aws-cdk-lib.aws_voiceid": {
          "targets": {
            "dotnet": {
              "namespace": "Amazon.CDK.AWS.VoiceID"
            },
            "java": {
              "package": "software.amazon.awscdk.services.voiceid"
            },
            "python": {
              "module": "aws_cdk.aws_voiceid"
            }
          }
        },
        "aws-cdk-lib.aws_vpclattice": {
          "targets": {
            "dotnet": {
              "namespace": "Amazon.CDK.AWS.VpcLattice"
            },
            "java": {
              "package": "software.amazon.awscdk.services.vpclattice"
            },
            "python": {
              "module": "aws_cdk.aws_vpclattice"
            }
          }
        },
        "aws-cdk-lib.aws_waf": {
          "targets": {
            "dotnet": {
              "namespace": "Amazon.CDK.AWS.WAF"
            },
            "java": {
              "package": "software.amazon.awscdk.services.waf"
            },
            "python": {
              "module": "aws_cdk.aws_waf"
            }
          }
        },
        "aws-cdk-lib.aws_wafregional": {
          "targets": {
            "dotnet": {
              "namespace": "Amazon.CDK.AWS.WAFRegional"
            },
            "java": {
              "package": "software.amazon.awscdk.services.waf.regional"
            },
            "python": {
              "module": "aws_cdk.aws_wafregional"
            }
          }
        },
        "aws-cdk-lib.aws_wafv2": {
          "targets": {
            "dotnet": {
              "namespace": "Amazon.CDK.AWS.WAFv2"
            },
            "java": {
              "package": "software.amazon.awscdk.services.wafv2"
            },
            "python": {
              "module": "aws_cdk.aws_wafv2"
            }
          }
        },
        "aws-cdk-lib.aws_wisdom": {
          "targets": {
            "dotnet": {
              "namespace": "Amazon.CDK.AWS.Wisdom"
            },
            "java": {
              "package": "software.amazon.awscdk.services.wisdom"
            },
            "python": {
              "module": "aws_cdk.aws_wisdom"
            }
          }
        },
        "aws-cdk-lib.aws_workspaces": {
          "targets": {
            "dotnet": {
              "namespace": "Amazon.CDK.AWS.WorkSpaces"
            },
            "java": {
              "package": "software.amazon.awscdk.services.workspaces"
            },
            "python": {
              "module": "aws_cdk.aws_workspaces"
            }
          }
        },
        "aws-cdk-lib.aws_workspacesthinclient": {
          "targets": {
            "dotnet": {
              "package": "Amazon.CDK.AWS.WorkSpacesThinClient"
            },
            "java": {
              "package": "software.amazon.awscdk.services.workspacesthinclient"
            },
            "python": {
              "module": "aws_cdk.aws_workspacesthinclient"
            }
          }
        },
        "aws-cdk-lib.aws_workspacesweb": {
          "targets": {
            "dotnet": {
              "package": "Amazon.CDK.AWS.WorkSpacesWeb"
            },
            "java": {
              "package": "software.amazon.awscdk.services.workspacesweb"
            },
            "python": {
              "module": "aws_cdk.aws_workspacesweb"
            }
          }
        },
        "aws-cdk-lib.aws_xray": {
          "targets": {
            "dotnet": {
              "namespace": "Amazon.CDK.AWS.XRay"
            },
            "java": {
              "package": "software.amazon.awscdk.services.xray"
            },
            "python": {
              "module": "aws_cdk.aws_xray"
            }
          }
        },
        "aws-cdk-lib.cloud_assembly_schema": {
          "targets": {
            "dotnet": {
              "namespace": "Amazon.CDK.CloudAssembly.Schema"
            },
            "java": {
              "package": "software.amazon.awscdk.cloudassembly.schema"
            },
            "python": {
              "module": "aws_cdk.cloud_assembly_schema"
            }
          }
        },
        "aws-cdk-lib.cloudformation_include": {
          "targets": {
            "dotnet": {
              "namespace": "Amazon.CDK.CloudFormation.Include"
            },
            "java": {
              "package": "software.amazon.awscdk.cloudformation.include"
            },
            "python": {
              "module": "aws_cdk.cloudformation_include"
            }
          }
        },
        "aws-cdk-lib.custom_resources": {
          "targets": {
            "dotnet": {
              "namespace": "Amazon.CDK.CustomResources"
            },
            "java": {
              "package": "software.amazon.awscdk.customresources"
            },
            "python": {
              "module": "aws_cdk.custom_resources"
            }
          }
        },
        "aws-cdk-lib.cx_api": {
          "targets": {
            "dotnet": {
              "namespace": "Amazon.CDK.CXAPI"
            },
            "java": {
              "package": "software.amazon.awscdk.cxapi"
            },
            "python": {
              "module": "aws_cdk.cx_api"
            }
          }
        },
        "aws-cdk-lib.lambda_layer_awscli": {
          "targets": {
            "dotnet": {
              "namespace": "Amazon.CDK.LambdaLayer.AwsCli"
            },
            "java": {
              "package": "software.amazon.awscdk.lambdalayer.awscli"
            },
            "python": {
              "module": "aws_cdk.lambda_layer_awscli"
            }
          }
        },
        "aws-cdk-lib.lambda_layer_kubectl": {
          "targets": {
            "dotnet": {
              "namespace": "Amazon.CDK.LambdaLayer.Kubectl"
            },
            "java": {
              "package": "software.amazon.awscdk.lambdalayer.kubectl"
            },
            "python": {
              "module": "aws_cdk.lambda_layer_kubectl"
            }
          }
        },
        "aws-cdk-lib.lambda_layer_node_proxy_agent": {
          "targets": {
            "dotnet": {
              "namespace": "Amazon.CDK.LambdaLayer.NodeProxyAgent"
            },
            "java": {
              "package": "software.amazon.awscdk.lambda.layer.node.proxy.agent"
            },
            "python": {
              "module": "aws_cdk.lambda_layer_node_proxy_agent"
            }
          }
        },
        "aws-cdk-lib.pipelines": {
          "targets": {
            "dotnet": {
              "namespace": "Amazon.CDK.Pipelines"
            },
            "java": {
              "package": "software.amazon.awscdk.pipelines"
            },
            "python": {
              "module": "aws_cdk.pipelines"
            }
          }
        },
        "aws-cdk-lib.region_info": {
          "targets": {
            "dotnet": {
              "namespace": "Amazon.CDK.RegionInfo"
            },
            "java": {
              "package": "software.amazon.awscdk.regioninfo"
            },
            "python": {
              "module": "aws_cdk.region_info"
            }
          }
        },
        "aws-cdk-lib.triggers": {
          "targets": {
            "dotnet": {
              "namespace": "Amazon.CDK.Triggers"
            },
            "java": {
              "package": "software.amazon.awscdk.triggers"
            },
            "python": {
              "module": "aws_cdk.triggers"
            }
          }
        }
      },
      "targets": {
        "dotnet": {
          "iconUrl": "https://raw.githubusercontent.com/aws/aws-cdk/main/logo/default-256-dark.png",
          "namespace": "Amazon.CDK",
          "packageId": "Amazon.CDK.Lib"
        },
        "go": {
          "moduleName": "github.com/aws/aws-cdk-go",
          "packageName": "awscdk"
        },
        "java": {
          "maven": {
            "artifactId": "aws-cdk-lib",
            "groupId": "software.amazon.awscdk"
          },
          "package": "software.amazon.awscdk"
        },
        "js": {
          "npm": "aws-cdk-lib"
        },
        "python": {
          "distName": "aws-cdk-lib",
          "module": "aws_cdk"
        }
      }
    },
    "constructs": {
      "targets": {
        "dotnet": {
          "namespace": "Constructs",
          "packageId": "Constructs"
        },
        "go": {
          "moduleName": "github.com/aws/constructs-go"
        },
        "java": {
          "maven": {
            "artifactId": "constructs",
            "groupId": "software.constructs"
          },
          "package": "software.constructs"
        },
        "js": {
          "npm": "constructs"
        },
        "python": {
          "distName": "constructs",
          "module": "constructs"
        }
      }
    }
  },
  "description": "AppSync GraphQL Api Construct using Amplify GraphQL Transformer.",
  "docs": {
    "stability": "stable"
  },
  "homepage": "https://github.com/aws-amplify/amplify-category-api.git",
  "jsiiVersion": "5.4.23 (build 4babcb9)",
  "keywords": [
    "awscdk",
    "aws-cdk",
    "graphql",
    "cdk",
    "aws",
    "amplify",
    "appsync"
  ],
  "license": "Apache-2.0",
  "metadata": {
    "jsii": {
      "pacmak": {
        "hasDefaultInterfaces": true
      }
    },
    "tscRootDir": "src"
  },
  "name": "@aws-amplify/graphql-api-construct",
  "readme": {
    "markdown": "# Amplify Graphql API Construct\n\n[![View on Construct Hub](https://constructs.dev/badge?package=%40aws-amplify%2Fgraphql-api-construct)](https://constructs.dev/packages/@aws-amplify/graphql-api-construct)\n\nThis package vends an L3 CDK Construct wrapping the behavior of the Amplify GraphQL Transformer. This enables quick development and interation of AppSync APIs which support the Amplify GraphQL Directives. For more information on schema modeling in GraphQL, please refer to the [amplify developer docs](https://docs.amplify.aws/cli/graphql/overview/).\n\nThe primary way to use this construct is to invoke it with a provided schema (either as an inline graphql string, or as one or more `appsync.SchemaFile`) objects, and with authorization config provided. There are 5 supported methods for authorization of an AppSync API, all of which are supported by this construct. For more information on authorization rule definitions in Amplify, refer to the [authorization docs](https://docs.amplify.aws/cli/graphql/authorization-rules/). Note: currently at least one authorization rule is required, and if multiple are specified, a `defaultAuthorizationMode` must be specified on the api as well. Specified authorization modes must be a superset of those configured in the graphql schema.\n\n## Examples\n\n### Simple Todo List With Cognito Userpool-based Owner Authorization\n\nIn this example, we create a single model, which will use `user pool` auth in order to allow logged in users to create and manage their own `todos` privately.\n\nWe create a cdk App and Stack, though you may be deploying this to a custom stack, this is purely illustrative for a concise demo.\n\nWe then wire this through to import a user pool which was already deployed (creating and deploying is out of scope for this example).\n\n```ts\nimport { App, Stack } from 'aws-cdk-lib';\nimport { UserPool } from 'aws-cdk-lib/aws-cognito';\nimport { AmplifyGraphqlApi, AmplifyGraphqlDefinition } from '@aws-amplify/graphql-api-construct';\n\nconst app = new App();\nconst stack = new Stack(app, 'TodoStack');\n\nnew AmplifyGraphqlApi(stack, 'TodoApp', {\n  definition: AmplifyGraphqlDefinition.fromString(/* GraphQL */ `\n    type Todo @model @auth(rules: [{ allow: owner }]) {\n      description: String!\n      completed: Boolean\n    }\n  `),\n  authorizationModes: {\n    userPoolConfig: {\n      userPool: UserPool.fromUserPoolId(stack, 'ImportedUserPool', '<YOUR_USER_POOL_ID>'),\n    },\n  },\n});\n```\n\n### Multiple related models, with public read access, and admin read/write access\n\nIn this example, we create a two related models, which will use which logged in users in the 'Author' and 'Admin' user groups will have\nfull access to, and customers requesting with api key will only have read permissions on.\n\n```ts\nimport { App, Stack } from 'aws-cdk-lib';\nimport { UserPool } from 'aws-cdk-lib/aws-cognito';\nimport { AmplifyGraphqlApi, AmplifyGraphqlDefinition } from '@aws-amplify/graphql-api-construct';\n\nconst app = new App();\nconst stack = new Stack(app, 'BlogStack');\n\nnew AmplifyGraphqlApi(stack, 'BlogApp', {\n  definition: AmplifyGraphqlDefinition.fromString(/* GraphQL */ `\n    type Blog @model @auth(rules: [{ allow: public, operations: [read] }, { allow: groups, groups: [\"Author\", \"Admin\"] }]) {\n      title: String!\n      description: String\n      posts: [Post] @hasMany\n    }\n\n    type Post @model @auth(rules: [{ allow: public, operations: [read] }, { allow: groups, groups: [\"Author\", \"Admin\"] }]) {\n      title: String!\n      content: [String]\n      blog: Blog @belongsTo\n    }\n  `),\n  authorizationModes: {\n    defaultAuthorizationMode: 'API_KEY',\n    apiKeyConfig: {\n      description: 'Api Key for public access',\n      expires: cdk.Duration.days(7),\n    },\n    userPoolConfig: {\n      userPool: UserPool.fromUserPoolId(stack, 'ImportedUserPool', '<YOUR_USER_POOL_ID>'),\n    },\n  },\n});\n```\n\n### Import GraphQL Schema from files, instead of inline\n\nIn this example, we import the schema definition itself from one or more local files, rather than an inline graphql string.\n\n```graphql\n# todo.graphql\ntype Todo @model @auth(rules: [{ allow: owner }]) {\n  content: String!\n  done: Boolean\n}\n```\n\n```graphql\n# blog.graphql\ntype Blog @model @auth(rules: [{ allow: owner }, { allow: public, operations: [read] }]) {\n  title: String!\n  description: String\n  posts: [Post] @hasMany\n}\n\ntype Post @model @auth(rules: [{ allow: owner }, { allow: public, operations: [read] }]) {\n  title: String!\n  content: [String]\n  blog: Blog @belongsTo\n}\n```\n\n```ts\n// app.ts\nimport { App, Stack } from 'aws-cdk-lib';\nimport { UserPool } from 'aws-cdk-lib/aws-cognito';\nimport { AmplifyGraphqlApi, AmplifyGraphqlDefinition } from '@aws-amplify/graphql-api-construct';\n\nconst app = new App();\nconst stack = new Stack(app, 'MultiFileStack');\n\nnew AmplifyGraphqlApi(stack, 'MultiFileDefinition', {\n  definition: AmplifyGraphqlDefinition.fromFiles(path.join(__dirname, 'todo.graphql'), path.join(__dirname, 'blog.graphql')),\n  authorizationModes: {\n    defaultAuthorizationMode: 'API_KEY',\n    apiKeyConfig: {\n      description: 'Api Key for public access',\n      expires: cdk.Duration.days(7),\n    },\n    userPoolConfig: {\n      userPool: UserPool.fromUserPoolId(stack, 'ImportedUserPool', '<YOUR_USER_POOL_ID>'),\n    },\n  },\n});\n```\n\n# API Reference <a name=\"API Reference\" id=\"api-reference\"></a>\n\n## Constructs <a name=\"Constructs\" id=\"Constructs\"></a>\n\n### AmplifyGraphqlApi <a name=\"AmplifyGraphqlApi\" id=\"@aws-amplify/graphql-api-construct.AmplifyGraphqlApi\"></a>\n\nL3 Construct which invokes the Amplify Transformer Pattern over an input Graphql Schema.\n\nThis can be used to quickly define appsync apis which support full CRUD+List and Subscriptions, relationships,\nauth, search over data, the ability to inject custom business logic and query/mutation operations, and connect to ML services.\n\nFor more information, refer to the docs links below:\nData Modeling - https://docs.amplify.aws/cli/graphql/data-modeling/\nAuthorization - https://docs.amplify.aws/cli/graphql/authorization-rules/\nCustom Business Logic - https://docs.amplify.aws/cli/graphql/custom-business-logic/\nSearch - https://docs.amplify.aws/cli/graphql/search-and-result-aggregations/\nML Services - https://docs.amplify.aws/cli/graphql/connect-to-machine-learning-services/\n\nFor a full reference of the supported custom graphql directives - https://docs.amplify.aws/cli/graphql/directives-reference/\n\nThe output of this construct is a mapping of L2 or L1 resources generated by the transformer, which generally follow the access pattern\n\n```typescript\n  const api = new AmplifyGraphQlApi(this, 'api', { <params> });\n  // Access L2 resources under `.resources`\n  api.resources.tables[\"Todo\"].tableArn;\n\n  // Access L1 resources under `.resources.cfnResources`\n  api.resources.cfnResources.cfnGraphqlApi.xrayEnabled = true;\n  Object.values(api.resources.cfnResources.cfnTables).forEach(table => {\n    table.pointInTimeRecoverySpecification = { pointInTimeRecoveryEnabled: false };\n  });\n```\n`resources.<ResourceType>.<ResourceName>` - you can then perform any CDK action on these resulting resoureces.\n\n#### Initializers <a name=\"Initializers\" id=\"@aws-amplify/graphql-api-construct.AmplifyGraphqlApi.Initializer\"></a>\n\n```typescript\nimport { AmplifyGraphqlApi } from '@aws-amplify/graphql-api-construct'\n\nnew AmplifyGraphqlApi(scope: Construct, id: string, props: AmplifyGraphqlApiProps)\n```\n\n| **Name** | **Type** | **Description** |\n| --- | --- | --- |\n| <code><a href=\"#@aws-amplify/graphql-api-construct.AmplifyGraphqlApi.Initializer.parameter.scope\">scope</a></code> | <code>constructs.Construct</code> | the scope to create this construct within. |\n| <code><a href=\"#@aws-amplify/graphql-api-construct.AmplifyGraphqlApi.Initializer.parameter.id\">id</a></code> | <code>string</code> | the id to use for this api. |\n| <code><a href=\"#@aws-amplify/graphql-api-construct.AmplifyGraphqlApi.Initializer.parameter.props\">props</a></code> | <code><a href=\"#@aws-amplify/graphql-api-construct.AmplifyGraphqlApiProps\">AmplifyGraphqlApiProps</a></code> | the properties used to configure the generated api. |\n\n---\n\n##### `scope`<sup>Required</sup> <a name=\"scope\" id=\"@aws-amplify/graphql-api-construct.AmplifyGraphqlApi.Initializer.parameter.scope\"></a>\n\n- *Type:* constructs.Construct\n\nthe scope to create this construct within.\n\n---\n\n##### `id`<sup>Required</sup> <a name=\"id\" id=\"@aws-amplify/graphql-api-construct.AmplifyGraphqlApi.Initializer.parameter.id\"></a>\n\n- *Type:* string\n\nthe id to use for this api.\n\n---\n\n##### `props`<sup>Required</sup> <a name=\"props\" id=\"@aws-amplify/graphql-api-construct.AmplifyGraphqlApi.Initializer.parameter.props\"></a>\n\n- *Type:* <a href=\"#@aws-amplify/graphql-api-construct.AmplifyGraphqlApiProps\">AmplifyGraphqlApiProps</a>\n\nthe properties used to configure the generated api.\n\n---\n\n#### Methods <a name=\"Methods\" id=\"Methods\"></a>\n\n| **Name** | **Description** |\n| --- | --- |\n| <code><a href=\"#@aws-amplify/graphql-api-construct.AmplifyGraphqlApi.toString\">toString</a></code> | Returns a string representation of this construct. |\n| <code><a href=\"#@aws-amplify/graphql-api-construct.AmplifyGraphqlApi.addDynamoDbDataSource\">addDynamoDbDataSource</a></code> | Add a new DynamoDB data source to this API. |\n| <code><a href=\"#@aws-amplify/graphql-api-construct.AmplifyGraphqlApi.addElasticsearchDataSource\">addElasticsearchDataSource</a></code> | Add a new elasticsearch data source to this API. |\n| <code><a href=\"#@aws-amplify/graphql-api-construct.AmplifyGraphqlApi.addEventBridgeDataSource\">addEventBridgeDataSource</a></code> | Add an EventBridge data source to this api. |\n| <code><a href=\"#@aws-amplify/graphql-api-construct.AmplifyGraphqlApi.addFunction\">addFunction</a></code> | Add an appsync function to the api. |\n| <code><a href=\"#@aws-amplify/graphql-api-construct.AmplifyGraphqlApi.addHttpDataSource\">addHttpDataSource</a></code> | Add a new http data source to this API. |\n| <code><a href=\"#@aws-amplify/graphql-api-construct.AmplifyGraphqlApi.addLambdaDataSource\">addLambdaDataSource</a></code> | Add a new Lambda data source to this API. |\n| <code><a href=\"#@aws-amplify/graphql-api-construct.AmplifyGraphqlApi.addNoneDataSource\">addNoneDataSource</a></code> | Add a new dummy data source to this API. |\n| <code><a href=\"#@aws-amplify/graphql-api-construct.AmplifyGraphqlApi.addOpenSearchDataSource\">addOpenSearchDataSource</a></code> | dd a new OpenSearch data source to this API. |\n| <code><a href=\"#@aws-amplify/graphql-api-construct.AmplifyGraphqlApi.addRdsDataSource\">addRdsDataSource</a></code> | Add a new Rds data source to this API. |\n| <code><a href=\"#@aws-amplify/graphql-api-construct.AmplifyGraphqlApi.addResolver\">addResolver</a></code> | Add a resolver to the api. |\n\n---\n\n##### `toString` <a name=\"toString\" id=\"@aws-amplify/graphql-api-construct.AmplifyGraphqlApi.toString\"></a>\n\n```typescript\npublic toString(): string\n```\n\nReturns a string representation of this construct.\n\n##### `addDynamoDbDataSource` <a name=\"addDynamoDbDataSource\" id=\"@aws-amplify/graphql-api-construct.AmplifyGraphqlApi.addDynamoDbDataSource\"></a>\n\n```typescript\npublic addDynamoDbDataSource(id: string, table: ITable, options?: DataSourceOptions): DynamoDbDataSource\n```\n\nAdd a new DynamoDB data source to this API.\n\nThis is a proxy method to the L2 GraphqlApi Construct.\n\n###### `id`<sup>Required</sup> <a name=\"id\" id=\"@aws-amplify/graphql-api-construct.AmplifyGraphqlApi.addDynamoDbDataSource.parameter.id\"></a>\n\n- *Type:* string\n\nThe data source's id.\n\n---\n\n###### `table`<sup>Required</sup> <a name=\"table\" id=\"@aws-amplify/graphql-api-construct.AmplifyGraphqlApi.addDynamoDbDataSource.parameter.table\"></a>\n\n- *Type:* aws-cdk-lib.aws_dynamodb.ITable\n\nThe DynamoDB table backing this data source.\n\n---\n\n###### `options`<sup>Optional</sup> <a name=\"options\" id=\"@aws-amplify/graphql-api-construct.AmplifyGraphqlApi.addDynamoDbDataSource.parameter.options\"></a>\n\n- *Type:* aws-cdk-lib.aws_appsync.DataSourceOptions\n\nThe optional configuration for this data source.\n\n---\n\n##### ~~`addElasticsearchDataSource`~~ <a name=\"addElasticsearchDataSource\" id=\"@aws-amplify/graphql-api-construct.AmplifyGraphqlApi.addElasticsearchDataSource\"></a>\n\n```typescript\npublic addElasticsearchDataSource(id: string, domain: IDomain, options?: DataSourceOptions): ElasticsearchDataSource\n```\n\nAdd a new elasticsearch data source to this API.\n\nThis is a proxy method to the L2 GraphqlApi Construct.\n\n###### `id`<sup>Required</sup> <a name=\"id\" id=\"@aws-amplify/graphql-api-construct.AmplifyGraphqlApi.addElasticsearchDataSource.parameter.id\"></a>\n\n- *Type:* string\n\nThe data source's id.\n\n---\n\n###### `domain`<sup>Required</sup> <a name=\"domain\" id=\"@aws-amplify/graphql-api-construct.AmplifyGraphqlApi.addElasticsearchDataSource.parameter.domain\"></a>\n\n- *Type:* aws-cdk-lib.aws_elasticsearch.IDomain\n\nThe elasticsearch domain for this data source.\n\n---\n\n###### `options`<sup>Optional</sup> <a name=\"options\" id=\"@aws-amplify/graphql-api-construct.AmplifyGraphqlApi.addElasticsearchDataSource.parameter.options\"></a>\n\n- *Type:* aws-cdk-lib.aws_appsync.DataSourceOptions\n\nThe optional configuration for this data source.\n\n---\n\n##### `addEventBridgeDataSource` <a name=\"addEventBridgeDataSource\" id=\"@aws-amplify/graphql-api-construct.AmplifyGraphqlApi.addEventBridgeDataSource\"></a>\n\n```typescript\npublic addEventBridgeDataSource(id: string, eventBus: IEventBus, options?: DataSourceOptions): EventBridgeDataSource\n```\n\nAdd an EventBridge data source to this api.\n\nThis is a proxy method to the L2 GraphqlApi Construct.\n\n###### `id`<sup>Required</sup> <a name=\"id\" id=\"@aws-amplify/graphql-api-construct.AmplifyGraphqlApi.addEventBridgeDataSource.parameter.id\"></a>\n\n- *Type:* string\n\nThe data source's id.\n\n---\n\n###### `eventBus`<sup>Required</sup> <a name=\"eventBus\" id=\"@aws-amplify/graphql-api-construct.AmplifyGraphqlApi.addEventBridgeDataSource.parameter.eventBus\"></a>\n\n- *Type:* aws-cdk-lib.aws_events.IEventBus\n\nThe EventBridge EventBus on which to put events.\n\n---\n\n###### `options`<sup>Optional</sup> <a name=\"options\" id=\"@aws-amplify/graphql-api-construct.AmplifyGraphqlApi.addEventBridgeDataSource.parameter.options\"></a>\n\n- *Type:* aws-cdk-lib.aws_appsync.DataSourceOptions\n\nThe optional configuration for this data source.\n\n---\n\n##### `addFunction` <a name=\"addFunction\" id=\"@aws-amplify/graphql-api-construct.AmplifyGraphqlApi.addFunction\"></a>\n\n```typescript\npublic addFunction(id: string, props: AddFunctionProps): AppsyncFunction\n```\n\nAdd an appsync function to the api.\n\n###### `id`<sup>Required</sup> <a name=\"id\" id=\"@aws-amplify/graphql-api-construct.AmplifyGraphqlApi.addFunction.parameter.id\"></a>\n\n- *Type:* string\n\nthe function's id.\n\n---\n\n###### `props`<sup>Required</sup> <a name=\"props\" id=\"@aws-amplify/graphql-api-construct.AmplifyGraphqlApi.addFunction.parameter.props\"></a>\n\n- *Type:* <a href=\"#@aws-amplify/graphql-api-construct.AddFunctionProps\">AddFunctionProps</a>\n\n---\n\n##### `addHttpDataSource` <a name=\"addHttpDataSource\" id=\"@aws-amplify/graphql-api-construct.AmplifyGraphqlApi.addHttpDataSource\"></a>\n\n```typescript\npublic addHttpDataSource(id: string, endpoint: string, options?: HttpDataSourceOptions): HttpDataSource\n```\n\nAdd a new http data source to this API.\n\nThis is a proxy method to the L2 GraphqlApi Construct.\n\n###### `id`<sup>Required</sup> <a name=\"id\" id=\"@aws-amplify/graphql-api-construct.AmplifyGraphqlApi.addHttpDataSource.parameter.id\"></a>\n\n- *Type:* string\n\nThe data source's id.\n\n---\n\n###### `endpoint`<sup>Required</sup> <a name=\"endpoint\" id=\"@aws-amplify/graphql-api-construct.AmplifyGraphqlApi.addHttpDataSource.parameter.endpoint\"></a>\n\n- *Type:* string\n\nThe http endpoint.\n\n---\n\n###### `options`<sup>Optional</sup> <a name=\"options\" id=\"@aws-amplify/graphql-api-construct.AmplifyGraphqlApi.addHttpDataSource.parameter.options\"></a>\n\n- *Type:* aws-cdk-lib.aws_appsync.HttpDataSourceOptions\n\nThe optional configuration for this data source.\n\n---\n\n##### `addLambdaDataSource` <a name=\"addLambdaDataSource\" id=\"@aws-amplify/graphql-api-construct.AmplifyGraphqlApi.addLambdaDataSource\"></a>\n\n```typescript\npublic addLambdaDataSource(id: string, lambdaFunction: IFunction, options?: DataSourceOptions): LambdaDataSource\n```\n\nAdd a new Lambda data source to this API.\n\nThis is a proxy method to the L2 GraphqlApi Construct.\n\n###### `id`<sup>Required</sup> <a name=\"id\" id=\"@aws-amplify/graphql-api-construct.AmplifyGraphqlApi.addLambdaDataSource.parameter.id\"></a>\n\n- *Type:* string\n\nThe data source's id.\n\n---\n\n###### `lambdaFunction`<sup>Required</sup> <a name=\"lambdaFunction\" id=\"@aws-amplify/graphql-api-construct.AmplifyGraphqlApi.addLambdaDataSource.parameter.lambdaFunction\"></a>\n\n- *Type:* aws-cdk-lib.aws_lambda.IFunction\n\nThe Lambda function to call to interact with this data source.\n\n---\n\n###### `options`<sup>Optional</sup> <a name=\"options\" id=\"@aws-amplify/graphql-api-construct.AmplifyGraphqlApi.addLambdaDataSource.parameter.options\"></a>\n\n- *Type:* aws-cdk-lib.aws_appsync.DataSourceOptions\n\nThe optional configuration for this data source.\n\n---\n\n##### `addNoneDataSource` <a name=\"addNoneDataSource\" id=\"@aws-amplify/graphql-api-construct.AmplifyGraphqlApi.addNoneDataSource\"></a>\n\n```typescript\npublic addNoneDataSource(id: string, options?: DataSourceOptions): NoneDataSource\n```\n\nAdd a new dummy data source to this API.\n\nThis is a proxy method to the L2 GraphqlApi Construct.\nUseful for pipeline resolvers and for backend changes that don't require a data source.\n\n###### `id`<sup>Required</sup> <a name=\"id\" id=\"@aws-amplify/graphql-api-construct.AmplifyGraphqlApi.addNoneDataSource.parameter.id\"></a>\n\n- *Type:* string\n\nThe data source's id.\n\n---\n\n###### `options`<sup>Optional</sup> <a name=\"options\" id=\"@aws-amplify/graphql-api-construct.AmplifyGraphqlApi.addNoneDataSource.parameter.options\"></a>\n\n- *Type:* aws-cdk-lib.aws_appsync.DataSourceOptions\n\nThe optional configuration for this data source.\n\n---\n\n##### `addOpenSearchDataSource` <a name=\"addOpenSearchDataSource\" id=\"@aws-amplify/graphql-api-construct.AmplifyGraphqlApi.addOpenSearchDataSource\"></a>\n\n```typescript\npublic addOpenSearchDataSource(id: string, domain: IDomain, options?: DataSourceOptions): OpenSearchDataSource\n```\n\ndd a new OpenSearch data source to this API.\n\nThis is a proxy method to the L2 GraphqlApi Construct.\n\n###### `id`<sup>Required</sup> <a name=\"id\" id=\"@aws-amplify/graphql-api-construct.AmplifyGraphqlApi.addOpenSearchDataSource.parameter.id\"></a>\n\n- *Type:* string\n\nThe data source's id.\n\n---\n\n###### `domain`<sup>Required</sup> <a name=\"domain\" id=\"@aws-amplify/graphql-api-construct.AmplifyGraphqlApi.addOpenSearchDataSource.parameter.domain\"></a>\n\n- *Type:* aws-cdk-lib.aws_opensearchservice.IDomain\n\nThe OpenSearch domain for this data source.\n\n---\n\n###### `options`<sup>Optional</sup> <a name=\"options\" id=\"@aws-amplify/graphql-api-construct.AmplifyGraphqlApi.addOpenSearchDataSource.parameter.options\"></a>\n\n- *Type:* aws-cdk-lib.aws_appsync.DataSourceOptions\n\nThe optional configuration for this data source.\n\n---\n\n##### `addRdsDataSource` <a name=\"addRdsDataSource\" id=\"@aws-amplify/graphql-api-construct.AmplifyGraphqlApi.addRdsDataSource\"></a>\n\n```typescript\npublic addRdsDataSource(id: string, serverlessCluster: IServerlessCluster, secretStore: ISecret, databaseName?: string, options?: DataSourceOptions): RdsDataSource\n```\n\nAdd a new Rds data source to this API.\n\nThis is a proxy method to the L2 GraphqlApi Construct.\n\n###### `id`<sup>Required</sup> <a name=\"id\" id=\"@aws-amplify/graphql-api-construct.AmplifyGraphqlApi.addRdsDataSource.parameter.id\"></a>\n\n- *Type:* string\n\nThe data source's id.\n\n---\n\n###### `serverlessCluster`<sup>Required</sup> <a name=\"serverlessCluster\" id=\"@aws-amplify/graphql-api-construct.AmplifyGraphqlApi.addRdsDataSource.parameter.serverlessCluster\"></a>\n\n- *Type:* aws-cdk-lib.aws_rds.IServerlessCluster\n\nThe serverless cluster to interact with this data source.\n\n---\n\n###### `secretStore`<sup>Required</sup> <a name=\"secretStore\" id=\"@aws-amplify/graphql-api-construct.AmplifyGraphqlApi.addRdsDataSource.parameter.secretStore\"></a>\n\n- *Type:* aws-cdk-lib.aws_secretsmanager.ISecret\n\nThe secret store that contains the username and password for the serverless cluster.\n\n---\n\n###### `databaseName`<sup>Optional</sup> <a name=\"databaseName\" id=\"@aws-amplify/graphql-api-construct.AmplifyGraphqlApi.addRdsDataSource.parameter.databaseName\"></a>\n\n- *Type:* string\n\nThe optional name of the database to use within the cluster.\n\n---\n\n###### `options`<sup>Optional</sup> <a name=\"options\" id=\"@aws-amplify/graphql-api-construct.AmplifyGraphqlApi.addRdsDataSource.parameter.options\"></a>\n\n- *Type:* aws-cdk-lib.aws_appsync.DataSourceOptions\n\nThe optional configuration for this data source.\n\n---\n\n##### `addResolver` <a name=\"addResolver\" id=\"@aws-amplify/graphql-api-construct.AmplifyGraphqlApi.addResolver\"></a>\n\n```typescript\npublic addResolver(id: string, props: ExtendedResolverProps): Resolver\n```\n\nAdd a resolver to the api.\n\nThis is a proxy method to the L2 GraphqlApi Construct.\n\n###### `id`<sup>Required</sup> <a name=\"id\" id=\"@aws-amplify/graphql-api-construct.AmplifyGraphqlApi.addResolver.parameter.id\"></a>\n\n- *Type:* string\n\nThe resolver's id.\n\n---\n\n###### `props`<sup>Required</sup> <a name=\"props\" id=\"@aws-amplify/graphql-api-construct.AmplifyGraphqlApi.addResolver.parameter.props\"></a>\n\n- *Type:* aws-cdk-lib.aws_appsync.ExtendedResolverProps\n\nthe resolver properties.\n\n---\n\n#### Static Functions <a name=\"Static Functions\" id=\"Static Functions\"></a>\n\n| **Name** | **Description** |\n| --- | --- |\n| <code><a href=\"#@aws-amplify/graphql-api-construct.AmplifyGraphqlApi.isConstruct\">isConstruct</a></code> | Checks if `x` is a construct. |\n\n---\n\n##### ~~`isConstruct`~~ <a name=\"isConstruct\" id=\"@aws-amplify/graphql-api-construct.AmplifyGraphqlApi.isConstruct\"></a>\n\n```typescript\nimport { AmplifyGraphqlApi } from '@aws-amplify/graphql-api-construct'\n\nAmplifyGraphqlApi.isConstruct(x: any)\n```\n\nChecks if `x` is a construct.\n\n###### `x`<sup>Required</sup> <a name=\"x\" id=\"@aws-amplify/graphql-api-construct.AmplifyGraphqlApi.isConstruct.parameter.x\"></a>\n\n- *Type:* any\n\nAny object.\n\n---\n\n#### Properties <a name=\"Properties\" id=\"Properties\"></a>\n\n| **Name** | **Type** | **Description** |\n| --- | --- | --- |\n| <code><a href=\"#@aws-amplify/graphql-api-construct.AmplifyGraphqlApi.property.node\">node</a></code> | <code>constructs.Node</code> | The tree node. |\n| <code><a href=\"#@aws-amplify/graphql-api-construct.AmplifyGraphqlApi.property.apiId\">apiId</a></code> | <code>string</code> | Generated Api Id. |\n| <code><a href=\"#@aws-amplify/graphql-api-construct.AmplifyGraphqlApi.property.generatedFunctionSlots\">generatedFunctionSlots</a></code> | <code><a href=\"#@aws-amplify/graphql-api-construct.MutationFunctionSlot\">MutationFunctionSlot</a> \\| <a href=\"#@aws-amplify/graphql-api-construct.QueryFunctionSlot\">QueryFunctionSlot</a> \\| <a href=\"#@aws-amplify/graphql-api-construct.SubscriptionFunctionSlot\">SubscriptionFunctionSlot</a>[]</code> | Resolvers generated by the transform process, persisted on the side in order to facilitate pulling a manifest for the purposes of inspecting and producing overrides. |\n| <code><a href=\"#@aws-amplify/graphql-api-construct.AmplifyGraphqlApi.property.graphqlUrl\">graphqlUrl</a></code> | <code>string</code> | Graphql URL For the generated API. |\n| <code><a href=\"#@aws-amplify/graphql-api-construct.AmplifyGraphqlApi.property.realtimeUrl\">realtimeUrl</a></code> | <code>string</code> | Realtime URL For the generated API. |\n| <code><a href=\"#@aws-amplify/graphql-api-construct.AmplifyGraphqlApi.property.resources\">resources</a></code> | <code><a href=\"#@aws-amplify/graphql-api-construct.AmplifyGraphqlApiResources\">AmplifyGraphqlApiResources</a></code> | Generated L1 and L2 CDK resources. |\n| <code><a href=\"#@aws-amplify/graphql-api-construct.AmplifyGraphqlApi.property.apiKey\">apiKey</a></code> | <code>string</code> | Generated Api Key if generated. |\n\n---\n\n##### `node`<sup>Required</sup> <a name=\"node\" id=\"@aws-amplify/graphql-api-construct.AmplifyGraphqlApi.property.node\"></a>\n\n```typescript\npublic readonly node: Node;\n```\n\n- *Type:* constructs.Node\n\nThe tree node.\n\n---\n\n##### `apiId`<sup>Required</sup> <a name=\"apiId\" id=\"@aws-amplify/graphql-api-construct.AmplifyGraphqlApi.property.apiId\"></a>\n\n```typescript\npublic readonly apiId: string;\n```\n\n- *Type:* string\n\nGenerated Api Id.\n\nMay be a CDK Token.\n\n---\n\n##### `generatedFunctionSlots`<sup>Required</sup> <a name=\"generatedFunctionSlots\" id=\"@aws-amplify/graphql-api-construct.AmplifyGraphqlApi.property.generatedFunctionSlots\"></a>\n\n```typescript\npublic readonly generatedFunctionSlots: MutationFunctionSlot | QueryFunctionSlot | SubscriptionFunctionSlot[];\n```\n\n- *Type:* <a href=\"#@aws-amplify/graphql-api-construct.MutationFunctionSlot\">MutationFunctionSlot</a> | <a href=\"#@aws-amplify/graphql-api-construct.QueryFunctionSlot\">QueryFunctionSlot</a> | <a href=\"#@aws-amplify/graphql-api-construct.SubscriptionFunctionSlot\">SubscriptionFunctionSlot</a>[]\n\nResolvers generated by the transform process, persisted on the side in order to facilitate pulling a manifest for the purposes of inspecting and producing overrides.\n\n---\n\n##### `graphqlUrl`<sup>Required</sup> <a name=\"graphqlUrl\" id=\"@aws-amplify/graphql-api-construct.AmplifyGraphqlApi.property.graphqlUrl\"></a>\n\n```typescript\npublic readonly graphqlUrl: string;\n```\n\n- *Type:* string\n\nGraphql URL For the generated API.\n\nMay be a CDK Token.\n\n---\n\n##### `realtimeUrl`<sup>Required</sup> <a name=\"realtimeUrl\" id=\"@aws-amplify/graphql-api-construct.AmplifyGraphqlApi.property.realtimeUrl\"></a>\n\n```typescript\npublic readonly realtimeUrl: string;\n```\n\n- *Type:* string\n\nRealtime URL For the generated API.\n\nMay be a CDK Token.\n\n---\n\n##### `resources`<sup>Required</sup> <a name=\"resources\" id=\"@aws-amplify/graphql-api-construct.AmplifyGraphqlApi.property.resources\"></a>\n\n```typescript\npublic readonly resources: AmplifyGraphqlApiResources;\n```\n\n- *Type:* <a href=\"#@aws-amplify/graphql-api-construct.AmplifyGraphqlApiResources\">AmplifyGraphqlApiResources</a>\n\nGenerated L1 and L2 CDK resources.\n\n---\n\n##### `apiKey`<sup>Optional</sup> <a name=\"apiKey\" id=\"@aws-amplify/graphql-api-construct.AmplifyGraphqlApi.property.apiKey\"></a>\n\n```typescript\npublic readonly apiKey: string;\n```\n\n- *Type:* string\n\nGenerated Api Key if generated.\n\nMay be a CDK Token.\n\n---\n\n\n## Structs <a name=\"Structs\" id=\"Structs\"></a>\n\n### AddFunctionProps <a name=\"AddFunctionProps\" id=\"@aws-amplify/graphql-api-construct.AddFunctionProps\"></a>\n\nInput type properties when adding a new appsync.AppsyncFunction to the generated API. This is equivalent to the Omit<appsync.AppsyncFunctionProps, 'api'>.\n\n#### Initializer <a name=\"Initializer\" id=\"@aws-amplify/graphql-api-construct.AddFunctionProps.Initializer\"></a>\n\n```typescript\nimport { AddFunctionProps } from '@aws-amplify/graphql-api-construct'\n\nconst addFunctionProps: AddFunctionProps = { ... }\n```\n\n#### Properties <a name=\"Properties\" id=\"Properties\"></a>\n\n| **Name** | **Type** | **Description** |\n| --- | --- | --- |\n| <code><a href=\"#@aws-amplify/graphql-api-construct.AddFunctionProps.property.dataSource\">dataSource</a></code> | <code>aws-cdk-lib.aws_appsync.BaseDataSource</code> | the data source linked to this AppSync Function. |\n| <code><a href=\"#@aws-amplify/graphql-api-construct.AddFunctionProps.property.name\">name</a></code> | <code>string</code> | the name of the AppSync Function. |\n| <code><a href=\"#@aws-amplify/graphql-api-construct.AddFunctionProps.property.code\">code</a></code> | <code>aws-cdk-lib.aws_appsync.Code</code> | The function code. |\n| <code><a href=\"#@aws-amplify/graphql-api-construct.AddFunctionProps.property.description\">description</a></code> | <code>string</code> | the description for this AppSync Function. |\n| <code><a href=\"#@aws-amplify/graphql-api-construct.AddFunctionProps.property.requestMappingTemplate\">requestMappingTemplate</a></code> | <code>aws-cdk-lib.aws_appsync.MappingTemplate</code> | the request mapping template for the AppSync Function. |\n| <code><a href=\"#@aws-amplify/graphql-api-construct.AddFunctionProps.property.responseMappingTemplate\">responseMappingTemplate</a></code> | <code>aws-cdk-lib.aws_appsync.MappingTemplate</code> | the response mapping template for the AppSync Function. |\n| <code><a href=\"#@aws-amplify/graphql-api-construct.AddFunctionProps.property.runtime\">runtime</a></code> | <code>aws-cdk-lib.aws_appsync.FunctionRuntime</code> | The functions runtime. |\n\n---\n\n##### `dataSource`<sup>Required</sup> <a name=\"dataSource\" id=\"@aws-amplify/graphql-api-construct.AddFunctionProps.property.dataSource\"></a>\n\n```typescript\npublic readonly dataSource: BaseDataSource;\n```\n\n- *Type:* aws-cdk-lib.aws_appsync.BaseDataSource\n\nthe data source linked to this AppSync Function.\n\n---\n\n##### `name`<sup>Required</sup> <a name=\"name\" id=\"@aws-amplify/graphql-api-construct.AddFunctionProps.property.name\"></a>\n\n```typescript\npublic readonly name: string;\n```\n\n- *Type:* string\n\nthe name of the AppSync Function.\n\n---\n\n##### `code`<sup>Optional</sup> <a name=\"code\" id=\"@aws-amplify/graphql-api-construct.AddFunctionProps.property.code\"></a>\n\n```typescript\npublic readonly code: Code;\n```\n\n- *Type:* aws-cdk-lib.aws_appsync.Code\n- *Default:* no code is used\n\nThe function code.\n\n---\n\n##### `description`<sup>Optional</sup> <a name=\"description\" id=\"@aws-amplify/graphql-api-construct.AddFunctionProps.property.description\"></a>\n\n```typescript\npublic readonly description: string;\n```\n\n- *Type:* string\n- *Default:* no description\n\nthe description for this AppSync Function.\n\n---\n\n##### `requestMappingTemplate`<sup>Optional</sup> <a name=\"requestMappingTemplate\" id=\"@aws-amplify/graphql-api-construct.AddFunctionProps.property.requestMappingTemplate\"></a>\n\n```typescript\npublic readonly requestMappingTemplate: MappingTemplate;\n```\n\n- *Type:* aws-cdk-lib.aws_appsync.MappingTemplate\n- *Default:* no request mapping template\n\nthe request mapping template for the AppSync Function.\n\n---\n\n##### `responseMappingTemplate`<sup>Optional</sup> <a name=\"responseMappingTemplate\" id=\"@aws-amplify/graphql-api-construct.AddFunctionProps.property.responseMappingTemplate\"></a>\n\n```typescript\npublic readonly responseMappingTemplate: MappingTemplate;\n```\n\n- *Type:* aws-cdk-lib.aws_appsync.MappingTemplate\n- *Default:* no response mapping template\n\nthe response mapping template for the AppSync Function.\n\n---\n\n##### `runtime`<sup>Optional</sup> <a name=\"runtime\" id=\"@aws-amplify/graphql-api-construct.AddFunctionProps.property.runtime\"></a>\n\n```typescript\npublic readonly runtime: FunctionRuntime;\n```\n\n- *Type:* aws-cdk-lib.aws_appsync.FunctionRuntime\n- *Default:* no function runtime, VTL mapping templates used\n\nThe functions runtime.\n\n---\n\n### AmplifyDynamoDbModelDataSourceStrategy <a name=\"AmplifyDynamoDbModelDataSourceStrategy\" id=\"@aws-amplify/graphql-api-construct.AmplifyDynamoDbModelDataSourceStrategy\"></a>\n\nUse custom resource type 'Custom::AmplifyDynamoDBTable' to provision table.\n\n#### Initializer <a name=\"Initializer\" id=\"@aws-amplify/graphql-api-construct.AmplifyDynamoDbModelDataSourceStrategy.Initializer\"></a>\n\n```typescript\nimport { AmplifyDynamoDbModelDataSourceStrategy } from '@aws-amplify/graphql-api-construct'\n\nconst amplifyDynamoDbModelDataSourceStrategy: AmplifyDynamoDbModelDataSourceStrategy = { ... }\n```\n\n#### Properties <a name=\"Properties\" id=\"Properties\"></a>\n\n| **Name** | **Type** | **Description** |\n| --- | --- | --- |\n| <code><a href=\"#@aws-amplify/graphql-api-construct.AmplifyDynamoDbModelDataSourceStrategy.property.dbType\">dbType</a></code> | <code>string</code> | *No description.* |\n| <code><a href=\"#@aws-amplify/graphql-api-construct.AmplifyDynamoDbModelDataSourceStrategy.property.provisionStrategy\">provisionStrategy</a></code> | <code>string</code> | *No description.* |\n\n---\n\n##### `dbType`<sup>Required</sup> <a name=\"dbType\" id=\"@aws-amplify/graphql-api-construct.AmplifyDynamoDbModelDataSourceStrategy.property.dbType\"></a>\n\n```typescript\npublic readonly dbType: string;\n```\n\n- *Type:* string\n\n---\n\n##### `provisionStrategy`<sup>Required</sup> <a name=\"provisionStrategy\" id=\"@aws-amplify/graphql-api-construct.AmplifyDynamoDbModelDataSourceStrategy.property.provisionStrategy\"></a>\n\n```typescript\npublic readonly provisionStrategy: string;\n```\n\n- *Type:* string\n\n---\n\n### AmplifyGraphqlApiCfnResources <a name=\"AmplifyGraphqlApiCfnResources\" id=\"@aws-amplify/graphql-api-construct.AmplifyGraphqlApiCfnResources\"></a>\n\nL1 CDK resources from the Api which were generated as part of the transform.\n\nThese are potentially stored under nested stacks, but presented organized by type instead.\n\n#### Initializer <a name=\"Initializer\" id=\"@aws-amplify/graphql-api-construct.AmplifyGraphqlApiCfnResources.Initializer\"></a>\n\n```typescript\nimport { AmplifyGraphqlApiCfnResources } from '@aws-amplify/graphql-api-construct'\n\nconst amplifyGraphqlApiCfnResources: AmplifyGraphqlApiCfnResources = { ... }\n```\n\n#### Properties <a name=\"Properties\" id=\"Properties\"></a>\n\n| **Name** | **Type** | **Description** |\n| --- | --- | --- |\n| <code><a href=\"#@aws-amplify/graphql-api-construct.AmplifyGraphqlApiCfnResources.property.additionalCfnResources\">additionalCfnResources</a></code> | <code>{[ key: string ]: aws-cdk-lib.CfnResource}</code> | Remaining L1 resources generated, keyed by logicalId. |\n| <code><a href=\"#@aws-amplify/graphql-api-construct.AmplifyGraphqlApiCfnResources.property.amplifyDynamoDbTables\">amplifyDynamoDbTables</a></code> | <code>{[ key: string ]: <a href=\"#@aws-amplify/graphql-api-construct.AmplifyDynamoDbTableWrapper\">AmplifyDynamoDbTableWrapper</a>}</code> | The Generated Amplify DynamoDb Table L1 resource wrapper, keyed by model type name. |\n| <code><a href=\"#@aws-amplify/graphql-api-construct.AmplifyGraphqlApiCfnResources.property.cfnDataSources\">cfnDataSources</a></code> | <code>{[ key: string ]: aws-cdk-lib.aws_appsync.CfnDataSource}</code> | The Generated AppSync DataSource L1 Resources, keyed by logicalId. |\n| <code><a href=\"#@aws-amplify/graphql-api-construct.AmplifyGraphqlApiCfnResources.property.cfnFunctionConfigurations\">cfnFunctionConfigurations</a></code> | <code>{[ key: string ]: aws-cdk-lib.aws_appsync.CfnFunctionConfiguration}</code> | The Generated AppSync Function L1 Resources, keyed by logicalId. |\n| <code><a href=\"#@aws-amplify/graphql-api-construct.AmplifyGraphqlApiCfnResources.property.cfnFunctions\">cfnFunctions</a></code> | <code>{[ key: string ]: aws-cdk-lib.aws_lambda.CfnFunction}</code> | The Generated Lambda Function L1 Resources, keyed by function name. |\n| <code><a href=\"#@aws-amplify/graphql-api-construct.AmplifyGraphqlApiCfnResources.property.cfnGraphqlApi\">cfnGraphqlApi</a></code> | <code>aws-cdk-lib.aws_appsync.CfnGraphQLApi</code> | The Generated AppSync Api L1 Resource. |\n| <code><a href=\"#@aws-amplify/graphql-api-construct.AmplifyGraphqlApiCfnResources.property.cfnGraphqlSchema\">cfnGraphqlSchema</a></code> | <code>aws-cdk-lib.aws_appsync.CfnGraphQLSchema</code> | The Generated AppSync Schema L1 Resource. |\n| <code><a href=\"#@aws-amplify/graphql-api-construct.AmplifyGraphqlApiCfnResources.property.cfnResolvers\">cfnResolvers</a></code> | <code>{[ key: string ]: aws-cdk-lib.aws_appsync.CfnResolver}</code> | The Generated AppSync Resolver L1 Resources, keyed by logicalId. |\n| <code><a href=\"#@aws-amplify/graphql-api-construct.AmplifyGraphqlApiCfnResources.property.cfnRoles\">cfnRoles</a></code> | <code>{[ key: string ]: aws-cdk-lib.aws_iam.CfnRole}</code> | The Generated IAM Role L1 Resources, keyed by logicalId. |\n| <code><a href=\"#@aws-amplify/graphql-api-construct.AmplifyGraphqlApiCfnResources.property.cfnTables\">cfnTables</a></code> | <code>{[ key: string ]: aws-cdk-lib.aws_dynamodb.CfnTable}</code> | The Generated DynamoDB Table L1 Resources, keyed by logicalId. |\n| <code><a href=\"#@aws-amplify/graphql-api-construct.AmplifyGraphqlApiCfnResources.property.cfnApiKey\">cfnApiKey</a></code> | <code>aws-cdk-lib.aws_appsync.CfnApiKey</code> | The Generated AppSync Api Key L1 Resource. |\n\n---\n\n##### `additionalCfnResources`<sup>Required</sup> <a name=\"additionalCfnResources\" id=\"@aws-amplify/graphql-api-construct.AmplifyGraphqlApiCfnResources.property.additionalCfnResources\"></a>\n\n```typescript\npublic readonly additionalCfnResources: {[ key: string ]: CfnResource};\n```\n\n- *Type:* {[ key: string ]: aws-cdk-lib.CfnResource}\n\nRemaining L1 resources generated, keyed by logicalId.\n\n---\n\n##### `amplifyDynamoDbTables`<sup>Required</sup> <a name=\"amplifyDynamoDbTables\" id=\"@aws-amplify/graphql-api-construct.AmplifyGraphqlApiCfnResources.property.amplifyDynamoDbTables\"></a>\n\n```typescript\npublic readonly amplifyDynamoDbTables: {[ key: string ]: AmplifyDynamoDbTableWrapper};\n```\n\n- *Type:* {[ key: string ]: <a href=\"#@aws-amplify/graphql-api-construct.AmplifyDynamoDbTableWrapper\">AmplifyDynamoDbTableWrapper</a>}\n\nThe Generated Amplify DynamoDb Table L1 resource wrapper, keyed by model type name.\n\n---\n\n##### `cfnDataSources`<sup>Required</sup> <a name=\"cfnDataSources\" id=\"@aws-amplify/graphql-api-construct.AmplifyGraphqlApiCfnResources.property.cfnDataSources\"></a>\n\n```typescript\npublic readonly cfnDataSources: {[ key: string ]: CfnDataSource};\n```\n\n- *Type:* {[ key: string ]: aws-cdk-lib.aws_appsync.CfnDataSource}\n\nThe Generated AppSync DataSource L1 Resources, keyed by logicalId.\n\n---\n\n##### `cfnFunctionConfigurations`<sup>Required</sup> <a name=\"cfnFunctionConfigurations\" id=\"@aws-amplify/graphql-api-construct.AmplifyGraphqlApiCfnResources.property.cfnFunctionConfigurations\"></a>\n\n```typescript\npublic readonly cfnFunctionConfigurations: {[ key: string ]: CfnFunctionConfiguration};\n```\n\n- *Type:* {[ key: string ]: aws-cdk-lib.aws_appsync.CfnFunctionConfiguration}\n\nThe Generated AppSync Function L1 Resources, keyed by logicalId.\n\n---\n\n##### `cfnFunctions`<sup>Required</sup> <a name=\"cfnFunctions\" id=\"@aws-amplify/graphql-api-construct.AmplifyGraphqlApiCfnResources.property.cfnFunctions\"></a>\n\n```typescript\npublic readonly cfnFunctions: {[ key: string ]: CfnFunction};\n```\n\n- *Type:* {[ key: string ]: aws-cdk-lib.aws_lambda.CfnFunction}\n\nThe Generated Lambda Function L1 Resources, keyed by function name.\n\n---\n\n##### `cfnGraphqlApi`<sup>Required</sup> <a name=\"cfnGraphqlApi\" id=\"@aws-amplify/graphql-api-construct.AmplifyGraphqlApiCfnResources.property.cfnGraphqlApi\"></a>\n\n```typescript\npublic readonly cfnGraphqlApi: CfnGraphQLApi;\n```\n\n- *Type:* aws-cdk-lib.aws_appsync.CfnGraphQLApi\n\nThe Generated AppSync Api L1 Resource.\n\n---\n\n##### `cfnGraphqlSchema`<sup>Required</sup> <a name=\"cfnGraphqlSchema\" id=\"@aws-amplify/graphql-api-construct.AmplifyGraphqlApiCfnResources.property.cfnGraphqlSchema\"></a>\n\n```typescript\npublic readonly cfnGraphqlSchema: CfnGraphQLSchema;\n```\n\n- *Type:* aws-cdk-lib.aws_appsync.CfnGraphQLSchema\n\nThe Generated AppSync Schema L1 Resource.\n\n---\n\n##### `cfnResolvers`<sup>Required</sup> <a name=\"cfnResolvers\" id=\"@aws-amplify/graphql-api-construct.AmplifyGraphqlApiCfnResources.property.cfnResolvers\"></a>\n\n```typescript\npublic readonly cfnResolvers: {[ key: string ]: CfnResolver};\n```\n\n- *Type:* {[ key: string ]: aws-cdk-lib.aws_appsync.CfnResolver}\n\nThe Generated AppSync Resolver L1 Resources, keyed by logicalId.\n\n---\n\n##### `cfnRoles`<sup>Required</sup> <a name=\"cfnRoles\" id=\"@aws-amplify/graphql-api-construct.AmplifyGraphqlApiCfnResources.property.cfnRoles\"></a>\n\n```typescript\npublic readonly cfnRoles: {[ key: string ]: CfnRole};\n```\n\n- *Type:* {[ key: string ]: aws-cdk-lib.aws_iam.CfnRole}\n\nThe Generated IAM Role L1 Resources, keyed by logicalId.\n\n---\n\n##### `cfnTables`<sup>Required</sup> <a name=\"cfnTables\" id=\"@aws-amplify/graphql-api-construct.AmplifyGraphqlApiCfnResources.property.cfnTables\"></a>\n\n```typescript\npublic readonly cfnTables: {[ key: string ]: CfnTable};\n```\n\n- *Type:* {[ key: string ]: aws-cdk-lib.aws_dynamodb.CfnTable}\n\nThe Generated DynamoDB Table L1 Resources, keyed by logicalId.\n\n---\n\n##### `cfnApiKey`<sup>Optional</sup> <a name=\"cfnApiKey\" id=\"@aws-amplify/graphql-api-construct.AmplifyGraphqlApiCfnResources.property.cfnApiKey\"></a>\n\n```typescript\npublic readonly cfnApiKey: CfnApiKey;\n```\n\n- *Type:* aws-cdk-lib.aws_appsync.CfnApiKey\n\nThe Generated AppSync Api Key L1 Resource.\n\n---\n\n### AmplifyGraphqlApiProps <a name=\"AmplifyGraphqlApiProps\" id=\"@aws-amplify/graphql-api-construct.AmplifyGraphqlApiProps\"></a>\n\nInput props for the AmplifyGraphqlApi construct.\n\nSpecifies what the input to transform into an Api, and configurations for\nthe transformation process.\n\n#### Initializer <a name=\"Initializer\" id=\"@aws-amplify/graphql-api-construct.AmplifyGraphqlApiProps.Initializer\"></a>\n\n```typescript\nimport { AmplifyGraphqlApiProps } from '@aws-amplify/graphql-api-construct'\n\nconst amplifyGraphqlApiProps: AmplifyGraphqlApiProps = { ... }\n```\n\n#### Properties <a name=\"Properties\" id=\"Properties\"></a>\n\n| **Name** | **Type** | **Description** |\n| --- | --- | --- |\n| <code><a href=\"#@aws-amplify/graphql-api-construct.AmplifyGraphqlApiProps.property.authorizationModes\">authorizationModes</a></code> | <code><a href=\"#@aws-amplify/graphql-api-construct.AuthorizationModes\">AuthorizationModes</a></code> | Required auth modes for the Api. |\n| <code><a href=\"#@aws-amplify/graphql-api-construct.AmplifyGraphqlApiProps.property.definition\">definition</a></code> | <code><a href=\"#@aws-amplify/graphql-api-construct.IAmplifyGraphqlDefinition\">IAmplifyGraphqlDefinition</a></code> | The definition to transform in a full Api. |\n| <code><a href=\"#@aws-amplify/graphql-api-construct.AmplifyGraphqlApiProps.property.apiName\">apiName</a></code> | <code>string</code> | Name to be used for the AppSync Api. |\n| <code><a href=\"#@aws-amplify/graphql-api-construct.AmplifyGraphqlApiProps.property.conflictResolution\">conflictResolution</a></code> | <code><a href=\"#@aws-amplify/graphql-api-construct.ConflictResolution\">ConflictResolution</a></code> | Configure conflict resolution on the Api, which is required to enable DataStore Api functionality. |\n| <code><a href=\"#@aws-amplify/graphql-api-construct.AmplifyGraphqlApiProps.property.dataStoreConfiguration\">dataStoreConfiguration</a></code> | <code><a href=\"#@aws-amplify/graphql-api-construct.DataStoreConfiguration\">DataStoreConfiguration</a></code> | Configure DataStore conflict resolution on the Api. |\n| <code><a href=\"#@aws-amplify/graphql-api-construct.AmplifyGraphqlApiProps.property.disableOutputStorage\">disableOutputStorage</a></code> | <code>boolean</code> | Disables storing construct output. |\n| <code><a href=\"#@aws-amplify/graphql-api-construct.AmplifyGraphqlApiProps.property.functionNameMap\">functionNameMap</a></code> | <code>{[ key: string ]: aws-cdk-lib.aws_lambda.IFunction}</code> | Lambda functions referenced in the definitions's. |\n| <code><a href=\"#@aws-amplify/graphql-api-construct.AmplifyGraphqlApiProps.property.functionSlots\">functionSlots</a></code> | <code><a href=\"#@aws-amplify/graphql-api-construct.MutationFunctionSlot\">MutationFunctionSlot</a> \\| <a href=\"#@aws-amplify/graphql-api-construct.QueryFunctionSlot\">QueryFunctionSlot</a> \\| <a href=\"#@aws-amplify/graphql-api-construct.SubscriptionFunctionSlot\">SubscriptionFunctionSlot</a>[]</code> | Overrides for a given slot in the generated resolver pipelines. |\n| <code><a href=\"#@aws-amplify/graphql-api-construct.AmplifyGraphqlApiProps.property.outputStorageStrategy\">outputStorageStrategy</a></code> | <code><a href=\"#@aws-amplify/graphql-api-construct.IBackendOutputStorageStrategy\">IBackendOutputStorageStrategy</a></code> | Strategy to store construct outputs. |\n| <code><a href=\"#@aws-amplify/graphql-api-construct.AmplifyGraphqlApiProps.property.predictionsBucket\">predictionsBucket</a></code> | <code>aws-cdk-lib.aws_s3.IBucket</code> | If using predictions, a bucket must be provided which will be used to search for assets. |\n| <code><a href=\"#@aws-amplify/graphql-api-construct.AmplifyGraphqlApiProps.property.stackMappings\">stackMappings</a></code> | <code>{[ key: string ]: string}</code> | StackMappings override the assigned nested stack on a per-resource basis. |\n| <code><a href=\"#@aws-amplify/graphql-api-construct.AmplifyGraphqlApiProps.property.transformerPlugins\">transformerPlugins</a></code> | <code>any[]</code> | Provide a list of additional custom transformers which are injected into the transform process. |\n| <code><a href=\"#@aws-amplify/graphql-api-construct.AmplifyGraphqlApiProps.property.translationBehavior\">translationBehavior</a></code> | <code><a href=\"#@aws-amplify/graphql-api-construct.PartialTranslationBehavior\">PartialTranslationBehavior</a></code> | This replaces feature flags from the Api construct, for general information on what these parameters do, refer to https://docs.amplify.aws/cli/reference/feature-flags/#graphQLTransformer. |\n\n---\n\n##### `authorizationModes`<sup>Required</sup> <a name=\"authorizationModes\" id=\"@aws-amplify/graphql-api-construct.AmplifyGraphqlApiProps.property.authorizationModes\"></a>\n\n```typescript\npublic readonly authorizationModes: AuthorizationModes;\n```\n\n- *Type:* <a href=\"#@aws-amplify/graphql-api-construct.AuthorizationModes\">AuthorizationModes</a>\n\nRequired auth modes for the Api.\n\nThis object must be a superset of the configured auth providers in the Api definition.\nFor more information, refer to https://docs.amplify.aws/cli/graphql/authorization-rules/\n\n---\n\n##### `definition`<sup>Required</sup> <a name=\"definition\" id=\"@aws-amplify/graphql-api-construct.AmplifyGraphqlApiProps.property.definition\"></a>\n\n```typescript\npublic readonly definition: IAmplifyGraphqlDefinition;\n```\n\n- *Type:* <a href=\"#@aws-amplify/graphql-api-construct.IAmplifyGraphqlDefinition\">IAmplifyGraphqlDefinition</a>\n\nThe definition to transform in a full Api.\n\nCan be constructed via the AmplifyGraphqlDefinition class.\n\n---\n\n##### `apiName`<sup>Optional</sup> <a name=\"apiName\" id=\"@aws-amplify/graphql-api-construct.AmplifyGraphqlApiProps.property.apiName\"></a>\n\n```typescript\npublic readonly apiName: string;\n```\n\n- *Type:* string\n\nName to be used for the AppSync Api.\n\nDefault: construct id.\n\n---\n\n##### ~~`conflictResolution`~~<sup>Optional</sup> <a name=\"conflictResolution\" id=\"@aws-amplify/graphql-api-construct.AmplifyGraphqlApiProps.property.conflictResolution\"></a>\n\n- *Deprecated:* use dataStoreConfiguration instead.\n\n```typescript\npublic readonly conflictResolution: ConflictResolution;\n```\n\n- *Type:* <a href=\"#@aws-amplify/graphql-api-construct.ConflictResolution\">ConflictResolution</a>\n\nConfigure conflict resolution on the Api, which is required to enable DataStore Api functionality.\n\nFor more information, refer to https://docs.amplify.aws/lib/datastore/getting-started/q/platform/js/\n\n---\n\n##### `dataStoreConfiguration`<sup>Optional</sup> <a name=\"dataStoreConfiguration\" id=\"@aws-amplify/graphql-api-construct.AmplifyGraphqlApiProps.property.dataStoreConfiguration\"></a>\n\n```typescript\npublic readonly dataStoreConfiguration: DataStoreConfiguration;\n```\n\n- *Type:* <a href=\"#@aws-amplify/graphql-api-construct.DataStoreConfiguration\">DataStoreConfiguration</a>\n\nConfigure DataStore conflict resolution on the Api.\n\nConflict resolution is required to enable DataStore Api functionality.\nFor more information, refer to https://docs.amplify.aws/lib/datastore/getting-started/q/platform/js/\n\n---\n\n##### `disableOutputStorage`<sup>Optional</sup> <a name=\"disableOutputStorage\" id=\"@aws-amplify/graphql-api-construct.AmplifyGraphqlApiProps.property.disableOutputStorage\"></a>\n\n```typescript\npublic readonly disableOutputStorage: boolean;\n```\n\n- *Type:* boolean\n\nDisables storing construct output.\n\nOutput storage should be disabled when creating multiple GraphQL APIs in a single CDK synthesis.\noutputStorageStrategy will be ignored if this is set to true.\n\n---\n\n##### `functionNameMap`<sup>Optional</sup> <a name=\"functionNameMap\" id=\"@aws-amplify/graphql-api-construct.AmplifyGraphqlApiProps.property.functionNameMap\"></a>\n\n```typescript\npublic readonly functionNameMap: {[ key: string ]: IFunction};\n```\n\n- *Type:* {[ key: string ]: aws-cdk-lib.aws_lambda.IFunction}\n\nLambda functions referenced in the definitions's.\n\n---\n\n##### `functionSlots`<sup>Optional</sup> <a name=\"functionSlots\" id=\"@aws-amplify/graphql-api-construct.AmplifyGraphqlApiProps.property.functionSlots\"></a>\n\n```typescript\npublic readonly functionSlots: MutationFunctionSlot | QueryFunctionSlot | SubscriptionFunctionSlot[];\n```\n\n- *Type:* <a href=\"#@aws-amplify/graphql-api-construct.MutationFunctionSlot\">MutationFunctionSlot</a> | <a href=\"#@aws-amplify/graphql-api-construct.QueryFunctionSlot\">QueryFunctionSlot</a> | <a href=\"#@aws-amplify/graphql-api-construct.SubscriptionFunctionSlot\">SubscriptionFunctionSlot</a>[]\n\nOverrides for a given slot in the generated resolver pipelines.\n\nFor more information about what slots are available,\nrefer to https://docs.amplify.aws/cli/graphql/custom-business-logic/#override-amplify-generated-resolvers.\n\n---\n\n##### `outputStorageStrategy`<sup>Optional</sup> <a name=\"outputStorageStrategy\" id=\"@aws-amplify/graphql-api-construct.AmplifyGraphqlApiProps.property.outputStorageStrategy\"></a>\n\n```typescript\npublic readonly outputStorageStrategy: IBackendOutputStorageStrategy;\n```\n\n- *Type:* <a href=\"#@aws-amplify/graphql-api-construct.IBackendOutputStorageStrategy\">IBackendOutputStorageStrategy</a>\n\nStrategy to store construct outputs.\n\nIf no outputStorageStrategey is provided a default strategy will be used.\n\n---\n\n##### `predictionsBucket`<sup>Optional</sup> <a name=\"predictionsBucket\" id=\"@aws-amplify/graphql-api-construct.AmplifyGraphqlApiProps.property.predictionsBucket\"></a>\n\n```typescript\npublic readonly predictionsBucket: IBucket;\n```\n\n- *Type:* aws-cdk-lib.aws_s3.IBucket\n\nIf using predictions, a bucket must be provided which will be used to search for assets.\n\n---\n\n##### `stackMappings`<sup>Optional</sup> <a name=\"stackMappings\" id=\"@aws-amplify/graphql-api-construct.AmplifyGraphqlApiProps.property.stackMappings\"></a>\n\n```typescript\npublic readonly stackMappings: {[ key: string ]: string};\n```\n\n- *Type:* {[ key: string ]: string}\n\nStackMappings override the assigned nested stack on a per-resource basis.\n\nOnly applies to resolvers, and takes the form\n{ <logicalId>: <stackName> }\nIt is not recommended to use this parameter unless you are encountering stack resource count limits, and worth noting that\nafter initial deployment AppSync resolvers cannot be moved between nested stacks, they will need to be removed from the app,\nthen re-added from a new stack.\n\n---\n\n##### `transformerPlugins`<sup>Optional</sup> <a name=\"transformerPlugins\" id=\"@aws-amplify/graphql-api-construct.AmplifyGraphqlApiProps.property.transformerPlugins\"></a>\n\n```typescript\npublic readonly transformerPlugins: any[];\n```\n\n- *Type:* any[]\n\nProvide a list of additional custom transformers which are injected into the transform process.\n\nThese custom transformers must be implemented with aws-cdk-lib >=2.80.0, and\n\n---\n\n##### `translationBehavior`<sup>Optional</sup> <a name=\"translationBehavior\" id=\"@aws-amplify/graphql-api-construct.AmplifyGraphqlApiProps.property.translationBehavior\"></a>\n\n```typescript\npublic readonly translationBehavior: PartialTranslationBehavior;\n```\n\n- *Type:* <a href=\"#@aws-amplify/graphql-api-construct.PartialTranslationBehavior\">PartialTranslationBehavior</a>\n\nThis replaces feature flags from the Api construct, for general information on what these parameters do, refer to https://docs.amplify.aws/cli/reference/feature-flags/#graphQLTransformer.\n\n---\n\n### AmplifyGraphqlApiResources <a name=\"AmplifyGraphqlApiResources\" id=\"@aws-amplify/graphql-api-construct.AmplifyGraphqlApiResources\"></a>\n\nAccessible resources from the Api which were generated as part of the transform.\n\nThese are potentially stored under nested stacks, but presented organized by type instead.\n\n#### Initializer <a name=\"Initializer\" id=\"@aws-amplify/graphql-api-construct.AmplifyGraphqlApiResources.Initializer\"></a>\n\n```typescript\nimport { AmplifyGraphqlApiResources } from '@aws-amplify/graphql-api-construct'\n\nconst amplifyGraphqlApiResources: AmplifyGraphqlApiResources = { ... }\n```\n\n#### Properties <a name=\"Properties\" id=\"Properties\"></a>\n\n| **Name** | **Type** | **Description** |\n| --- | --- | --- |\n| <code><a href=\"#@aws-amplify/graphql-api-construct.AmplifyGraphqlApiResources.property.cfnResources\">cfnResources</a></code> | <code><a href=\"#@aws-amplify/graphql-api-construct.AmplifyGraphqlApiCfnResources\">AmplifyGraphqlApiCfnResources</a></code> | L1 Cfn Resources, for when dipping down a level of abstraction is desirable. |\n| <code><a href=\"#@aws-amplify/graphql-api-construct.AmplifyGraphqlApiResources.property.functions\">functions</a></code> | <code>{[ key: string ]: aws-cdk-lib.aws_lambda.IFunction}</code> | The Generated Lambda Function L1 Resources, keyed by function name. |\n| <code><a href=\"#@aws-amplify/graphql-api-construct.AmplifyGraphqlApiResources.property.graphqlApi\">graphqlApi</a></code> | <code>aws-cdk-lib.aws_appsync.IGraphqlApi</code> | The Generated AppSync Api L2 Resource, includes the Schema. |\n| <code><a href=\"#@aws-amplify/graphql-api-construct.AmplifyGraphqlApiResources.property.nestedStacks\">nestedStacks</a></code> | <code>{[ key: string ]: aws-cdk-lib.NestedStack}</code> | Nested Stacks generated by the Api Construct. |\n| <code><a href=\"#@aws-amplify/graphql-api-construct.AmplifyGraphqlApiResources.property.roles\">roles</a></code> | <code>{[ key: string ]: aws-cdk-lib.aws_iam.IRole}</code> | The Generated IAM Role L2 Resources, keyed by logicalId. |\n| <code><a href=\"#@aws-amplify/graphql-api-construct.AmplifyGraphqlApiResources.property.tables\">tables</a></code> | <code>{[ key: string ]: aws-cdk-lib.aws_dynamodb.ITable}</code> | The Generated DynamoDB Table L2 Resources, keyed by logicalId. |\n\n---\n\n##### `cfnResources`<sup>Required</sup> <a name=\"cfnResources\" id=\"@aws-amplify/graphql-api-construct.AmplifyGraphqlApiResources.property.cfnResources\"></a>\n\n```typescript\npublic readonly cfnResources: AmplifyGraphqlApiCfnResources;\n```\n\n- *Type:* <a href=\"#@aws-amplify/graphql-api-construct.AmplifyGraphqlApiCfnResources\">AmplifyGraphqlApiCfnResources</a>\n\nL1 Cfn Resources, for when dipping down a level of abstraction is desirable.\n\n---\n\n##### `functions`<sup>Required</sup> <a name=\"functions\" id=\"@aws-amplify/graphql-api-construct.AmplifyGraphqlApiResources.property.functions\"></a>\n\n```typescript\npublic readonly functions: {[ key: string ]: IFunction};\n```\n\n- *Type:* {[ key: string ]: aws-cdk-lib.aws_lambda.IFunction}\n\nThe Generated Lambda Function L1 Resources, keyed by function name.\n\n---\n\n##### `graphqlApi`<sup>Required</sup> <a name=\"graphqlApi\" id=\"@aws-amplify/graphql-api-construct.AmplifyGraphqlApiResources.property.graphqlApi\"></a>\n\n```typescript\npublic readonly graphqlApi: IGraphqlApi;\n```\n\n- *Type:* aws-cdk-lib.aws_appsync.IGraphqlApi\n\nThe Generated AppSync Api L2 Resource, includes the Schema.\n\n---\n\n##### `nestedStacks`<sup>Required</sup> <a name=\"nestedStacks\" id=\"@aws-amplify/graphql-api-construct.AmplifyGraphqlApiResources.property.nestedStacks\"></a>\n\n```typescript\npublic readonly nestedStacks: {[ key: string ]: NestedStack};\n```\n\n- *Type:* {[ key: string ]: aws-cdk-lib.NestedStack}\n\nNested Stacks generated by the Api Construct.\n\n---\n\n##### `roles`<sup>Required</sup> <a name=\"roles\" id=\"@aws-amplify/graphql-api-construct.AmplifyGraphqlApiResources.property.roles\"></a>\n\n```typescript\npublic readonly roles: {[ key: string ]: IRole};\n```\n\n- *Type:* {[ key: string ]: aws-cdk-lib.aws_iam.IRole}\n\nThe Generated IAM Role L2 Resources, keyed by logicalId.\n\n---\n\n##### `tables`<sup>Required</sup> <a name=\"tables\" id=\"@aws-amplify/graphql-api-construct.AmplifyGraphqlApiResources.property.tables\"></a>\n\n```typescript\npublic readonly tables: {[ key: string ]: ITable};\n```\n\n- *Type:* {[ key: string ]: aws-cdk-lib.aws_dynamodb.ITable}\n\nThe Generated DynamoDB Table L2 Resources, keyed by logicalId.\n\n---\n\n### ApiKeyAuthorizationConfig <a name=\"ApiKeyAuthorizationConfig\" id=\"@aws-amplify/graphql-api-construct.ApiKeyAuthorizationConfig\"></a>\n\nConfiguration for Api Keys on the Graphql Api.\n\n#### Initializer <a name=\"Initializer\" id=\"@aws-amplify/graphql-api-construct.ApiKeyAuthorizationConfig.Initializer\"></a>\n\n```typescript\nimport { ApiKeyAuthorizationConfig } from '@aws-amplify/graphql-api-construct'\n\nconst apiKeyAuthorizationConfig: ApiKeyAuthorizationConfig = { ... }\n```\n\n#### Properties <a name=\"Properties\" id=\"Properties\"></a>\n\n| **Name** | **Type** | **Description** |\n| --- | --- | --- |\n| <code><a href=\"#@aws-amplify/graphql-api-construct.ApiKeyAuthorizationConfig.property.expires\">expires</a></code> | <code>aws-cdk-lib.Duration</code> | A duration representing the time from Cloudformation deploy until expiry. |\n| <code><a href=\"#@aws-amplify/graphql-api-construct.ApiKeyAuthorizationConfig.property.description\">description</a></code> | <code>string</code> | Optional description for the Api Key to attach to the Api. |\n\n---\n\n##### `expires`<sup>Required</sup> <a name=\"expires\" id=\"@aws-amplify/graphql-api-construct.ApiKeyAuthorizationConfig.property.expires\"></a>\n\n```typescript\npublic readonly expires: Duration;\n```\n\n- *Type:* aws-cdk-lib.Duration\n\nA duration representing the time from Cloudformation deploy until expiry.\n\n---\n\n##### `description`<sup>Optional</sup> <a name=\"description\" id=\"@aws-amplify/graphql-api-construct.ApiKeyAuthorizationConfig.property.description\"></a>\n\n```typescript\npublic readonly description: string;\n```\n\n- *Type:* string\n\nOptional description for the Api Key to attach to the Api.\n\n---\n\n### AuthorizationModes <a name=\"AuthorizationModes\" id=\"@aws-amplify/graphql-api-construct.AuthorizationModes\"></a>\n\nAuthorization Modes to apply to the Api.\n\nAt least one modes must be provided, and if more than one are provided a defaultAuthorizationMode must be specified.\nFor more information on Amplify Api auth, refer to https://docs.amplify.aws/cli/graphql/authorization-rules/#authorization-strategies\n\n#### Initializer <a name=\"Initializer\" id=\"@aws-amplify/graphql-api-construct.AuthorizationModes.Initializer\"></a>\n\n```typescript\nimport { AuthorizationModes } from '@aws-amplify/graphql-api-construct'\n\nconst authorizationModes: AuthorizationModes = { ... }\n```\n\n#### Properties <a name=\"Properties\" id=\"Properties\"></a>\n\n| **Name** | **Type** | **Description** |\n| --- | --- | --- |\n| <code><a href=\"#@aws-amplify/graphql-api-construct.AuthorizationModes.property.adminRoles\">adminRoles</a></code> | <code>aws-cdk-lib.aws_iam.IRole[]</code> | A list of roles granted full R/W access to the Api. |\n| <code><a href=\"#@aws-amplify/graphql-api-construct.AuthorizationModes.property.apiKeyConfig\">apiKeyConfig</a></code> | <code><a href=\"#@aws-amplify/graphql-api-construct.ApiKeyAuthorizationConfig\">ApiKeyAuthorizationConfig</a></code> | AppSync Api Key config, required if a 'apiKey' auth provider is specified in the Api. |\n| <code><a href=\"#@aws-amplify/graphql-api-construct.AuthorizationModes.property.defaultAuthorizationMode\">defaultAuthorizationMode</a></code> | <code>string</code> | Default auth mode to provide to the Api, required if more than one config type is specified. |\n| <code><a href=\"#@aws-amplify/graphql-api-construct.AuthorizationModes.property.iamConfig\">iamConfig</a></code> | <code><a href=\"#@aws-amplify/graphql-api-construct.IAMAuthorizationConfig\">IAMAuthorizationConfig</a></code> | IAM Auth config, required if an 'iam' auth provider is specified in the Api. |\n| <code><a href=\"#@aws-amplify/graphql-api-construct.AuthorizationModes.property.lambdaConfig\">lambdaConfig</a></code> | <code><a href=\"#@aws-amplify/graphql-api-construct.LambdaAuthorizationConfig\">LambdaAuthorizationConfig</a></code> | Lambda config, required if a 'function' auth provider is specified in the Api. |\n| <code><a href=\"#@aws-amplify/graphql-api-construct.AuthorizationModes.property.oidcConfig\">oidcConfig</a></code> | <code><a href=\"#@aws-amplify/graphql-api-construct.OIDCAuthorizationConfig\">OIDCAuthorizationConfig</a></code> | Cognito OIDC config, required if a 'oidc' auth provider is specified in the Api. |\n| <code><a href=\"#@aws-amplify/graphql-api-construct.AuthorizationModes.property.userPoolConfig\">userPoolConfig</a></code> | <code><a href=\"#@aws-amplify/graphql-api-construct.UserPoolAuthorizationConfig\">UserPoolAuthorizationConfig</a></code> | Cognito UserPool config, required if a 'userPools' auth provider is specified in the Api. |\n\n---\n\n##### ~~`adminRoles`~~<sup>Optional</sup> <a name=\"adminRoles\" id=\"@aws-amplify/graphql-api-construct.AuthorizationModes.property.adminRoles\"></a>\n\n- *Deprecated:* , use iamConfig.allowListedRoles instead.\n\n```typescript\npublic readonly adminRoles: IRole[];\n```\n\n- *Type:* aws-cdk-lib.aws_iam.IRole[]\n\nA list of roles granted full R/W access to the Api.\n\n---\n\n##### `apiKeyConfig`<sup>Optional</sup> <a name=\"apiKeyConfig\" id=\"@aws-amplify/graphql-api-construct.AuthorizationModes.property.apiKeyConfig\"></a>\n\n```typescript\npublic readonly apiKeyConfig: ApiKeyAuthorizationConfig;\n```\n\n- *Type:* <a href=\"#@aws-amplify/graphql-api-construct.ApiKeyAuthorizationConfig\">ApiKeyAuthorizationConfig</a>\n\nAppSync Api Key config, required if a 'apiKey' auth provider is specified in the Api.\n\nApplies to 'public' auth strategy.\n\n---\n\n##### `defaultAuthorizationMode`<sup>Optional</sup> <a name=\"defaultAuthorizationMode\" id=\"@aws-amplify/graphql-api-construct.AuthorizationModes.property.defaultAuthorizationMode\"></a>\n\n```typescript\npublic readonly defaultAuthorizationMode: string;\n```\n\n- *Type:* string\n\nDefault auth mode to provide to the Api, required if more than one config type is specified.\n\n---\n\n##### `iamConfig`<sup>Optional</sup> <a name=\"iamConfig\" id=\"@aws-amplify/graphql-api-construct.AuthorizationModes.property.iamConfig\"></a>\n\n```typescript\npublic readonly iamConfig: IAMAuthorizationConfig;\n```\n\n- *Type:* <a href=\"#@aws-amplify/graphql-api-construct.IAMAuthorizationConfig\">IAMAuthorizationConfig</a>\n\nIAM Auth config, required if an 'iam' auth provider is specified in the Api.\n\nApplies to 'public' and 'private' auth strategies.\n\n---\n\n##### `lambdaConfig`<sup>Optional</sup> <a name=\"lambdaConfig\" id=\"@aws-amplify/graphql-api-construct.AuthorizationModes.property.lambdaConfig\"></a>\n\n```typescript\npublic readonly lambdaConfig: LambdaAuthorizationConfig;\n```\n\n- *Type:* <a href=\"#@aws-amplify/graphql-api-construct.LambdaAuthorizationConfig\">LambdaAuthorizationConfig</a>\n\nLambda config, required if a 'function' auth provider is specified in the Api.\n\nApplies to 'custom' auth strategy.\n\n---\n\n##### `oidcConfig`<sup>Optional</sup> <a name=\"oidcConfig\" id=\"@aws-amplify/graphql-api-construct.AuthorizationModes.property.oidcConfig\"></a>\n\n```typescript\npublic readonly oidcConfig: OIDCAuthorizationConfig;\n```\n\n- *Type:* <a href=\"#@aws-amplify/graphql-api-construct.OIDCAuthorizationConfig\">OIDCAuthorizationConfig</a>\n\nCognito OIDC config, required if a 'oidc' auth provider is specified in the Api.\n\nApplies to 'owner', 'private', and 'group' auth strategies.\n\n---\n\n##### `userPoolConfig`<sup>Optional</sup> <a name=\"userPoolConfig\" id=\"@aws-amplify/graphql-api-construct.AuthorizationModes.property.userPoolConfig\"></a>\n\n```typescript\npublic readonly userPoolConfig: UserPoolAuthorizationConfig;\n```\n\n- *Type:* <a href=\"#@aws-amplify/graphql-api-construct.UserPoolAuthorizationConfig\">UserPoolAuthorizationConfig</a>\n\nCognito UserPool config, required if a 'userPools' auth provider is specified in the Api.\n\nApplies to 'owner', 'private', and 'group' auth strategies.\n\n---\n\n### AutomergeConflictResolutionStrategy <a name=\"AutomergeConflictResolutionStrategy\" id=\"@aws-amplify/graphql-api-construct.AutomergeConflictResolutionStrategy\"></a>\n\nEnable optimistic concurrency on the project.\n\n#### Initializer <a name=\"Initializer\" id=\"@aws-amplify/graphql-api-construct.AutomergeConflictResolutionStrategy.Initializer\"></a>\n\n```typescript\nimport { AutomergeConflictResolutionStrategy } from '@aws-amplify/graphql-api-construct'\n\nconst automergeConflictResolutionStrategy: AutomergeConflictResolutionStrategy = { ... }\n```\n\n#### Properties <a name=\"Properties\" id=\"Properties\"></a>\n\n| **Name** | **Type** | **Description** |\n| --- | --- | --- |\n| <code><a href=\"#@aws-amplify/graphql-api-construct.AutomergeConflictResolutionStrategy.property.detectionType\">detectionType</a></code> | <code>string</code> | The conflict detection type used for resolution. |\n| <code><a href=\"#@aws-amplify/graphql-api-construct.AutomergeConflictResolutionStrategy.property.handlerType\">handlerType</a></code> | <code>string</code> | This conflict resolution strategy executes an auto-merge. |\n\n---\n\n##### `detectionType`<sup>Required</sup> <a name=\"detectionType\" id=\"@aws-amplify/graphql-api-construct.AutomergeConflictResolutionStrategy.property.detectionType\"></a>\n\n```typescript\npublic readonly detectionType: string;\n```\n\n- *Type:* string\n\nThe conflict detection type used for resolution.\n\n---\n\n##### `handlerType`<sup>Required</sup> <a name=\"handlerType\" id=\"@aws-amplify/graphql-api-construct.AutomergeConflictResolutionStrategy.property.handlerType\"></a>\n\n```typescript\npublic readonly handlerType: string;\n```\n\n- *Type:* string\n\nThis conflict resolution strategy executes an auto-merge.\n\nFor more information, refer to https://docs.aws.amazon.com/appsync/latest/devguide/conflict-detection-and-sync.html#conflict-detection-and-resolution\n\n---\n\n### ConflictResolution <a name=\"ConflictResolution\" id=\"@aws-amplify/graphql-api-construct.ConflictResolution\"></a>\n\nProject level configuration for conflict resolution.\n\n#### Initializer <a name=\"Initializer\" id=\"@aws-amplify/graphql-api-construct.ConflictResolution.Initializer\"></a>\n\n```typescript\nimport { ConflictResolution } from '@aws-amplify/graphql-api-construct'\n\nconst conflictResolution: ConflictResolution = { ... }\n```\n\n#### Properties <a name=\"Properties\" id=\"Properties\"></a>\n\n| **Name** | **Type** | **Description** |\n| --- | --- | --- |\n| <code><a href=\"#@aws-amplify/graphql-api-construct.ConflictResolution.property.models\">models</a></code> | <code>{[ key: string ]: <a href=\"#@aws-amplify/graphql-api-construct.AutomergeConflictResolutionStrategy\">AutomergeConflictResolutionStrategy</a> \\| <a href=\"#@aws-amplify/graphql-api-construct.OptimisticConflictResolutionStrategy\">OptimisticConflictResolutionStrategy</a> \\| <a href=\"#@aws-amplify/graphql-api-construct.CustomConflictResolutionStrategy\">CustomConflictResolutionStrategy</a>}</code> | Model-specific conflict resolution overrides. |\n| <code><a href=\"#@aws-amplify/graphql-api-construct.ConflictResolution.property.project\">project</a></code> | <code><a href=\"#@aws-amplify/graphql-api-construct.AutomergeConflictResolutionStrategy\">AutomergeConflictResolutionStrategy</a> \\| <a href=\"#@aws-amplify/graphql-api-construct.OptimisticConflictResolutionStrategy\">OptimisticConflictResolutionStrategy</a> \\| <a href=\"#@aws-amplify/graphql-api-construct.CustomConflictResolutionStrategy\">CustomConflictResolutionStrategy</a></code> | Project-wide config for conflict resolution. |\n\n---\n\n##### ~~`models`~~<sup>Optional</sup> <a name=\"models\" id=\"@aws-amplify/graphql-api-construct.ConflictResolution.property.models\"></a>\n\n- *Deprecated:* use DataStoreConfiguration instead.\n\n```typescript\npublic readonly models: {[ key: string ]: AutomergeConflictResolutionStrategy | OptimisticConflictResolutionStrategy | CustomConflictResolutionStrategy};\n```\n\n- *Type:* {[ key: string ]: <a href=\"#@aws-amplify/graphql-api-construct.AutomergeConflictResolutionStrategy\">AutomergeConflictResolutionStrategy</a> | <a href=\"#@aws-amplify/graphql-api-construct.OptimisticConflictResolutionStrategy\">OptimisticConflictResolutionStrategy</a> | <a href=\"#@aws-amplify/graphql-api-construct.CustomConflictResolutionStrategy\">CustomConflictResolutionStrategy</a>}\n\nModel-specific conflict resolution overrides.\n\n---\n\n##### ~~`project`~~<sup>Optional</sup> <a name=\"project\" id=\"@aws-amplify/graphql-api-construct.ConflictResolution.property.project\"></a>\n\n- *Deprecated:* use DataStoreConfiguration instead.\n\n```typescript\npublic readonly project: AutomergeConflictResolutionStrategy | OptimisticConflictResolutionStrategy | CustomConflictResolutionStrategy;\n```\n\n- *Type:* <a href=\"#@aws-amplify/graphql-api-construct.AutomergeConflictResolutionStrategy\">AutomergeConflictResolutionStrategy</a> | <a href=\"#@aws-amplify/graphql-api-construct.OptimisticConflictResolutionStrategy\">OptimisticConflictResolutionStrategy</a> | <a href=\"#@aws-amplify/graphql-api-construct.CustomConflictResolutionStrategy\">CustomConflictResolutionStrategy</a>\n\nProject-wide config for conflict resolution.\n\nApplies to all non-overridden models.\n\n---\n\n### ConflictResolutionStrategyBase <a name=\"ConflictResolutionStrategyBase\" id=\"@aws-amplify/graphql-api-construct.ConflictResolutionStrategyBase\"></a>\n\nCommon parameters for conflict resolution.\n\n#### Initializer <a name=\"Initializer\" id=\"@aws-amplify/graphql-api-construct.ConflictResolutionStrategyBase.Initializer\"></a>\n\n```typescript\nimport { ConflictResolutionStrategyBase } from '@aws-amplify/graphql-api-construct'\n\nconst conflictResolutionStrategyBase: ConflictResolutionStrategyBase = { ... }\n```\n\n#### Properties <a name=\"Properties\" id=\"Properties\"></a>\n\n| **Name** | **Type** | **Description** |\n| --- | --- | --- |\n| <code><a href=\"#@aws-amplify/graphql-api-construct.ConflictResolutionStrategyBase.property.detectionType\">detectionType</a></code> | <code>string</code> | The conflict detection type used for resolution. |\n\n---\n\n##### `detectionType`<sup>Required</sup> <a name=\"detectionType\" id=\"@aws-amplify/graphql-api-construct.ConflictResolutionStrategyBase.property.detectionType\"></a>\n\n```typescript\npublic readonly detectionType: string;\n```\n\n- *Type:* string\n\nThe conflict detection type used for resolution.\n\n---\n\n### CustomConflictResolutionStrategy <a name=\"CustomConflictResolutionStrategy\" id=\"@aws-amplify/graphql-api-construct.CustomConflictResolutionStrategy\"></a>\n\nEnable custom sync on the project, powered by a lambda.\n\n#### Initializer <a name=\"Initializer\" id=\"@aws-amplify/graphql-api-construct.CustomConflictResolutionStrategy.Initializer\"></a>\n\n```typescript\nimport { CustomConflictResolutionStrategy } from '@aws-amplify/graphql-api-construct'\n\nconst customConflictResolutionStrategy: CustomConflictResolutionStrategy = { ... }\n```\n\n#### Properties <a name=\"Properties\" id=\"Properties\"></a>\n\n| **Name** | **Type** | **Description** |\n| --- | --- | --- |\n| <code><a href=\"#@aws-amplify/graphql-api-construct.CustomConflictResolutionStrategy.property.detectionType\">detectionType</a></code> | <code>string</code> | The conflict detection type used for resolution. |\n| <code><a href=\"#@aws-amplify/graphql-api-construct.CustomConflictResolutionStrategy.property.conflictHandler\">conflictHandler</a></code> | <code>aws-cdk-lib.aws_lambda.IFunction</code> | The function which will be invoked for conflict resolution. |\n| <code><a href=\"#@aws-amplify/graphql-api-construct.CustomConflictResolutionStrategy.property.handlerType\">handlerType</a></code> | <code>string</code> | This conflict resolution strategy uses a lambda handler type. |\n\n---\n\n##### `detectionType`<sup>Required</sup> <a name=\"detectionType\" id=\"@aws-amplify/graphql-api-construct.CustomConflictResolutionStrategy.property.detectionType\"></a>\n\n```typescript\npublic readonly detectionType: string;\n```\n\n- *Type:* string\n\nThe conflict detection type used for resolution.\n\n---\n\n##### `conflictHandler`<sup>Required</sup> <a name=\"conflictHandler\" id=\"@aws-amplify/graphql-api-construct.CustomConflictResolutionStrategy.property.conflictHandler\"></a>\n\n```typescript\npublic readonly conflictHandler: IFunction;\n```\n\n- *Type:* aws-cdk-lib.aws_lambda.IFunction\n\nThe function which will be invoked for conflict resolution.\n\n---\n\n##### `handlerType`<sup>Required</sup> <a name=\"handlerType\" id=\"@aws-amplify/graphql-api-construct.CustomConflictResolutionStrategy.property.handlerType\"></a>\n\n```typescript\npublic readonly handlerType: string;\n```\n\n- *Type:* string\n\nThis conflict resolution strategy uses a lambda handler type.\n\nFor more information, refer to https://docs.aws.amazon.com/appsync/latest/devguide/conflict-detection-and-sync.html#conflict-detection-and-resolution\n\n---\n\n### CustomSqlDataSourceStrategy <a name=\"CustomSqlDataSourceStrategy\" id=\"@aws-amplify/graphql-api-construct.CustomSqlDataSourceStrategy\"></a>\n\nThe input type for defining a ModelDataSourceStrategy used to resolve a field annotated with a `@sql` directive.\n\nAlthough this is a\npublic type, you should rarely need to use this. The AmplifyGraphqlDefinition factory methods (e.g., `fromString`,\n`fromFilesAndStrategy`) will automatically construct this structure for you.\n\n#### Initializer <a name=\"Initializer\" id=\"@aws-amplify/graphql-api-construct.CustomSqlDataSourceStrategy.Initializer\"></a>\n\n```typescript\nimport { CustomSqlDataSourceStrategy } from '@aws-amplify/graphql-api-construct'\n\nconst customSqlDataSourceStrategy: CustomSqlDataSourceStrategy = { ... }\n```\n\n#### Properties <a name=\"Properties\" id=\"Properties\"></a>\n\n| **Name** | **Type** | **Description** |\n| --- | --- | --- |\n| <code><a href=\"#@aws-amplify/graphql-api-construct.CustomSqlDataSourceStrategy.property.fieldName\">fieldName</a></code> | <code>string</code> | The field name with which the custom SQL is associated. |\n| <code><a href=\"#@aws-amplify/graphql-api-construct.CustomSqlDataSourceStrategy.property.strategy\">strategy</a></code> | <code><a href=\"#@aws-amplify/graphql-api-construct.SQLLambdaModelDataSourceStrategy\">SQLLambdaModelDataSourceStrategy</a></code> | The strategy used to create the datasource that will resolve the custom SQL statement. |\n| <code><a href=\"#@aws-amplify/graphql-api-construct.CustomSqlDataSourceStrategy.property.typeName\">typeName</a></code> | <code>string</code> | The built-in type (either \"Query\" or \"Mutation\") with which the custom SQL is associated. |\n\n---\n\n##### `fieldName`<sup>Required</sup> <a name=\"fieldName\" id=\"@aws-amplify/graphql-api-construct.CustomSqlDataSourceStrategy.property.fieldName\"></a>\n\n```typescript\npublic readonly fieldName: string;\n```\n\n- *Type:* string\n\nThe field name with which the custom SQL is associated.\n\n---\n\n##### `strategy`<sup>Required</sup> <a name=\"strategy\" id=\"@aws-amplify/graphql-api-construct.CustomSqlDataSourceStrategy.property.strategy\"></a>\n\n```typescript\npublic readonly strategy: SQLLambdaModelDataSourceStrategy;\n```\n\n- *Type:* <a href=\"#@aws-amplify/graphql-api-construct.SQLLambdaModelDataSourceStrategy\">SQLLambdaModelDataSourceStrategy</a>\n\nThe strategy used to create the datasource that will resolve the custom SQL statement.\n\n---\n\n##### `typeName`<sup>Required</sup> <a name=\"typeName\" id=\"@aws-amplify/graphql-api-construct.CustomSqlDataSourceStrategy.property.typeName\"></a>\n\n```typescript\npublic readonly typeName: string;\n```\n\n- *Type:* string\n\nThe built-in type (either \"Query\" or \"Mutation\") with which the custom SQL is associated.\n\n---\n\n### DataStoreConfiguration <a name=\"DataStoreConfiguration\" id=\"@aws-amplify/graphql-api-construct.DataStoreConfiguration\"></a>\n\nProject level configuration for DataStore.\n\n#### Initializer <a name=\"Initializer\" id=\"@aws-amplify/graphql-api-construct.DataStoreConfiguration.Initializer\"></a>\n\n```typescript\nimport { DataStoreConfiguration } from '@aws-amplify/graphql-api-construct'\n\nconst dataStoreConfiguration: DataStoreConfiguration = { ... }\n```\n\n#### Properties <a name=\"Properties\" id=\"Properties\"></a>\n\n| **Name** | **Type** | **Description** |\n| --- | --- | --- |\n| <code><a href=\"#@aws-amplify/graphql-api-construct.DataStoreConfiguration.property.models\">models</a></code> | <code>{[ key: string ]: <a href=\"#@aws-amplify/graphql-api-construct.AutomergeConflictResolutionStrategy\">AutomergeConflictResolutionStrategy</a> \\| <a href=\"#@aws-amplify/graphql-api-construct.OptimisticConflictResolutionStrategy\">OptimisticConflictResolutionStrategy</a> \\| <a href=\"#@aws-amplify/graphql-api-construct.CustomConflictResolutionStrategy\">CustomConflictResolutionStrategy</a>}</code> | Model-specific conflict resolution overrides. |\n| <code><a href=\"#@aws-amplify/graphql-api-construct.DataStoreConfiguration.property.project\">project</a></code> | <code><a href=\"#@aws-amplify/graphql-api-construct.AutomergeConflictResolutionStrategy\">AutomergeConflictResolutionStrategy</a> \\| <a href=\"#@aws-amplify/graphql-api-construct.OptimisticConflictResolutionStrategy\">OptimisticConflictResolutionStrategy</a> \\| <a href=\"#@aws-amplify/graphql-api-construct.CustomConflictResolutionStrategy\">CustomConflictResolutionStrategy</a></code> | Project-wide config for conflict resolution. |\n\n---\n\n##### `models`<sup>Optional</sup> <a name=\"models\" id=\"@aws-amplify/graphql-api-construct.DataStoreConfiguration.property.models\"></a>\n\n```typescript\npublic readonly models: {[ key: string ]: AutomergeConflictResolutionStrategy | OptimisticConflictResolutionStrategy | CustomConflictResolutionStrategy};\n```\n\n- *Type:* {[ key: string ]: <a href=\"#@aws-amplify/graphql-api-construct.AutomergeConflictResolutionStrategy\">AutomergeConflictResolutionStrategy</a> | <a href=\"#@aws-amplify/graphql-api-construct.OptimisticConflictResolutionStrategy\">OptimisticConflictResolutionStrategy</a> | <a href=\"#@aws-amplify/graphql-api-construct.CustomConflictResolutionStrategy\">CustomConflictResolutionStrategy</a>}\n\nModel-specific conflict resolution overrides.\n\n---\n\n##### `project`<sup>Optional</sup> <a name=\"project\" id=\"@aws-amplify/graphql-api-construct.DataStoreConfiguration.property.project\"></a>\n\n```typescript\npublic readonly project: AutomergeConflictResolutionStrategy | OptimisticConflictResolutionStrategy | CustomConflictResolutionStrategy;\n```\n\n- *Type:* <a href=\"#@aws-amplify/graphql-api-construct.AutomergeConflictResolutionStrategy\">AutomergeConflictResolutionStrategy</a> | <a href=\"#@aws-amplify/graphql-api-construct.OptimisticConflictResolutionStrategy\">OptimisticConflictResolutionStrategy</a> | <a href=\"#@aws-amplify/graphql-api-construct.CustomConflictResolutionStrategy\">CustomConflictResolutionStrategy</a>\n\nProject-wide config for conflict resolution.\n\nApplies to all non-overridden models.\n\n---\n\n### DefaultDynamoDbModelDataSourceStrategy <a name=\"DefaultDynamoDbModelDataSourceStrategy\" id=\"@aws-amplify/graphql-api-construct.DefaultDynamoDbModelDataSourceStrategy\"></a>\n\nUse default CloudFormation type 'AWS::DynamoDB::Table' to provision table.\n\n#### Initializer <a name=\"Initializer\" id=\"@aws-amplify/graphql-api-construct.DefaultDynamoDbModelDataSourceStrategy.Initializer\"></a>\n\n```typescript\nimport { DefaultDynamoDbModelDataSourceStrategy } from '@aws-amplify/graphql-api-construct'\n\nconst defaultDynamoDbModelDataSourceStrategy: DefaultDynamoDbModelDataSourceStrategy = { ... }\n```\n\n#### Properties <a name=\"Properties\" id=\"Properties\"></a>\n\n| **Name** | **Type** | **Description** |\n| --- | --- | --- |\n| <code><a href=\"#@aws-amplify/graphql-api-construct.DefaultDynamoDbModelDataSourceStrategy.property.dbType\">dbType</a></code> | <code>string</code> | *No description.* |\n| <code><a href=\"#@aws-amplify/graphql-api-construct.DefaultDynamoDbModelDataSourceStrategy.property.provisionStrategy\">provisionStrategy</a></code> | <code>string</code> | *No description.* |\n\n---\n\n##### `dbType`<sup>Required</sup> <a name=\"dbType\" id=\"@aws-amplify/graphql-api-construct.DefaultDynamoDbModelDataSourceStrategy.property.dbType\"></a>\n\n```typescript\npublic readonly dbType: string;\n```\n\n- *Type:* string\n\n---\n\n##### `provisionStrategy`<sup>Required</sup> <a name=\"provisionStrategy\" id=\"@aws-amplify/graphql-api-construct.DefaultDynamoDbModelDataSourceStrategy.property.provisionStrategy\"></a>\n\n```typescript\npublic readonly provisionStrategy: string;\n```\n\n- *Type:* string\n\n---\n\n### FunctionSlotBase <a name=\"FunctionSlotBase\" id=\"@aws-amplify/graphql-api-construct.FunctionSlotBase\"></a>\n\nCommon slot parameters.\n\n#### Initializer <a name=\"Initializer\" id=\"@aws-amplify/graphql-api-construct.FunctionSlotBase.Initializer\"></a>\n\n```typescript\nimport { FunctionSlotBase } from '@aws-amplify/graphql-api-construct'\n\nconst functionSlotBase: FunctionSlotBase = { ... }\n```\n\n#### Properties <a name=\"Properties\" id=\"Properties\"></a>\n\n| **Name** | **Type** | **Description** |\n| --- | --- | --- |\n| <code><a href=\"#@aws-amplify/graphql-api-construct.FunctionSlotBase.property.fieldName\">fieldName</a></code> | <code>string</code> | The field to attach this function to on the Api definition. |\n| <code><a href=\"#@aws-amplify/graphql-api-construct.FunctionSlotBase.property.function\">function</a></code> | <code><a href=\"#@aws-amplify/graphql-api-construct.FunctionSlotOverride\">FunctionSlotOverride</a></code> | The overridden behavior for this slot. |\n| <code><a href=\"#@aws-amplify/graphql-api-construct.FunctionSlotBase.property.slotIndex\">slotIndex</a></code> | <code>number</code> | The slot index to use to inject this into the execution pipeline. |\n\n---\n\n##### `fieldName`<sup>Required</sup> <a name=\"fieldName\" id=\"@aws-amplify/graphql-api-construct.FunctionSlotBase.property.fieldName\"></a>\n\n```typescript\npublic readonly fieldName: string;\n```\n\n- *Type:* string\n\nThe field to attach this function to on the Api definition.\n\n---\n\n##### `function`<sup>Required</sup> <a name=\"function\" id=\"@aws-amplify/graphql-api-construct.FunctionSlotBase.property.function\"></a>\n\n```typescript\npublic readonly function: FunctionSlotOverride;\n```\n\n- *Type:* <a href=\"#@aws-amplify/graphql-api-construct.FunctionSlotOverride\">FunctionSlotOverride</a>\n\nThe overridden behavior for this slot.\n\n---\n\n##### `slotIndex`<sup>Required</sup> <a name=\"slotIndex\" id=\"@aws-amplify/graphql-api-construct.FunctionSlotBase.property.slotIndex\"></a>\n\n```typescript\npublic readonly slotIndex: number;\n```\n\n- *Type:* number\n\nThe slot index to use to inject this into the execution pipeline.\n\nFor more information on slotting, refer to https://docs.amplify.aws/cli/graphql/custom-business-logic/#extend-amplify-generated-resolvers\n\n---\n\n### FunctionSlotOverride <a name=\"FunctionSlotOverride\" id=\"@aws-amplify/graphql-api-construct.FunctionSlotOverride\"></a>\n\nParams exposed to support configuring and overriding pipelined slots.\n\nThis allows configuration of the underlying function,\nincluding the request and response mapping templates.\n\n#### Initializer <a name=\"Initializer\" id=\"@aws-amplify/graphql-api-construct.FunctionSlotOverride.Initializer\"></a>\n\n```typescript\nimport { FunctionSlotOverride } from '@aws-amplify/graphql-api-construct'\n\nconst functionSlotOverride: FunctionSlotOverride = { ... }\n```\n\n#### Properties <a name=\"Properties\" id=\"Properties\"></a>\n\n| **Name** | **Type** | **Description** |\n| --- | --- | --- |\n| <code><a href=\"#@aws-amplify/graphql-api-construct.FunctionSlotOverride.property.requestMappingTemplate\">requestMappingTemplate</a></code> | <code>aws-cdk-lib.aws_appsync.MappingTemplate</code> | Override request mapping template for the function slot. |\n| <code><a href=\"#@aws-amplify/graphql-api-construct.FunctionSlotOverride.property.responseMappingTemplate\">responseMappingTemplate</a></code> | <code>aws-cdk-lib.aws_appsync.MappingTemplate</code> | Override response mapping template for the function slot. |\n\n---\n\n##### `requestMappingTemplate`<sup>Optional</sup> <a name=\"requestMappingTemplate\" id=\"@aws-amplify/graphql-api-construct.FunctionSlotOverride.property.requestMappingTemplate\"></a>\n\n```typescript\npublic readonly requestMappingTemplate: MappingTemplate;\n```\n\n- *Type:* aws-cdk-lib.aws_appsync.MappingTemplate\n\nOverride request mapping template for the function slot.\n\nExecuted before the datasource is invoked.\n\n---\n\n##### `responseMappingTemplate`<sup>Optional</sup> <a name=\"responseMappingTemplate\" id=\"@aws-amplify/graphql-api-construct.FunctionSlotOverride.property.responseMappingTemplate\"></a>\n\n```typescript\npublic readonly responseMappingTemplate: MappingTemplate;\n```\n\n- *Type:* aws-cdk-lib.aws_appsync.MappingTemplate\n\nOverride response mapping template for the function slot.\n\nExecuted after the datasource is invoked.\n\n---\n\n### IAMAuthorizationConfig <a name=\"IAMAuthorizationConfig\" id=\"@aws-amplify/graphql-api-construct.IAMAuthorizationConfig\"></a>\n\nConfiguration for IAM Authorization on the Graphql Api.\n\n#### Initializer <a name=\"Initializer\" id=\"@aws-amplify/graphql-api-construct.IAMAuthorizationConfig.Initializer\"></a>\n\n```typescript\nimport { IAMAuthorizationConfig } from '@aws-amplify/graphql-api-construct'\n\nconst iAMAuthorizationConfig: IAMAuthorizationConfig = { ... }\n```\n\n#### Properties <a name=\"Properties\" id=\"Properties\"></a>\n\n| **Name** | **Type** | **Description** |\n| --- | --- | --- |\n| <code><a href=\"#@aws-amplify/graphql-api-construct.IAMAuthorizationConfig.property.authenticatedUserRole\">authenticatedUserRole</a></code> | <code>aws-cdk-lib.aws_iam.IRole</code> | Authenticated user role, applies to { provider: iam, allow: private } access. |\n| <code><a href=\"#@aws-amplify/graphql-api-construct.IAMAuthorizationConfig.property.identityPoolId\">identityPoolId</a></code> | <code>string</code> | ID for the Cognito Identity Pool vending auth and unauth roles. |\n| <code><a href=\"#@aws-amplify/graphql-api-construct.IAMAuthorizationConfig.property.unauthenticatedUserRole\">unauthenticatedUserRole</a></code> | <code>aws-cdk-lib.aws_iam.IRole</code> | Unauthenticated user role, applies to { provider: iam, allow: public } access. |\n| <code><a href=\"#@aws-amplify/graphql-api-construct.IAMAuthorizationConfig.property.allowListedRoles\">allowListedRoles</a></code> | <code>string \\| aws-cdk-lib.aws_iam.IRole[]</code> | A list of IAM roles which will be granted full read/write access to the generated model if IAM auth is enabled. |\n\n---\n\n##### `authenticatedUserRole`<sup>Required</sup> <a name=\"authenticatedUserRole\" id=\"@aws-amplify/graphql-api-construct.IAMAuthorizationConfig.property.authenticatedUserRole\"></a>\n\n```typescript\npublic readonly authenticatedUserRole: IRole;\n```\n\n- *Type:* aws-cdk-lib.aws_iam.IRole\n\nAuthenticated user role, applies to { provider: iam, allow: private } access.\n\n---\n\n##### `identityPoolId`<sup>Required</sup> <a name=\"identityPoolId\" id=\"@aws-amplify/graphql-api-construct.IAMAuthorizationConfig.property.identityPoolId\"></a>\n\n```typescript\npublic readonly identityPoolId: string;\n```\n\n- *Type:* string\n\nID for the Cognito Identity Pool vending auth and unauth roles.\n\nFormat: `<region>:<id string>`\n\n---\n\n##### `unauthenticatedUserRole`<sup>Required</sup> <a name=\"unauthenticatedUserRole\" id=\"@aws-amplify/graphql-api-construct.IAMAuthorizationConfig.property.unauthenticatedUserRole\"></a>\n\n```typescript\npublic readonly unauthenticatedUserRole: IRole;\n```\n\n- *Type:* aws-cdk-lib.aws_iam.IRole\n\nUnauthenticated user role, applies to { provider: iam, allow: public } access.\n\n---\n\n##### `allowListedRoles`<sup>Optional</sup> <a name=\"allowListedRoles\" id=\"@aws-amplify/graphql-api-construct.IAMAuthorizationConfig.property.allowListedRoles\"></a>\n\n```typescript\npublic readonly allowListedRoles: string | IRole[];\n```\n\n- *Type:* string | aws-cdk-lib.aws_iam.IRole[]\n\nA list of IAM roles which will be granted full read/write access to the generated model if IAM auth is enabled.\n\nIf an IRole is provided, the role `name` will be used for matching.\nIf a string is provided, the raw value will be used for matching.\n\n---\n\n### LambdaAuthorizationConfig <a name=\"LambdaAuthorizationConfig\" id=\"@aws-amplify/graphql-api-construct.LambdaAuthorizationConfig\"></a>\n\nConfiguration for Custom Lambda authorization on the Graphql Api.\n\n#### Initializer <a name=\"Initializer\" id=\"@aws-amplify/graphql-api-construct.LambdaAuthorizationConfig.Initializer\"></a>\n\n```typescript\nimport { LambdaAuthorizationConfig } from '@aws-amplify/graphql-api-construct'\n\nconst lambdaAuthorizationConfig: LambdaAuthorizationConfig = { ... }\n```\n\n#### Properties <a name=\"Properties\" id=\"Properties\"></a>\n\n| **Name** | **Type** | **Description** |\n| --- | --- | --- |\n| <code><a href=\"#@aws-amplify/graphql-api-construct.LambdaAuthorizationConfig.property.function\">function</a></code> | <code>aws-cdk-lib.aws_lambda.IFunction</code> | The authorizer lambda function. |\n| <code><a href=\"#@aws-amplify/graphql-api-construct.LambdaAuthorizationConfig.property.ttl\">ttl</a></code> | <code>aws-cdk-lib.Duration</code> | How long the results are cached. |\n\n---\n\n##### `function`<sup>Required</sup> <a name=\"function\" id=\"@aws-amplify/graphql-api-construct.LambdaAuthorizationConfig.property.function\"></a>\n\n```typescript\npublic readonly function: IFunction;\n```\n\n- *Type:* aws-cdk-lib.aws_lambda.IFunction\n\nThe authorizer lambda function.\n\n---\n\n##### `ttl`<sup>Required</sup> <a name=\"ttl\" id=\"@aws-amplify/graphql-api-construct.LambdaAuthorizationConfig.property.ttl\"></a>\n\n```typescript\npublic readonly ttl: Duration;\n```\n\n- *Type:* aws-cdk-lib.Duration\n\nHow long the results are cached.\n\n---\n\n### MutationFunctionSlot <a name=\"MutationFunctionSlot\" id=\"@aws-amplify/graphql-api-construct.MutationFunctionSlot\"></a>\n\nSlot types for Mutation Resolvers.\n\n#### Initializer <a name=\"Initializer\" id=\"@aws-amplify/graphql-api-construct.MutationFunctionSlot.Initializer\"></a>\n\n```typescript\nimport { MutationFunctionSlot } from '@aws-amplify/graphql-api-construct'\n\nconst mutationFunctionSlot: MutationFunctionSlot = { ... }\n```\n\n#### Properties <a name=\"Properties\" id=\"Properties\"></a>\n\n| **Name** | **Type** | **Description** |\n| --- | --- | --- |\n| <code><a href=\"#@aws-amplify/graphql-api-construct.MutationFunctionSlot.property.fieldName\">fieldName</a></code> | <code>string</code> | The field to attach this function to on the Api definition. |\n| <code><a href=\"#@aws-amplify/graphql-api-construct.MutationFunctionSlot.property.function\">function</a></code> | <code><a href=\"#@aws-amplify/graphql-api-construct.FunctionSlotOverride\">FunctionSlotOverride</a></code> | The overridden behavior for this slot. |\n| <code><a href=\"#@aws-amplify/graphql-api-construct.MutationFunctionSlot.property.slotIndex\">slotIndex</a></code> | <code>number</code> | The slot index to use to inject this into the execution pipeline. |\n| <code><a href=\"#@aws-amplify/graphql-api-construct.MutationFunctionSlot.property.slotName\">slotName</a></code> | <code>string</code> | The slot name to inject this behavior into. |\n| <code><a href=\"#@aws-amplify/graphql-api-construct.MutationFunctionSlot.property.typeName\">typeName</a></code> | <code>string</code> | This slot type applies to the Mutation type on the Api definition. |\n\n---\n\n##### `fieldName`<sup>Required</sup> <a name=\"fieldName\" id=\"@aws-amplify/graphql-api-construct.MutationFunctionSlot.property.fieldName\"></a>\n\n```typescript\npublic readonly fieldName: string;\n```\n\n- *Type:* string\n\nThe field to attach this function to on the Api definition.\n\n---\n\n##### `function`<sup>Required</sup> <a name=\"function\" id=\"@aws-amplify/graphql-api-construct.MutationFunctionSlot.property.function\"></a>\n\n```typescript\npublic readonly function: FunctionSlotOverride;\n```\n\n- *Type:* <a href=\"#@aws-amplify/graphql-api-construct.FunctionSlotOverride\">FunctionSlotOverride</a>\n\nThe overridden behavior for this slot.\n\n---\n\n##### `slotIndex`<sup>Required</sup> <a name=\"slotIndex\" id=\"@aws-amplify/graphql-api-construct.MutationFunctionSlot.property.slotIndex\"></a>\n\n```typescript\npublic readonly slotIndex: number;\n```\n\n- *Type:* number\n\nThe slot index to use to inject this into the execution pipeline.\n\nFor more information on slotting, refer to https://docs.amplify.aws/cli/graphql/custom-business-logic/#extend-amplify-generated-resolvers\n\n---\n\n##### `slotName`<sup>Required</sup> <a name=\"slotName\" id=\"@aws-amplify/graphql-api-construct.MutationFunctionSlot.property.slotName\"></a>\n\n```typescript\npublic readonly slotName: string;\n```\n\n- *Type:* string\n\nThe slot name to inject this behavior into.\n\nFor more information on slotting, refer to https://docs.amplify.aws/cli/graphql/custom-business-logic/#extend-amplify-generated-resolvers\n\n---\n\n##### `typeName`<sup>Required</sup> <a name=\"typeName\" id=\"@aws-amplify/graphql-api-construct.MutationFunctionSlot.property.typeName\"></a>\n\n```typescript\npublic readonly typeName: string;\n```\n\n- *Type:* string\n\nThis slot type applies to the Mutation type on the Api definition.\n\n---\n\n### OIDCAuthorizationConfig <a name=\"OIDCAuthorizationConfig\" id=\"@aws-amplify/graphql-api-construct.OIDCAuthorizationConfig\"></a>\n\nConfiguration for OpenId Connect Authorization on the Graphql Api.\n\n#### Initializer <a name=\"Initializer\" id=\"@aws-amplify/graphql-api-construct.OIDCAuthorizationConfig.Initializer\"></a>\n\n```typescript\nimport { OIDCAuthorizationConfig } from '@aws-amplify/graphql-api-construct'\n\nconst oIDCAuthorizationConfig: OIDCAuthorizationConfig = { ... }\n```\n\n#### Properties <a name=\"Properties\" id=\"Properties\"></a>\n\n| **Name** | **Type** | **Description** |\n| --- | --- | --- |\n| <code><a href=\"#@aws-amplify/graphql-api-construct.OIDCAuthorizationConfig.property.oidcIssuerUrl\">oidcIssuerUrl</a></code> | <code>string</code> | Url for the OIDC token issuer. |\n| <code><a href=\"#@aws-amplify/graphql-api-construct.OIDCAuthorizationConfig.property.oidcProviderName\">oidcProviderName</a></code> | <code>string</code> | The issuer for the OIDC configuration. |\n| <code><a href=\"#@aws-amplify/graphql-api-construct.OIDCAuthorizationConfig.property.tokenExpiryFromAuth\">tokenExpiryFromAuth</a></code> | <code>aws-cdk-lib.Duration</code> | The duration an OIDC token is valid after being authenticated by OIDC provider. |\n| <code><a href=\"#@aws-amplify/graphql-api-construct.OIDCAuthorizationConfig.property.tokenExpiryFromIssue\">tokenExpiryFromIssue</a></code> | <code>aws-cdk-lib.Duration</code> | The duration an OIDC token is valid after being issued to a user. |\n| <code><a href=\"#@aws-amplify/graphql-api-construct.OIDCAuthorizationConfig.property.clientId\">clientId</a></code> | <code>string</code> | The client identifier of the Relying party at the OpenID identity provider. |\n\n---\n\n##### `oidcIssuerUrl`<sup>Required</sup> <a name=\"oidcIssuerUrl\" id=\"@aws-amplify/graphql-api-construct.OIDCAuthorizationConfig.property.oidcIssuerUrl\"></a>\n\n```typescript\npublic readonly oidcIssuerUrl: string;\n```\n\n- *Type:* string\n\nUrl for the OIDC token issuer.\n\n---\n\n##### `oidcProviderName`<sup>Required</sup> <a name=\"oidcProviderName\" id=\"@aws-amplify/graphql-api-construct.OIDCAuthorizationConfig.property.oidcProviderName\"></a>\n\n```typescript\npublic readonly oidcProviderName: string;\n```\n\n- *Type:* string\n\nThe issuer for the OIDC configuration.\n\n---\n\n##### `tokenExpiryFromAuth`<sup>Required</sup> <a name=\"tokenExpiryFromAuth\" id=\"@aws-amplify/graphql-api-construct.OIDCAuthorizationConfig.property.tokenExpiryFromAuth\"></a>\n\n```typescript\npublic readonly tokenExpiryFromAuth: Duration;\n```\n\n- *Type:* aws-cdk-lib.Duration\n\nThe duration an OIDC token is valid after being authenticated by OIDC provider.\n\nauth_time claim in OIDC token is required for this validation to work.\n\n---\n\n##### `tokenExpiryFromIssue`<sup>Required</sup> <a name=\"tokenExpiryFromIssue\" id=\"@aws-amplify/graphql-api-construct.OIDCAuthorizationConfig.property.tokenExpiryFromIssue\"></a>\n\n```typescript\npublic readonly tokenExpiryFromIssue: Duration;\n```\n\n- *Type:* aws-cdk-lib.Duration\n\nThe duration an OIDC token is valid after being issued to a user.\n\nThis validation uses iat claim of OIDC token.\n\n---\n\n##### `clientId`<sup>Optional</sup> <a name=\"clientId\" id=\"@aws-amplify/graphql-api-construct.OIDCAuthorizationConfig.property.clientId\"></a>\n\n```typescript\npublic readonly clientId: string;\n```\n\n- *Type:* string\n\nThe client identifier of the Relying party at the OpenID identity provider.\n\nA regular expression can be specified so AppSync can validate against multiple client identifiers at a time. Example\n\n---\n\n### OptimisticConflictResolutionStrategy <a name=\"OptimisticConflictResolutionStrategy\" id=\"@aws-amplify/graphql-api-construct.OptimisticConflictResolutionStrategy\"></a>\n\nEnable automerge on the project.\n\n#### Initializer <a name=\"Initializer\" id=\"@aws-amplify/graphql-api-construct.OptimisticConflictResolutionStrategy.Initializer\"></a>\n\n```typescript\nimport { OptimisticConflictResolutionStrategy } from '@aws-amplify/graphql-api-construct'\n\nconst optimisticConflictResolutionStrategy: OptimisticConflictResolutionStrategy = { ... }\n```\n\n#### Properties <a name=\"Properties\" id=\"Properties\"></a>\n\n| **Name** | **Type** | **Description** |\n| --- | --- | --- |\n| <code><a href=\"#@aws-amplify/graphql-api-construct.OptimisticConflictResolutionStrategy.property.detectionType\">detectionType</a></code> | <code>string</code> | The conflict detection type used for resolution. |\n| <code><a href=\"#@aws-amplify/graphql-api-construct.OptimisticConflictResolutionStrategy.property.handlerType\">handlerType</a></code> | <code>string</code> | This conflict resolution strategy the _version to perform optimistic concurrency. |\n\n---\n\n##### `detectionType`<sup>Required</sup> <a name=\"detectionType\" id=\"@aws-amplify/graphql-api-construct.OptimisticConflictResolutionStrategy.property.detectionType\"></a>\n\n```typescript\npublic readonly detectionType: string;\n```\n\n- *Type:* string\n\nThe conflict detection type used for resolution.\n\n---\n\n##### `handlerType`<sup>Required</sup> <a name=\"handlerType\" id=\"@aws-amplify/graphql-api-construct.OptimisticConflictResolutionStrategy.property.handlerType\"></a>\n\n```typescript\npublic readonly handlerType: string;\n```\n\n- *Type:* string\n\nThis conflict resolution strategy the _version to perform optimistic concurrency.\n\nFor more information, refer to https://docs.aws.amazon.com/appsync/latest/devguide/conflict-detection-and-sync.html#conflict-detection-and-resolution\n\n---\n\n### PartialTranslationBehavior <a name=\"PartialTranslationBehavior\" id=\"@aws-amplify/graphql-api-construct.PartialTranslationBehavior\"></a>\n\nA utility interface equivalent to Partial<TranslationBehavior>.\n\n#### Initializer <a name=\"Initializer\" id=\"@aws-amplify/graphql-api-construct.PartialTranslationBehavior.Initializer\"></a>\n\n```typescript\nimport { PartialTranslationBehavior } from '@aws-amplify/graphql-api-construct'\n\nconst partialTranslationBehavior: PartialTranslationBehavior = { ... }\n```\n\n#### Properties <a name=\"Properties\" id=\"Properties\"></a>\n\n| **Name** | **Type** | **Description** |\n| --- | --- | --- |\n| <code><a href=\"#@aws-amplify/graphql-api-construct.PartialTranslationBehavior.property.allowDestructiveGraphqlSchemaUpdates\">allowDestructiveGraphqlSchemaUpdates</a></code> | <code>boolean</code> | The following schema updates require replacement of the underlying DynamoDB table:. |\n| <code><a href=\"#@aws-amplify/graphql-api-construct.PartialTranslationBehavior.property.disableResolverDeduping\">disableResolverDeduping</a></code> | <code>boolean</code> | Disable resolver deduping, this can sometimes cause problems because dedupe ordering isn't stable today, which can lead to circular dependencies across stacks if models are reordered. |\n| <code><a href=\"#@aws-amplify/graphql-api-construct.PartialTranslationBehavior.property.enableAutoIndexQueryNames\">enableAutoIndexQueryNames</a></code> | <code>boolean</code> | Automate generation of query names, and as a result attaching all indexes as queries to the generated Api. |\n| <code><a href=\"#@aws-amplify/graphql-api-construct.PartialTranslationBehavior.property.enableSearchNodeToNodeEncryption\">enableSearchNodeToNodeEncryption</a></code> | <code>boolean</code> | If enabled, set nodeToNodeEncryption on the searchable domain (if one exists). |\n| <code><a href=\"#@aws-amplify/graphql-api-construct.PartialTranslationBehavior.property.enableTransformerCfnOutputs\">enableTransformerCfnOutputs</a></code> | <code>boolean</code> | When enabled, internal cfn outputs which existed in Amplify-generated apps will continue to be emitted. |\n| <code><a href=\"#@aws-amplify/graphql-api-construct.PartialTranslationBehavior.property.populateOwnerFieldForStaticGroupAuth\">populateOwnerFieldForStaticGroupAuth</a></code> | <code>boolean</code> | Ensure that the owner field is still populated even if a static iam or group authorization applies. |\n| <code><a href=\"#@aws-amplify/graphql-api-construct.PartialTranslationBehavior.property.replaceTableUponGsiUpdate\">replaceTableUponGsiUpdate</a></code> | <code>boolean</code> | This behavior will only come into effect when both \"allowDestructiveGraphqlSchemaUpdates\" and this value are set to true. |\n| <code><a href=\"#@aws-amplify/graphql-api-construct.PartialTranslationBehavior.property.respectPrimaryKeyAttributesOnConnectionField\">respectPrimaryKeyAttributesOnConnectionField</a></code> | <code>boolean</code> | Enable custom primary key support, there's no good reason to disable this unless trying not to update a legacy app. |\n| <code><a href=\"#@aws-amplify/graphql-api-construct.PartialTranslationBehavior.property.sandboxModeEnabled\">sandboxModeEnabled</a></code> | <code>boolean</code> | Enabling sandbox mode will enable api key auth on all models in the transformed schema. |\n| <code><a href=\"#@aws-amplify/graphql-api-construct.PartialTranslationBehavior.property.secondaryKeyAsGSI\">secondaryKeyAsGSI</a></code> | <code>boolean</code> | If disabled, generated. |\n| <code><a href=\"#@aws-amplify/graphql-api-construct.PartialTranslationBehavior.property.shouldDeepMergeDirectiveConfigDefaults\">shouldDeepMergeDirectiveConfigDefaults</a></code> | <code>boolean</code> | Restore parity w/ GQLv1. |\n| <code><a href=\"#@aws-amplify/graphql-api-construct.PartialTranslationBehavior.property.suppressApiKeyGeneration\">suppressApiKeyGeneration</a></code> | <code>boolean</code> | If enabled, disable api key resource generation even if specified as an auth rule on the construct. |\n| <code><a href=\"#@aws-amplify/graphql-api-construct.PartialTranslationBehavior.property.useSubUsernameForDefaultIdentityClaim\">useSubUsernameForDefaultIdentityClaim</a></code> | <code>boolean</code> | Ensure that oidc and userPool auth use the `sub` field in the for the username field, which disallows new users with the same id to access data from a deleted user in the pool. |\n\n---\n\n##### `allowDestructiveGraphqlSchemaUpdates`<sup>Optional</sup> <a name=\"allowDestructiveGraphqlSchemaUpdates\" id=\"@aws-amplify/graphql-api-construct.PartialTranslationBehavior.property.allowDestructiveGraphqlSchemaUpdates\"></a>\n\n```typescript\npublic readonly allowDestructiveGraphqlSchemaUpdates: boolean;\n```\n\n- *Type:* boolean\n- *Default:* false\n\nThe following schema updates require replacement of the underlying DynamoDB table:.\n\nRemoving or renaming a model\n - Modifying the primary key of a model\n - Modifying a Local Secondary Index of a model (only applies to projects with secondaryKeyAsGSI turned off)\n\nALL DATA WILL BE LOST when the table replacement happens. When enabled, destructive updates are allowed.\nThis will only affect DynamoDB tables with provision strategy \"AMPLIFY_TABLE\".\n\n---\n\n##### `disableResolverDeduping`<sup>Optional</sup> <a name=\"disableResolverDeduping\" id=\"@aws-amplify/graphql-api-construct.PartialTranslationBehavior.property.disableResolverDeduping\"></a>\n\n```typescript\npublic readonly disableResolverDeduping: boolean;\n```\n\n- *Type:* boolean\n- *Default:* true\n\nDisable resolver deduping, this can sometimes cause problems because dedupe ordering isn't stable today, which can lead to circular dependencies across stacks if models are reordered.\n\n---\n\n##### `enableAutoIndexQueryNames`<sup>Optional</sup> <a name=\"enableAutoIndexQueryNames\" id=\"@aws-amplify/graphql-api-construct.PartialTranslationBehavior.property.enableAutoIndexQueryNames\"></a>\n\n```typescript\npublic readonly enableAutoIndexQueryNames: boolean;\n```\n\n- *Type:* boolean\n- *Default:* true\n\nAutomate generation of query names, and as a result attaching all indexes as queries to the generated Api.\n\nIf enabled,\n\n---\n\n##### `enableSearchNodeToNodeEncryption`<sup>Optional</sup> <a name=\"enableSearchNodeToNodeEncryption\" id=\"@aws-amplify/graphql-api-construct.PartialTranslationBehavior.property.enableSearchNodeToNodeEncryption\"></a>\n\n```typescript\npublic readonly enableSearchNodeToNodeEncryption: boolean;\n```\n\n- *Type:* boolean\n- *Default:* false\n\nIf enabled, set nodeToNodeEncryption on the searchable domain (if one exists).\n\nNot recommended for use, prefer\nto use `Object.values(resources.additionalResources['AWS::Elasticsearch::Domain']).forEach((domain: CfnDomain) => {\n  domain.NodeToNodeEncryptionOptions = { Enabled: True };\n});\n\n---\n\n##### `enableTransformerCfnOutputs`<sup>Optional</sup> <a name=\"enableTransformerCfnOutputs\" id=\"@aws-amplify/graphql-api-construct.PartialTranslationBehavior.property.enableTransformerCfnOutputs\"></a>\n\n```typescript\npublic readonly enableTransformerCfnOutputs: boolean;\n```\n\n- *Type:* boolean\n- *Default:* false\n\nWhen enabled, internal cfn outputs which existed in Amplify-generated apps will continue to be emitted.\n\n---\n\n##### `populateOwnerFieldForStaticGroupAuth`<sup>Optional</sup> <a name=\"populateOwnerFieldForStaticGroupAuth\" id=\"@aws-amplify/graphql-api-construct.PartialTranslationBehavior.property.populateOwnerFieldForStaticGroupAuth\"></a>\n\n```typescript\npublic readonly populateOwnerFieldForStaticGroupAuth: boolean;\n```\n\n- *Type:* boolean\n- *Default:* true\n\nEnsure that the owner field is still populated even if a static iam or group authorization applies.\n\n---\n\n##### `replaceTableUponGsiUpdate`<sup>Optional</sup> <a name=\"replaceTableUponGsiUpdate\" id=\"@aws-amplify/graphql-api-construct.PartialTranslationBehavior.property.replaceTableUponGsiUpdate\"></a>\n\n```typescript\npublic readonly replaceTableUponGsiUpdate: boolean;\n```\n\n- *Type:* boolean\n- *Default:* false\n\nThis behavior will only come into effect when both \"allowDestructiveGraphqlSchemaUpdates\" and this value are set to true.\n\nWhen enabled, any global secondary index update operation will replace the table instead of iterative deployment, which will WIPE ALL\nEXISTING DATA but cost much less time for deployment This will only affect DynamoDB tables with provision strategy \"AMPLIFY_TABLE\".\n\n---\n\n##### `respectPrimaryKeyAttributesOnConnectionField`<sup>Optional</sup> <a name=\"respectPrimaryKeyAttributesOnConnectionField\" id=\"@aws-amplify/graphql-api-construct.PartialTranslationBehavior.property.respectPrimaryKeyAttributesOnConnectionField\"></a>\n\n```typescript\npublic readonly respectPrimaryKeyAttributesOnConnectionField: boolean;\n```\n\n- *Type:* boolean\n- *Default:* true\n\nEnable custom primary key support, there's no good reason to disable this unless trying not to update a legacy app.\n\n---\n\n##### `sandboxModeEnabled`<sup>Optional</sup> <a name=\"sandboxModeEnabled\" id=\"@aws-amplify/graphql-api-construct.PartialTranslationBehavior.property.sandboxModeEnabled\"></a>\n\n```typescript\npublic readonly sandboxModeEnabled: boolean;\n```\n\n- *Type:* boolean\n- *Default:* false\n\nEnabling sandbox mode will enable api key auth on all models in the transformed schema.\n\n---\n\n##### `secondaryKeyAsGSI`<sup>Optional</sup> <a name=\"secondaryKeyAsGSI\" id=\"@aws-amplify/graphql-api-construct.PartialTranslationBehavior.property.secondaryKeyAsGSI\"></a>\n\n```typescript\npublic readonly secondaryKeyAsGSI: boolean;\n```\n\n- *Type:* boolean\n- *Default:* true\n\nIf disabled, generated.\n\n---\n\n##### `shouldDeepMergeDirectiveConfigDefaults`<sup>Optional</sup> <a name=\"shouldDeepMergeDirectiveConfigDefaults\" id=\"@aws-amplify/graphql-api-construct.PartialTranslationBehavior.property.shouldDeepMergeDirectiveConfigDefaults\"></a>\n\n```typescript\npublic readonly shouldDeepMergeDirectiveConfigDefaults: boolean;\n```\n\n- *Type:* boolean\n- *Default:* true\n\nRestore parity w/ GQLv1.\n\n---\n\n##### `suppressApiKeyGeneration`<sup>Optional</sup> <a name=\"suppressApiKeyGeneration\" id=\"@aws-amplify/graphql-api-construct.PartialTranslationBehavior.property.suppressApiKeyGeneration\"></a>\n\n```typescript\npublic readonly suppressApiKeyGeneration: boolean;\n```\n\n- *Type:* boolean\n- *Default:* false\n\nIf enabled, disable api key resource generation even if specified as an auth rule on the construct.\n\nThis is a legacy parameter from the Graphql Transformer existing in Amplify CLI, not recommended to change.\n\n---\n\n##### `useSubUsernameForDefaultIdentityClaim`<sup>Optional</sup> <a name=\"useSubUsernameForDefaultIdentityClaim\" id=\"@aws-amplify/graphql-api-construct.PartialTranslationBehavior.property.useSubUsernameForDefaultIdentityClaim\"></a>\n\n```typescript\npublic readonly useSubUsernameForDefaultIdentityClaim: boolean;\n```\n\n- *Type:* boolean\n- *Default:* true\n\nEnsure that oidc and userPool auth use the `sub` field in the for the username field, which disallows new users with the same id to access data from a deleted user in the pool.\n\n---\n\n### ProvisionedConcurrencyConfig <a name=\"ProvisionedConcurrencyConfig\" id=\"@aws-amplify/graphql-api-construct.ProvisionedConcurrencyConfig\"></a>\n\nThe configuration for the provisioned concurrency of the Lambda.\n\n#### Initializer <a name=\"Initializer\" id=\"@aws-amplify/graphql-api-construct.ProvisionedConcurrencyConfig.Initializer\"></a>\n\n```typescript\nimport { ProvisionedConcurrencyConfig } from '@aws-amplify/graphql-api-construct'\n\nconst provisionedConcurrencyConfig: ProvisionedConcurrencyConfig = { ... }\n```\n\n#### Properties <a name=\"Properties\" id=\"Properties\"></a>\n\n| **Name** | **Type** | **Description** |\n| --- | --- | --- |\n| <code><a href=\"#@aws-amplify/graphql-api-construct.ProvisionedConcurrencyConfig.property.provisionedConcurrentExecutions\">provisionedConcurrentExecutions</a></code> | <code>number</code> | The amount of provisioned concurrency to allocate. |\n\n---\n\n##### `provisionedConcurrentExecutions`<sup>Required</sup> <a name=\"provisionedConcurrentExecutions\" id=\"@aws-amplify/graphql-api-construct.ProvisionedConcurrencyConfig.property.provisionedConcurrentExecutions\"></a>\n\n```typescript\npublic readonly provisionedConcurrentExecutions: number;\n```\n\n- *Type:* number\n\nThe amount of provisioned concurrency to allocate.\n\n*\n\n---\n\n### ProvisionedThroughput <a name=\"ProvisionedThroughput\" id=\"@aws-amplify/graphql-api-construct.ProvisionedThroughput\"></a>\n\nWrapper for provisioned throughput config in DDB.\n\n#### Initializer <a name=\"Initializer\" id=\"@aws-amplify/graphql-api-construct.ProvisionedThroughput.Initializer\"></a>\n\n```typescript\nimport { ProvisionedThroughput } from '@aws-amplify/graphql-api-construct'\n\nconst provisionedThroughput: ProvisionedThroughput = { ... }\n```\n\n#### Properties <a name=\"Properties\" id=\"Properties\"></a>\n\n| **Name** | **Type** | **Description** |\n| --- | --- | --- |\n| <code><a href=\"#@aws-amplify/graphql-api-construct.ProvisionedThroughput.property.readCapacityUnits\">readCapacityUnits</a></code> | <code>number</code> | The read capacity units on the table or index. |\n| <code><a href=\"#@aws-amplify/graphql-api-construct.ProvisionedThroughput.property.writeCapacityUnits\">writeCapacityUnits</a></code> | <code>number</code> | The write capacity units on the table or index. |\n\n---\n\n##### `readCapacityUnits`<sup>Required</sup> <a name=\"readCapacityUnits\" id=\"@aws-amplify/graphql-api-construct.ProvisionedThroughput.property.readCapacityUnits\"></a>\n\n```typescript\npublic readonly readCapacityUnits: number;\n```\n\n- *Type:* number\n\nThe read capacity units on the table or index.\n\n---\n\n##### `writeCapacityUnits`<sup>Required</sup> <a name=\"writeCapacityUnits\" id=\"@aws-amplify/graphql-api-construct.ProvisionedThroughput.property.writeCapacityUnits\"></a>\n\n```typescript\npublic readonly writeCapacityUnits: number;\n```\n\n- *Type:* number\n\nThe write capacity units on the table or index.\n\n---\n\n### QueryFunctionSlot <a name=\"QueryFunctionSlot\" id=\"@aws-amplify/graphql-api-construct.QueryFunctionSlot\"></a>\n\nSlot types for Query Resolvers.\n\n#### Initializer <a name=\"Initializer\" id=\"@aws-amplify/graphql-api-construct.QueryFunctionSlot.Initializer\"></a>\n\n```typescript\nimport { QueryFunctionSlot } from '@aws-amplify/graphql-api-construct'\n\nconst queryFunctionSlot: QueryFunctionSlot = { ... }\n```\n\n#### Properties <a name=\"Properties\" id=\"Properties\"></a>\n\n| **Name** | **Type** | **Description** |\n| --- | --- | --- |\n| <code><a href=\"#@aws-amplify/graphql-api-construct.QueryFunctionSlot.property.fieldName\">fieldName</a></code> | <code>string</code> | The field to attach this function to on the Api definition. |\n| <code><a href=\"#@aws-amplify/graphql-api-construct.QueryFunctionSlot.property.function\">function</a></code> | <code><a href=\"#@aws-amplify/graphql-api-construct.FunctionSlotOverride\">FunctionSlotOverride</a></code> | The overridden behavior for this slot. |\n| <code><a href=\"#@aws-amplify/graphql-api-construct.QueryFunctionSlot.property.slotIndex\">slotIndex</a></code> | <code>number</code> | The slot index to use to inject this into the execution pipeline. |\n| <code><a href=\"#@aws-amplify/graphql-api-construct.QueryFunctionSlot.property.slotName\">slotName</a></code> | <code>string</code> | The slot name to inject this behavior into. |\n| <code><a href=\"#@aws-amplify/graphql-api-construct.QueryFunctionSlot.property.typeName\">typeName</a></code> | <code>string</code> | This slot type applies to the Query type on the Api definition. |\n\n---\n\n##### `fieldName`<sup>Required</sup> <a name=\"fieldName\" id=\"@aws-amplify/graphql-api-construct.QueryFunctionSlot.property.fieldName\"></a>\n\n```typescript\npublic readonly fieldName: string;\n```\n\n- *Type:* string\n\nThe field to attach this function to on the Api definition.\n\n---\n\n##### `function`<sup>Required</sup> <a name=\"function\" id=\"@aws-amplify/graphql-api-construct.QueryFunctionSlot.property.function\"></a>\n\n```typescript\npublic readonly function: FunctionSlotOverride;\n```\n\n- *Type:* <a href=\"#@aws-amplify/graphql-api-construct.FunctionSlotOverride\">FunctionSlotOverride</a>\n\nThe overridden behavior for this slot.\n\n---\n\n##### `slotIndex`<sup>Required</sup> <a name=\"slotIndex\" id=\"@aws-amplify/graphql-api-construct.QueryFunctionSlot.property.slotIndex\"></a>\n\n```typescript\npublic readonly slotIndex: number;\n```\n\n- *Type:* number\n\nThe slot index to use to inject this into the execution pipeline.\n\nFor more information on slotting, refer to https://docs.amplify.aws/cli/graphql/custom-business-logic/#extend-amplify-generated-resolvers\n\n---\n\n##### `slotName`<sup>Required</sup> <a name=\"slotName\" id=\"@aws-amplify/graphql-api-construct.QueryFunctionSlot.property.slotName\"></a>\n\n```typescript\npublic readonly slotName: string;\n```\n\n- *Type:* string\n\nThe slot name to inject this behavior into.\n\nFor more information on slotting, refer to https://docs.amplify.aws/cli/graphql/custom-business-logic/#extend-amplify-generated-resolvers\n\n---\n\n##### `typeName`<sup>Required</sup> <a name=\"typeName\" id=\"@aws-amplify/graphql-api-construct.QueryFunctionSlot.property.typeName\"></a>\n\n```typescript\npublic readonly typeName: string;\n```\n\n- *Type:* string\n\nThis slot type applies to the Query type on the Api definition.\n\n---\n\n### SQLLambdaModelDataSourceStrategy <a name=\"SQLLambdaModelDataSourceStrategy\" id=\"@aws-amplify/graphql-api-construct.SQLLambdaModelDataSourceStrategy\"></a>\n\nA strategy that creates a Lambda to connect to a pre-existing SQL table to resolve model data.\n\n#### Initializer <a name=\"Initializer\" id=\"@aws-amplify/graphql-api-construct.SQLLambdaModelDataSourceStrategy.Initializer\"></a>\n\n```typescript\nimport { SQLLambdaModelDataSourceStrategy } from '@aws-amplify/graphql-api-construct'\n\nconst sQLLambdaModelDataSourceStrategy: SQLLambdaModelDataSourceStrategy = { ... }\n```\n\n#### Properties <a name=\"Properties\" id=\"Properties\"></a>\n\n| **Name** | **Type** | **Description** |\n| --- | --- | --- |\n| <code><a href=\"#@aws-amplify/graphql-api-construct.SQLLambdaModelDataSourceStrategy.property.dbConnectionConfig\">dbConnectionConfig</a></code> | <code><a href=\"#@aws-amplify/graphql-api-construct.SqlModelDataSourceSecretsManagerDbConnectionConfig\">SqlModelDataSourceSecretsManagerDbConnectionConfig</a> \\| <a href=\"#@aws-amplify/graphql-api-construct.SqlModelDataSourceSsmDbConnectionConfig\">SqlModelDataSourceSsmDbConnectionConfig</a></code> | The parameters the Lambda data source will use to connect to the database. |\n| <code><a href=\"#@aws-amplify/graphql-api-construct.SQLLambdaModelDataSourceStrategy.property.dbType\">dbType</a></code> | <code>string</code> | The type of the SQL database used to process model operations for this definition. |\n| <code><a href=\"#@aws-amplify/graphql-api-construct.SQLLambdaModelDataSourceStrategy.property.name\">name</a></code> | <code>string</code> | The name of the strategy. |\n| <code><a href=\"#@aws-amplify/graphql-api-construct.SQLLambdaModelDataSourceStrategy.property.customSqlStatements\">customSqlStatements</a></code> | <code>{[ key: string ]: string}</code> | Custom SQL statements. |\n| <code><a href=\"#@aws-amplify/graphql-api-construct.SQLLambdaModelDataSourceStrategy.property.sqlLambdaProvisionedConcurrencyConfig\">sqlLambdaProvisionedConcurrencyConfig</a></code> | <code><a href=\"#@aws-amplify/graphql-api-construct.ProvisionedConcurrencyConfig\">ProvisionedConcurrencyConfig</a></code> | The configuration for the provisioned concurrency of the Lambda. |\n| <code><a href=\"#@aws-amplify/graphql-api-construct.SQLLambdaModelDataSourceStrategy.property.vpcConfiguration\">vpcConfiguration</a></code> | <code><a href=\"#@aws-amplify/graphql-api-construct.VpcConfig\">VpcConfig</a></code> | The configuration of the VPC into which to install the Lambda. |\n\n---\n\n##### `dbConnectionConfig`<sup>Required</sup> <a name=\"dbConnectionConfig\" id=\"@aws-amplify/graphql-api-construct.SQLLambdaModelDataSourceStrategy.property.dbConnectionConfig\"></a>\n\n```typescript\npublic readonly dbConnectionConfig: SqlModelDataSourceSecretsManagerDbConnectionConfig | SqlModelDataSourceSsmDbConnectionConfig;\n```\n\n- *Type:* <a href=\"#@aws-amplify/graphql-api-construct.SqlModelDataSourceSecretsManagerDbConnectionConfig\">SqlModelDataSourceSecretsManagerDbConnectionConfig</a> | <a href=\"#@aws-amplify/graphql-api-construct.SqlModelDataSourceSsmDbConnectionConfig\">SqlModelDataSourceSsmDbConnectionConfig</a>\n\nThe parameters the Lambda data source will use to connect to the database.\n\n---\n\n##### `dbType`<sup>Required</sup> <a name=\"dbType\" id=\"@aws-amplify/graphql-api-construct.SQLLambdaModelDataSourceStrategy.property.dbType\"></a>\n\n```typescript\npublic readonly dbType: string;\n```\n\n- *Type:* string\n\nThe type of the SQL database used to process model operations for this definition.\n\n---\n\n##### `name`<sup>Required</sup> <a name=\"name\" id=\"@aws-amplify/graphql-api-construct.SQLLambdaModelDataSourceStrategy.property.name\"></a>\n\n```typescript\npublic readonly name: string;\n```\n\n- *Type:* string\n\nThe name of the strategy.\n\nThis will be used to name the AppSync DataSource itself, plus any associated resources like resolver Lambdas.\nThis name must be unique across all schema definitions in a GraphQL API.\n\n---\n\n##### `customSqlStatements`<sup>Optional</sup> <a name=\"customSqlStatements\" id=\"@aws-amplify/graphql-api-construct.SQLLambdaModelDataSourceStrategy.property.customSqlStatements\"></a>\n\n```typescript\npublic readonly customSqlStatements: {[ key: string ]: string};\n```\n\n- *Type:* {[ key: string ]: string}\n\nCustom SQL statements.\n\nThe key is the value of the `references` attribute of the `@sql` directive in the `schema`; the value is the SQL\nto be executed.\n\n---\n\n##### `sqlLambdaProvisionedConcurrencyConfig`<sup>Optional</sup> <a name=\"sqlLambdaProvisionedConcurrencyConfig\" id=\"@aws-amplify/graphql-api-construct.SQLLambdaModelDataSourceStrategy.property.sqlLambdaProvisionedConcurrencyConfig\"></a>\n\n```typescript\npublic readonly sqlLambdaProvisionedConcurrencyConfig: ProvisionedConcurrencyConfig;\n```\n\n- *Type:* <a href=\"#@aws-amplify/graphql-api-construct.ProvisionedConcurrencyConfig\">ProvisionedConcurrencyConfig</a>\n\nThe configuration for the provisioned concurrency of the Lambda.\n\n---\n\n##### `vpcConfiguration`<sup>Optional</sup> <a name=\"vpcConfiguration\" id=\"@aws-amplify/graphql-api-construct.SQLLambdaModelDataSourceStrategy.property.vpcConfiguration\"></a>\n\n```typescript\npublic readonly vpcConfiguration: VpcConfig;\n```\n\n- *Type:* <a href=\"#@aws-amplify/graphql-api-construct.VpcConfig\">VpcConfig</a>\n\nThe configuration of the VPC into which to install the Lambda.\n\n---\n\n### SqlModelDataSourceSecretsManagerDbConnectionConfig <a name=\"SqlModelDataSourceSecretsManagerDbConnectionConfig\" id=\"@aws-amplify/graphql-api-construct.SqlModelDataSourceSecretsManagerDbConnectionConfig\"></a>\n\nThe credentials stored in Secrets Manager that the lambda data source will use to connect to the database.\n\nThe managed secret should be in the same region as the lambda.\n\n#### Initializer <a name=\"Initializer\" id=\"@aws-amplify/graphql-api-construct.SqlModelDataSourceSecretsManagerDbConnectionConfig.Initializer\"></a>\n\n```typescript\nimport { SqlModelDataSourceSecretsManagerDbConnectionConfig } from '@aws-amplify/graphql-api-construct'\n\nconst sqlModelDataSourceSecretsManagerDbConnectionConfig: SqlModelDataSourceSecretsManagerDbConnectionConfig = { ... }\n```\n\n#### Properties <a name=\"Properties\" id=\"Properties\"></a>\n\n| **Name** | **Type** | **Description** |\n| --- | --- | --- |\n| <code><a href=\"#@aws-amplify/graphql-api-construct.SqlModelDataSourceSecretsManagerDbConnectionConfig.property.databaseName\">databaseName</a></code> | <code>string</code> | The database name. |\n| <code><a href=\"#@aws-amplify/graphql-api-construct.SqlModelDataSourceSecretsManagerDbConnectionConfig.property.hostname\">hostname</a></code> | <code>string</code> | The hostame of the database. |\n| <code><a href=\"#@aws-amplify/graphql-api-construct.SqlModelDataSourceSecretsManagerDbConnectionConfig.property.port\">port</a></code> | <code>number</code> | The port number of the database proxy, cluster, or instance. |\n| <code><a href=\"#@aws-amplify/graphql-api-construct.SqlModelDataSourceSecretsManagerDbConnectionConfig.property.secretArn\">secretArn</a></code> | <code>string</code> | The ARN of the managed secret with username, password, and hostname to use when connecting to the database. |\n| <code><a href=\"#@aws-amplify/graphql-api-construct.SqlModelDataSourceSecretsManagerDbConnectionConfig.property.keyArn\">keyArn</a></code> | <code>string</code> | The ARN of the customer managed encryption key for the secret. |\n\n---\n\n##### `databaseName`<sup>Required</sup> <a name=\"databaseName\" id=\"@aws-amplify/graphql-api-construct.SqlModelDataSourceSecretsManagerDbConnectionConfig.property.databaseName\"></a>\n\n```typescript\npublic readonly databaseName: string;\n```\n\n- *Type:* string\n\nThe database name.\n\n---\n\n##### `hostname`<sup>Required</sup> <a name=\"hostname\" id=\"@aws-amplify/graphql-api-construct.SqlModelDataSourceSecretsManagerDbConnectionConfig.property.hostname\"></a>\n\n```typescript\npublic readonly hostname: string;\n```\n\n- *Type:* string\n\nThe hostame of the database.\n\n---\n\n##### `port`<sup>Required</sup> <a name=\"port\" id=\"@aws-amplify/graphql-api-construct.SqlModelDataSourceSecretsManagerDbConnectionConfig.property.port\"></a>\n\n```typescript\npublic readonly port: number;\n```\n\n- *Type:* number\n\nThe port number of the database proxy, cluster, or instance.\n\n---\n\n##### `secretArn`<sup>Required</sup> <a name=\"secretArn\" id=\"@aws-amplify/graphql-api-construct.SqlModelDataSourceSecretsManagerDbConnectionConfig.property.secretArn\"></a>\n\n```typescript\npublic readonly secretArn: string;\n```\n\n- *Type:* string\n\nThe ARN of the managed secret with username, password, and hostname to use when connecting to the database.\n\n*\n\n---\n\n##### `keyArn`<sup>Optional</sup> <a name=\"keyArn\" id=\"@aws-amplify/graphql-api-construct.SqlModelDataSourceSecretsManagerDbConnectionConfig.property.keyArn\"></a>\n\n```typescript\npublic readonly keyArn: string;\n```\n\n- *Type:* string\n\nThe ARN of the customer managed encryption key for the secret.\n\nIf not supplied, the secret is expected to be encrypted with the default AWS-managed key. *\n\n---\n\n### SqlModelDataSourceSsmDbConnectionConfig <a name=\"SqlModelDataSourceSsmDbConnectionConfig\" id=\"@aws-amplify/graphql-api-construct.SqlModelDataSourceSsmDbConnectionConfig\"></a>\n\nThe Secure Systems Manager parameter paths the Lambda data source will use to connect to the database.\n\nThese parameters are retrieved from Secure Systems Manager in the same region as the Lambda.\n\n#### Initializer <a name=\"Initializer\" id=\"@aws-amplify/graphql-api-construct.SqlModelDataSourceSsmDbConnectionConfig.Initializer\"></a>\n\n```typescript\nimport { SqlModelDataSourceSsmDbConnectionConfig } from '@aws-amplify/graphql-api-construct'\n\nconst sqlModelDataSourceSsmDbConnectionConfig: SqlModelDataSourceSsmDbConnectionConfig = { ... }\n```\n\n#### Properties <a name=\"Properties\" id=\"Properties\"></a>\n\n| **Name** | **Type** | **Description** |\n| --- | --- | --- |\n| <code><a href=\"#@aws-amplify/graphql-api-construct.SqlModelDataSourceSsmDbConnectionConfig.property.databaseNameSsmPath\">databaseNameSsmPath</a></code> | <code>string</code> | The Secure Systems Manager parameter containing the database name. |\n| <code><a href=\"#@aws-amplify/graphql-api-construct.SqlModelDataSourceSsmDbConnectionConfig.property.hostnameSsmPath\">hostnameSsmPath</a></code> | <code>string</code> | The Secure Systems Manager parameter containing the hostname of the database. |\n| <code><a href=\"#@aws-amplify/graphql-api-construct.SqlModelDataSourceSsmDbConnectionConfig.property.passwordSsmPath\">passwordSsmPath</a></code> | <code>string</code> | The Secure Systems Manager parameter containing the password to use when connecting to the database. |\n| <code><a href=\"#@aws-amplify/graphql-api-construct.SqlModelDataSourceSsmDbConnectionConfig.property.portSsmPath\">portSsmPath</a></code> | <code>string</code> | The Secure Systems Manager parameter containing the port number of the database proxy, cluster, or instance. |\n| <code><a href=\"#@aws-amplify/graphql-api-construct.SqlModelDataSourceSsmDbConnectionConfig.property.usernameSsmPath\">usernameSsmPath</a></code> | <code>string</code> | The Secure Systems Manager parameter containing the username to use when connecting to the database. |\n\n---\n\n##### `databaseNameSsmPath`<sup>Required</sup> <a name=\"databaseNameSsmPath\" id=\"@aws-amplify/graphql-api-construct.SqlModelDataSourceSsmDbConnectionConfig.property.databaseNameSsmPath\"></a>\n\n```typescript\npublic readonly databaseNameSsmPath: string;\n```\n\n- *Type:* string\n\nThe Secure Systems Manager parameter containing the database name.\n\n---\n\n##### `hostnameSsmPath`<sup>Required</sup> <a name=\"hostnameSsmPath\" id=\"@aws-amplify/graphql-api-construct.SqlModelDataSourceSsmDbConnectionConfig.property.hostnameSsmPath\"></a>\n\n```typescript\npublic readonly hostnameSsmPath: string;\n```\n\n- *Type:* string\n\nThe Secure Systems Manager parameter containing the hostname of the database.\n\nFor RDS-based SQL data sources, this can be the hostname\nof a database proxy, cluster, or instance.\n\n---\n\n##### `passwordSsmPath`<sup>Required</sup> <a name=\"passwordSsmPath\" id=\"@aws-amplify/graphql-api-construct.SqlModelDataSourceSsmDbConnectionConfig.property.passwordSsmPath\"></a>\n\n```typescript\npublic readonly passwordSsmPath: string;\n```\n\n- *Type:* string\n\nThe Secure Systems Manager parameter containing the password to use when connecting to the database.\n\n---\n\n##### `portSsmPath`<sup>Required</sup> <a name=\"portSsmPath\" id=\"@aws-amplify/graphql-api-construct.SqlModelDataSourceSsmDbConnectionConfig.property.portSsmPath\"></a>\n\n```typescript\npublic readonly portSsmPath: string;\n```\n\n- *Type:* string\n\nThe Secure Systems Manager parameter containing the port number of the database proxy, cluster, or instance.\n\n---\n\n##### `usernameSsmPath`<sup>Required</sup> <a name=\"usernameSsmPath\" id=\"@aws-amplify/graphql-api-construct.SqlModelDataSourceSsmDbConnectionConfig.property.usernameSsmPath\"></a>\n\n```typescript\npublic readonly usernameSsmPath: string;\n```\n\n- *Type:* string\n\nThe Secure Systems Manager parameter containing the username to use when connecting to the database.\n\n---\n\n### SSESpecification <a name=\"SSESpecification\" id=\"@aws-amplify/graphql-api-construct.SSESpecification\"></a>\n\nRepresents the settings used to enable server-side encryption.\n\n#### Initializer <a name=\"Initializer\" id=\"@aws-amplify/graphql-api-construct.SSESpecification.Initializer\"></a>\n\n```typescript\nimport { SSESpecification } from '@aws-amplify/graphql-api-construct'\n\nconst sSESpecification: SSESpecification = { ... }\n```\n\n#### Properties <a name=\"Properties\" id=\"Properties\"></a>\n\n| **Name** | **Type** | **Description** |\n| --- | --- | --- |\n| <code><a href=\"#@aws-amplify/graphql-api-construct.SSESpecification.property.sseEnabled\">sseEnabled</a></code> | <code>boolean</code> | Indicates whether server-side encryption is done using an AWS managed key or an AWS owned key. |\n| <code><a href=\"#@aws-amplify/graphql-api-construct.SSESpecification.property.kmsMasterKeyId\">kmsMasterKeyId</a></code> | <code>string</code> | The AWS KMS key that should be used for the AWS KMS encryption. |\n| <code><a href=\"#@aws-amplify/graphql-api-construct.SSESpecification.property.sseType\">sseType</a></code> | <code><a href=\"#@aws-amplify/graphql-api-construct.SSEType\">SSEType</a></code> | Server-side encryption type. |\n\n---\n\n##### `sseEnabled`<sup>Required</sup> <a name=\"sseEnabled\" id=\"@aws-amplify/graphql-api-construct.SSESpecification.property.sseEnabled\"></a>\n\n```typescript\npublic readonly sseEnabled: boolean;\n```\n\n- *Type:* boolean\n\nIndicates whether server-side encryption is done using an AWS managed key or an AWS owned key.\n\nIf enabled (true), server-side encryption type is set to `KMS` and an AWS managed key is used ( AWS KMS charges apply).\nIf disabled (false) or not specified, server-side encryption is set to AWS owned key.\n\n---\n\n##### `kmsMasterKeyId`<sup>Optional</sup> <a name=\"kmsMasterKeyId\" id=\"@aws-amplify/graphql-api-construct.SSESpecification.property.kmsMasterKeyId\"></a>\n\n```typescript\npublic readonly kmsMasterKeyId: string;\n```\n\n- *Type:* string\n\nThe AWS KMS key that should be used for the AWS KMS encryption.\n\nTo specify a key, use its key ID, Amazon Resource Name (ARN), alias name, or alias ARN. Note that you should only provide\nthis parameter if the key is different from the default DynamoDB key `alias/aws/dynamodb` .\n\n---\n\n##### `sseType`<sup>Optional</sup> <a name=\"sseType\" id=\"@aws-amplify/graphql-api-construct.SSESpecification.property.sseType\"></a>\n\n```typescript\npublic readonly sseType: SSEType;\n```\n\n- *Type:* <a href=\"#@aws-amplify/graphql-api-construct.SSEType\">SSEType</a>\n\nServer-side encryption type.\n\nThe only supported value is:\n`KMS` Server-side encryption that uses AWS Key Management Service.\n  The key is stored in your account and is managed by AWS KMS ( AWS KMS charges apply).\n\n---\n\n### StreamSpecification <a name=\"StreamSpecification\" id=\"@aws-amplify/graphql-api-construct.StreamSpecification\"></a>\n\nRepresents the DynamoDB Streams configuration for a table in DynamoDB.\n\n#### Initializer <a name=\"Initializer\" id=\"@aws-amplify/graphql-api-construct.StreamSpecification.Initializer\"></a>\n\n```typescript\nimport { StreamSpecification } from '@aws-amplify/graphql-api-construct'\n\nconst streamSpecification: StreamSpecification = { ... }\n```\n\n#### Properties <a name=\"Properties\" id=\"Properties\"></a>\n\n| **Name** | **Type** | **Description** |\n| --- | --- | --- |\n| <code><a href=\"#@aws-amplify/graphql-api-construct.StreamSpecification.property.streamViewType\">streamViewType</a></code> | <code>aws-cdk-lib.aws_dynamodb.StreamViewType</code> | When an item in the table is modified, `StreamViewType` determines what information is written to the stream for this table. |\n\n---\n\n##### `streamViewType`<sup>Required</sup> <a name=\"streamViewType\" id=\"@aws-amplify/graphql-api-construct.StreamSpecification.property.streamViewType\"></a>\n\n```typescript\npublic readonly streamViewType: StreamViewType;\n```\n\n- *Type:* aws-cdk-lib.aws_dynamodb.StreamViewType\n\nWhen an item in the table is modified, `StreamViewType` determines what information is written to the stream for this table.\n\nValid values for `StreamViewType` are:\n- `KEYS_ONLY` - Only the key attributes of the modified item are written to the stream.\n- `NEW_IMAGE` - The entire item, as it appears after it was modified, is written to the stream.\n- `OLD_IMAGE` - The entire item, as it appeared before it was modified, is written to the stream.\n- `NEW_AND_OLD_IMAGES` - Both the new and the old item images of the item are written to the stream.\n\n---\n\n### SubnetAvailabilityZone <a name=\"SubnetAvailabilityZone\" id=\"@aws-amplify/graphql-api-construct.SubnetAvailabilityZone\"></a>\n\nSubnet configuration for VPC endpoints used by a Lambda resolver for a SQL-based data source.\n\nAlthough it is possible to create multiple\nsubnets in a single availability zone, VPC service endpoints may only be deployed to a single subnet in a given availability zone. This\nstructure ensures that the Lambda function and VPC service endpoints are mutually consistent.\n\n#### Initializer <a name=\"Initializer\" id=\"@aws-amplify/graphql-api-construct.SubnetAvailabilityZone.Initializer\"></a>\n\n```typescript\nimport { SubnetAvailabilityZone } from '@aws-amplify/graphql-api-construct'\n\nconst subnetAvailabilityZone: SubnetAvailabilityZone = { ... }\n```\n\n#### Properties <a name=\"Properties\" id=\"Properties\"></a>\n\n| **Name** | **Type** | **Description** |\n| --- | --- | --- |\n| <code><a href=\"#@aws-amplify/graphql-api-construct.SubnetAvailabilityZone.property.availabilityZone\">availabilityZone</a></code> | <code>string</code> | The availability zone of the subnet. |\n| <code><a href=\"#@aws-amplify/graphql-api-construct.SubnetAvailabilityZone.property.subnetId\">subnetId</a></code> | <code>string</code> | The subnet ID to install the Lambda data source in. |\n\n---\n\n##### `availabilityZone`<sup>Required</sup> <a name=\"availabilityZone\" id=\"@aws-amplify/graphql-api-construct.SubnetAvailabilityZone.property.availabilityZone\"></a>\n\n```typescript\npublic readonly availabilityZone: string;\n```\n\n- *Type:* string\n\nThe availability zone of the subnet.\n\n---\n\n##### `subnetId`<sup>Required</sup> <a name=\"subnetId\" id=\"@aws-amplify/graphql-api-construct.SubnetAvailabilityZone.property.subnetId\"></a>\n\n```typescript\npublic readonly subnetId: string;\n```\n\n- *Type:* string\n\nThe subnet ID to install the Lambda data source in.\n\n---\n\n### SubscriptionFunctionSlot <a name=\"SubscriptionFunctionSlot\" id=\"@aws-amplify/graphql-api-construct.SubscriptionFunctionSlot\"></a>\n\nSlot types for Subscription Resolvers.\n\n#### Initializer <a name=\"Initializer\" id=\"@aws-amplify/graphql-api-construct.SubscriptionFunctionSlot.Initializer\"></a>\n\n```typescript\nimport { SubscriptionFunctionSlot } from '@aws-amplify/graphql-api-construct'\n\nconst subscriptionFunctionSlot: SubscriptionFunctionSlot = { ... }\n```\n\n#### Properties <a name=\"Properties\" id=\"Properties\"></a>\n\n| **Name** | **Type** | **Description** |\n| --- | --- | --- |\n| <code><a href=\"#@aws-amplify/graphql-api-construct.SubscriptionFunctionSlot.property.fieldName\">fieldName</a></code> | <code>string</code> | The field to attach this function to on the Api definition. |\n| <code><a href=\"#@aws-amplify/graphql-api-construct.SubscriptionFunctionSlot.property.function\">function</a></code> | <code><a href=\"#@aws-amplify/graphql-api-construct.FunctionSlotOverride\">FunctionSlotOverride</a></code> | The overridden behavior for this slot. |\n| <code><a href=\"#@aws-amplify/graphql-api-construct.SubscriptionFunctionSlot.property.slotIndex\">slotIndex</a></code> | <code>number</code> | The slot index to use to inject this into the execution pipeline. |\n| <code><a href=\"#@aws-amplify/graphql-api-construct.SubscriptionFunctionSlot.property.slotName\">slotName</a></code> | <code>string</code> | The slot name to inject this behavior into. |\n| <code><a href=\"#@aws-amplify/graphql-api-construct.SubscriptionFunctionSlot.property.typeName\">typeName</a></code> | <code>string</code> | This slot type applies to the Subscription type on the Api definition. |\n\n---\n\n##### `fieldName`<sup>Required</sup> <a name=\"fieldName\" id=\"@aws-amplify/graphql-api-construct.SubscriptionFunctionSlot.property.fieldName\"></a>\n\n```typescript\npublic readonly fieldName: string;\n```\n\n- *Type:* string\n\nThe field to attach this function to on the Api definition.\n\n---\n\n##### `function`<sup>Required</sup> <a name=\"function\" id=\"@aws-amplify/graphql-api-construct.SubscriptionFunctionSlot.property.function\"></a>\n\n```typescript\npublic readonly function: FunctionSlotOverride;\n```\n\n- *Type:* <a href=\"#@aws-amplify/graphql-api-construct.FunctionSlotOverride\">FunctionSlotOverride</a>\n\nThe overridden behavior for this slot.\n\n---\n\n##### `slotIndex`<sup>Required</sup> <a name=\"slotIndex\" id=\"@aws-amplify/graphql-api-construct.SubscriptionFunctionSlot.property.slotIndex\"></a>\n\n```typescript\npublic readonly slotIndex: number;\n```\n\n- *Type:* number\n\nThe slot index to use to inject this into the execution pipeline.\n\nFor more information on slotting, refer to https://docs.amplify.aws/cli/graphql/custom-business-logic/#extend-amplify-generated-resolvers\n\n---\n\n##### `slotName`<sup>Required</sup> <a name=\"slotName\" id=\"@aws-amplify/graphql-api-construct.SubscriptionFunctionSlot.property.slotName\"></a>\n\n```typescript\npublic readonly slotName: string;\n```\n\n- *Type:* string\n\nThe slot name to inject this behavior into.\n\nFor more information on slotting, refer to https://docs.amplify.aws/cli/graphql/custom-business-logic/#extend-amplify-generated-resolvers\n\n---\n\n##### `typeName`<sup>Required</sup> <a name=\"typeName\" id=\"@aws-amplify/graphql-api-construct.SubscriptionFunctionSlot.property.typeName\"></a>\n\n```typescript\npublic readonly typeName: string;\n```\n\n- *Type:* string\n\nThis slot type applies to the Subscription type on the Api definition.\n\n---\n\n### TimeToLiveSpecification <a name=\"TimeToLiveSpecification\" id=\"@aws-amplify/graphql-api-construct.TimeToLiveSpecification\"></a>\n\nShape for TTL config.\n\n#### Initializer <a name=\"Initializer\" id=\"@aws-amplify/graphql-api-construct.TimeToLiveSpecification.Initializer\"></a>\n\n```typescript\nimport { TimeToLiveSpecification } from '@aws-amplify/graphql-api-construct'\n\nconst timeToLiveSpecification: TimeToLiveSpecification = { ... }\n```\n\n#### Properties <a name=\"Properties\" id=\"Properties\"></a>\n\n| **Name** | **Type** | **Description** |\n| --- | --- | --- |\n| <code><a href=\"#@aws-amplify/graphql-api-construct.TimeToLiveSpecification.property.enabled\">enabled</a></code> | <code>boolean</code> | Boolean determining if the ttl is enabled or not. |\n| <code><a href=\"#@aws-amplify/graphql-api-construct.TimeToLiveSpecification.property.attributeName\">attributeName</a></code> | <code>string</code> | Attribute name to apply to the ttl spec. |\n\n---\n\n##### `enabled`<sup>Required</sup> <a name=\"enabled\" id=\"@aws-amplify/graphql-api-construct.TimeToLiveSpecification.property.enabled\"></a>\n\n```typescript\npublic readonly enabled: boolean;\n```\n\n- *Type:* boolean\n\nBoolean determining if the ttl is enabled or not.\n\n---\n\n##### `attributeName`<sup>Optional</sup> <a name=\"attributeName\" id=\"@aws-amplify/graphql-api-construct.TimeToLiveSpecification.property.attributeName\"></a>\n\n```typescript\npublic readonly attributeName: string;\n```\n\n- *Type:* string\n\nAttribute name to apply to the ttl spec.\n\n---\n\n### TranslationBehavior <a name=\"TranslationBehavior\" id=\"@aws-amplify/graphql-api-construct.TranslationBehavior\"></a>\n\nStrongly typed set of shared parameters for all transformers, and core layer.\n\nThis is intended to replace feature flags, to ensure param coercion happens in\na single location, and isn't spread around the transformers, where they can\nhave different default behaviors.\n\n#### Initializer <a name=\"Initializer\" id=\"@aws-amplify/graphql-api-construct.TranslationBehavior.Initializer\"></a>\n\n```typescript\nimport { TranslationBehavior } from '@aws-amplify/graphql-api-construct'\n\nconst translationBehavior: TranslationBehavior = { ... }\n```\n\n#### Properties <a name=\"Properties\" id=\"Properties\"></a>\n\n| **Name** | **Type** | **Description** |\n| --- | --- | --- |\n| <code><a href=\"#@aws-amplify/graphql-api-construct.TranslationBehavior.property.allowDestructiveGraphqlSchemaUpdates\">allowDestructiveGraphqlSchemaUpdates</a></code> | <code>boolean</code> | The following schema updates require replacement of the underlying DynamoDB table:. |\n| <code><a href=\"#@aws-amplify/graphql-api-construct.TranslationBehavior.property.disableResolverDeduping\">disableResolverDeduping</a></code> | <code>boolean</code> | Disable resolver deduping, this can sometimes cause problems because dedupe ordering isn't stable today, which can lead to circular dependencies across stacks if models are reordered. |\n| <code><a href=\"#@aws-amplify/graphql-api-construct.TranslationBehavior.property.enableAutoIndexQueryNames\">enableAutoIndexQueryNames</a></code> | <code>boolean</code> | Automate generation of query names, and as a result attaching all indexes as queries to the generated Api. |\n| <code><a href=\"#@aws-amplify/graphql-api-construct.TranslationBehavior.property.enableSearchNodeToNodeEncryption\">enableSearchNodeToNodeEncryption</a></code> | <code>boolean</code> | *No description.* |\n| <code><a href=\"#@aws-amplify/graphql-api-construct.TranslationBehavior.property.enableTransformerCfnOutputs\">enableTransformerCfnOutputs</a></code> | <code>boolean</code> | When enabled, internal cfn outputs which existed in Amplify-generated apps will continue to be emitted. |\n| <code><a href=\"#@aws-amplify/graphql-api-construct.TranslationBehavior.property.populateOwnerFieldForStaticGroupAuth\">populateOwnerFieldForStaticGroupAuth</a></code> | <code>boolean</code> | Ensure that the owner field is still populated even if a static iam or group authorization applies. |\n| <code><a href=\"#@aws-amplify/graphql-api-construct.TranslationBehavior.property.replaceTableUponGsiUpdate\">replaceTableUponGsiUpdate</a></code> | <code>boolean</code> | This behavior will only come into effect when both \"allowDestructiveGraphqlSchemaUpdates\" and this value are set to true. |\n| <code><a href=\"#@aws-amplify/graphql-api-construct.TranslationBehavior.property.respectPrimaryKeyAttributesOnConnectionField\">respectPrimaryKeyAttributesOnConnectionField</a></code> | <code>boolean</code> | Enable custom primary key support, there's no good reason to disable this unless trying not to update a legacy app. |\n| <code><a href=\"#@aws-amplify/graphql-api-construct.TranslationBehavior.property.sandboxModeEnabled\">sandboxModeEnabled</a></code> | <code>boolean</code> | Enabling sandbox mode will enable api key auth on all models in the transformed schema. |\n| <code><a href=\"#@aws-amplify/graphql-api-construct.TranslationBehavior.property.secondaryKeyAsGSI\">secondaryKeyAsGSI</a></code> | <code>boolean</code> | If disabled, generated. |\n| <code><a href=\"#@aws-amplify/graphql-api-construct.TranslationBehavior.property.shouldDeepMergeDirectiveConfigDefaults\">shouldDeepMergeDirectiveConfigDefaults</a></code> | <code>boolean</code> | Restore parity w/ GQLv1. |\n| <code><a href=\"#@aws-amplify/graphql-api-construct.TranslationBehavior.property.suppressApiKeyGeneration\">suppressApiKeyGeneration</a></code> | <code>boolean</code> | If enabled, disable api key resource generation even if specified as an auth rule on the construct. |\n| <code><a href=\"#@aws-amplify/graphql-api-construct.TranslationBehavior.property.useSubUsernameForDefaultIdentityClaim\">useSubUsernameForDefaultIdentityClaim</a></code> | <code>boolean</code> | Ensure that oidc and userPool auth use the `sub` field in the for the username field, which disallows new users with the same id to access data from a deleted user in the pool. |\n\n---\n\n##### `allowDestructiveGraphqlSchemaUpdates`<sup>Required</sup> <a name=\"allowDestructiveGraphqlSchemaUpdates\" id=\"@aws-amplify/graphql-api-construct.TranslationBehavior.property.allowDestructiveGraphqlSchemaUpdates\"></a>\n\n```typescript\npublic readonly allowDestructiveGraphqlSchemaUpdates: boolean;\n```\n\n- *Type:* boolean\n- *Default:* false\n\nThe following schema updates require replacement of the underlying DynamoDB table:.\n\nRemoving or renaming a model\n - Modifying the primary key of a model\n - Modifying a Local Secondary Index of a model (only applies to projects with secondaryKeyAsGSI turned off)\n\nALL DATA WILL BE LOST when the table replacement happens. When enabled, destructive updates are allowed.\nThis will only affect DynamoDB tables with provision strategy \"AMPLIFY_TABLE\".\n\n---\n\n##### `disableResolverDeduping`<sup>Required</sup> <a name=\"disableResolverDeduping\" id=\"@aws-amplify/graphql-api-construct.TranslationBehavior.property.disableResolverDeduping\"></a>\n\n```typescript\npublic readonly disableResolverDeduping: boolean;\n```\n\n- *Type:* boolean\n- *Default:* true\n\nDisable resolver deduping, this can sometimes cause problems because dedupe ordering isn't stable today, which can lead to circular dependencies across stacks if models are reordered.\n\n---\n\n##### `enableAutoIndexQueryNames`<sup>Required</sup> <a name=\"enableAutoIndexQueryNames\" id=\"@aws-amplify/graphql-api-construct.TranslationBehavior.property.enableAutoIndexQueryNames\"></a>\n\n```typescript\npublic readonly enableAutoIndexQueryNames: boolean;\n```\n\n- *Type:* boolean\n- *Default:* true\n\nAutomate generation of query names, and as a result attaching all indexes as queries to the generated Api.\n\nIf enabled,\n\n---\n\n##### `enableSearchNodeToNodeEncryption`<sup>Required</sup> <a name=\"enableSearchNodeToNodeEncryption\" id=\"@aws-amplify/graphql-api-construct.TranslationBehavior.property.enableSearchNodeToNodeEncryption\"></a>\n\n```typescript\npublic readonly enableSearchNodeToNodeEncryption: boolean;\n```\n\n- *Type:* boolean\n\n---\n\n##### `enableTransformerCfnOutputs`<sup>Required</sup> <a name=\"enableTransformerCfnOutputs\" id=\"@aws-amplify/graphql-api-construct.TranslationBehavior.property.enableTransformerCfnOutputs\"></a>\n\n```typescript\npublic readonly enableTransformerCfnOutputs: boolean;\n```\n\n- *Type:* boolean\n- *Default:* false\n\nWhen enabled, internal cfn outputs which existed in Amplify-generated apps will continue to be emitted.\n\n---\n\n##### `populateOwnerFieldForStaticGroupAuth`<sup>Required</sup> <a name=\"populateOwnerFieldForStaticGroupAuth\" id=\"@aws-amplify/graphql-api-construct.TranslationBehavior.property.populateOwnerFieldForStaticGroupAuth\"></a>\n\n```typescript\npublic readonly populateOwnerFieldForStaticGroupAuth: boolean;\n```\n\n- *Type:* boolean\n- *Default:* true\n\nEnsure that the owner field is still populated even if a static iam or group authorization applies.\n\n---\n\n##### `replaceTableUponGsiUpdate`<sup>Required</sup> <a name=\"replaceTableUponGsiUpdate\" id=\"@aws-amplify/graphql-api-construct.TranslationBehavior.property.replaceTableUponGsiUpdate\"></a>\n\n```typescript\npublic readonly replaceTableUponGsiUpdate: boolean;\n```\n\n- *Type:* boolean\n- *Default:* false\n\nThis behavior will only come into effect when both \"allowDestructiveGraphqlSchemaUpdates\" and this value are set to true.\n\nWhen enabled, any GSI update operation will replace the table instead of iterative deployment, which will WIPE ALL EXISTING DATA but\ncost much less time for deployment This will only affect DynamoDB tables with provision strategy \"AMPLIFY_TABLE\".\n\n---\n\n##### `respectPrimaryKeyAttributesOnConnectionField`<sup>Required</sup> <a name=\"respectPrimaryKeyAttributesOnConnectionField\" id=\"@aws-amplify/graphql-api-construct.TranslationBehavior.property.respectPrimaryKeyAttributesOnConnectionField\"></a>\n\n```typescript\npublic readonly respectPrimaryKeyAttributesOnConnectionField: boolean;\n```\n\n- *Type:* boolean\n- *Default:* true\n\nEnable custom primary key support, there's no good reason to disable this unless trying not to update a legacy app.\n\n---\n\n##### `sandboxModeEnabled`<sup>Required</sup> <a name=\"sandboxModeEnabled\" id=\"@aws-amplify/graphql-api-construct.TranslationBehavior.property.sandboxModeEnabled\"></a>\n\n```typescript\npublic readonly sandboxModeEnabled: boolean;\n```\n\n- *Type:* boolean\n- *Default:* false\n\nEnabling sandbox mode will enable api key auth on all models in the transformed schema.\n\n---\n\n##### `secondaryKeyAsGSI`<sup>Required</sup> <a name=\"secondaryKeyAsGSI\" id=\"@aws-amplify/graphql-api-construct.TranslationBehavior.property.secondaryKeyAsGSI\"></a>\n\n```typescript\npublic readonly secondaryKeyAsGSI: boolean;\n```\n\n- *Type:* boolean\n- *Default:* true\n\nIf disabled, generated.\n\n---\n\n##### `shouldDeepMergeDirectiveConfigDefaults`<sup>Required</sup> <a name=\"shouldDeepMergeDirectiveConfigDefaults\" id=\"@aws-amplify/graphql-api-construct.TranslationBehavior.property.shouldDeepMergeDirectiveConfigDefaults\"></a>\n\n```typescript\npublic readonly shouldDeepMergeDirectiveConfigDefaults: boolean;\n```\n\n- *Type:* boolean\n- *Default:* true\n\nRestore parity w/ GQLv1.\n\n---\n\n##### `suppressApiKeyGeneration`<sup>Required</sup> <a name=\"suppressApiKeyGeneration\" id=\"@aws-amplify/graphql-api-construct.TranslationBehavior.property.suppressApiKeyGeneration\"></a>\n\n```typescript\npublic readonly suppressApiKeyGeneration: boolean;\n```\n\n- *Type:* boolean\n- *Default:* false\n\nIf enabled, disable api key resource generation even if specified as an auth rule on the construct.\n\nThis is a legacy parameter from the Graphql Transformer existing in Amplify CLI, not recommended to change.\n\n---\n\n##### `useSubUsernameForDefaultIdentityClaim`<sup>Required</sup> <a name=\"useSubUsernameForDefaultIdentityClaim\" id=\"@aws-amplify/graphql-api-construct.TranslationBehavior.property.useSubUsernameForDefaultIdentityClaim\"></a>\n\n```typescript\npublic readonly useSubUsernameForDefaultIdentityClaim: boolean;\n```\n\n- *Type:* boolean\n- *Default:* true\n\nEnsure that oidc and userPool auth use the `sub` field in the for the username field, which disallows new users with the same id to access data from a deleted user in the pool.\n\n---\n\n### UserPoolAuthorizationConfig <a name=\"UserPoolAuthorizationConfig\" id=\"@aws-amplify/graphql-api-construct.UserPoolAuthorizationConfig\"></a>\n\nConfiguration for Cognito UserPool Authorization on the Graphql Api.\n\n#### Initializer <a name=\"Initializer\" id=\"@aws-amplify/graphql-api-construct.UserPoolAuthorizationConfig.Initializer\"></a>\n\n```typescript\nimport { UserPoolAuthorizationConfig } from '@aws-amplify/graphql-api-construct'\n\nconst userPoolAuthorizationConfig: UserPoolAuthorizationConfig = { ... }\n```\n\n#### Properties <a name=\"Properties\" id=\"Properties\"></a>\n\n| **Name** | **Type** | **Description** |\n| --- | --- | --- |\n| <code><a href=\"#@aws-amplify/graphql-api-construct.UserPoolAuthorizationConfig.property.userPool\">userPool</a></code> | <code>aws-cdk-lib.aws_cognito.IUserPool</code> | The Cognito User Pool which is used to authenticated JWT tokens, and vends group and user information. |\n\n---\n\n##### `userPool`<sup>Required</sup> <a name=\"userPool\" id=\"@aws-amplify/graphql-api-construct.UserPoolAuthorizationConfig.property.userPool\"></a>\n\n```typescript\npublic readonly userPool: IUserPool;\n```\n\n- *Type:* aws-cdk-lib.aws_cognito.IUserPool\n\nThe Cognito User Pool which is used to authenticated JWT tokens, and vends group and user information.\n\n---\n\n### VpcConfig <a name=\"VpcConfig\" id=\"@aws-amplify/graphql-api-construct.VpcConfig\"></a>\n\nConfiguration of the VPC in which to install a Lambda to resolve queries against a SQL-based data source.\n\nThe SQL Lambda will be deployed\ninto the specified VPC, subnets, and security groups. The specified subnets and security groups must be in the same VPC. The VPC must\nhave at least one subnet. The construct will also create VPC service endpoints in the specified subnets, as well as inbound security\nrules, to allow traffic on port 443 within each security group. This allows the Lambda to read database connection information from\nSecure Systems Manager.\n\n#### Initializer <a name=\"Initializer\" id=\"@aws-amplify/graphql-api-construct.VpcConfig.Initializer\"></a>\n\n```typescript\nimport { VpcConfig } from '@aws-amplify/graphql-api-construct'\n\nconst vpcConfig: VpcConfig = { ... }\n```\n\n#### Properties <a name=\"Properties\" id=\"Properties\"></a>\n\n| **Name** | **Type** | **Description** |\n| --- | --- | --- |\n| <code><a href=\"#@aws-amplify/graphql-api-construct.VpcConfig.property.securityGroupIds\">securityGroupIds</a></code> | <code>string[]</code> | The security groups to install the Lambda data source in. |\n| <code><a href=\"#@aws-amplify/graphql-api-construct.VpcConfig.property.subnetAvailabilityZoneConfig\">subnetAvailabilityZoneConfig</a></code> | <code><a href=\"#@aws-amplify/graphql-api-construct.SubnetAvailabilityZone\">SubnetAvailabilityZone</a>[]</code> | The subnets to install the Lambda data source in, one per availability zone. |\n| <code><a href=\"#@aws-amplify/graphql-api-construct.VpcConfig.property.vpcId\">vpcId</a></code> | <code>string</code> | The VPC to install the Lambda data source in. |\n\n---\n\n##### `securityGroupIds`<sup>Required</sup> <a name=\"securityGroupIds\" id=\"@aws-amplify/graphql-api-construct.VpcConfig.property.securityGroupIds\"></a>\n\n```typescript\npublic readonly securityGroupIds: string[];\n```\n\n- *Type:* string[]\n\nThe security groups to install the Lambda data source in.\n\n---\n\n##### `subnetAvailabilityZoneConfig`<sup>Required</sup> <a name=\"subnetAvailabilityZoneConfig\" id=\"@aws-amplify/graphql-api-construct.VpcConfig.property.subnetAvailabilityZoneConfig\"></a>\n\n```typescript\npublic readonly subnetAvailabilityZoneConfig: SubnetAvailabilityZone[];\n```\n\n- *Type:* <a href=\"#@aws-amplify/graphql-api-construct.SubnetAvailabilityZone\">SubnetAvailabilityZone</a>[]\n\nThe subnets to install the Lambda data source in, one per availability zone.\n\n---\n\n##### `vpcId`<sup>Required</sup> <a name=\"vpcId\" id=\"@aws-amplify/graphql-api-construct.VpcConfig.property.vpcId\"></a>\n\n```typescript\npublic readonly vpcId: string;\n```\n\n- *Type:* string\n\nThe VPC to install the Lambda data source in.\n\n---\n\n## Classes <a name=\"Classes\" id=\"Classes\"></a>\n\n### AmplifyDynamoDbTableWrapper <a name=\"AmplifyDynamoDbTableWrapper\" id=\"@aws-amplify/graphql-api-construct.AmplifyDynamoDbTableWrapper\"></a>\n\nWrapper class around Custom::AmplifyDynamoDBTable custom resource, to simplify the override experience a bit.\n\nThis is NOT a construct, just an easier way to access\nthe generated construct.\nThis is a wrapper intended to mimic the `aws_cdk_lib.aws_dynamodb.Table` functionality more-or-less.\nNotable differences is the addition of TKTK properties, to account for the fact that they're constructor props\nin the CDK construct, as well as the removal of all from*, grant*, and metric* methods implemented by Table.\n\n#### Initializers <a name=\"Initializers\" id=\"@aws-amplify/graphql-api-construct.AmplifyDynamoDbTableWrapper.Initializer\"></a>\n\n```typescript\nimport { AmplifyDynamoDbTableWrapper } from '@aws-amplify/graphql-api-construct'\n\nnew AmplifyDynamoDbTableWrapper(resource: CfnResource)\n```\n\n| **Name** | **Type** | **Description** |\n| --- | --- | --- |\n| <code><a href=\"#@aws-amplify/graphql-api-construct.AmplifyDynamoDbTableWrapper.Initializer.parameter.resource\">resource</a></code> | <code>aws-cdk-lib.CfnResource</code> | the Cfn resource. |\n\n---\n\n##### `resource`<sup>Required</sup> <a name=\"resource\" id=\"@aws-amplify/graphql-api-construct.AmplifyDynamoDbTableWrapper.Initializer.parameter.resource\"></a>\n\n- *Type:* aws-cdk-lib.CfnResource\n\nthe Cfn resource.\n\n---\n\n#### Methods <a name=\"Methods\" id=\"Methods\"></a>\n\n| **Name** | **Description** |\n| --- | --- |\n| <code><a href=\"#@aws-amplify/graphql-api-construct.AmplifyDynamoDbTableWrapper.applyRemovalPolicy\">applyRemovalPolicy</a></code> | Set the deletion policy of the resource based on the removal policy specified. |\n| <code><a href=\"#@aws-amplify/graphql-api-construct.AmplifyDynamoDbTableWrapper.setGlobalSecondaryIndexProvisionedThroughput\">setGlobalSecondaryIndexProvisionedThroughput</a></code> | Set the provisionedThroughtput for a specified GSI by name. |\n\n---\n\n##### `applyRemovalPolicy` <a name=\"applyRemovalPolicy\" id=\"@aws-amplify/graphql-api-construct.AmplifyDynamoDbTableWrapper.applyRemovalPolicy\"></a>\n\n```typescript\npublic applyRemovalPolicy(policy: RemovalPolicy): void\n```\n\nSet the deletion policy of the resource based on the removal policy specified.\n\n###### `policy`<sup>Required</sup> <a name=\"policy\" id=\"@aws-amplify/graphql-api-construct.AmplifyDynamoDbTableWrapper.applyRemovalPolicy.parameter.policy\"></a>\n\n- *Type:* aws-cdk-lib.RemovalPolicy\n\nremoval policy to set.\n\n---\n\n##### `setGlobalSecondaryIndexProvisionedThroughput` <a name=\"setGlobalSecondaryIndexProvisionedThroughput\" id=\"@aws-amplify/graphql-api-construct.AmplifyDynamoDbTableWrapper.setGlobalSecondaryIndexProvisionedThroughput\"></a>\n\n```typescript\npublic setGlobalSecondaryIndexProvisionedThroughput(indexName: string, provisionedThroughput: ProvisionedThroughput): void\n```\n\nSet the provisionedThroughtput for a specified GSI by name.\n\n###### `indexName`<sup>Required</sup> <a name=\"indexName\" id=\"@aws-amplify/graphql-api-construct.AmplifyDynamoDbTableWrapper.setGlobalSecondaryIndexProvisionedThroughput.parameter.indexName\"></a>\n\n- *Type:* string\n\nthe index to specify a provisionedThroughput config for.\n\n---\n\n###### `provisionedThroughput`<sup>Required</sup> <a name=\"provisionedThroughput\" id=\"@aws-amplify/graphql-api-construct.AmplifyDynamoDbTableWrapper.setGlobalSecondaryIndexProvisionedThroughput.parameter.provisionedThroughput\"></a>\n\n- *Type:* <a href=\"#@aws-amplify/graphql-api-construct.ProvisionedThroughput\">ProvisionedThroughput</a>\n\nthe config to set.\n\n---\n\n#### Static Functions <a name=\"Static Functions\" id=\"Static Functions\"></a>\n\n| **Name** | **Description** |\n| --- | --- |\n| <code><a href=\"#@aws-amplify/graphql-api-construct.AmplifyDynamoDbTableWrapper.isAmplifyDynamoDbTableResource\">isAmplifyDynamoDbTableResource</a></code> | Return true and perform type narrowing if a given input appears to be capable of. |\n\n---\n\n##### `isAmplifyDynamoDbTableResource` <a name=\"isAmplifyDynamoDbTableResource\" id=\"@aws-amplify/graphql-api-construct.AmplifyDynamoDbTableWrapper.isAmplifyDynamoDbTableResource\"></a>\n\n```typescript\nimport { AmplifyDynamoDbTableWrapper } from '@aws-amplify/graphql-api-construct'\n\nAmplifyDynamoDbTableWrapper.isAmplifyDynamoDbTableResource(x: any)\n```\n\nReturn true and perform type narrowing if a given input appears to be capable of.\n\n###### `x`<sup>Required</sup> <a name=\"x\" id=\"@aws-amplify/graphql-api-construct.AmplifyDynamoDbTableWrapper.isAmplifyDynamoDbTableResource.parameter.x\"></a>\n\n- *Type:* any\n\nthe object to check.\n\n---\n\n#### Properties <a name=\"Properties\" id=\"Properties\"></a>\n\n| **Name** | **Type** | **Description** |\n| --- | --- | --- |\n| <code><a href=\"#@aws-amplify/graphql-api-construct.AmplifyDynamoDbTableWrapper.property.billingMode\">billingMode</a></code> | <code>aws-cdk-lib.aws_dynamodb.BillingMode</code> | Specify how you are charged for read and write throughput and how you manage capacity. |\n| <code><a href=\"#@aws-amplify/graphql-api-construct.AmplifyDynamoDbTableWrapper.property.deletionProtectionEnabled\">deletionProtectionEnabled</a></code> | <code>boolean</code> | Set table deletion protection. |\n| <code><a href=\"#@aws-amplify/graphql-api-construct.AmplifyDynamoDbTableWrapper.property.pointInTimeRecoveryEnabled\">pointInTimeRecoveryEnabled</a></code> | <code>boolean</code> | Whether point-in-time recovery is enabled. |\n| <code><a href=\"#@aws-amplify/graphql-api-construct.AmplifyDynamoDbTableWrapper.property.provisionedThroughput\">provisionedThroughput</a></code> | <code><a href=\"#@aws-amplify/graphql-api-construct.ProvisionedThroughput\">ProvisionedThroughput</a></code> | Update the provisioned throughput for the base table. |\n| <code><a href=\"#@aws-amplify/graphql-api-construct.AmplifyDynamoDbTableWrapper.property.sseSpecification\">sseSpecification</a></code> | <code><a href=\"#@aws-amplify/graphql-api-construct.SSESpecification\">SSESpecification</a></code> | Set the ddb server-side encryption specification on the table. |\n| <code><a href=\"#@aws-amplify/graphql-api-construct.AmplifyDynamoDbTableWrapper.property.streamSpecification\">streamSpecification</a></code> | <code><a href=\"#@aws-amplify/graphql-api-construct.StreamSpecification\">StreamSpecification</a></code> | Set the ddb stream specification on the table. |\n| <code><a href=\"#@aws-amplify/graphql-api-construct.AmplifyDynamoDbTableWrapper.property.timeToLiveAttribute\">timeToLiveAttribute</a></code> | <code><a href=\"#@aws-amplify/graphql-api-construct.TimeToLiveSpecification\">TimeToLiveSpecification</a></code> | The name of TTL attribute. |\n\n---\n\n##### `billingMode`<sup>Required</sup> <a name=\"billingMode\" id=\"@aws-amplify/graphql-api-construct.AmplifyDynamoDbTableWrapper.property.billingMode\"></a>\n\n```typescript\npublic readonly billingMode: BillingMode;\n```\n\n- *Type:* aws-cdk-lib.aws_dynamodb.BillingMode\n\nSpecify how you are charged for read and write throughput and how you manage capacity.\n\n---\n\n##### `deletionProtectionEnabled`<sup>Required</sup> <a name=\"deletionProtectionEnabled\" id=\"@aws-amplify/graphql-api-construct.AmplifyDynamoDbTableWrapper.property.deletionProtectionEnabled\"></a>\n\n```typescript\npublic readonly deletionProtectionEnabled: boolean;\n```\n\n- *Type:* boolean\n\nSet table deletion protection.\n\n---\n\n##### `pointInTimeRecoveryEnabled`<sup>Required</sup> <a name=\"pointInTimeRecoveryEnabled\" id=\"@aws-amplify/graphql-api-construct.AmplifyDynamoDbTableWrapper.property.pointInTimeRecoveryEnabled\"></a>\n\n```typescript\npublic readonly pointInTimeRecoveryEnabled: boolean;\n```\n\n- *Type:* boolean\n\nWhether point-in-time recovery is enabled.\n\n---\n\n##### `provisionedThroughput`<sup>Required</sup> <a name=\"provisionedThroughput\" id=\"@aws-amplify/graphql-api-construct.AmplifyDynamoDbTableWrapper.property.provisionedThroughput\"></a>\n\n```typescript\npublic readonly provisionedThroughput: ProvisionedThroughput;\n```\n\n- *Type:* <a href=\"#@aws-amplify/graphql-api-construct.ProvisionedThroughput\">ProvisionedThroughput</a>\n\nUpdate the provisioned throughput for the base table.\n\n---\n\n##### `sseSpecification`<sup>Required</sup> <a name=\"sseSpecification\" id=\"@aws-amplify/graphql-api-construct.AmplifyDynamoDbTableWrapper.property.sseSpecification\"></a>\n\n```typescript\npublic readonly sseSpecification: SSESpecification;\n```\n\n- *Type:* <a href=\"#@aws-amplify/graphql-api-construct.SSESpecification\">SSESpecification</a>\n\nSet the ddb server-side encryption specification on the table.\n\n---\n\n##### `streamSpecification`<sup>Required</sup> <a name=\"streamSpecification\" id=\"@aws-amplify/graphql-api-construct.AmplifyDynamoDbTableWrapper.property.streamSpecification\"></a>\n\n```typescript\npublic readonly streamSpecification: StreamSpecification;\n```\n\n- *Type:* <a href=\"#@aws-amplify/graphql-api-construct.StreamSpecification\">StreamSpecification</a>\n\nSet the ddb stream specification on the table.\n\n---\n\n##### `timeToLiveAttribute`<sup>Required</sup> <a name=\"timeToLiveAttribute\" id=\"@aws-amplify/graphql-api-construct.AmplifyDynamoDbTableWrapper.property.timeToLiveAttribute\"></a>\n\n```typescript\npublic readonly timeToLiveAttribute: TimeToLiveSpecification;\n```\n\n- *Type:* <a href=\"#@aws-amplify/graphql-api-construct.TimeToLiveSpecification\">TimeToLiveSpecification</a>\n\nThe name of TTL attribute.\n\n---\n\n\n### AmplifyGraphqlDefinition <a name=\"AmplifyGraphqlDefinition\" id=\"@aws-amplify/graphql-api-construct.AmplifyGraphqlDefinition\"></a>\n\nClass exposing utilities to produce IAmplifyGraphqlDefinition objects given various inputs.\n\n#### Initializers <a name=\"Initializers\" id=\"@aws-amplify/graphql-api-construct.AmplifyGraphqlDefinition.Initializer\"></a>\n\n```typescript\nimport { AmplifyGraphqlDefinition } from '@aws-amplify/graphql-api-construct'\n\nnew AmplifyGraphqlDefinition()\n```\n\n| **Name** | **Type** | **Description** |\n| --- | --- | --- |\n\n---\n\n\n#### Static Functions <a name=\"Static Functions\" id=\"Static Functions\"></a>\n\n| **Name** | **Description** |\n| --- | --- |\n| <code><a href=\"#@aws-amplify/graphql-api-construct.AmplifyGraphqlDefinition.combine\">combine</a></code> | Combines multiple IAmplifyGraphqlDefinitions into a single definition. |\n| <code><a href=\"#@aws-amplify/graphql-api-construct.AmplifyGraphqlDefinition.fromFiles\">fromFiles</a></code> | Convert one or more appsync SchemaFile objects into an Amplify Graphql Schema, binding them to a DynamoDB data source. |\n| <code><a href=\"#@aws-amplify/graphql-api-construct.AmplifyGraphqlDefinition.fromFilesAndStrategy\">fromFilesAndStrategy</a></code> | Convert one or more appsync SchemaFile objects into an Amplify Graphql Schema. |\n| <code><a href=\"#@aws-amplify/graphql-api-construct.AmplifyGraphqlDefinition.fromString\">fromString</a></code> | Produce a schema definition from a string input. |\n\n---\n\n##### `combine` <a name=\"combine\" id=\"@aws-amplify/graphql-api-construct.AmplifyGraphqlDefinition.combine\"></a>\n\n```typescript\nimport { AmplifyGraphqlDefinition } from '@aws-amplify/graphql-api-construct'\n\nAmplifyGraphqlDefinition.combine(definitions: IAmplifyGraphqlDefinition[])\n```\n\nCombines multiple IAmplifyGraphqlDefinitions into a single definition.\n\n###### `definitions`<sup>Required</sup> <a name=\"definitions\" id=\"@aws-amplify/graphql-api-construct.AmplifyGraphqlDefinition.combine.parameter.definitions\"></a>\n\n- *Type:* <a href=\"#@aws-amplify/graphql-api-construct.IAmplifyGraphqlDefinition\">IAmplifyGraphqlDefinition</a>[]\n\nthe definitions to combine.\n\n---\n\n##### `fromFiles` <a name=\"fromFiles\" id=\"@aws-amplify/graphql-api-construct.AmplifyGraphqlDefinition.fromFiles\"></a>\n\n```typescript\nimport { AmplifyGraphqlDefinition } from '@aws-amplify/graphql-api-construct'\n\nAmplifyGraphqlDefinition.fromFiles(filePaths: string)\n```\n\nConvert one or more appsync SchemaFile objects into an Amplify Graphql Schema, binding them to a DynamoDB data source.\n\n###### `filePaths`<sup>Required</sup> <a name=\"filePaths\" id=\"@aws-amplify/graphql-api-construct.AmplifyGraphqlDefinition.fromFiles.parameter.filePaths\"></a>\n\n- *Type:* string\n\none or more paths to the graphql files to process.\n\n---\n\n##### `fromFilesAndStrategy` <a name=\"fromFilesAndStrategy\" id=\"@aws-amplify/graphql-api-construct.AmplifyGraphqlDefinition.fromFilesAndStrategy\"></a>\n\n```typescript\nimport { AmplifyGraphqlDefinition } from '@aws-amplify/graphql-api-construct'\n\nAmplifyGraphqlDefinition.fromFilesAndStrategy(filePaths: string | string[], dataSourceStrategy?: DefaultDynamoDbModelDataSourceStrategy | AmplifyDynamoDbModelDataSourceStrategy | SQLLambdaModelDataSourceStrategy)\n```\n\nConvert one or more appsync SchemaFile objects into an Amplify Graphql Schema.\n\n###### `filePaths`<sup>Required</sup> <a name=\"filePaths\" id=\"@aws-amplify/graphql-api-construct.AmplifyGraphqlDefinition.fromFilesAndStrategy.parameter.filePaths\"></a>\n\n- *Type:* string | string[]\n\none or more paths to the graphql files to process.\n\n---\n\n###### `dataSourceStrategy`<sup>Optional</sup> <a name=\"dataSourceStrategy\" id=\"@aws-amplify/graphql-api-construct.AmplifyGraphqlDefinition.fromFilesAndStrategy.parameter.dataSourceStrategy\"></a>\n\n- *Type:* <a href=\"#@aws-amplify/graphql-api-construct.DefaultDynamoDbModelDataSourceStrategy\">DefaultDynamoDbModelDataSourceStrategy</a> | <a href=\"#@aws-amplify/graphql-api-construct.AmplifyDynamoDbModelDataSourceStrategy\">AmplifyDynamoDbModelDataSourceStrategy</a> | <a href=\"#@aws-amplify/graphql-api-construct.SQLLambdaModelDataSourceStrategy\">SQLLambdaModelDataSourceStrategy</a>\n\nthe provisioning definition for datasources that resolve `@model`s in this schema.\n\nThe DynamoDB from\nCloudFormation will be used by default.\n\n---\n\n##### `fromString` <a name=\"fromString\" id=\"@aws-amplify/graphql-api-construct.AmplifyGraphqlDefinition.fromString\"></a>\n\n```typescript\nimport { AmplifyGraphqlDefinition } from '@aws-amplify/graphql-api-construct'\n\nAmplifyGraphqlDefinition.fromString(schema: string, dataSourceStrategy?: DefaultDynamoDbModelDataSourceStrategy | AmplifyDynamoDbModelDataSourceStrategy | SQLLambdaModelDataSourceStrategy)\n```\n\nProduce a schema definition from a string input.\n\n###### `schema`<sup>Required</sup> <a name=\"schema\" id=\"@aws-amplify/graphql-api-construct.AmplifyGraphqlDefinition.fromString.parameter.schema\"></a>\n\n- *Type:* string\n\nthe graphql input as a string.\n\n---\n\n###### `dataSourceStrategy`<sup>Optional</sup> <a name=\"dataSourceStrategy\" id=\"@aws-amplify/graphql-api-construct.AmplifyGraphqlDefinition.fromString.parameter.dataSourceStrategy\"></a>\n\n- *Type:* <a href=\"#@aws-amplify/graphql-api-construct.DefaultDynamoDbModelDataSourceStrategy\">DefaultDynamoDbModelDataSourceStrategy</a> | <a href=\"#@aws-amplify/graphql-api-construct.AmplifyDynamoDbModelDataSourceStrategy\">AmplifyDynamoDbModelDataSourceStrategy</a> | <a href=\"#@aws-amplify/graphql-api-construct.SQLLambdaModelDataSourceStrategy\">SQLLambdaModelDataSourceStrategy</a>\n\nthe provisioning definition for datasources that resolve `@model`s and custom SQL statements in this schema.\n\nThe DynamoDB from CloudFormation will be used by default.\n\n---\n\n\n\n### SQLLambdaModelDataSourceStrategyFactory <a name=\"SQLLambdaModelDataSourceStrategyFactory\" id=\"@aws-amplify/graphql-api-construct.SQLLambdaModelDataSourceStrategyFactory\"></a>\n\nClass exposing utilities to produce SQLLambdaModelDataSourceStrategy objects given various inputs.\n\n#### Initializers <a name=\"Initializers\" id=\"@aws-amplify/graphql-api-construct.SQLLambdaModelDataSourceStrategyFactory.Initializer\"></a>\n\n```typescript\nimport { SQLLambdaModelDataSourceStrategyFactory } from '@aws-amplify/graphql-api-construct'\n\nnew SQLLambdaModelDataSourceStrategyFactory()\n```\n\n| **Name** | **Type** | **Description** |\n| --- | --- | --- |\n\n---\n\n\n#### Static Functions <a name=\"Static Functions\" id=\"Static Functions\"></a>\n\n| **Name** | **Description** |\n| --- | --- |\n| <code><a href=\"#@aws-amplify/graphql-api-construct.SQLLambdaModelDataSourceStrategyFactory.fromCustomSqlFiles\">fromCustomSqlFiles</a></code> | Creates a SQLLambdaModelDataSourceStrategy where the binding's `customSqlStatements` are populated from `sqlFiles`. |\n\n---\n\n##### `fromCustomSqlFiles` <a name=\"fromCustomSqlFiles\" id=\"@aws-amplify/graphql-api-construct.SQLLambdaModelDataSourceStrategyFactory.fromCustomSqlFiles\"></a>\n\n```typescript\nimport { SQLLambdaModelDataSourceStrategyFactory } from '@aws-amplify/graphql-api-construct'\n\nSQLLambdaModelDataSourceStrategyFactory.fromCustomSqlFiles(sqlFiles: string[], options: SQLLambdaModelDataSourceStrategy)\n```\n\nCreates a SQLLambdaModelDataSourceStrategy where the binding's `customSqlStatements` are populated from `sqlFiles`.\n\nThe key\nof the `customSqlStatements` record is the file's base name (that is, the name of the file minus the directory and extension).\n\n###### `sqlFiles`<sup>Required</sup> <a name=\"sqlFiles\" id=\"@aws-amplify/graphql-api-construct.SQLLambdaModelDataSourceStrategyFactory.fromCustomSqlFiles.parameter.sqlFiles\"></a>\n\n- *Type:* string[]\n\nthe list of files to load SQL statements from.\n\n---\n\n###### `options`<sup>Required</sup> <a name=\"options\" id=\"@aws-amplify/graphql-api-construct.SQLLambdaModelDataSourceStrategyFactory.fromCustomSqlFiles.parameter.options\"></a>\n\n- *Type:* <a href=\"#@aws-amplify/graphql-api-construct.SQLLambdaModelDataSourceStrategy\">SQLLambdaModelDataSourceStrategy</a>\n\nthe remaining SQLLambdaModelDataSourceStrategy options.\n\n---\n\n\n\n## Protocols <a name=\"Protocols\" id=\"Protocols\"></a>\n\n### IAmplifyGraphqlDefinition <a name=\"IAmplifyGraphqlDefinition\" id=\"@aws-amplify/graphql-api-construct.IAmplifyGraphqlDefinition\"></a>\n\n- *Implemented By:* <a href=\"#@aws-amplify/graphql-api-construct.IAmplifyGraphqlDefinition\">IAmplifyGraphqlDefinition</a>\n\nGraphql Api definition, which can be implemented in multiple ways.\n\n\n#### Properties <a name=\"Properties\" id=\"Properties\"></a>\n\n| **Name** | **Type** | **Description** |\n| --- | --- | --- |\n| <code><a href=\"#@aws-amplify/graphql-api-construct.IAmplifyGraphqlDefinition.property.dataSourceStrategies\">dataSourceStrategies</a></code> | <code>{[ key: string ]: <a href=\"#@aws-amplify/graphql-api-construct.DefaultDynamoDbModelDataSourceStrategy\">DefaultDynamoDbModelDataSourceStrategy</a> \\| <a href=\"#@aws-amplify/graphql-api-construct.AmplifyDynamoDbModelDataSourceStrategy\">AmplifyDynamoDbModelDataSourceStrategy</a> \\| <a href=\"#@aws-amplify/graphql-api-construct.SQLLambdaModelDataSourceStrategy\">SQLLambdaModelDataSourceStrategy</a>}</code> | Retrieve the datasource strategy mapping. |\n| <code><a href=\"#@aws-amplify/graphql-api-construct.IAmplifyGraphqlDefinition.property.functionSlots\">functionSlots</a></code> | <code><a href=\"#@aws-amplify/graphql-api-construct.MutationFunctionSlot\">MutationFunctionSlot</a> \\| <a href=\"#@aws-amplify/graphql-api-construct.QueryFunctionSlot\">QueryFunctionSlot</a> \\| <a href=\"#@aws-amplify/graphql-api-construct.SubscriptionFunctionSlot\">SubscriptionFunctionSlot</a>[]</code> | Retrieve any function slots defined explicitly in the Api definition. |\n| <code><a href=\"#@aws-amplify/graphql-api-construct.IAmplifyGraphqlDefinition.property.schema\">schema</a></code> | <code>string</code> | Return the schema definition as a graphql string, with amplify directives allowed. |\n| <code><a href=\"#@aws-amplify/graphql-api-construct.IAmplifyGraphqlDefinition.property.customSqlDataSourceStrategies\">customSqlDataSourceStrategies</a></code> | <code><a href=\"#@aws-amplify/graphql-api-construct.CustomSqlDataSourceStrategy\">CustomSqlDataSourceStrategy</a>[]</code> | An array of custom Query or Mutation SQL commands to the data sources that resolves them. |\n| <code><a href=\"#@aws-amplify/graphql-api-construct.IAmplifyGraphqlDefinition.property.referencedLambdaFunctions\">referencedLambdaFunctions</a></code> | <code>{[ key: string ]: aws-cdk-lib.aws_lambda.IFunction}</code> | Retrieve the references to any lambda functions used in the definition. |\n\n---\n\n##### `dataSourceStrategies`<sup>Required</sup> <a name=\"dataSourceStrategies\" id=\"@aws-amplify/graphql-api-construct.IAmplifyGraphqlDefinition.property.dataSourceStrategies\"></a>\n\n```typescript\npublic readonly dataSourceStrategies: {[ key: string ]: DefaultDynamoDbModelDataSourceStrategy | AmplifyDynamoDbModelDataSourceStrategy | SQLLambdaModelDataSourceStrategy};\n```\n\n- *Type:* {[ key: string ]: <a href=\"#@aws-amplify/graphql-api-construct.DefaultDynamoDbModelDataSourceStrategy\">DefaultDynamoDbModelDataSourceStrategy</a> | <a href=\"#@aws-amplify/graphql-api-construct.AmplifyDynamoDbModelDataSourceStrategy\">AmplifyDynamoDbModelDataSourceStrategy</a> | <a href=\"#@aws-amplify/graphql-api-construct.SQLLambdaModelDataSourceStrategy\">SQLLambdaModelDataSourceStrategy</a>}\n\nRetrieve the datasource strategy mapping.\n\nThe default strategy is to use DynamoDB from CloudFormation.\n\n---\n\n##### `functionSlots`<sup>Required</sup> <a name=\"functionSlots\" id=\"@aws-amplify/graphql-api-construct.IAmplifyGraphqlDefinition.property.functionSlots\"></a>\n\n```typescript\npublic readonly functionSlots: MutationFunctionSlot | QueryFunctionSlot | SubscriptionFunctionSlot[];\n```\n\n- *Type:* <a href=\"#@aws-amplify/graphql-api-construct.MutationFunctionSlot\">MutationFunctionSlot</a> | <a href=\"#@aws-amplify/graphql-api-construct.QueryFunctionSlot\">QueryFunctionSlot</a> | <a href=\"#@aws-amplify/graphql-api-construct.SubscriptionFunctionSlot\">SubscriptionFunctionSlot</a>[]\n\nRetrieve any function slots defined explicitly in the Api definition.\n\n---\n\n##### `schema`<sup>Required</sup> <a name=\"schema\" id=\"@aws-amplify/graphql-api-construct.IAmplifyGraphqlDefinition.property.schema\"></a>\n\n```typescript\npublic readonly schema: string;\n```\n\n- *Type:* string\n\nReturn the schema definition as a graphql string, with amplify directives allowed.\n\n---\n\n##### `customSqlDataSourceStrategies`<sup>Optional</sup> <a name=\"customSqlDataSourceStrategies\" id=\"@aws-amplify/graphql-api-construct.IAmplifyGraphqlDefinition.property.customSqlDataSourceStrategies\"></a>\n\n```typescript\npublic readonly customSqlDataSourceStrategies: CustomSqlDataSourceStrategy[];\n```\n\n- *Type:* <a href=\"#@aws-amplify/graphql-api-construct.CustomSqlDataSourceStrategy\">CustomSqlDataSourceStrategy</a>[]\n\nAn array of custom Query or Mutation SQL commands to the data sources that resolves them.\n\n---\n\n##### `referencedLambdaFunctions`<sup>Optional</sup> <a name=\"referencedLambdaFunctions\" id=\"@aws-amplify/graphql-api-construct.IAmplifyGraphqlDefinition.property.referencedLambdaFunctions\"></a>\n\n```typescript\npublic readonly referencedLambdaFunctions: {[ key: string ]: IFunction};\n```\n\n- *Type:* {[ key: string ]: aws-cdk-lib.aws_lambda.IFunction}\n\nRetrieve the references to any lambda functions used in the definition.\n\nUseful for wiring through aws_lambda.Function constructs into the definition directly,\nand generated references to invoke them.\n\n---\n\n### IBackendOutputEntry <a name=\"IBackendOutputEntry\" id=\"@aws-amplify/graphql-api-construct.IBackendOutputEntry\"></a>\n\n- *Implemented By:* <a href=\"#@aws-amplify/graphql-api-construct.IBackendOutputEntry\">IBackendOutputEntry</a>\n\nEntry representing the required output from the backend for codegen generate commands to work.\n\n\n#### Properties <a name=\"Properties\" id=\"Properties\"></a>\n\n| **Name** | **Type** | **Description** |\n| --- | --- | --- |\n| <code><a href=\"#@aws-amplify/graphql-api-construct.IBackendOutputEntry.property.payload\">payload</a></code> | <code>{[ key: string ]: string}</code> | The string-map payload of generated config values. |\n| <code><a href=\"#@aws-amplify/graphql-api-construct.IBackendOutputEntry.property.version\">version</a></code> | <code>string</code> | The protocol version for this backend output. |\n\n---\n\n##### `payload`<sup>Required</sup> <a name=\"payload\" id=\"@aws-amplify/graphql-api-construct.IBackendOutputEntry.property.payload\"></a>\n\n```typescript\npublic readonly payload: {[ key: string ]: string};\n```\n\n- *Type:* {[ key: string ]: string}\n\nThe string-map payload of generated config values.\n\n---\n\n##### `version`<sup>Required</sup> <a name=\"version\" id=\"@aws-amplify/graphql-api-construct.IBackendOutputEntry.property.version\"></a>\n\n```typescript\npublic readonly version: string;\n```\n\n- *Type:* string\n\nThe protocol version for this backend output.\n\n---\n\n### IBackendOutputStorageStrategy <a name=\"IBackendOutputStorageStrategy\" id=\"@aws-amplify/graphql-api-construct.IBackendOutputStorageStrategy\"></a>\n\n- *Implemented By:* <a href=\"#@aws-amplify/graphql-api-construct.IBackendOutputStorageStrategy\">IBackendOutputStorageStrategy</a>\n\nBackend output strategy used to write config required for codegen tasks.\n\n#### Methods <a name=\"Methods\" id=\"Methods\"></a>\n\n| **Name** | **Description** |\n| --- | --- |\n| <code><a href=\"#@aws-amplify/graphql-api-construct.IBackendOutputStorageStrategy.addBackendOutputEntry\">addBackendOutputEntry</a></code> | Add an entry to backend output. |\n\n---\n\n##### `addBackendOutputEntry` <a name=\"addBackendOutputEntry\" id=\"@aws-amplify/graphql-api-construct.IBackendOutputStorageStrategy.addBackendOutputEntry\"></a>\n\n```typescript\npublic addBackendOutputEntry(keyName: string, backendOutputEntry: IBackendOutputEntry): void\n```\n\nAdd an entry to backend output.\n\n###### `keyName`<sup>Required</sup> <a name=\"keyName\" id=\"@aws-amplify/graphql-api-construct.IBackendOutputStorageStrategy.addBackendOutputEntry.parameter.keyName\"></a>\n\n- *Type:* string\n\nthe key.\n\n---\n\n###### `backendOutputEntry`<sup>Required</sup> <a name=\"backendOutputEntry\" id=\"@aws-amplify/graphql-api-construct.IBackendOutputStorageStrategy.addBackendOutputEntry.parameter.backendOutputEntry\"></a>\n\n- *Type:* <a href=\"#@aws-amplify/graphql-api-construct.IBackendOutputEntry\">IBackendOutputEntry</a>\n\nthe record to store in the backend output.\n\n---\n\n\n## Enums <a name=\"Enums\" id=\"Enums\"></a>\n\n### SSEType <a name=\"SSEType\" id=\"@aws-amplify/graphql-api-construct.SSEType\"></a>\n\nServer Side Encryption Type Values - `KMS` - Server-side encryption that uses AWS KMS.\n\nThe key is stored in your account and is managed by KMS (AWS KMS charges apply).\n\n#### Members <a name=\"Members\" id=\"Members\"></a>\n\n| **Name** | **Description** |\n| --- | --- |\n| <code><a href=\"#@aws-amplify/graphql-api-construct.SSEType.KMS\">KMS</a></code> | *No description.* |\n\n---\n\n##### `KMS` <a name=\"KMS\" id=\"@aws-amplify/graphql-api-construct.SSEType.KMS\"></a>\n\n---\n\n"
  },
  "repository": {
    "directory": "packages/amplify-graphql-api-construct",
    "type": "git",
    "url": "https://github.com/aws-amplify/amplify-category-api.git"
  },
  "schema": "jsii/0.10.0",
  "targets": {
    "js": {
      "npm": "@aws-amplify/graphql-api-construct"
    }
  },
  "types": {
    "@aws-amplify/graphql-api-construct.AddFunctionProps": {
      "assembly": "@aws-amplify/graphql-api-construct",
      "datatype": true,
      "docs": {
        "stability": "stable",
        "summary": "Input type properties when adding a new appsync.AppsyncFunction to the generated API. This is equivalent to the Omit<appsync.AppsyncFunctionProps, 'api'>."
      },
      "fqn": "@aws-amplify/graphql-api-construct.AddFunctionProps",
      "kind": "interface",
      "locationInModule": {
        "filename": "src/types.ts",
        "line": 892
      },
      "name": "AddFunctionProps",
      "properties": [
        {
          "abstract": true,
          "docs": {
            "stability": "stable",
            "summary": "the data source linked to this AppSync Function."
          },
          "immutable": true,
          "locationInModule": {
            "filename": "src/types.ts",
            "line": 896
          },
          "name": "dataSource",
          "type": {
            "fqn": "aws-cdk-lib.aws_appsync.BaseDataSource"
          }
        },
        {
          "abstract": true,
          "docs": {
            "stability": "stable",
            "summary": "the name of the AppSync Function."
          },
          "immutable": true,
          "locationInModule": {
            "filename": "src/types.ts",
            "line": 901
          },
          "name": "name",
          "type": {
            "primitive": "string"
          }
        },
        {
          "abstract": true,
          "docs": {
            "default": "- no code is used",
            "stability": "stable",
            "summary": "The function code."
          },
          "immutable": true,
          "locationInModule": {
            "filename": "src/types.ts",
            "line": 936
          },
          "name": "code",
          "optional": true,
          "type": {
            "fqn": "aws-cdk-lib.aws_appsync.Code"
          }
        },
        {
          "abstract": true,
          "docs": {
            "default": "- no description",
            "stability": "stable",
            "summary": "the description for this AppSync Function."
          },
          "immutable": true,
          "locationInModule": {
            "filename": "src/types.ts",
            "line": 908
          },
          "name": "description",
          "optional": true,
          "type": {
            "primitive": "string"
          }
        },
        {
          "abstract": true,
          "docs": {
            "default": "- no request mapping template",
            "stability": "stable",
            "summary": "the request mapping template for the AppSync Function."
          },
          "immutable": true,
          "locationInModule": {
            "filename": "src/types.ts",
            "line": 915
          },
          "name": "requestMappingTemplate",
          "optional": true,
          "type": {
            "fqn": "aws-cdk-lib.aws_appsync.MappingTemplate"
          }
        },
        {
          "abstract": true,
          "docs": {
            "default": "- no response mapping template",
            "stability": "stable",
            "summary": "the response mapping template for the AppSync Function."
          },
          "immutable": true,
          "locationInModule": {
            "filename": "src/types.ts",
            "line": 922
          },
          "name": "responseMappingTemplate",
          "optional": true,
          "type": {
            "fqn": "aws-cdk-lib.aws_appsync.MappingTemplate"
          }
        },
        {
          "abstract": true,
          "docs": {
            "default": "- no function runtime, VTL mapping templates used",
            "stability": "stable",
            "summary": "The functions runtime."
          },
          "immutable": true,
          "locationInModule": {
            "filename": "src/types.ts",
            "line": 929
          },
          "name": "runtime",
          "optional": true,
          "type": {
            "fqn": "aws-cdk-lib.aws_appsync.FunctionRuntime"
          }
        }
      ],
      "symbolId": "src/types:AddFunctionProps"
    },
    "@aws-amplify/graphql-api-construct.AmplifyDynamoDbModelDataSourceStrategy": {
      "assembly": "@aws-amplify/graphql-api-construct",
      "datatype": true,
      "docs": {
        "stability": "stable",
        "summary": "Use custom resource type 'Custom::AmplifyDynamoDBTable' to provision table."
      },
      "fqn": "@aws-amplify/graphql-api-construct.AmplifyDynamoDbModelDataSourceStrategy",
      "kind": "interface",
      "locationInModule": {
        "filename": "src/model-datasource-strategy-types.ts",
        "line": 39
      },
      "name": "AmplifyDynamoDbModelDataSourceStrategy",
      "properties": [
        {
          "abstract": true,
          "docs": {
            "stability": "stable"
          },
          "immutable": true,
          "locationInModule": {
            "filename": "src/model-datasource-strategy-types.ts",
            "line": 40
          },
          "name": "dbType",
          "type": {
            "primitive": "string"
          }
        },
        {
          "abstract": true,
          "docs": {
            "stability": "stable"
          },
          "immutable": true,
          "locationInModule": {
            "filename": "src/model-datasource-strategy-types.ts",
            "line": 41
          },
          "name": "provisionStrategy",
          "type": {
            "primitive": "string"
          }
        }
      ],
      "symbolId": "src/model-datasource-strategy-types:AmplifyDynamoDbModelDataSourceStrategy"
    },
    "@aws-amplify/graphql-api-construct.AmplifyDynamoDbTableWrapper": {
      "assembly": "@aws-amplify/graphql-api-construct",
      "docs": {
        "remarks": "This is NOT a construct, just an easier way to access\nthe generated construct.\nThis is a wrapper intended to mimic the `aws_cdk_lib.aws_dynamodb.Table` functionality more-or-less.\nNotable differences is the addition of TKTK properties, to account for the fact that they're constructor props\nin the CDK construct, as well as the removal of all from*, grant*, and metric* methods implemented by Table.",
        "stability": "stable",
        "summary": "Wrapper class around Custom::AmplifyDynamoDBTable custom resource, to simplify the override experience a bit."
      },
      "fqn": "@aws-amplify/graphql-api-construct.AmplifyDynamoDbTableWrapper",
      "initializer": {
        "docs": {
          "stability": "stable",
          "summary": "Create the wrapper given an underlying CfnResource that is an instance of Custom::AmplifyDynamoDBTable."
        },
        "locationInModule": {
          "filename": "src/amplify-dynamodb-table-wrapper.ts",
          "line": 107
        },
        "parameters": [
          {
            "docs": {
              "summary": "the Cfn resource."
            },
            "name": "resource",
            "type": {
              "fqn": "aws-cdk-lib.CfnResource"
            }
          }
        ]
      },
      "kind": "class",
      "locationInModule": {
        "filename": "src/amplify-dynamodb-table-wrapper.ts",
        "line": 93
      },
      "methods": [
        {
          "docs": {
            "returns": "whether or not the resource is an underlying amplify dynamodb table resource.",
            "stability": "stable",
            "summary": "Return true and perform type narrowing if a given input appears to be capable of."
          },
          "locationInModule": {
            "filename": "src/amplify-dynamodb-table-wrapper.ts",
            "line": 99
          },
          "name": "isAmplifyDynamoDbTableResource",
          "parameters": [
            {
              "docs": {
                "summary": "the object to check."
              },
              "name": "x",
              "type": {
                "primitive": "any"
              }
            }
          ],
          "returns": {
            "type": {
              "primitive": "boolean"
            }
          },
          "static": true
        },
        {
          "docs": {
            "stability": "stable",
            "summary": "Set the deletion policy of the resource based on the removal policy specified."
          },
          "locationInModule": {
            "filename": "src/amplify-dynamodb-table-wrapper.ts",
            "line": 117
          },
          "name": "applyRemovalPolicy",
          "parameters": [
            {
              "docs": {
                "summary": "removal policy to set."
              },
              "name": "policy",
              "type": {
                "fqn": "aws-cdk-lib.RemovalPolicy"
              }
            }
          ]
        },
        {
          "docs": {
            "stability": "stable",
            "summary": "Set the provisionedThroughtput for a specified GSI by name."
          },
          "locationInModule": {
            "filename": "src/amplify-dynamodb-table-wrapper.ts",
            "line": 154
          },
          "name": "setGlobalSecondaryIndexProvisionedThroughput",
          "parameters": [
            {
              "docs": {
                "summary": "the index to specify a provisionedThroughput config for."
              },
              "name": "indexName",
              "type": {
                "primitive": "string"
              }
            },
            {
              "docs": {
                "summary": "the config to set."
              },
              "name": "provisionedThroughput",
              "type": {
                "fqn": "@aws-amplify/graphql-api-construct.ProvisionedThroughput"
              }
            }
          ]
        }
      ],
      "name": "AmplifyDynamoDbTableWrapper",
      "properties": [
        {
          "docs": {
            "stability": "stable",
            "summary": "Specify how you are charged for read and write throughput and how you manage capacity."
          },
          "locationInModule": {
            "filename": "src/amplify-dynamodb-table-wrapper.ts",
            "line": 124
          },
          "name": "billingMode",
          "type": {
            "fqn": "aws-cdk-lib.aws_dynamodb.BillingMode"
          }
        },
        {
          "docs": {
            "stability": "stable",
            "summary": "Set table deletion protection."
          },
          "locationInModule": {
            "filename": "src/amplify-dynamodb-table-wrapper.ts",
            "line": 182
          },
          "name": "deletionProtectionEnabled",
          "type": {
            "primitive": "boolean"
          }
        },
        {
          "docs": {
            "stability": "stable",
            "summary": "Whether point-in-time recovery is enabled."
          },
          "locationInModule": {
            "filename": "src/amplify-dynamodb-table-wrapper.ts",
            "line": 138
          },
          "name": "pointInTimeRecoveryEnabled",
          "type": {
            "primitive": "boolean"
          }
        },
        {
          "docs": {
            "stability": "stable",
            "summary": "Update the provisioned throughput for the base table."
          },
          "locationInModule": {
            "filename": "src/amplify-dynamodb-table-wrapper.ts",
            "line": 145
          },
          "name": "provisionedThroughput",
          "type": {
            "fqn": "@aws-amplify/graphql-api-construct.ProvisionedThroughput"
          }
        },
        {
          "docs": {
            "stability": "stable",
            "summary": "Set the ddb server-side encryption specification on the table."
          },
          "locationInModule": {
            "filename": "src/amplify-dynamodb-table-wrapper.ts",
            "line": 175
          },
          "name": "sseSpecification",
          "type": {
            "fqn": "@aws-amplify/graphql-api-construct.SSESpecification"
          }
        },
        {
          "docs": {
            "stability": "stable",
            "summary": "Set the ddb stream specification on the table."
          },
          "locationInModule": {
            "filename": "src/amplify-dynamodb-table-wrapper.ts",
            "line": 168
          },
          "name": "streamSpecification",
          "type": {
            "fqn": "@aws-amplify/graphql-api-construct.StreamSpecification"
          }
        },
        {
          "docs": {
            "stability": "stable",
            "summary": "The name of TTL attribute."
          },
          "locationInModule": {
            "filename": "src/amplify-dynamodb-table-wrapper.ts",
            "line": 131
          },
          "name": "timeToLiveAttribute",
          "type": {
            "fqn": "@aws-amplify/graphql-api-construct.TimeToLiveSpecification"
          }
        }
      ],
      "symbolId": "src/amplify-dynamodb-table-wrapper:AmplifyDynamoDbTableWrapper"
    },
    "@aws-amplify/graphql-api-construct.AmplifyGraphqlApi": {
      "assembly": "@aws-amplify/graphql-api-construct",
      "base": "constructs.Construct",
      "docs": {
        "remarks": "This can be used to quickly define appsync apis which support full CRUD+List and Subscriptions, relationships,\nauth, search over data, the ability to inject custom business logic and query/mutation operations, and connect to ML services.\n\nFor more information, refer to the docs links below:\nData Modeling - https://docs.amplify.aws/cli/graphql/data-modeling/\nAuthorization - https://docs.amplify.aws/cli/graphql/authorization-rules/\nCustom Business Logic - https://docs.amplify.aws/cli/graphql/custom-business-logic/\nSearch - https://docs.amplify.aws/cli/graphql/search-and-result-aggregations/\nML Services - https://docs.amplify.aws/cli/graphql/connect-to-machine-learning-services/\n\nFor a full reference of the supported custom graphql directives - https://docs.amplify.aws/cli/graphql/directives-reference/\n\nThe output of this construct is a mapping of L2 or L1 resources generated by the transformer, which generally follow the access pattern\n\n```typescript\n  const api = new AmplifyGraphQlApi(this, 'api', { <params> });\n  // Access L2 resources under `.resources`\n  api.resources.tables[\"Todo\"].tableArn;\n\n  // Access L1 resources under `.resources.cfnResources`\n  api.resources.cfnResources.cfnGraphqlApi.xrayEnabled = true;\n  Object.values(api.resources.cfnResources.cfnTables).forEach(table => {\n    table.pointInTimeRecoverySpecification = { pointInTimeRecoveryEnabled: false };\n  });\n```\n`resources.<ResourceType>.<ResourceName>` - you can then perform any CDK action on these resulting resoureces.",
        "stability": "stable",
        "summary": "L3 Construct which invokes the Amplify Transformer Pattern over an input Graphql Schema."
      },
      "fqn": "@aws-amplify/graphql-api-construct.AmplifyGraphqlApi",
      "initializer": {
        "docs": {
          "stability": "stable",
          "summary": "New AmplifyGraphqlApi construct, this will create an appsync api with authorization, a schema, and all necessary resolvers, functions, and datasources."
        },
        "locationInModule": {
          "filename": "src/amplify-graphql-api.ts",
          "line": 139
        },
        "parameters": [
          {
            "docs": {
              "summary": "the scope to create this construct within."
            },
            "name": "scope",
            "type": {
              "fqn": "constructs.Construct"
            }
          },
          {
            "docs": {
              "summary": "the id to use for this api."
            },
            "name": "id",
            "type": {
              "primitive": "string"
            }
          },
          {
            "docs": {
              "summary": "the properties used to configure the generated api."
            },
            "name": "props",
            "type": {
              "fqn": "@aws-amplify/graphql-api-construct.AmplifyGraphqlApiProps"
            }
          }
        ]
      },
      "kind": "class",
      "locationInModule": {
        "filename": "src/amplify-graphql-api.ts",
        "line": 85
      },
      "methods": [
        {
          "docs": {
            "remarks": "This is a proxy method to the L2 GraphqlApi Construct.",
            "returns": "the generated data source.",
            "stability": "stable",
            "summary": "Add a new DynamoDB data source to this API."
          },
          "locationInModule": {
            "filename": "src/amplify-graphql-api.ts",
            "line": 294
          },
          "name": "addDynamoDbDataSource",
          "parameters": [
            {
              "docs": {
                "summary": "The data source's id."
              },
              "name": "id",
              "type": {
                "primitive": "string"
              }
            },
            {
              "docs": {
                "summary": "The DynamoDB table backing this data source."
              },
              "name": "table",
              "type": {
                "fqn": "aws-cdk-lib.aws_dynamodb.ITable"
              }
            },
            {
              "docs": {
                "summary": "The optional configuration for this data source."
              },
              "name": "options",
              "optional": true,
              "type": {
                "fqn": "aws-cdk-lib.aws_appsync.DataSourceOptions"
              }
            }
          ],
          "returns": {
            "type": {
              "fqn": "aws-cdk-lib.aws_appsync.DynamoDbDataSource"
            }
          }
        },
        {
          "docs": {
            "deprecated": "use `addOpenSearchDataSource`",
            "remarks": "This is a proxy method to the L2 GraphqlApi Construct.",
            "returns": "the generated data source.",
            "stability": "deprecated",
            "summary": "Add a new elasticsearch data source to this API."
          },
          "locationInModule": {
            "filename": "src/amplify-graphql-api.ts",
            "line": 306
          },
          "name": "addElasticsearchDataSource",
          "parameters": [
            {
              "docs": {
                "summary": "The data source's id."
              },
              "name": "id",
              "type": {
                "primitive": "string"
              }
            },
            {
              "docs": {
                "summary": "The elasticsearch domain for this data source."
              },
              "name": "domain",
              "type": {
                "fqn": "aws-cdk-lib.aws_elasticsearch.IDomain"
              }
            },
            {
              "docs": {
                "summary": "The optional configuration for this data source."
              },
              "name": "options",
              "optional": true,
              "type": {
                "fqn": "aws-cdk-lib.aws_appsync.DataSourceOptions"
              }
            }
          ],
          "returns": {
            "type": {
              "fqn": "aws-cdk-lib.aws_appsync.ElasticsearchDataSource"
            }
          }
        },
        {
          "docs": {
            "remarks": "This is a proxy method to the L2 GraphqlApi Construct.",
            "stability": "stable",
            "summary": "Add an EventBridge data source to this api."
          },
          "locationInModule": {
            "filename": "src/amplify-graphql-api.ts",
            "line": 316
          },
          "name": "addEventBridgeDataSource",
          "parameters": [
            {
              "docs": {
                "summary": "The data source's id."
              },
              "name": "id",
              "type": {
                "primitive": "string"
              }
            },
            {
              "docs": {
                "summary": "The EventBridge EventBus on which to put events."
              },
              "name": "eventBus",
              "type": {
                "fqn": "aws-cdk-lib.aws_events.IEventBus"
              }
            },
            {
              "docs": {
                "summary": "The optional configuration for this data source."
              },
              "name": "options",
              "optional": true,
              "type": {
                "fqn": "aws-cdk-lib.aws_appsync.DataSourceOptions"
              }
            }
          ],
          "returns": {
            "type": {
              "fqn": "aws-cdk-lib.aws_appsync.EventBridgeDataSource"
            }
          }
        },
        {
          "docs": {
            "returns": "the generated appsync function.",
            "stability": "stable",
            "summary": "Add an appsync function to the api."
          },
          "locationInModule": {
            "filename": "src/amplify-graphql-api.ts",
            "line": 398
          },
          "name": "addFunction",
          "parameters": [
            {
              "docs": {
                "summary": "the function's id."
              },
              "name": "id",
              "type": {
                "primitive": "string"
              }
            },
            {
              "name": "props",
              "type": {
                "fqn": "@aws-amplify/graphql-api-construct.AddFunctionProps"
              }
            }
          ],
          "returns": {
            "type": {
              "fqn": "aws-cdk-lib.aws_appsync.AppsyncFunction"
            }
          }
        },
        {
          "docs": {
            "remarks": "This is a proxy method to the L2 GraphqlApi Construct.",
            "returns": "the generated data source.",
            "stability": "stable",
            "summary": "Add a new http data source to this API."
          },
          "locationInModule": {
            "filename": "src/amplify-graphql-api.ts",
            "line": 327
          },
          "name": "addHttpDataSource",
          "parameters": [
            {
              "docs": {
                "summary": "The data source's id."
              },
              "name": "id",
              "type": {
                "primitive": "string"
              }
            },
            {
              "docs": {
                "summary": "The http endpoint."
              },
              "name": "endpoint",
              "type": {
                "primitive": "string"
              }
            },
            {
              "docs": {
                "summary": "The optional configuration for this data source."
              },
              "name": "options",
              "optional": true,
              "type": {
                "fqn": "aws-cdk-lib.aws_appsync.HttpDataSourceOptions"
              }
            }
          ],
          "returns": {
            "type": {
              "fqn": "aws-cdk-lib.aws_appsync.HttpDataSource"
            }
          }
        },
        {
          "docs": {
            "remarks": "This is a proxy method to the L2 GraphqlApi Construct.",
            "returns": "the generated data source.",
            "stability": "stable",
            "summary": "Add a new Lambda data source to this API."
          },
          "locationInModule": {
            "filename": "src/amplify-graphql-api.ts",
            "line": 338
          },
          "name": "addLambdaDataSource",
          "parameters": [
            {
              "docs": {
                "summary": "The data source's id."
              },
              "name": "id",
              "type": {
                "primitive": "string"
              }
            },
            {
              "docs": {
                "summary": "The Lambda function to call to interact with this data source."
              },
              "name": "lambdaFunction",
              "type": {
                "fqn": "aws-cdk-lib.aws_lambda.IFunction"
              }
            },
            {
              "docs": {
                "summary": "The optional configuration for this data source."
              },
              "name": "options",
              "optional": true,
              "type": {
                "fqn": "aws-cdk-lib.aws_appsync.DataSourceOptions"
              }
            }
          ],
          "returns": {
            "type": {
              "fqn": "aws-cdk-lib.aws_appsync.LambdaDataSource"
            }
          }
        },
        {
          "docs": {
            "remarks": "This is a proxy method to the L2 GraphqlApi Construct.\nUseful for pipeline resolvers and for backend changes that don't require a data source.",
            "returns": "the generated data source.",
            "stability": "stable",
            "summary": "Add a new dummy data source to this API."
          },
          "locationInModule": {
            "filename": "src/amplify-graphql-api.ts",
            "line": 349
          },
          "name": "addNoneDataSource",
          "parameters": [
            {
              "docs": {
                "summary": "The data source's id."
              },
              "name": "id",
              "type": {
                "primitive": "string"
              }
            },
            {
              "docs": {
                "summary": "The optional configuration for this data source."
              },
              "name": "options",
              "optional": true,
              "type": {
                "fqn": "aws-cdk-lib.aws_appsync.DataSourceOptions"
              }
            }
          ],
          "returns": {
            "type": {
              "fqn": "aws-cdk-lib.aws_appsync.NoneDataSource"
            }
          }
        },
        {
          "docs": {
            "remarks": "This is a proxy method to the L2 GraphqlApi Construct.",
            "returns": "the generated data source.",
            "stability": "stable",
            "summary": "dd a new OpenSearch data source to this API."
          },
          "locationInModule": {
            "filename": "src/amplify-graphql-api.ts",
            "line": 360
          },
          "name": "addOpenSearchDataSource",
          "parameters": [
            {
              "docs": {
                "summary": "The data source's id."
              },
              "name": "id",
              "type": {
                "primitive": "string"
              }
            },
            {
              "docs": {
                "summary": "The OpenSearch domain for this data source."
              },
              "name": "domain",
              "type": {
                "fqn": "aws-cdk-lib.aws_opensearchservice.IDomain"
              }
            },
            {
              "docs": {
                "summary": "The optional configuration for this data source."
              },
              "name": "options",
              "optional": true,
              "type": {
                "fqn": "aws-cdk-lib.aws_appsync.DataSourceOptions"
              }
            }
          ],
          "returns": {
            "type": {
              "fqn": "aws-cdk-lib.aws_appsync.OpenSearchDataSource"
            }
          }
        },
        {
          "docs": {
            "remarks": "This is a proxy method to the L2 GraphqlApi Construct.",
            "returns": "the generated data source.",
            "stability": "stable",
            "summary": "Add a new Rds data source to this API."
          },
          "locationInModule": {
            "filename": "src/amplify-graphql-api.ts",
            "line": 373
          },
          "name": "addRdsDataSource",
          "parameters": [
            {
              "docs": {
                "summary": "The data source's id."
              },
              "name": "id",
              "type": {
                "primitive": "string"
              }
            },
            {
              "docs": {
                "summary": "The serverless cluster to interact with this data source."
              },
              "name": "serverlessCluster",
              "type": {
                "fqn": "aws-cdk-lib.aws_rds.IServerlessCluster"
              }
            },
            {
              "docs": {
                "summary": "The secret store that contains the username and password for the serverless cluster."
              },
              "name": "secretStore",
              "type": {
                "fqn": "aws-cdk-lib.aws_secretsmanager.ISecret"
              }
            },
            {
              "docs": {
                "summary": "The optional name of the database to use within the cluster."
              },
              "name": "databaseName",
              "optional": true,
              "type": {
                "primitive": "string"
              }
            },
            {
              "docs": {
                "summary": "The optional configuration for this data source."
              },
              "name": "options",
              "optional": true,
              "type": {
                "fqn": "aws-cdk-lib.aws_appsync.DataSourceOptions"
              }
            }
          ],
          "returns": {
            "type": {
              "fqn": "aws-cdk-lib.aws_appsync.RdsDataSource"
            }
          }
        },
        {
          "docs": {
            "remarks": "This is a proxy method to the L2 GraphqlApi Construct.",
            "returns": "the generated resolver.",
            "stability": "stable",
            "summary": "Add a resolver to the api."
          },
          "locationInModule": {
            "filename": "src/amplify-graphql-api.ts",
            "line": 389
          },
          "name": "addResolver",
          "parameters": [
            {
              "docs": {
                "summary": "The resolver's id."
              },
              "name": "id",
              "type": {
                "primitive": "string"
              }
            },
            {
              "docs": {
                "summary": "the resolver properties."
              },
              "name": "props",
              "type": {
                "fqn": "aws-cdk-lib.aws_appsync.ExtendedResolverProps"
              }
            }
          ],
          "returns": {
            "type": {
              "fqn": "aws-cdk-lib.aws_appsync.Resolver"
            }
          }
        }
      ],
      "name": "AmplifyGraphqlApi",
      "properties": [
        {
          "docs": {
            "remarks": "May be a CDK Token.",
            "stability": "stable",
            "summary": "Generated Api Id."
          },
          "immutable": true,
          "locationInModule": {
            "filename": "src/amplify-graphql-api.ts",
            "line": 120
          },
          "name": "apiId",
          "type": {
            "primitive": "string"
          }
        },
        {
          "docs": {
            "stability": "stable",
            "summary": "Resolvers generated by the transform process, persisted on the side in order to facilitate pulling a manifest for the purposes of inspecting and producing overrides."
          },
          "immutable": true,
          "locationInModule": {
            "filename": "src/amplify-graphql-api.ts",
            "line": 100
          },
          "name": "generatedFunctionSlots",
          "type": {
            "collection": {
              "elementtype": {
                "union": {
                  "types": [
                    {
                      "fqn": "@aws-amplify/graphql-api-construct.MutationFunctionSlot"
                    },
                    {
                      "fqn": "@aws-amplify/graphql-api-construct.QueryFunctionSlot"
                    },
                    {
                      "fqn": "@aws-amplify/graphql-api-construct.SubscriptionFunctionSlot"
                    }
                  ]
                }
              },
              "kind": "array"
            }
          }
        },
        {
          "docs": {
            "remarks": "May be a CDK Token.",
            "stability": "stable",
            "summary": "Graphql URL For the generated API."
          },
          "immutable": true,
          "locationInModule": {
            "filename": "src/amplify-graphql-api.ts",
            "line": 105
          },
          "name": "graphqlUrl",
          "type": {
            "primitive": "string"
          }
        },
        {
          "docs": {
            "remarks": "May be a CDK Token.",
            "stability": "stable",
            "summary": "Realtime URL For the generated API."
          },
          "immutable": true,
          "locationInModule": {
            "filename": "src/amplify-graphql-api.ts",
            "line": 110
          },
          "name": "realtimeUrl",
          "type": {
            "primitive": "string"
          }
        },
        {
          "docs": {
            "stability": "stable",
            "summary": "Generated L1 and L2 CDK resources."
          },
          "immutable": true,
          "locationInModule": {
            "filename": "src/amplify-graphql-api.ts",
            "line": 89
          },
          "name": "resources",
          "type": {
            "fqn": "@aws-amplify/graphql-api-construct.AmplifyGraphqlApiResources"
          }
        },
        {
          "docs": {
            "remarks": "May be a CDK Token.",
            "stability": "stable",
            "summary": "Generated Api Key if generated."
          },
          "immutable": true,
          "locationInModule": {
            "filename": "src/amplify-graphql-api.ts",
            "line": 115
          },
          "name": "apiKey",
          "optional": true,
          "type": {
            "primitive": "string"
          }
        }
      ],
      "symbolId": "src/amplify-graphql-api:AmplifyGraphqlApi"
    },
    "@aws-amplify/graphql-api-construct.AmplifyGraphqlApiCfnResources": {
      "assembly": "@aws-amplify/graphql-api-construct",
      "datatype": true,
      "docs": {
        "remarks": "These are potentially stored under nested stacks, but presented organized by type instead.",
        "stability": "stable",
        "summary": "L1 CDK resources from the Api which were generated as part of the transform."
      },
      "fqn": "@aws-amplify/graphql-api-construct.AmplifyGraphqlApiCfnResources",
      "kind": "interface",
      "locationInModule": {
        "filename": "src/types.ts",
        "line": 795
      },
      "name": "AmplifyGraphqlApiCfnResources",
      "properties": [
        {
          "abstract": true,
          "docs": {
            "stability": "stable",
            "summary": "Remaining L1 resources generated, keyed by logicalId."
          },
          "immutable": true,
          "locationInModule": {
            "filename": "src/types.ts",
            "line": 849
          },
          "name": "additionalCfnResources",
          "type": {
            "collection": {
              "elementtype": {
                "fqn": "aws-cdk-lib.CfnResource"
              },
              "kind": "map"
            }
          }
        },
        {
          "abstract": true,
          "docs": {
            "stability": "stable",
            "summary": "The Generated Amplify DynamoDb Table L1 resource wrapper, keyed by model type name."
          },
          "immutable": true,
          "locationInModule": {
            "filename": "src/types.ts",
            "line": 834
          },
          "name": "amplifyDynamoDbTables",
          "type": {
            "collection": {
              "elementtype": {
                "fqn": "@aws-amplify/graphql-api-construct.AmplifyDynamoDbTableWrapper"
              },
              "kind": "map"
            }
          }
        },
        {
          "abstract": true,
          "docs": {
            "stability": "stable",
            "summary": "The Generated AppSync DataSource L1 Resources, keyed by logicalId."
          },
          "immutable": true,
          "locationInModule": {
            "filename": "src/types.ts",
            "line": 824
          },
          "name": "cfnDataSources",
          "type": {
            "collection": {
              "elementtype": {
                "fqn": "aws-cdk-lib.aws_appsync.CfnDataSource"
              },
              "kind": "map"
            }
          }
        },
        {
          "abstract": true,
          "docs": {
            "stability": "stable",
            "summary": "The Generated AppSync Function L1 Resources, keyed by logicalId."
          },
          "immutable": true,
          "locationInModule": {
            "filename": "src/types.ts",
            "line": 819
          },
          "name": "cfnFunctionConfigurations",
          "type": {
            "collection": {
              "elementtype": {
                "fqn": "aws-cdk-lib.aws_appsync.CfnFunctionConfiguration"
              },
              "kind": "map"
            }
          }
        },
        {
          "abstract": true,
          "docs": {
            "stability": "stable",
            "summary": "The Generated Lambda Function L1 Resources, keyed by function name."
          },
          "immutable": true,
          "locationInModule": {
            "filename": "src/types.ts",
            "line": 844
          },
          "name": "cfnFunctions",
          "type": {
            "collection": {
              "elementtype": {
                "fqn": "aws-cdk-lib.aws_lambda.CfnFunction"
              },
              "kind": "map"
            }
          }
        },
        {
          "abstract": true,
          "docs": {
            "stability": "stable",
            "summary": "The Generated AppSync Api L1 Resource."
          },
          "immutable": true,
          "locationInModule": {
            "filename": "src/types.ts",
            "line": 799
          },
          "name": "cfnGraphqlApi",
          "type": {
            "fqn": "aws-cdk-lib.aws_appsync.CfnGraphQLApi"
          }
        },
        {
          "abstract": true,
          "docs": {
            "stability": "stable",
            "summary": "The Generated AppSync Schema L1 Resource."
          },
          "immutable": true,
          "locationInModule": {
            "filename": "src/types.ts",
            "line": 804
          },
          "name": "cfnGraphqlSchema",
          "type": {
            "fqn": "aws-cdk-lib.aws_appsync.CfnGraphQLSchema"
          }
        },
        {
          "abstract": true,
          "docs": {
            "stability": "stable",
            "summary": "The Generated AppSync Resolver L1 Resources, keyed by logicalId."
          },
          "immutable": true,
          "locationInModule": {
            "filename": "src/types.ts",
            "line": 814
          },
          "name": "cfnResolvers",
          "type": {
            "collection": {
              "elementtype": {
                "fqn": "aws-cdk-lib.aws_appsync.CfnResolver"
              },
              "kind": "map"
            }
          }
        },
        {
          "abstract": true,
          "docs": {
            "stability": "stable",
            "summary": "The Generated IAM Role L1 Resources, keyed by logicalId."
          },
          "immutable": true,
          "locationInModule": {
            "filename": "src/types.ts",
            "line": 839
          },
          "name": "cfnRoles",
          "type": {
            "collection": {
              "elementtype": {
                "fqn": "aws-cdk-lib.aws_iam.CfnRole"
              },
              "kind": "map"
            }
          }
        },
        {
          "abstract": true,
          "docs": {
            "stability": "stable",
            "summary": "The Generated DynamoDB Table L1 Resources, keyed by logicalId."
          },
          "immutable": true,
          "locationInModule": {
            "filename": "src/types.ts",
            "line": 829
          },
          "name": "cfnTables",
          "type": {
            "collection": {
              "elementtype": {
                "fqn": "aws-cdk-lib.aws_dynamodb.CfnTable"
              },
              "kind": "map"
            }
          }
        },
        {
          "abstract": true,
          "docs": {
            "stability": "stable",
            "summary": "The Generated AppSync Api Key L1 Resource."
          },
          "immutable": true,
          "locationInModule": {
            "filename": "src/types.ts",
            "line": 809
          },
          "name": "cfnApiKey",
          "optional": true,
          "type": {
            "fqn": "aws-cdk-lib.aws_appsync.CfnApiKey"
          }
        }
      ],
      "symbolId": "src/types:AmplifyGraphqlApiCfnResources"
    },
    "@aws-amplify/graphql-api-construct.AmplifyGraphqlApiProps": {
      "assembly": "@aws-amplify/graphql-api-construct",
      "datatype": true,
      "docs": {
        "remarks": "Specifies what the input to transform into an Api, and configurations for\nthe transformation process.",
        "stability": "stable",
        "summary": "Input props for the AmplifyGraphqlApi construct."
      },
      "fqn": "@aws-amplify/graphql-api-construct.AmplifyGraphqlApiProps",
      "kind": "interface",
      "locationInModule": {
        "filename": "src/types.ts",
        "line": 712
      },
      "name": "AmplifyGraphqlApiProps",
      "properties": [
        {
          "abstract": true,
          "docs": {
            "remarks": "This object must be a superset of the configured auth providers in the Api definition.\nFor more information, refer to https://docs.amplify.aws/cli/graphql/authorization-rules/",
            "stability": "stable",
            "summary": "Required auth modes for the Api."
          },
          "immutable": true,
          "locationInModule": {
            "filename": "src/types.ts",
            "line": 729
          },
          "name": "authorizationModes",
          "type": {
            "fqn": "@aws-amplify/graphql-api-construct.AuthorizationModes"
          }
        },
        {
          "abstract": true,
          "docs": {
            "remarks": "Can be constructed via the AmplifyGraphqlDefinition class.",
            "stability": "stable",
            "summary": "The definition to transform in a full Api."
          },
          "immutable": true,
          "locationInModule": {
            "filename": "src/types.ts",
            "line": 717
          },
          "name": "definition",
          "type": {
            "fqn": "@aws-amplify/graphql-api-construct.IAmplifyGraphqlDefinition"
          }
        },
        {
          "abstract": true,
          "docs": {
            "remarks": "Default: construct id.",
            "stability": "stable",
            "summary": "Name to be used for the AppSync Api."
          },
          "immutable": true,
          "locationInModule": {
            "filename": "src/types.ts",
            "line": 723
          },
          "name": "apiName",
          "optional": true,
          "type": {
            "primitive": "string"
          }
        },
        {
          "abstract": true,
          "docs": {
            "deprecated": "use dataStoreConfiguration instead.",
            "remarks": "For more information, refer to https://docs.amplify.aws/lib/datastore/getting-started/q/platform/js/",
            "stability": "deprecated",
            "summary": "Configure conflict resolution on the Api, which is required to enable DataStore Api functionality."
          },
          "immutable": true,
          "locationInModule": {
            "filename": "src/types.ts",
            "line": 744
          },
          "name": "conflictResolution",
          "optional": true,
          "type": {
            "fqn": "@aws-amplify/graphql-api-construct.ConflictResolution"
          }
        },
        {
          "abstract": true,
          "docs": {
            "remarks": "Conflict resolution is required to enable DataStore Api functionality.\nFor more information, refer to https://docs.amplify.aws/lib/datastore/getting-started/q/platform/js/",
            "stability": "stable",
            "summary": "Configure DataStore conflict resolution on the Api."
          },
          "immutable": true,
          "locationInModule": {
            "filename": "src/types.ts",
            "line": 788
          },
          "name": "dataStoreConfiguration",
          "optional": true,
          "type": {
            "fqn": "@aws-amplify/graphql-api-construct.DataStoreConfiguration"
          }
        },
        {
          "abstract": true,
          "docs": {
            "custom": {
              "function": "directives. The keys of this object are expected to be the\nfunction name provided in the definition, and value is the function that name refers to. If a name is not found in this\nmap, then it is interpreted as the `functionName`, and an arn will be constructed using the current aws account and region\n(or overridden values, if set in the directive)."
            },
            "stability": "stable",
            "summary": "Lambda functions referenced in the definitions's."
          },
          "immutable": true,
          "locationInModule": {
            "filename": "src/types.ts",
            "line": 737
          },
          "name": "functionNameMap",
          "optional": true,
          "type": {
            "collection": {
              "elementtype": {
                "fqn": "aws-cdk-lib.aws_lambda.IFunction"
              },
              "kind": "map"
            }
          }
        },
        {
          "abstract": true,
          "docs": {
            "remarks": "For more information about what slots are available,\nrefer to https://docs.amplify.aws/cli/graphql/custom-business-logic/#override-amplify-generated-resolvers.",
            "stability": "stable",
            "summary": "Overrides for a given slot in the generated resolver pipelines."
          },
          "immutable": true,
          "locationInModule": {
            "filename": "src/types.ts",
            "line": 759
          },
          "name": "functionSlots",
          "optional": true,
          "type": {
            "collection": {
              "elementtype": {
                "union": {
                  "types": [
                    {
                      "fqn": "@aws-amplify/graphql-api-construct.MutationFunctionSlot"
                    },
                    {
                      "fqn": "@aws-amplify/graphql-api-construct.QueryFunctionSlot"
                    },
                    {
                      "fqn": "@aws-amplify/graphql-api-construct.SubscriptionFunctionSlot"
                    }
                  ]
                }
              },
              "kind": "array"
            }
          }
        },
        {
          "abstract": true,
          "docs": {
            "remarks": "If no outputStorageStrategy is provided a default strategy will be used.",
            "stability": "stable",
            "summary": "Strategy to store construct outputs."
          },
          "immutable": true,
          "locationInModule": {
            "filename": "src/types.ts",
            "line": 782
          },
          "name": "outputStorageStrategy",
          "optional": true,
          "type": {
            "fqn": "@aws-amplify/graphql-api-construct.IBackendOutputStorageStrategy"
          }
        },
        {
          "abstract": true,
          "docs": {
            "stability": "stable",
            "summary": "If using predictions, a bucket must be provided which will be used to search for assets."
          },
          "immutable": true,
          "locationInModule": {
            "filename": "src/types.ts",
            "line": 771
          },
          "name": "predictionsBucket",
          "optional": true,
          "type": {
            "fqn": "aws-cdk-lib.aws_s3.IBucket"
          }
        },
        {
          "abstract": true,
          "docs": {
            "remarks": "Only applies to resolvers, and takes the form\n{ <logicalId>: <stackName> }\nIt is not recommended to use this parameter unless you are encountering stack resource count limits, and worth noting that\nafter initial deployment AppSync resolvers cannot be moved between nested stacks, they will need to be removed from the app,\nthen re-added from a new stack.",
            "stability": "stable",
            "summary": "StackMappings override the assigned nested stack on a per-resource basis."
          },
          "immutable": true,
          "locationInModule": {
            "filename": "src/types.ts",
            "line": 753
          },
          "name": "stackMappings",
          "optional": true,
          "type": {
            "collection": {
              "elementtype": {
                "primitive": "string"
              },
              "kind": "map"
            }
          }
        },
        {
          "abstract": true,
          "docs": {
            "custom": {
              "aws-amplify": "/graphql-transformer-core >= 2.1.1"
            },
            "remarks": "These custom transformers must be implemented with aws-cdk-lib >=2.129.0, and",
            "stability": "experimental",
            "summary": "Provide a list of additional custom transformers which are injected into the transform process."
          },
          "immutable": true,
          "locationInModule": {
            "filename": "src/types.ts",
            "line": 766
          },
          "name": "transformerPlugins",
          "optional": true,
          "type": {
            "collection": {
              "elementtype": {
                "primitive": "any"
              },
              "kind": "array"
            }
          }
        },
        {
          "abstract": true,
          "docs": {
            "stability": "stable",
            "summary": "This replaces feature flags from the Api construct, for general information on what these parameters do, refer to https://docs.amplify.aws/cli/reference/feature-flags/#graphQLTransformer."
          },
          "immutable": true,
          "locationInModule": {
            "filename": "src/types.ts",
            "line": 777
          },
          "name": "translationBehavior",
          "optional": true,
          "type": {
            "fqn": "@aws-amplify/graphql-api-construct.PartialTranslationBehavior"
          }
        }
      ],
      "symbolId": "src/types:AmplifyGraphqlApiProps"
    },
    "@aws-amplify/graphql-api-construct.AmplifyGraphqlApiResources": {
      "assembly": "@aws-amplify/graphql-api-construct",
      "datatype": true,
      "docs": {
        "remarks": "These are potentially stored under nested stacks, but presented organized by type instead.",
        "stability": "stable",
        "summary": "Accessible resources from the Api which were generated as part of the transform."
      },
      "fqn": "@aws-amplify/graphql-api-construct.AmplifyGraphqlApiResources",
      "kind": "interface",
      "locationInModule": {
        "filename": "src/types.ts",
        "line": 856
      },
      "name": "AmplifyGraphqlApiResources",
      "properties": [
        {
          "abstract": true,
          "docs": {
            "stability": "stable",
            "summary": "L1 Cfn Resources, for when dipping down a level of abstraction is desirable."
          },
          "immutable": true,
          "locationInModule": {
            "filename": "src/types.ts",
            "line": 880
          },
          "name": "cfnResources",
          "type": {
            "fqn": "@aws-amplify/graphql-api-construct.AmplifyGraphqlApiCfnResources"
          }
        },
        {
          "abstract": true,
          "docs": {
            "stability": "stable",
            "summary": "The Generated Lambda Function L1 Resources, keyed by function name."
          },
          "immutable": true,
          "locationInModule": {
            "filename": "src/types.ts",
            "line": 875
          },
          "name": "functions",
          "type": {
            "collection": {
              "elementtype": {
                "fqn": "aws-cdk-lib.aws_lambda.IFunction"
              },
              "kind": "map"
            }
          }
        },
        {
          "abstract": true,
          "docs": {
            "stability": "stable",
            "summary": "The Generated AppSync Api L2 Resource, includes the Schema."
          },
          "immutable": true,
          "locationInModule": {
            "filename": "src/types.ts",
            "line": 860
          },
          "name": "graphqlApi",
          "type": {
            "fqn": "aws-cdk-lib.aws_appsync.IGraphqlApi"
          }
        },
        {
          "abstract": true,
          "docs": {
            "stability": "stable",
            "summary": "Nested Stacks generated by the Api Construct."
          },
          "immutable": true,
          "locationInModule": {
            "filename": "src/types.ts",
            "line": 885
          },
          "name": "nestedStacks",
          "type": {
            "collection": {
              "elementtype": {
                "fqn": "aws-cdk-lib.NestedStack"
              },
              "kind": "map"
            }
          }
        },
        {
          "abstract": true,
          "docs": {
            "stability": "stable",
            "summary": "The Generated IAM Role L2 Resources, keyed by logicalId."
          },
          "immutable": true,
          "locationInModule": {
            "filename": "src/types.ts",
            "line": 870
          },
          "name": "roles",
          "type": {
            "collection": {
              "elementtype": {
                "fqn": "aws-cdk-lib.aws_iam.IRole"
              },
              "kind": "map"
            }
          }
        },
        {
          "abstract": true,
          "docs": {
            "stability": "stable",
            "summary": "The Generated DynamoDB Table L2 Resources, keyed by logicalId."
          },
          "immutable": true,
          "locationInModule": {
            "filename": "src/types.ts",
            "line": 865
          },
          "name": "tables",
          "type": {
            "collection": {
              "elementtype": {
                "fqn": "aws-cdk-lib.aws_dynamodb.ITable"
              },
              "kind": "map"
            }
          }
        }
      ],
      "symbolId": "src/types:AmplifyGraphqlApiResources"
    },
    "@aws-amplify/graphql-api-construct.AmplifyGraphqlDefinition": {
      "assembly": "@aws-amplify/graphql-api-construct",
      "docs": {
        "stability": "stable",
        "summary": "Class exposing utilities to produce IAmplifyGraphqlDefinition objects given various inputs."
      },
      "fqn": "@aws-amplify/graphql-api-construct.AmplifyGraphqlDefinition",
      "initializer": {
        "docs": {
          "stability": "stable"
        }
      },
      "kind": "class",
      "locationInModule": {
        "filename": "src/amplify-graphql-definition.ts",
        "line": 21
      },
      "methods": [
        {
          "docs": {
            "stability": "stable",
            "summary": "Combines multiple IAmplifyGraphqlDefinitions into a single definition."
          },
          "locationInModule": {
            "filename": "src/amplify-graphql-definition.ts",
            "line": 78
          },
          "name": "combine",
          "parameters": [
            {
              "docs": {
                "summary": "the definitions to combine."
              },
              "name": "definitions",
              "type": {
                "collection": {
                  "elementtype": {
                    "fqn": "@aws-amplify/graphql-api-construct.IAmplifyGraphqlDefinition"
                  },
                  "kind": "array"
                }
              }
            }
          ],
          "returns": {
            "type": {
              "fqn": "@aws-amplify/graphql-api-construct.IAmplifyGraphqlDefinition"
            }
          },
          "static": true
        },
        {
          "docs": {
            "returns": "a fully formed amplify graphql definition, whose models will be resolved by DynamoDB tables created during deployment.",
            "stability": "stable",
            "summary": "Convert one or more appsync SchemaFile objects into an Amplify Graphql Schema, binding them to a DynamoDB data source."
          },
          "locationInModule": {
            "filename": "src/amplify-graphql-definition.ts",
            "line": 48
          },
          "name": "fromFiles",
          "parameters": [
            {
              "docs": {
                "summary": "one or more paths to the graphql files to process."
              },
              "name": "filePaths",
              "type": {
                "primitive": "string"
              },
              "variadic": true
            }
          ],
          "returns": {
            "type": {
              "fqn": "@aws-amplify/graphql-api-construct.IAmplifyGraphqlDefinition"
            }
          },
          "static": true,
          "variadic": true
        },
        {
          "docs": {
            "returns": "a fully formed amplify graphql definition",
            "stability": "stable",
            "summary": "Convert one or more appsync SchemaFile objects into an Amplify Graphql Schema."
          },
          "locationInModule": {
            "filename": "src/amplify-graphql-definition.ts",
            "line": 63
          },
          "name": "fromFilesAndStrategy",
          "parameters": [
            {
              "docs": {
                "summary": "one or more paths to the graphql files to process."
              },
              "name": "filePaths",
              "type": {
                "union": {
                  "types": [
                    {
                      "primitive": "string"
                    },
                    {
                      "collection": {
                        "elementtype": {
                          "primitive": "string"
                        },
                        "kind": "array"
                      }
                    }
                  ]
                }
              }
            },
            {
              "docs": {
                "remarks": "The DynamoDB from\nCloudFormation will be used by default.",
                "summary": "the provisioning definition for datasources that resolve `@model`s in this schema."
              },
              "name": "dataSourceStrategy",
              "optional": true,
              "type": {
                "union": {
                  "types": [
                    {
                      "fqn": "@aws-amplify/graphql-api-construct.DefaultDynamoDbModelDataSourceStrategy"
                    },
                    {
                      "fqn": "@aws-amplify/graphql-api-construct.AmplifyDynamoDbModelDataSourceStrategy"
                    },
                    {
                      "fqn": "@aws-amplify/graphql-api-construct.ImportedAmplifyDynamoDbModelDataSourceStrategy"
                    },
                    {
                      "fqn": "@aws-amplify/graphql-api-construct.SQLLambdaModelDataSourceStrategy"
                    }
                  ]
                }
              }
            }
          ],
          "returns": {
            "type": {
              "fqn": "@aws-amplify/graphql-api-construct.IAmplifyGraphqlDefinition"
            }
          },
          "static": true
        },
        {
          "docs": {
            "returns": "a fully formed amplify graphql definition",
            "stability": "stable",
            "summary": "Produce a schema definition from a string input."
          },
          "locationInModule": {
            "filename": "src/amplify-graphql-definition.ts",
            "line": 29
          },
          "name": "fromString",
          "parameters": [
            {
              "docs": {
                "summary": "the graphql input as a string."
              },
              "name": "schema",
              "type": {
                "primitive": "string"
              }
            },
            {
              "docs": {
                "remarks": "The DynamoDB from CloudFormation will be used by default.",
                "summary": "the provisioning definition for datasources that resolve `@model`s and custom SQL statements in this schema."
              },
              "name": "dataSourceStrategy",
              "optional": true,
              "type": {
                "union": {
                  "types": [
                    {
                      "fqn": "@aws-amplify/graphql-api-construct.DefaultDynamoDbModelDataSourceStrategy"
                    },
                    {
                      "fqn": "@aws-amplify/graphql-api-construct.AmplifyDynamoDbModelDataSourceStrategy"
                    },
                    {
                      "fqn": "@aws-amplify/graphql-api-construct.ImportedAmplifyDynamoDbModelDataSourceStrategy"
                    },
                    {
                      "fqn": "@aws-amplify/graphql-api-construct.SQLLambdaModelDataSourceStrategy"
                    }
                  ]
                }
              }
            }
          ],
          "returns": {
            "type": {
              "fqn": "@aws-amplify/graphql-api-construct.IAmplifyGraphqlDefinition"
            }
          },
          "static": true
        }
      ],
      "name": "AmplifyGraphqlDefinition",
      "symbolId": "src/amplify-graphql-definition:AmplifyGraphqlDefinition"
    },
    "@aws-amplify/graphql-api-construct.ApiKeyAuthorizationConfig": {
      "assembly": "@aws-amplify/graphql-api-construct",
      "datatype": true,
      "docs": {
        "stability": "stable",
        "summary": "Configuration for Api Keys on the Graphql Api."
      },
      "fqn": "@aws-amplify/graphql-api-construct.ApiKeyAuthorizationConfig",
      "kind": "interface",
      "locationInModule": {
        "filename": "src/types.ts",
        "line": 141
      },
      "name": "ApiKeyAuthorizationConfig",
      "properties": [
        {
          "abstract": true,
          "docs": {
            "stability": "stable",
            "summary": "A duration representing the time from Cloudformation deploy until expiry."
          },
          "immutable": true,
          "locationInModule": {
            "filename": "src/types.ts",
            "line": 150
          },
          "name": "expires",
          "type": {
            "fqn": "aws-cdk-lib.Duration"
          }
        },
        {
          "abstract": true,
          "docs": {
            "stability": "stable",
            "summary": "Optional description for the Api Key to attach to the Api."
          },
          "immutable": true,
          "locationInModule": {
            "filename": "src/types.ts",
            "line": 145
          },
          "name": "description",
          "optional": true,
          "type": {
            "primitive": "string"
          }
        }
      ],
      "symbolId": "src/types:ApiKeyAuthorizationConfig"
    },
    "@aws-amplify/graphql-api-construct.AuthorizationModes": {
      "assembly": "@aws-amplify/graphql-api-construct",
      "datatype": true,
      "docs": {
        "remarks": "At least one modes must be provided, and if more than one are provided a defaultAuthorizationMode must be specified.\nFor more information on Amplify Api auth, refer to https://docs.amplify.aws/cli/graphql/authorization-rules/#authorization-strategies",
        "stability": "stable",
        "summary": "Authorization Modes to apply to the Api."
      },
      "fqn": "@aws-amplify/graphql-api-construct.AuthorizationModes",
      "kind": "interface",
      "locationInModule": {
        "filename": "src/types.ts",
        "line": 173
      },
      "name": "AuthorizationModes",
      "properties": [
        {
          "abstract": true,
          "docs": {
            "deprecated": ", use iamConfig.allowListedRoles instead.",
            "stability": "deprecated",
            "summary": "A list of roles granted full R/W access to the Api."
          },
          "immutable": true,
          "locationInModule": {
            "filename": "src/types.ts",
            "line": 221
          },
          "name": "adminRoles",
          "optional": true,
          "type": {
            "collection": {
              "elementtype": {
                "fqn": "aws-cdk-lib.aws_iam.IRole"
              },
              "kind": "array"
            }
          }
        },
        {
          "abstract": true,
          "docs": {
            "remarks": "Applies to 'public' auth strategy.",
            "stability": "stable",
            "summary": "AppSync Api Key config, required if a 'apiKey' auth provider is specified in the Api."
          },
          "immutable": true,
          "locationInModule": {
            "filename": "src/types.ts",
            "line": 209
          },
          "name": "apiKeyConfig",
          "optional": true,
          "type": {
            "fqn": "@aws-amplify/graphql-api-construct.ApiKeyAuthorizationConfig"
          }
        },
        {
          "abstract": true,
          "docs": {
            "stability": "stable",
            "summary": "Default auth mode to provide to the Api, required if more than one config type is specified."
          },
          "immutable": true,
          "locationInModule": {
            "filename": "src/types.ts",
            "line": 177
          },
          "name": "defaultAuthorizationMode",
          "optional": true,
          "type": {
            "primitive": "string"
          }
        },
        {
          "abstract": true,
          "docs": {
            "remarks": "This applies to any IAM principal except Amazon Cognito identity pool's authenticated and unauthenticated roles.\nThis behavior was has recently been improved.\nSee https://docs.amplify.aws/cli/react/tools/cli/migration/iam-auth-updates-for-cdk-construct for details.",
            "stability": "stable",
            "summary": "IAM Auth config, required to allow IAM-based access to this API."
          },
          "immutable": true,
          "locationInModule": {
            "filename": "src/types.ts",
            "line": 185
          },
          "name": "iamConfig",
          "optional": true,
          "type": {
            "fqn": "@aws-amplify/graphql-api-construct.IAMAuthorizationConfig"
          }
        },
        {
          "abstract": true,
          "docs": {
            "remarks": "Applies to 'public' and 'private' auth strategies.",
            "stability": "stable",
            "summary": "Cognito Identity Pool config, required if an 'identityPool' auth provider is specified in the Api."
          },
          "immutable": true,
          "locationInModule": {
            "filename": "src/types.ts",
            "line": 191
          },
          "name": "identityPoolConfig",
          "optional": true,
          "type": {
            "fqn": "@aws-amplify/graphql-api-construct.IdentityPoolAuthorizationConfig"
          }
        },
        {
          "abstract": true,
          "docs": {
            "remarks": "Applies to 'custom' auth strategy.",
            "stability": "stable",
            "summary": "Lambda config, required if a 'function' auth provider is specified in the Api."
          },
          "immutable": true,
          "locationInModule": {
            "filename": "src/types.ts",
            "line": 215
          },
          "name": "lambdaConfig",
          "optional": true,
          "type": {
            "fqn": "@aws-amplify/graphql-api-construct.LambdaAuthorizationConfig"
          }
        },
        {
          "abstract": true,
          "docs": {
            "remarks": "Applies to 'owner', 'private', and 'group' auth strategies.",
            "stability": "stable",
            "summary": "Cognito OIDC config, required if a 'oidc' auth provider is specified in the Api."
          },
          "immutable": true,
          "locationInModule": {
            "filename": "src/types.ts",
            "line": 203
          },
          "name": "oidcConfig",
          "optional": true,
          "type": {
            "fqn": "@aws-amplify/graphql-api-construct.OIDCAuthorizationConfig"
          }
        },
        {
          "abstract": true,
          "docs": {
            "remarks": "Applies to 'owner', 'private', and 'group' auth strategies.",
            "stability": "stable",
            "summary": "Cognito UserPool config, required if a 'userPools' auth provider is specified in the Api."
          },
          "immutable": true,
          "locationInModule": {
            "filename": "src/types.ts",
            "line": 197
          },
          "name": "userPoolConfig",
          "optional": true,
          "type": {
            "fqn": "@aws-amplify/graphql-api-construct.UserPoolAuthorizationConfig"
          }
        }
      ],
      "symbolId": "src/types:AuthorizationModes"
    },
    "@aws-amplify/graphql-api-construct.AutomergeConflictResolutionStrategy": {
      "assembly": "@aws-amplify/graphql-api-construct",
      "datatype": true,
      "docs": {
        "stability": "stable",
        "summary": "Enable optimistic concurrency on the project."
      },
      "fqn": "@aws-amplify/graphql-api-construct.AutomergeConflictResolutionStrategy",
      "interfaces": [
        "@aws-amplify/graphql-api-construct.ConflictResolutionStrategyBase"
      ],
      "kind": "interface",
      "locationInModule": {
        "filename": "src/types.ts",
        "line": 242
      },
      "name": "AutomergeConflictResolutionStrategy",
      "properties": [
        {
          "abstract": true,
          "docs": {
            "remarks": "For more information, refer to https://docs.aws.amazon.com/appsync/latest/devguide/conflict-detection-and-sync.html#conflict-detection-and-resolution",
            "stability": "stable",
            "summary": "This conflict resolution strategy executes an auto-merge."
          },
          "immutable": true,
          "locationInModule": {
            "filename": "src/types.ts",
            "line": 247
          },
          "name": "handlerType",
          "type": {
            "primitive": "string"
          }
        }
      ],
      "symbolId": "src/types:AutomergeConflictResolutionStrategy"
    },
    "@aws-amplify/graphql-api-construct.ConflictResolution": {
      "assembly": "@aws-amplify/graphql-api-construct",
      "datatype": true,
      "docs": {
        "deprecated": "use DataStoreConfiguration instead.",
        "stability": "deprecated",
        "summary": "Project level configuration for conflict resolution."
      },
      "fqn": "@aws-amplify/graphql-api-construct.ConflictResolution",
      "interfaces": [
        "@aws-amplify/graphql-api-construct.DataStoreConfiguration"
      ],
      "kind": "interface",
      "locationInModule": {
        "filename": "src/types.ts",
        "line": 290
      },
      "name": "ConflictResolution",
      "symbolId": "src/types:ConflictResolution"
    },
    "@aws-amplify/graphql-api-construct.ConflictResolutionStrategyBase": {
      "assembly": "@aws-amplify/graphql-api-construct",
      "datatype": true,
      "docs": {
        "stability": "stable",
        "summary": "Common parameters for conflict resolution."
      },
      "fqn": "@aws-amplify/graphql-api-construct.ConflictResolutionStrategyBase",
      "kind": "interface",
      "locationInModule": {
        "filename": "src/types.ts",
        "line": 232
      },
      "name": "ConflictResolutionStrategyBase",
      "properties": [
        {
          "abstract": true,
          "docs": {
            "stability": "stable",
            "summary": "The conflict detection type used for resolution."
          },
          "immutable": true,
          "locationInModule": {
            "filename": "src/types.ts",
            "line": 236
          },
          "name": "detectionType",
          "type": {
            "primitive": "string"
          }
        }
      ],
      "symbolId": "src/types:ConflictResolutionStrategyBase"
    },
    "@aws-amplify/graphql-api-construct.CustomConflictResolutionStrategy": {
      "assembly": "@aws-amplify/graphql-api-construct",
      "datatype": true,
      "docs": {
        "stability": "stable",
        "summary": "Enable custom sync on the project, powered by a lambda."
      },
      "fqn": "@aws-amplify/graphql-api-construct.CustomConflictResolutionStrategy",
      "interfaces": [
        "@aws-amplify/graphql-api-construct.ConflictResolutionStrategyBase"
      ],
      "kind": "interface",
      "locationInModule": {
        "filename": "src/types.ts",
        "line": 264
      },
      "name": "CustomConflictResolutionStrategy",
      "properties": [
        {
          "abstract": true,
          "docs": {
            "stability": "stable",
            "summary": "The function which will be invoked for conflict resolution."
          },
          "immutable": true,
          "locationInModule": {
            "filename": "src/types.ts",
            "line": 275
          },
          "name": "conflictHandler",
          "type": {
            "fqn": "aws-cdk-lib.aws_lambda.IFunction"
          }
        },
        {
          "abstract": true,
          "docs": {
            "remarks": "For more information, refer to https://docs.aws.amazon.com/appsync/latest/devguide/conflict-detection-and-sync.html#conflict-detection-and-resolution",
            "stability": "stable",
            "summary": "This conflict resolution strategy uses a lambda handler type."
          },
          "immutable": true,
          "locationInModule": {
            "filename": "src/types.ts",
            "line": 270
          },
          "name": "handlerType",
          "type": {
            "primitive": "string"
          }
        }
      ],
      "symbolId": "src/types:CustomConflictResolutionStrategy"
    },
    "@aws-amplify/graphql-api-construct.CustomSqlDataSourceStrategy": {
      "assembly": "@aws-amplify/graphql-api-construct",
      "datatype": true,
      "docs": {
        "remarks": "Although this is a\npublic type, you should rarely need to use this. The AmplifyGraphqlDefinition factory methods (e.g., `fromString`,\n`fromFilesAndStrategy`) will automatically construct this structure for you.",
        "stability": "stable",
        "summary": "The input type for defining a ModelDataSourceStrategy used to resolve a field annotated with a `@sql` directive."
      },
      "fqn": "@aws-amplify/graphql-api-construct.CustomSqlDataSourceStrategy",
      "kind": "interface",
      "locationInModule": {
        "filename": "src/model-datasource-strategy-types.ts",
        "line": 256
      },
      "name": "CustomSqlDataSourceStrategy",
      "properties": [
        {
          "abstract": true,
          "docs": {
            "stability": "stable",
            "summary": "The field name with which the custom SQL is associated."
          },
          "immutable": true,
          "locationInModule": {
            "filename": "src/model-datasource-strategy-types.ts",
            "line": 261
          },
          "name": "fieldName",
          "type": {
            "primitive": "string"
          }
        },
        {
          "abstract": true,
          "docs": {
            "stability": "stable",
            "summary": "The strategy used to create the datasource that will resolve the custom SQL statement."
          },
          "immutable": true,
          "locationInModule": {
            "filename": "src/model-datasource-strategy-types.ts",
            "line": 264
          },
          "name": "strategy",
          "type": {
            "fqn": "@aws-amplify/graphql-api-construct.SQLLambdaModelDataSourceStrategy"
          }
        },
        {
          "abstract": true,
          "docs": {
            "stability": "stable",
            "summary": "The built-in type (either \"Query\" or \"Mutation\") with which the custom SQL is associated."
          },
          "immutable": true,
          "locationInModule": {
            "filename": "src/model-datasource-strategy-types.ts",
            "line": 258
          },
          "name": "typeName",
          "type": {
            "primitive": "string"
          }
        }
      ],
      "symbolId": "src/model-datasource-strategy-types:CustomSqlDataSourceStrategy"
    },
    "@aws-amplify/graphql-api-construct.DataStoreConfiguration": {
      "assembly": "@aws-amplify/graphql-api-construct",
      "datatype": true,
      "docs": {
        "stability": "stable",
        "summary": "Project level configuration for DataStore."
      },
      "fqn": "@aws-amplify/graphql-api-construct.DataStoreConfiguration",
      "kind": "interface",
      "locationInModule": {
        "filename": "src/types.ts",
        "line": 295
      },
      "name": "DataStoreConfiguration",
      "properties": [
        {
          "abstract": true,
          "docs": {
            "stability": "stable",
            "summary": "Model-specific conflict resolution overrides."
          },
          "immutable": true,
          "locationInModule": {
            "filename": "src/types.ts",
            "line": 304
          },
          "name": "models",
          "optional": true,
          "type": {
            "collection": {
              "elementtype": {
                "union": {
                  "types": [
                    {
                      "fqn": "@aws-amplify/graphql-api-construct.AutomergeConflictResolutionStrategy"
                    },
                    {
                      "fqn": "@aws-amplify/graphql-api-construct.OptimisticConflictResolutionStrategy"
                    },
                    {
                      "fqn": "@aws-amplify/graphql-api-construct.CustomConflictResolutionStrategy"
                    }
                  ]
                }
              },
              "kind": "map"
            }
          }
        },
        {
          "abstract": true,
          "docs": {
            "remarks": "Applies to all non-overridden models.",
            "stability": "stable",
            "summary": "Project-wide config for conflict resolution."
          },
          "immutable": true,
          "locationInModule": {
            "filename": "src/types.ts",
            "line": 299
          },
          "name": "project",
          "optional": true,
          "type": {
            "union": {
              "types": [
                {
                  "fqn": "@aws-amplify/graphql-api-construct.AutomergeConflictResolutionStrategy"
                },
                {
                  "fqn": "@aws-amplify/graphql-api-construct.OptimisticConflictResolutionStrategy"
                },
                {
                  "fqn": "@aws-amplify/graphql-api-construct.CustomConflictResolutionStrategy"
                }
              ]
            }
          }
        }
      ],
      "symbolId": "src/types:DataStoreConfiguration"
    },
    "@aws-amplify/graphql-api-construct.DefaultDynamoDbModelDataSourceStrategy": {
      "assembly": "@aws-amplify/graphql-api-construct",
      "datatype": true,
      "docs": {
        "stability": "stable",
        "summary": "Use default CloudFormation type 'AWS::DynamoDB::Table' to provision table."
      },
      "fqn": "@aws-amplify/graphql-api-construct.DefaultDynamoDbModelDataSourceStrategy",
      "kind": "interface",
      "locationInModule": {
        "filename": "src/model-datasource-strategy-types.ts",
        "line": 31
      },
      "name": "DefaultDynamoDbModelDataSourceStrategy",
      "properties": [
        {
          "abstract": true,
          "docs": {
            "stability": "stable"
          },
          "immutable": true,
          "locationInModule": {
            "filename": "src/model-datasource-strategy-types.ts",
            "line": 32
          },
          "name": "dbType",
          "type": {
            "primitive": "string"
          }
        },
        {
          "abstract": true,
          "docs": {
            "stability": "stable"
          },
          "immutable": true,
          "locationInModule": {
            "filename": "src/model-datasource-strategy-types.ts",
            "line": 33
          },
          "name": "provisionStrategy",
          "type": {
            "primitive": "string"
          }
        }
      ],
      "symbolId": "src/model-datasource-strategy-types:DefaultDynamoDbModelDataSourceStrategy"
    },
    "@aws-amplify/graphql-api-construct.FunctionSlotBase": {
      "assembly": "@aws-amplify/graphql-api-construct",
      "datatype": true,
      "docs": {
        "stability": "stable",
        "summary": "Common slot parameters."
      },
      "fqn": "@aws-amplify/graphql-api-construct.FunctionSlotBase",
      "kind": "interface",
      "locationInModule": {
        "filename": "src/types.ts",
        "line": 326
      },
      "name": "FunctionSlotBase",
      "properties": [
        {
          "abstract": true,
          "docs": {
            "stability": "stable",
            "summary": "The field to attach this function to on the Api definition."
          },
          "immutable": true,
          "locationInModule": {
            "filename": "src/types.ts",
            "line": 330
          },
          "name": "fieldName",
          "type": {
            "primitive": "string"
          }
        },
        {
          "abstract": true,
          "docs": {
            "stability": "stable",
            "summary": "The overridden behavior for this slot."
          },
          "immutable": true,
          "locationInModule": {
            "filename": "src/types.ts",
            "line": 341
          },
          "name": "function",
          "type": {
            "fqn": "@aws-amplify/graphql-api-construct.FunctionSlotOverride"
          }
        },
        {
          "abstract": true,
          "docs": {
            "remarks": "For more information on slotting, refer to https://docs.amplify.aws/cli/graphql/custom-business-logic/#extend-amplify-generated-resolvers",
            "stability": "stable",
            "summary": "The slot index to use to inject this into the execution pipeline."
          },
          "immutable": true,
          "locationInModule": {
            "filename": "src/types.ts",
            "line": 336
          },
          "name": "slotIndex",
          "type": {
            "primitive": "number"
          }
        }
      ],
      "symbolId": "src/types:FunctionSlotBase"
    },
    "@aws-amplify/graphql-api-construct.FunctionSlotOverride": {
      "assembly": "@aws-amplify/graphql-api-construct",
      "datatype": true,
      "docs": {
        "remarks": "This allows configuration of the underlying function,\nincluding the request and response mapping templates.",
        "stability": "stable",
        "summary": "Params exposed to support configuring and overriding pipelined slots."
      },
      "fqn": "@aws-amplify/graphql-api-construct.FunctionSlotOverride",
      "kind": "interface",
      "locationInModule": {
        "filename": "src/types.ts",
        "line": 311
      },
      "name": "FunctionSlotOverride",
      "properties": [
        {
          "abstract": true,
          "docs": {
            "remarks": "Executed before the datasource is invoked.",
            "stability": "stable",
            "summary": "Override request mapping template for the function slot."
          },
          "immutable": true,
          "locationInModule": {
            "filename": "src/types.ts",
            "line": 315
          },
          "name": "requestMappingTemplate",
          "optional": true,
          "type": {
            "fqn": "aws-cdk-lib.aws_appsync.MappingTemplate"
          }
        },
        {
          "abstract": true,
          "docs": {
            "remarks": "Executed after the datasource is invoked.",
            "stability": "stable",
            "summary": "Override response mapping template for the function slot."
          },
          "immutable": true,
          "locationInModule": {
            "filename": "src/types.ts",
            "line": 320
          },
          "name": "responseMappingTemplate",
          "optional": true,
          "type": {
            "fqn": "aws-cdk-lib.aws_appsync.MappingTemplate"
          }
        }
      ],
      "symbolId": "src/types:FunctionSlotOverride"
    },
    "@aws-amplify/graphql-api-construct.IAMAuthorizationConfig": {
      "assembly": "@aws-amplify/graphql-api-construct",
      "datatype": true,
      "docs": {
        "stability": "stable",
        "summary": "Configuration for IAM Authorization on the Graphql Api."
      },
      "fqn": "@aws-amplify/graphql-api-construct.IAMAuthorizationConfig",
      "kind": "interface",
      "locationInModule": {
        "filename": "src/types.ts",
        "line": 27
      },
      "name": "IAMAuthorizationConfig",
      "properties": [
        {
          "abstract": true,
          "docs": {
            "deprecated": "Use 'enableIamAuthorizationMode' and IAM Policy to control access for IAM principals.\nSee https://docs.amplify.aws/cli/react/tools/cli/migration/iam-auth-updates-for-cdk-construct for details.",
            "remarks": "If an IRole is provided, the role `name` will be used for matching.\nIf a string is provided, the raw value will be used for matching.",
            "stability": "deprecated",
            "summary": "A list of IAM roles which will be granted full read/write access to the generated model if IAM auth is enabled."
          },
          "immutable": true,
          "locationInModule": {
            "filename": "src/types.ts",
            "line": 61
          },
          "name": "allowListedRoles",
          "optional": true,
          "type": {
            "collection": {
              "elementtype": {
                "union": {
                  "types": [
                    {
                      "primitive": "string"
                    },
                    {
                      "fqn": "aws-cdk-lib.aws_iam.IRole"
                    }
                  ]
                }
              },
              "kind": "array"
            }
          }
        },
        {
          "abstract": true,
          "docs": {
            "deprecated": "Use 'IdentityPoolAuthorizationConfig.authenticatedUserRole' instead.\nSee https://docs.amplify.aws/cli/react/tools/cli/migration/iam-auth-updates-for-cdk-construct for details.",
            "stability": "deprecated",
            "summary": "Authenticated user role, applies to { provider: iam, allow: private } access."
          },
          "immutable": true,
          "locationInModule": {
            "filename": "src/types.ts",
            "line": 43
          },
          "name": "authenticatedUserRole",
          "optional": true,
          "type": {
            "fqn": "aws-cdk-lib.aws_iam.IRole"
          }
        },
        {
          "abstract": true,
          "docs": {
            "custom": {
              "auth": "directive rules are not applied.\nInstead, access should be defined by IAM Policy, see https://docs.aws.amazon.com/service-authorization/latest/reference/list_awsappsync.html.\n\nDoes not apply to authenticated and unauthenticated IAM Roles attached to Cognito Identity Pool.\nUse IdentityPoolAuthorizationConfig to configure their access."
            },
            "remarks": "If enabled",
            "stability": "stable",
            "summary": "Enables access for IAM principals."
          },
          "immutable": true,
          "locationInModule": {
            "filename": "src/types.ts",
            "line": 70
          },
          "name": "enableIamAuthorizationMode",
          "optional": true,
          "type": {
            "primitive": "boolean"
          }
        },
        {
          "abstract": true,
          "docs": {
            "deprecated": "Use 'IdentityPoolAuthorizationConfig.identityPoolId' instead.\nSee https://docs.amplify.aws/cli/react/tools/cli/migration/iam-auth-updates-for-cdk-construct for details.",
            "remarks": "Format: `<region>:<id string>`",
            "stability": "deprecated",
            "summary": "ID for the Cognito Identity Pool vending auth and unauth roles."
          },
          "immutable": true,
          "locationInModule": {
            "filename": "src/types.ts",
            "line": 35
          },
          "name": "identityPoolId",
          "optional": true,
          "type": {
            "primitive": "string"
          }
        },
        {
          "abstract": true,
          "docs": {
            "deprecated": "Use 'IdentityPoolAuthorizationConfig.unauthenticatedUserRole' instead.\nSee https://docs.amplify.aws/cli/react/tools/cli/migration/iam-auth-updates-for-cdk-construct for details.",
            "stability": "deprecated",
            "summary": "Unauthenticated user role, applies to { provider: iam, allow: public } access."
          },
          "immutable": true,
          "locationInModule": {
            "filename": "src/types.ts",
            "line": 51
          },
          "name": "unauthenticatedUserRole",
          "optional": true,
          "type": {
            "fqn": "aws-cdk-lib.aws_iam.IRole"
          }
        }
      ],
      "symbolId": "src/types:IAMAuthorizationConfig"
    },
    "@aws-amplify/graphql-api-construct.IAmplifyGraphqlDefinition": {
      "assembly": "@aws-amplify/graphql-api-construct",
      "docs": {
        "stability": "stable",
        "summary": "Graphql Api definition, which can be implemented in multiple ways."
      },
      "fqn": "@aws-amplify/graphql-api-construct.IAmplifyGraphqlDefinition",
      "kind": "interface",
      "locationInModule": {
        "filename": "src/types.ts",
        "line": 646
      },
      "name": "IAmplifyGraphqlDefinition",
      "properties": [
        {
          "abstract": true,
          "docs": {
            "remarks": "The default strategy is to use DynamoDB from CloudFormation.",
            "returns": "datasource strategy mapping",
            "stability": "stable",
            "summary": "Retrieve the datasource strategy mapping."
          },
          "immutable": true,
          "locationInModule": {
            "filename": "src/types.ts",
            "line": 671
          },
          "name": "dataSourceStrategies",
          "type": {
            "collection": {
              "elementtype": {
                "union": {
                  "types": [
                    {
                      "fqn": "@aws-amplify/graphql-api-construct.DefaultDynamoDbModelDataSourceStrategy"
                    },
                    {
                      "fqn": "@aws-amplify/graphql-api-construct.AmplifyDynamoDbModelDataSourceStrategy"
                    },
                    {
                      "fqn": "@aws-amplify/graphql-api-construct.ImportedAmplifyDynamoDbModelDataSourceStrategy"
                    },
                    {
                      "fqn": "@aws-amplify/graphql-api-construct.SQLLambdaModelDataSourceStrategy"
                    }
                  ]
                }
              },
              "kind": "map"
            }
          }
        },
        {
          "abstract": true,
          "docs": {
            "returns": "generated function slots",
            "stability": "stable",
            "summary": "Retrieve any function slots defined explicitly in the Api definition."
          },
          "immutable": true,
          "locationInModule": {
            "filename": "src/types.ts",
            "line": 657
          },
          "name": "functionSlots",
          "type": {
            "collection": {
              "elementtype": {
                "union": {
                  "types": [
                    {
                      "fqn": "@aws-amplify/graphql-api-construct.MutationFunctionSlot"
                    },
                    {
                      "fqn": "@aws-amplify/graphql-api-construct.QueryFunctionSlot"
                    },
                    {
                      "fqn": "@aws-amplify/graphql-api-construct.SubscriptionFunctionSlot"
                    }
                  ]
                }
              },
              "kind": "array"
            }
          }
        },
        {
          "abstract": true,
          "docs": {
            "returns": "the rendered schema.",
            "stability": "stable",
            "summary": "Return the schema definition as a graphql string, with amplify directives allowed."
          },
          "immutable": true,
          "locationInModule": {
            "filename": "src/types.ts",
            "line": 651
          },
          "name": "schema",
          "type": {
            "primitive": "string"
          }
        },
        {
          "abstract": true,
          "docs": {
            "returns": "a list of mappings from custom SQL commands to data sources",
            "stability": "stable",
            "summary": "An array of custom Query or Mutation SQL commands to the data sources that resolves them."
          },
          "immutable": true,
          "locationInModule": {
            "filename": "src/types.ts",
            "line": 677
          },
          "name": "customSqlDataSourceStrategies",
          "optional": true,
          "type": {
            "collection": {
              "elementtype": {
                "fqn": "@aws-amplify/graphql-api-construct.CustomSqlDataSourceStrategy"
              },
              "kind": "array"
            }
          }
        },
        {
          "abstract": true,
          "docs": {
            "remarks": "Useful for wiring through aws_lambda.Function constructs into the definition directly,\nand generated references to invoke them.",
            "returns": "any lambda functions, keyed by their referenced 'name' in the generated schema.",
            "stability": "stable",
            "summary": "Retrieve the references to any lambda functions used in the definition."
          },
          "immutable": true,
          "locationInModule": {
            "filename": "src/types.ts",
            "line": 665
          },
          "name": "referencedLambdaFunctions",
          "optional": true,
          "type": {
            "collection": {
              "elementtype": {
                "fqn": "aws-cdk-lib.aws_lambda.IFunction"
              },
              "kind": "map"
            }
          }
        }
      ],
      "symbolId": "src/types:IAmplifyGraphqlDefinition"
    },
    "@aws-amplify/graphql-api-construct.IBackendOutputEntry": {
      "assembly": "@aws-amplify/graphql-api-construct",
      "docs": {
        "stability": "stable",
        "summary": "Entry representing the required output from the backend for codegen generate commands to work."
      },
      "fqn": "@aws-amplify/graphql-api-construct.IBackendOutputEntry",
      "kind": "interface",
      "locationInModule": {
        "filename": "src/types.ts",
        "line": 683
      },
      "name": "IBackendOutputEntry",
      "properties": [
        {
          "abstract": true,
          "docs": {
            "stability": "stable",
            "summary": "The string-map payload of generated config values."
          },
          "immutable": true,
          "locationInModule": {
            "filename": "src/types.ts",
            "line": 692
          },
          "name": "payload",
          "type": {
            "collection": {
              "elementtype": {
                "primitive": "string"
              },
              "kind": "map"
            }
          }
        },
        {
          "abstract": true,
          "docs": {
            "stability": "stable",
            "summary": "The protocol version for this backend output."
          },
          "immutable": true,
          "locationInModule": {
            "filename": "src/types.ts",
            "line": 687
          },
          "name": "version",
          "type": {
            "primitive": "string"
          }
        }
      ],
      "symbolId": "src/types:IBackendOutputEntry"
    },
    "@aws-amplify/graphql-api-construct.IBackendOutputStorageStrategy": {
      "assembly": "@aws-amplify/graphql-api-construct",
      "docs": {
        "stability": "stable",
        "summary": "Backend output strategy used to write config required for codegen tasks."
      },
      "fqn": "@aws-amplify/graphql-api-construct.IBackendOutputStorageStrategy",
      "kind": "interface",
      "locationInModule": {
        "filename": "src/types.ts",
        "line": 698
      },
      "methods": [
        {
          "abstract": true,
          "docs": {
            "stability": "stable",
            "summary": "Add an entry to backend output."
          },
          "locationInModule": {
            "filename": "src/types.ts",
            "line": 705
          },
          "name": "addBackendOutputEntry",
          "parameters": [
            {
              "docs": {
                "summary": "the key."
              },
              "name": "keyName",
              "type": {
                "primitive": "string"
              }
            },
            {
              "docs": {
                "summary": "the record to store in the backend output."
              },
              "name": "backendOutputEntry",
              "type": {
                "fqn": "@aws-amplify/graphql-api-construct.IBackendOutputEntry"
              }
            }
          ]
        }
      ],
      "name": "IBackendOutputStorageStrategy",
      "symbolId": "src/types:IBackendOutputStorageStrategy"
    },
    "@aws-amplify/graphql-api-construct.IdentityPoolAuthorizationConfig": {
      "assembly": "@aws-amplify/graphql-api-construct",
      "datatype": true,
      "docs": {
        "stability": "stable",
        "summary": "Configuration for Cognito Identity Pool Authorization on the Graphql Api."
      },
      "fqn": "@aws-amplify/graphql-api-construct.IdentityPoolAuthorizationConfig",
      "kind": "interface",
      "locationInModule": {
        "filename": "src/types.ts",
        "line": 77
      },
      "name": "IdentityPoolAuthorizationConfig",
      "properties": [
        {
          "abstract": true,
          "docs": {
            "stability": "stable",
            "summary": "Authenticated user role, applies to { provider: iam, allow: private } access."
          },
          "immutable": true,
          "locationInModule": {
            "filename": "src/types.ts",
            "line": 87
          },
          "name": "authenticatedUserRole",
          "type": {
            "fqn": "aws-cdk-lib.aws_iam.IRole"
          }
        },
        {
          "abstract": true,
          "docs": {
            "remarks": "Format: `<region>:<id string>`",
            "stability": "stable",
            "summary": "ID for the Cognito Identity Pool vending auth and unauth roles."
          },
          "immutable": true,
          "locationInModule": {
            "filename": "src/types.ts",
            "line": 82
          },
          "name": "identityPoolId",
          "type": {
            "primitive": "string"
          }
        },
        {
          "abstract": true,
          "docs": {
            "stability": "stable",
            "summary": "Unauthenticated user role, applies to { provider: iam, allow: public } access."
          },
          "immutable": true,
          "locationInModule": {
            "filename": "src/types.ts",
            "line": 92
          },
          "name": "unauthenticatedUserRole",
          "type": {
            "fqn": "aws-cdk-lib.aws_iam.IRole"
          }
        }
      ],
      "symbolId": "src/types:IdentityPoolAuthorizationConfig"
    },
    "@aws-amplify/graphql-api-construct.ImportedAmplifyDynamoDbModelDataSourceStrategy": {
      "assembly": "@aws-amplify/graphql-api-construct",
      "datatype": true,
      "docs": {
        "remarks": "Tables can be imported only if they meet the following criteria.\n1. The imported table must have been created with through an Amplify Gen 1 project.\n2. The imported table must be in the same account and region as this construct.\n3. The imported table properties must match the corresponding table properties specified in this construct.\n   (AttributeDefinitions, KeySchema, GlobalSecondaryIndexes, BillingModeSummary, ProvisionedThroughput, StreamSpecification, SSEDescription, DeletionProtectionEnabled)\n\nThe imported tables will follow the auth rules defined in this construct.\nThe auth rules of the source Gen 1 project will not apply to the API created by this construct.\nEnsure the correct auth rules have been set to prevent data exposure.",
        "stability": "stable",
        "summary": "Use custom resource type 'Custom::ImportedAmplifyDynamoDBTable' to manage an imported table."
      },
      "fqn": "@aws-amplify/graphql-api-construct.ImportedAmplifyDynamoDbModelDataSourceStrategy",
      "kind": "interface",
      "locationInModule": {
        "filename": "src/model-datasource-strategy-types.ts",
        "line": 58
      },
      "name": "ImportedAmplifyDynamoDbModelDataSourceStrategy",
      "properties": [
        {
          "abstract": true,
          "docs": {
            "stability": "stable"
          },
          "immutable": true,
          "locationInModule": {
            "filename": "src/model-datasource-strategy-types.ts",
            "line": 59
          },
          "name": "dbType",
          "type": {
            "primitive": "string"
          }
        },
        {
          "abstract": true,
          "docs": {
            "stability": "stable"
          },
          "immutable": true,
          "locationInModule": {
            "filename": "src/model-datasource-strategy-types.ts",
            "line": 60
          },
          "name": "provisionStrategy",
          "type": {
            "primitive": "string"
          }
        },
        {
          "abstract": true,
          "docs": {
            "stability": "stable"
          },
          "immutable": true,
          "locationInModule": {
            "filename": "src/model-datasource-strategy-types.ts",
            "line": 61
          },
          "name": "tableName",
          "type": {
            "primitive": "string"
          }
        }
      ],
      "symbolId": "src/model-datasource-strategy-types:ImportedAmplifyDynamoDbModelDataSourceStrategy"
    },
    "@aws-amplify/graphql-api-construct.LambdaAuthorizationConfig": {
      "assembly": "@aws-amplify/graphql-api-construct",
      "datatype": true,
      "docs": {
        "stability": "stable",
        "summary": "Configuration for Custom Lambda authorization on the Graphql Api."
      },
      "fqn": "@aws-amplify/graphql-api-construct.LambdaAuthorizationConfig",
      "kind": "interface",
      "locationInModule": {
        "filename": "src/types.ts",
        "line": 156
      },
      "name": "LambdaAuthorizationConfig",
      "properties": [
        {
          "abstract": true,
          "docs": {
            "stability": "stable",
            "summary": "The authorizer lambda function."
          },
          "immutable": true,
          "locationInModule": {
            "filename": "src/types.ts",
            "line": 160
          },
          "name": "function",
          "type": {
            "fqn": "aws-cdk-lib.aws_lambda.IFunction"
          }
        },
        {
          "abstract": true,
          "docs": {
            "stability": "stable",
            "summary": "How long the results are cached."
          },
          "immutable": true,
          "locationInModule": {
            "filename": "src/types.ts",
            "line": 165
          },
          "name": "ttl",
          "type": {
            "fqn": "aws-cdk-lib.Duration"
          }
        }
      ],
      "symbolId": "src/types:LambdaAuthorizationConfig"
    },
    "@aws-amplify/graphql-api-construct.MutationFunctionSlot": {
      "assembly": "@aws-amplify/graphql-api-construct",
      "datatype": true,
      "docs": {
        "stability": "stable",
        "summary": "Slot types for Mutation Resolvers."
      },
      "fqn": "@aws-amplify/graphql-api-construct.MutationFunctionSlot",
      "interfaces": [
        "@aws-amplify/graphql-api-construct.FunctionSlotBase"
      ],
      "kind": "interface",
      "locationInModule": {
        "filename": "src/types.ts",
        "line": 347
      },
      "name": "MutationFunctionSlot",
      "properties": [
        {
          "abstract": true,
          "docs": {
            "remarks": "For more information on slotting, refer to https://docs.amplify.aws/cli/graphql/custom-business-logic/#extend-amplify-generated-resolvers",
            "stability": "stable",
            "summary": "The slot name to inject this behavior into."
          },
          "immutable": true,
          "locationInModule": {
            "filename": "src/types.ts",
            "line": 357
          },
          "name": "slotName",
          "type": {
            "primitive": "string"
          }
        },
        {
          "abstract": true,
          "docs": {
            "stability": "stable",
            "summary": "This slot type applies to the Mutation type on the Api definition."
          },
          "immutable": true,
          "locationInModule": {
            "filename": "src/types.ts",
            "line": 351
          },
          "name": "typeName",
          "type": {
            "primitive": "string"
          }
        }
      ],
      "symbolId": "src/types:MutationFunctionSlot"
    },
    "@aws-amplify/graphql-api-construct.OIDCAuthorizationConfig": {
      "assembly": "@aws-amplify/graphql-api-construct",
      "datatype": true,
      "docs": {
        "stability": "stable",
        "summary": "Configuration for OpenId Connect Authorization on the Graphql Api."
      },
      "fqn": "@aws-amplify/graphql-api-construct.OIDCAuthorizationConfig",
      "kind": "interface",
      "locationInModule": {
        "filename": "src/types.ts",
        "line": 108
      },
      "name": "OIDCAuthorizationConfig",
      "properties": [
        {
          "abstract": true,
          "docs": {
            "stability": "stable",
            "summary": "Url for the OIDC token issuer."
          },
          "immutable": true,
          "locationInModule": {
            "filename": "src/types.ts",
            "line": 117
          },
          "name": "oidcIssuerUrl",
          "type": {
            "primitive": "string"
          }
        },
        {
          "abstract": true,
          "docs": {
            "stability": "stable",
            "summary": "The issuer for the OIDC configuration."
          },
          "immutable": true,
          "locationInModule": {
            "filename": "src/types.ts",
            "line": 112
          },
          "name": "oidcProviderName",
          "type": {
            "primitive": "string"
          }
        },
        {
          "abstract": true,
          "docs": {
            "remarks": "auth_time claim in OIDC token is required for this validation to work.",
            "stability": "stable",
            "summary": "The duration an OIDC token is valid after being authenticated by OIDC provider."
          },
          "immutable": true,
          "locationInModule": {
            "filename": "src/types.ts",
            "line": 129
          },
          "name": "tokenExpiryFromAuth",
          "type": {
            "fqn": "aws-cdk-lib.Duration"
          }
        },
        {
          "abstract": true,
          "docs": {
            "remarks": "This validation uses iat claim of OIDC token.",
            "stability": "stable",
            "summary": "The duration an OIDC token is valid after being issued to a user."
          },
          "immutable": true,
          "locationInModule": {
            "filename": "src/types.ts",
            "line": 135
          },
          "name": "tokenExpiryFromIssue",
          "type": {
            "fqn": "aws-cdk-lib.Duration"
          }
        },
        {
          "abstract": true,
          "docs": {
            "remarks": "A regular expression can be specified so AppSync can validate against multiple client identifiers at a time. Example",
            "stability": "stable",
            "summary": "The client identifier of the Relying party at the OpenID identity provider."
          },
          "immutable": true,
          "locationInModule": {
            "filename": "src/types.ts",
            "line": 123
          },
          "name": "clientId",
          "optional": true,
          "type": {
            "primitive": "string"
          }
        }
      ],
      "symbolId": "src/types:OIDCAuthorizationConfig"
    },
    "@aws-amplify/graphql-api-construct.OptimisticConflictResolutionStrategy": {
      "assembly": "@aws-amplify/graphql-api-construct",
      "datatype": true,
      "docs": {
        "stability": "stable",
        "summary": "Enable automerge on the project."
      },
      "fqn": "@aws-amplify/graphql-api-construct.OptimisticConflictResolutionStrategy",
      "interfaces": [
        "@aws-amplify/graphql-api-construct.ConflictResolutionStrategyBase"
      ],
      "kind": "interface",
      "locationInModule": {
        "filename": "src/types.ts",
        "line": 253
      },
      "name": "OptimisticConflictResolutionStrategy",
      "properties": [
        {
          "abstract": true,
          "docs": {
            "remarks": "For more information, refer to https://docs.aws.amazon.com/appsync/latest/devguide/conflict-detection-and-sync.html#conflict-detection-and-resolution",
            "stability": "stable",
            "summary": "This conflict resolution strategy the _version to perform optimistic concurrency."
          },
          "immutable": true,
          "locationInModule": {
            "filename": "src/types.ts",
            "line": 258
          },
          "name": "handlerType",
          "type": {
            "primitive": "string"
          }
        }
      ],
      "symbolId": "src/types:OptimisticConflictResolutionStrategy"
    },
    "@aws-amplify/graphql-api-construct.PartialTranslationBehavior": {
      "assembly": "@aws-amplify/graphql-api-construct",
      "datatype": true,
      "docs": {
        "stability": "stable",
        "summary": "A utility interface equivalent to Partial<TranslationBehavior>."
      },
      "fqn": "@aws-amplify/graphql-api-construct.PartialTranslationBehavior",
      "kind": "interface",
      "locationInModule": {
        "filename": "src/types.ts",
        "line": 521
      },
      "name": "PartialTranslationBehavior",
      "properties": [
        {
          "abstract": true,
          "docs": {
            "default": "false",
            "remarks": "- Removing or renaming a model\n - Modifying the primary key of a model\n - Modifying a Local Secondary Index of a model (only applies to projects with secondaryKeyAsGSI turned off)\n\nALL DATA WILL BE LOST when the table replacement happens. When enabled, destructive updates are allowed.\nThis will only affect DynamoDB tables with provision strategy \"AMPLIFY_TABLE\".",
            "stability": "experimental",
            "summary": "The following schema updates require replacement of the underlying DynamoDB table:."
          },
          "immutable": true,
          "locationInModule": {
            "filename": "src/types.ts",
            "line": 613
          },
          "name": "allowDestructiveGraphqlSchemaUpdates",
          "optional": true,
          "type": {
            "primitive": "boolean"
          }
        },
        {
          "abstract": true,
          "docs": {
            "default": "true",
            "stability": "stable",
            "summary": "Disable resolver deduping, this can sometimes cause problems because dedupe ordering isn't stable today, which can lead to circular dependencies across stacks if models are reordered."
          },
          "immutable": true,
          "locationInModule": {
            "filename": "src/types.ts",
            "line": 533
          },
          "name": "disableResolverDeduping",
          "optional": true,
          "type": {
            "primitive": "boolean"
          }
        },
        {
          "abstract": true,
          "docs": {
            "custom": {
              "index": "can be provided a null name field to disable the generation of the query on the Api."
            },
            "default": "true",
            "remarks": "If enabled,",
            "stability": "stable",
            "summary": "Automate generation of query names, and as a result attaching all indexes as queries to the generated Api."
          },
          "immutable": true,
          "locationInModule": {
            "filename": "src/types.ts",
            "line": 578
          },
          "name": "enableAutoIndexQueryNames",
          "optional": true,
          "type": {
            "primitive": "boolean"
          }
        },
        {
          "abstract": true,
          "docs": {
            "default": "false",
            "remarks": "Not recommended for use, prefer\nto use `Object.values(resources.additionalResources['AWS::Elasticsearch::Domain']).forEach((domain: CfnDomain) => {\n  domain.NodeToNodeEncryptionOptions = { Enabled: True };\n});",
            "stability": "stable",
            "summary": "If enabled, set nodeToNodeEncryption on the searchable domain (if one exists)."
          },
          "immutable": true,
          "locationInModule": {
            "filename": "src/types.ts",
            "line": 593
          },
          "name": "enableSearchNodeToNodeEncryption",
          "optional": true,
          "type": {
            "primitive": "boolean"
          }
        },
        {
          "abstract": true,
          "docs": {
            "default": "false",
            "stability": "stable",
            "summary": "When enabled, internal cfn outputs which existed in Amplify-generated apps will continue to be emitted."
          },
          "immutable": true,
          "locationInModule": {
            "filename": "src/types.ts",
            "line": 599
          },
          "name": "enableTransformerCfnOutputs",
          "optional": true,
          "type": {
            "primitive": "boolean"
          }
        },
        {
          "abstract": true,
          "docs": {
            "default": "true",
            "stability": "stable",
            "summary": "Ensure that the owner field is still populated even if a static iam or group authorization applies."
          },
          "immutable": true,
          "locationInModule": {
            "filename": "src/types.ts",
            "line": 558
          },
          "name": "populateOwnerFieldForStaticGroupAuth",
          "optional": true,
          "type": {
            "primitive": "boolean"
          }
        },
        {
          "abstract": true,
          "docs": {
            "default": "false",
            "remarks": "When enabled, any global secondary index update operation will replace the table instead of iterative deployment, which will WIPE ALL\nEXISTING DATA but cost much less time for deployment This will only affect DynamoDB tables with provision strategy \"AMPLIFY_TABLE\".",
            "stability": "experimental",
            "summary": "This behavior will only come into effect when both \"allowDestructiveGraphqlSchemaUpdates\" and this value are set to true."
          },
          "immutable": true,
          "locationInModule": {
            "filename": "src/types.ts",
            "line": 623
          },
          "name": "replaceTableUponGsiUpdate",
          "optional": true,
          "type": {
            "primitive": "boolean"
          }
        },
        {
          "abstract": true,
          "docs": {
            "default": "true",
            "stability": "stable",
            "summary": "Enable custom primary key support, there's no good reason to disable this unless trying not to update a legacy app."
          },
          "immutable": true,
          "locationInModule": {
            "filename": "src/types.ts",
            "line": 584
          },
          "name": "respectPrimaryKeyAttributesOnConnectionField",
          "optional": true,
          "type": {
            "primitive": "boolean"
          }
        },
        {
          "abstract": true,
          "docs": {
            "default": "false",
            "stability": "stable",
            "summary": "Enabling sandbox mode will enable api key auth on all models in the transformed schema."
          },
          "immutable": true,
          "locationInModule": {
            "filename": "src/types.ts",
            "line": 539
          },
          "name": "sandboxModeEnabled",
          "optional": true,
          "type": {
            "primitive": "boolean"
          }
        },
        {
          "abstract": true,
          "docs": {
            "custom": {
              "index": "as an LSI instead of a GSI."
            },
            "default": "true",
            "stability": "stable",
            "summary": "If disabled, generated."
          },
          "immutable": true,
          "locationInModule": {
            "filename": "src/types.ts",
            "line": 571
          },
          "name": "secondaryKeyAsGSI",
          "optional": true,
          "type": {
            "primitive": "boolean"
          }
        },
        {
          "abstract": true,
          "docs": {
            "custom": {
              "model": "parameter behavior, where setting a single field doesn't implicitly set the other fields to null."
            },
            "default": "true",
            "stability": "stable",
            "summary": "Restore parity w/ GQLv1."
          },
          "immutable": true,
          "locationInModule": {
            "filename": "src/types.ts",
            "line": 526
          },
          "name": "shouldDeepMergeDirectiveConfigDefaults",
          "optional": true,
          "type": {
            "primitive": "boolean"
          }
        },
        {
          "abstract": true,
          "docs": {
            "default": "false",
            "stability": "stable",
            "summary": "When enabled, suppresses default behavior of redacting relational fields when auth rules do not exactly match."
          },
          "immutable": true,
          "locationInModule": {
            "filename": "src/types.ts",
            "line": 552
          },
          "name": "subscriptionsInheritPrimaryAuth",
          "optional": true,
          "type": {
            "primitive": "boolean"
          }
        },
        {
          "abstract": true,
          "docs": {
            "default": "false",
            "remarks": "This is a legacy parameter from the Graphql Transformer existing in Amplify CLI, not recommended to change.",
            "stability": "stable",
            "summary": "If enabled, disable api key resource generation even if specified as an auth rule on the construct."
          },
          "immutable": true,
          "locationInModule": {
            "filename": "src/types.ts",
            "line": 565
          },
          "name": "suppressApiKeyGeneration",
          "optional": true,
          "type": {
            "primitive": "boolean"
          }
        },
        {
          "abstract": true,
          "docs": {
            "default": "true",
            "stability": "stable",
            "summary": "Ensure that oidc and userPool auth use the `sub` field in the for the username field, which disallows new users with the same id to access data from a deleted user in the pool."
          },
          "immutable": true,
          "locationInModule": {
            "filename": "src/types.ts",
            "line": 546
          },
          "name": "useSubUsernameForDefaultIdentityClaim",
          "optional": true,
          "type": {
            "primitive": "boolean"
          }
        }
      ],
      "symbolId": "src/types:PartialTranslationBehavior"
    },
    "@aws-amplify/graphql-api-construct.ProvisionedConcurrencyConfig": {
      "assembly": "@aws-amplify/graphql-api-construct",
      "datatype": true,
      "docs": {
        "stability": "stable",
        "summary": "The configuration for the provisioned concurrency of the Lambda."
      },
      "fqn": "@aws-amplify/graphql-api-construct.ProvisionedConcurrencyConfig",
      "kind": "interface",
      "locationInModule": {
        "filename": "src/model-datasource-strategy-types.ts",
        "line": 122
      },
      "name": "ProvisionedConcurrencyConfig",
      "properties": [
        {
          "abstract": true,
          "docs": {
            "remarks": "*",
            "stability": "stable",
            "summary": "The amount of provisioned concurrency to allocate."
          },
          "immutable": true,
          "locationInModule": {
            "filename": "src/model-datasource-strategy-types.ts",
            "line": 124
          },
          "name": "provisionedConcurrentExecutions",
          "type": {
            "primitive": "number"
          }
        }
      ],
      "symbolId": "src/model-datasource-strategy-types:ProvisionedConcurrencyConfig"
    },
    "@aws-amplify/graphql-api-construct.ProvisionedThroughput": {
      "assembly": "@aws-amplify/graphql-api-construct",
      "datatype": true,
      "docs": {
        "stability": "stable",
        "summary": "Wrapper for provisioned throughput config in DDB."
      },
      "fqn": "@aws-amplify/graphql-api-construct.ProvisionedThroughput",
      "kind": "interface",
      "locationInModule": {
        "filename": "src/amplify-dynamodb-table-wrapper.ts",
        "line": 24
      },
      "name": "ProvisionedThroughput",
      "properties": [
        {
          "abstract": true,
          "docs": {
            "stability": "stable",
            "summary": "The read capacity units on the table or index."
          },
          "immutable": true,
          "locationInModule": {
            "filename": "src/amplify-dynamodb-table-wrapper.ts",
            "line": 28
          },
          "name": "readCapacityUnits",
          "type": {
            "primitive": "number"
          }
        },
        {
          "abstract": true,
          "docs": {
            "stability": "stable",
            "summary": "The write capacity units on the table or index."
          },
          "immutable": true,
          "locationInModule": {
            "filename": "src/amplify-dynamodb-table-wrapper.ts",
            "line": 33
          },
          "name": "writeCapacityUnits",
          "type": {
            "primitive": "number"
          }
        }
      ],
      "symbolId": "src/amplify-dynamodb-table-wrapper:ProvisionedThroughput"
    },
    "@aws-amplify/graphql-api-construct.QueryFunctionSlot": {
      "assembly": "@aws-amplify/graphql-api-construct",
      "datatype": true,
      "docs": {
        "stability": "stable",
        "summary": "Slot types for Query Resolvers."
      },
      "fqn": "@aws-amplify/graphql-api-construct.QueryFunctionSlot",
      "interfaces": [
        "@aws-amplify/graphql-api-construct.FunctionSlotBase"
      ],
      "kind": "interface",
      "locationInModule": {
        "filename": "src/types.ts",
        "line": 363
      },
      "name": "QueryFunctionSlot",
      "properties": [
        {
          "abstract": true,
          "docs": {
            "remarks": "For more information on slotting, refer to https://docs.amplify.aws/cli/graphql/custom-business-logic/#extend-amplify-generated-resolvers",
            "stability": "stable",
            "summary": "The slot name to inject this behavior into."
          },
          "immutable": true,
          "locationInModule": {
            "filename": "src/types.ts",
            "line": 373
          },
          "name": "slotName",
          "type": {
            "primitive": "string"
          }
        },
        {
          "abstract": true,
          "docs": {
            "stability": "stable",
            "summary": "This slot type applies to the Query type on the Api definition."
          },
          "immutable": true,
          "locationInModule": {
            "filename": "src/types.ts",
            "line": 367
          },
          "name": "typeName",
          "type": {
            "primitive": "string"
          }
        }
      ],
      "symbolId": "src/types:QueryFunctionSlot"
    },
    "@aws-amplify/graphql-api-construct.SQLLambdaModelDataSourceStrategy": {
      "assembly": "@aws-amplify/graphql-api-construct",
      "datatype": true,
      "docs": {
        "stability": "stable",
        "summary": "A strategy that creates a Lambda to connect to a pre-existing SQL table to resolve model data."
      },
      "fqn": "@aws-amplify/graphql-api-construct.SQLLambdaModelDataSourceStrategy",
      "kind": "interface",
      "locationInModule": {
        "filename": "src/model-datasource-strategy-types.ts",
        "line": 67
      },
      "name": "SQLLambdaModelDataSourceStrategy",
      "properties": [
        {
          "abstract": true,
          "docs": {
            "stability": "stable",
            "summary": "The parameters the Lambda data source will use to connect to the database."
          },
          "immutable": true,
          "locationInModule": {
            "filename": "src/model-datasource-strategy-types.ts",
            "line": 82
          },
          "name": "dbConnectionConfig",
          "type": {
            "union": {
              "types": [
                {
                  "fqn": "@aws-amplify/graphql-api-construct.SqlModelDataSourceSecretsManagerDbConnectionConfig"
                },
                {
                  "fqn": "@aws-amplify/graphql-api-construct.SqlModelDataSourceSsmDbConnectionConfig"
                },
                {
                  "fqn": "@aws-amplify/graphql-api-construct.SqlModelDataSourceSsmDbConnectionStringConfig"
                }
              ]
            }
          }
        },
        {
          "abstract": true,
          "docs": {
            "stability": "stable",
            "summary": "The type of the SQL database used to process model operations for this definition."
          },
          "immutable": true,
          "locationInModule": {
            "filename": "src/model-datasource-strategy-types.ts",
            "line": 77
          },
          "name": "dbType",
          "type": {
            "primitive": "string"
          }
        },
        {
          "abstract": true,
          "docs": {
            "remarks": "This will be used to name the AppSync DataSource itself, plus any associated resources like resolver Lambdas.\nThis name must be unique across all schema definitions in a GraphQL API.",
            "stability": "stable",
            "summary": "The name of the strategy."
          },
          "immutable": true,
          "locationInModule": {
            "filename": "src/model-datasource-strategy-types.ts",
            "line": 72
          },
          "name": "name",
          "type": {
            "primitive": "string"
          }
        },
        {
          "abstract": true,
          "docs": {
            "remarks": "The key is the value of the `references` attribute of the `@sql` directive in the `schema`; the value is the SQL\nto be executed.",
            "stability": "stable",
            "summary": "Custom SQL statements."
          },
          "immutable": true,
          "locationInModule": {
            "filename": "src/model-datasource-strategy-types.ts",
            "line": 93
          },
          "name": "customSqlStatements",
          "optional": true,
          "type": {
            "collection": {
              "elementtype": {
                "primitive": "string"
              },
              "kind": "map"
            }
          }
        },
        {
          "abstract": true,
          "docs": {
            "stability": "stable",
            "summary": "The configuration for the provisioned concurrency of the Lambda."
          },
          "immutable": true,
          "locationInModule": {
            "filename": "src/model-datasource-strategy-types.ts",
            "line": 98
          },
          "name": "sqlLambdaProvisionedConcurrencyConfig",
          "optional": true,
          "type": {
            "fqn": "@aws-amplify/graphql-api-construct.ProvisionedConcurrencyConfig"
          }
        },
        {
          "abstract": true,
          "docs": {
            "stability": "stable",
            "summary": "The configuration of the VPC into which to install the Lambda."
          },
          "immutable": true,
          "locationInModule": {
            "filename": "src/model-datasource-strategy-types.ts",
            "line": 87
          },
          "name": "vpcConfiguration",
          "optional": true,
          "type": {
            "fqn": "@aws-amplify/graphql-api-construct.VpcConfig"
          }
        }
      ],
      "symbolId": "src/model-datasource-strategy-types:SQLLambdaModelDataSourceStrategy"
    },
    "@aws-amplify/graphql-api-construct.SQLLambdaModelDataSourceStrategyFactory": {
      "assembly": "@aws-amplify/graphql-api-construct",
      "docs": {
        "stability": "stable",
        "summary": "Class exposing utilities to produce SQLLambdaModelDataSourceStrategy objects given various inputs."
      },
      "fqn": "@aws-amplify/graphql-api-construct.SQLLambdaModelDataSourceStrategyFactory",
      "initializer": {
        "docs": {
          "stability": "stable"
        }
      },
      "kind": "class",
      "locationInModule": {
        "filename": "src/sql-model-datasource-strategy.ts",
        "line": 88
      },
      "methods": [
        {
          "docs": {
            "remarks": "The key\nof the `customSqlStatements` record is the file's base name (that is, the name of the file minus the directory and extension).",
            "stability": "stable",
            "summary": "Creates a SQLLambdaModelDataSourceStrategy where the binding's `customSqlStatements` are populated from `sqlFiles`."
          },
          "locationInModule": {
            "filename": "src/sql-model-datasource-strategy.ts",
            "line": 95
          },
          "name": "fromCustomSqlFiles",
          "parameters": [
            {
              "docs": {
                "summary": "the list of files to load SQL statements from."
              },
              "name": "sqlFiles",
              "type": {
                "collection": {
                  "elementtype": {
                    "primitive": "string"
                  },
                  "kind": "array"
                }
              }
            },
            {
              "docs": {
                "summary": "the remaining SQLLambdaModelDataSourceStrategy options."
              },
              "name": "options",
              "type": {
                "fqn": "@aws-amplify/graphql-api-construct.SQLLambdaModelDataSourceStrategy"
              }
            }
          ],
          "returns": {
            "type": {
              "fqn": "@aws-amplify/graphql-api-construct.SQLLambdaModelDataSourceStrategy"
            }
          },
          "static": true
        }
      ],
      "name": "SQLLambdaModelDataSourceStrategyFactory",
      "symbolId": "src/sql-model-datasource-strategy:SQLLambdaModelDataSourceStrategyFactory"
    },
    "@aws-amplify/graphql-api-construct.SSESpecification": {
      "assembly": "@aws-amplify/graphql-api-construct",
      "datatype": true,
      "docs": {
        "stability": "stable",
        "summary": "Represents the settings used to enable server-side encryption."
      },
      "fqn": "@aws-amplify/graphql-api-construct.SSESpecification",
      "kind": "interface",
      "locationInModule": {
        "filename": "src/amplify-dynamodb-table-wrapper.ts",
        "line": 47
      },
      "name": "SSESpecification",
      "properties": [
        {
          "abstract": true,
          "docs": {
            "remarks": "If enabled (true), server-side encryption type is set to `KMS` and an AWS managed key is used ( AWS KMS charges apply).\nIf disabled (false) or not specified, server-side encryption is set to AWS owned key.",
            "stability": "stable",
            "summary": "Indicates whether server-side encryption is done using an AWS managed key or an AWS owned key."
          },
          "immutable": true,
          "locationInModule": {
            "filename": "src/amplify-dynamodb-table-wrapper.ts",
            "line": 53
          },
          "name": "sseEnabled",
          "type": {
            "primitive": "boolean"
          }
        },
        {
          "abstract": true,
          "docs": {
            "remarks": "To specify a key, use its key ID, Amazon Resource Name (ARN), alias name, or alias ARN. Note that you should only provide\nthis parameter if the key is different from the default DynamoDB key `alias/aws/dynamodb` .",
            "stability": "stable",
            "summary": "The AWS KMS key that should be used for the AWS KMS encryption."
          },
          "immutable": true,
          "locationInModule": {
            "filename": "src/amplify-dynamodb-table-wrapper.ts",
            "line": 60
          },
          "name": "kmsMasterKeyId",
          "optional": true,
          "type": {
            "primitive": "string"
          }
        },
        {
          "abstract": true,
          "docs": {
            "remarks": "The only supported value is:\n`KMS` Server-side encryption that uses AWS Key Management Service.\n  The key is stored in your account and is managed by AWS KMS ( AWS KMS charges apply).",
            "stability": "stable",
            "summary": "Server-side encryption type."
          },
          "immutable": true,
          "locationInModule": {
            "filename": "src/amplify-dynamodb-table-wrapper.ts",
            "line": 67
          },
          "name": "sseType",
          "optional": true,
          "type": {
            "fqn": "@aws-amplify/graphql-api-construct.SSEType"
          }
        }
      ],
      "symbolId": "src/amplify-dynamodb-table-wrapper:SSESpecification"
    },
    "@aws-amplify/graphql-api-construct.SSEType": {
      "assembly": "@aws-amplify/graphql-api-construct",
      "docs": {
        "remarks": "The key is stored in your account and is managed by KMS (AWS KMS charges apply).",
        "stability": "stable",
        "summary": "Server Side Encryption Type Values - `KMS` - Server-side encryption that uses AWS KMS."
      },
      "fqn": "@aws-amplify/graphql-api-construct.SSEType",
      "kind": "enum",
      "locationInModule": {
        "filename": "src/amplify-dynamodb-table-wrapper.ts",
        "line": 40
      },
      "members": [
        {
          "docs": {
            "stability": "stable"
          },
          "name": "KMS"
        }
      ],
      "name": "SSEType",
      "symbolId": "src/amplify-dynamodb-table-wrapper:SSEType"
    },
    "@aws-amplify/graphql-api-construct.SqlModelDataSourceSecretsManagerDbConnectionConfig": {
      "assembly": "@aws-amplify/graphql-api-construct",
      "datatype": true,
      "docs": {
        "remarks": "The managed secret should be in the same region as the lambda.",
        "stability": "experimental",
        "summary": "The credentials stored in Secrets Manager that the lambda data source will use to connect to the database."
      },
      "fqn": "@aws-amplify/graphql-api-construct.SqlModelDataSourceSecretsManagerDbConnectionConfig",
      "kind": "interface",
      "locationInModule": {
        "filename": "src/model-datasource-strategy-types.ts",
        "line": 197
      },
      "name": "SqlModelDataSourceSecretsManagerDbConnectionConfig",
      "properties": [
        {
          "abstract": true,
          "docs": {
            "stability": "experimental",
            "summary": "The database name."
          },
          "immutable": true,
          "locationInModule": {
            "filename": "src/model-datasource-strategy-types.ts",
            "line": 211
          },
          "name": "databaseName",
          "type": {
            "primitive": "string"
          }
        },
        {
          "abstract": true,
          "docs": {
            "stability": "experimental",
            "summary": "The hostame of the database."
          },
          "immutable": true,
          "locationInModule": {
            "filename": "src/model-datasource-strategy-types.ts",
            "line": 214
          },
          "name": "hostname",
          "type": {
            "primitive": "string"
          }
        },
        {
          "abstract": true,
          "docs": {
            "stability": "experimental",
            "summary": "The port number of the database proxy, cluster, or instance."
          },
          "immutable": true,
          "locationInModule": {
            "filename": "src/model-datasource-strategy-types.ts",
            "line": 208
          },
          "name": "port",
          "type": {
            "primitive": "number"
          }
        },
        {
          "abstract": true,
          "docs": {
            "remarks": "*",
            "stability": "experimental",
            "summary": "The ARN of the managed secret with username, password, and hostname to use when connecting to the database."
          },
          "immutable": true,
          "locationInModule": {
            "filename": "src/model-datasource-strategy-types.ts",
            "line": 199
          },
          "name": "secretArn",
          "type": {
            "primitive": "string"
          }
        },
        {
          "abstract": true,
          "docs": {
            "remarks": "If not supplied, the secret is expected to be encrypted with the default\nAWS-managed key.",
            "stability": "experimental",
            "summary": "The ARN of the customer managed encryption key for the secret."
          },
          "immutable": true,
          "locationInModule": {
            "filename": "src/model-datasource-strategy-types.ts",
            "line": 205
          },
          "name": "keyArn",
          "optional": true,
          "type": {
            "primitive": "string"
          }
        },
        {
          "abstract": true,
          "docs": {
            "stability": "experimental",
            "summary": "An optional configuration for a custom SSL certificate authority to use when connecting to the database."
          },
          "immutable": true,
          "locationInModule": {
            "filename": "src/model-datasource-strategy-types.ts",
            "line": 219
          },
          "name": "sslCertConfig",
          "optional": true,
          "type": {
            "fqn": "@aws-amplify/graphql-api-construct.SslCertConfig"
          }
        }
      ],
      "symbolId": "src/model-datasource-strategy-types:SqlModelDataSourceSecretsManagerDbConnectionConfig"
    },
    "@aws-amplify/graphql-api-construct.SqlModelDataSourceSsmDbConnectionConfig": {
      "assembly": "@aws-amplify/graphql-api-construct",
      "datatype": true,
      "docs": {
        "remarks": "These parameters are retrieved from Secure Systems Manager in the same region as the Lambda.",
        "stability": "stable",
        "summary": "The Secure Systems Manager parameter paths the Lambda data source will use to connect to the database."
      },
      "fqn": "@aws-amplify/graphql-api-construct.SqlModelDataSourceSsmDbConnectionConfig",
      "kind": "interface",
      "locationInModule": {
        "filename": "src/model-datasource-strategy-types.ts",
        "line": 227
      },
      "name": "SqlModelDataSourceSsmDbConnectionConfig",
      "properties": [
        {
          "abstract": true,
          "docs": {
            "stability": "stable",
            "summary": "The Secure Systems Manager parameter containing the database name."
          },
          "immutable": true,
          "locationInModule": {
            "filename": "src/model-datasource-strategy-types.ts",
            "line": 243
          },
          "name": "databaseNameSsmPath",
          "type": {
            "primitive": "string"
          }
        },
        {
          "abstract": true,
          "docs": {
            "remarks": "For RDS-based SQL data sources, this can be the hostname\nof a database proxy, cluster, or instance.",
            "stability": "stable",
            "summary": "The Secure Systems Manager parameter containing the hostname of the database."
          },
          "immutable": true,
          "locationInModule": {
            "filename": "src/model-datasource-strategy-types.ts",
            "line": 231
          },
          "name": "hostnameSsmPath",
          "type": {
            "primitive": "string"
          }
        },
        {
          "abstract": true,
          "docs": {
            "stability": "stable",
            "summary": "The Secure Systems Manager parameter containing the password to use when connecting to the database."
          },
          "immutable": true,
          "locationInModule": {
            "filename": "src/model-datasource-strategy-types.ts",
            "line": 240
          },
          "name": "passwordSsmPath",
          "type": {
            "primitive": "string"
          }
        },
        {
          "abstract": true,
          "docs": {
            "stability": "stable",
            "summary": "The Secure Systems Manager parameter containing the port number of the database proxy, cluster, or instance."
          },
          "immutable": true,
          "locationInModule": {
            "filename": "src/model-datasource-strategy-types.ts",
            "line": 234
          },
          "name": "portSsmPath",
          "type": {
            "primitive": "string"
          }
        },
        {
          "abstract": true,
          "docs": {
            "stability": "stable",
            "summary": "The Secure Systems Manager parameter containing the username to use when connecting to the database."
          },
          "immutable": true,
          "locationInModule": {
            "filename": "src/model-datasource-strategy-types.ts",
            "line": 237
          },
          "name": "usernameSsmPath",
          "type": {
            "primitive": "string"
          }
        },
        {
          "abstract": true,
          "docs": {
            "stability": "stable",
            "summary": "An optional configuration for a custom SSL certificate authority to use when connecting to the database."
          },
          "immutable": true,
          "locationInModule": {
            "filename": "src/model-datasource-strategy-types.ts",
            "line": 248
          },
          "name": "sslCertConfig",
          "optional": true,
          "type": {
            "fqn": "@aws-amplify/graphql-api-construct.SslCertConfig"
          }
        }
      ],
      "symbolId": "src/model-datasource-strategy-types:SqlModelDataSourceSsmDbConnectionConfig"
    },
    "@aws-amplify/graphql-api-construct.SqlModelDataSourceSsmDbConnectionStringConfig": {
      "assembly": "@aws-amplify/graphql-api-construct",
      "datatype": true,
      "docs": {
        "stability": "experimental",
        "summary": "The configuration option to use a Secure Systems Manager parameter to store the connection string to the database."
      },
      "fqn": "@aws-amplify/graphql-api-construct.SqlModelDataSourceSsmDbConnectionStringConfig",
      "kind": "interface",
      "locationInModule": {
        "filename": "src/model-datasource-strategy-types.ts",
        "line": 176
      },
      "name": "SqlModelDataSourceSsmDbConnectionStringConfig",
      "properties": [
        {
          "abstract": true,
          "docs": {
            "remarks": "If more than one path is provided,\nthe SQL Lambda will attempt to retrieve connection information from each path in order until it finds a valid\npath entry, then stop. If the connection information contained in that path is invalid, the SQL Lambda will not\nattempt to retrieve connection information from subsequent paths in the array.",
            "stability": "experimental",
            "summary": "The SSM Path to the secure connection string used for connecting to the database."
          },
          "immutable": true,
          "locationInModule": {
            "filename": "src/model-datasource-strategy-types.ts",
            "line": 183
          },
          "name": "connectionUriSsmPath",
          "type": {
            "union": {
              "types": [
                {
                  "primitive": "string"
                },
                {
                  "collection": {
                    "elementtype": {
                      "primitive": "string"
                    },
                    "kind": "array"
                  }
                }
              ]
            }
          }
        },
        {
          "abstract": true,
          "docs": {
            "stability": "experimental",
            "summary": "An optional configuration for a custom SSL certificate authority to use when connecting to the database."
          },
          "immutable": true,
          "locationInModule": {
            "filename": "src/model-datasource-strategy-types.ts",
            "line": 188
          },
          "name": "sslCertConfig",
          "optional": true,
          "type": {
            "fqn": "@aws-amplify/graphql-api-construct.SslCertConfig"
          }
        }
      ],
      "symbolId": "src/model-datasource-strategy-types:SqlModelDataSourceSsmDbConnectionStringConfig"
    },
    "@aws-amplify/graphql-api-construct.SslCertConfig": {
      "assembly": "@aws-amplify/graphql-api-construct",
      "datatype": true,
      "docs": {
        "remarks": "Although we can't declare it in the actual interface definition because it results in invalid C#, each conforming type\nmust have a `configType: string` field to allow for discriminated union behavior.",
        "stability": "stable",
        "summary": "Marker interface."
      },
      "fqn": "@aws-amplify/graphql-api-construct.SslCertConfig",
      "kind": "interface",
      "locationInModule": {
        "filename": "src/model-datasource-strategy-types.ts",
        "line": 155
      },
      "name": "SslCertConfig",
      "symbolId": "src/model-datasource-strategy-types:SslCertConfig"
    },
    "@aws-amplify/graphql-api-construct.SslCertSsmPathConfig": {
      "assembly": "@aws-amplify/graphql-api-construct",
      "datatype": true,
      "docs": {
        "stability": "stable"
      },
      "fqn": "@aws-amplify/graphql-api-construct.SslCertSsmPathConfig",
      "interfaces": [
        "@aws-amplify/graphql-api-construct.SslCertConfig"
      ],
      "kind": "interface",
      "locationInModule": {
        "filename": "src/model-datasource-strategy-types.ts",
        "line": 157
      },
      "name": "SslCertSsmPathConfig",
      "properties": [
        {
          "abstract": true,
          "docs": {
            "remarks": "Amplify resolves the trust store to use as follows:\n- If the `ssmPath` parameter is provided, use it.\n  - If the parameter is a single string, use it.\n  - If the parameter is an array, iterate over them in order\n  - In either case, if the parameter is provided but the certificate content isn't retrievable, fails with an error.\n- If the database host is an RDS cluster, instance, or proxy (in other words, if the database host ends with \"rds.amazonaws.com\"), use\n  an RDS-specific trust store vended by AWS. See\n  https://docs.aws.amazon.com/AmazonRDS/latest/UserGuide/UsingWithRDS.SSL.html#UsingWithRDS.SSL.CertificatesAllRegions\n- Otherwise, use the trust store vended with the NodeJS runtime version that the SQL lambda is running on",
            "stability": "stable",
            "summary": "The SSM path to a custom SSL certificate to use instead of the default."
          },
          "immutable": true,
          "locationInModule": {
            "filename": "src/model-datasource-strategy-types.ts",
            "line": 169
          },
          "name": "ssmPath",
          "type": {
            "union": {
              "types": [
                {
                  "primitive": "string"
                },
                {
                  "collection": {
                    "elementtype": {
                      "primitive": "string"
                    },
                    "kind": "array"
                  }
                }
              ]
            }
          }
        }
      ],
      "symbolId": "src/model-datasource-strategy-types:SslCertSsmPathConfig"
    },
    "@aws-amplify/graphql-api-construct.StreamSpecification": {
      "assembly": "@aws-amplify/graphql-api-construct",
      "datatype": true,
      "docs": {
        "stability": "stable",
        "summary": "Represents the DynamoDB Streams configuration for a table in DynamoDB."
      },
      "fqn": "@aws-amplify/graphql-api-construct.StreamSpecification",
      "kind": "interface",
      "locationInModule": {
        "filename": "src/amplify-dynamodb-table-wrapper.ts",
        "line": 73
      },
      "name": "StreamSpecification",
      "properties": [
        {
          "abstract": true,
          "docs": {
            "remarks": "Valid values for `StreamViewType` are:\n- `KEYS_ONLY` - Only the key attributes of the modified item are written to the stream.\n- `NEW_IMAGE` - The entire item, as it appears after it was modified, is written to the stream.\n- `OLD_IMAGE` - The entire item, as it appeared before it was modified, is written to the stream.\n- `NEW_AND_OLD_IMAGES` - Both the new and the old item images of the item are written to the stream.",
            "stability": "stable",
            "summary": "When an item in the table is modified, `StreamViewType` determines what information is written to the stream for this table."
          },
          "immutable": true,
          "locationInModule": {
            "filename": "src/amplify-dynamodb-table-wrapper.ts",
            "line": 82
          },
          "name": "streamViewType",
          "type": {
            "fqn": "aws-cdk-lib.aws_dynamodb.StreamViewType"
          }
        }
      ],
      "symbolId": "src/amplify-dynamodb-table-wrapper:StreamSpecification"
    },
    "@aws-amplify/graphql-api-construct.SubnetAvailabilityZone": {
      "assembly": "@aws-amplify/graphql-api-construct",
      "datatype": true,
      "docs": {
        "remarks": "Although it is possible to create multiple\nsubnets in a single availability zone, VPC service endpoints may only be deployed to a single subnet in a given availability zone. This\nstructure ensures that the Lambda function and VPC service endpoints are mutually consistent.",
        "stability": "stable",
        "summary": "Subnet configuration for VPC endpoints used by a Lambda resolver for a SQL-based data source."
      },
      "fqn": "@aws-amplify/graphql-api-construct.SubnetAvailabilityZone",
      "kind": "interface",
      "locationInModule": {
        "filename": "src/model-datasource-strategy-types.ts",
        "line": 132
      },
      "name": "SubnetAvailabilityZone",
      "properties": [
        {
          "abstract": true,
          "docs": {
            "stability": "stable",
            "summary": "The availability zone of the subnet."
          },
          "immutable": true,
          "locationInModule": {
            "filename": "src/model-datasource-strategy-types.ts",
            "line": 137
          },
          "name": "availabilityZone",
          "type": {
            "primitive": "string"
          }
        },
        {
          "abstract": true,
          "docs": {
            "stability": "stable",
            "summary": "The subnet ID to install the Lambda data source in."
          },
          "immutable": true,
          "locationInModule": {
            "filename": "src/model-datasource-strategy-types.ts",
            "line": 134
          },
          "name": "subnetId",
          "type": {
            "primitive": "string"
          }
        }
      ],
      "symbolId": "src/model-datasource-strategy-types:SubnetAvailabilityZone"
    },
    "@aws-amplify/graphql-api-construct.SubscriptionFunctionSlot": {
      "assembly": "@aws-amplify/graphql-api-construct",
      "datatype": true,
      "docs": {
        "stability": "stable",
        "summary": "Slot types for Subscription Resolvers."
      },
      "fqn": "@aws-amplify/graphql-api-construct.SubscriptionFunctionSlot",
      "interfaces": [
        "@aws-amplify/graphql-api-construct.FunctionSlotBase"
      ],
      "kind": "interface",
      "locationInModule": {
        "filename": "src/types.ts",
        "line": 379
      },
      "name": "SubscriptionFunctionSlot",
      "properties": [
        {
          "abstract": true,
          "docs": {
            "remarks": "For more information on slotting, refer to https://docs.amplify.aws/cli/graphql/custom-business-logic/#extend-amplify-generated-resolvers",
            "stability": "stable",
            "summary": "The slot name to inject this behavior into."
          },
          "immutable": true,
          "locationInModule": {
            "filename": "src/types.ts",
            "line": 389
          },
          "name": "slotName",
          "type": {
            "primitive": "string"
          }
        },
        {
          "abstract": true,
          "docs": {
            "stability": "stable",
            "summary": "This slot type applies to the Subscription type on the Api definition."
          },
          "immutable": true,
          "locationInModule": {
            "filename": "src/types.ts",
            "line": 383
          },
          "name": "typeName",
          "type": {
            "primitive": "string"
          }
        }
      ],
      "symbolId": "src/types:SubscriptionFunctionSlot"
    },
    "@aws-amplify/graphql-api-construct.TimeToLiveSpecification": {
      "assembly": "@aws-amplify/graphql-api-construct",
      "datatype": true,
      "docs": {
        "stability": "stable",
        "summary": "Shape for TTL config."
      },
      "fqn": "@aws-amplify/graphql-api-construct.TimeToLiveSpecification",
      "kind": "interface",
      "locationInModule": {
        "filename": "src/amplify-dynamodb-table-wrapper.ts",
        "line": 9
      },
      "name": "TimeToLiveSpecification",
      "properties": [
        {
          "abstract": true,
          "docs": {
            "stability": "stable",
            "summary": "Boolean determining if the ttl is enabled or not."
          },
          "immutable": true,
          "locationInModule": {
            "filename": "src/amplify-dynamodb-table-wrapper.ts",
            "line": 13
          },
          "name": "enabled",
          "type": {
            "primitive": "boolean"
          }
        },
        {
          "abstract": true,
          "docs": {
            "stability": "stable",
            "summary": "Attribute name to apply to the ttl spec."
          },
          "immutable": true,
          "locationInModule": {
            "filename": "src/amplify-dynamodb-table-wrapper.ts",
            "line": 18
          },
          "name": "attributeName",
          "optional": true,
          "type": {
            "primitive": "string"
          }
        }
      ],
      "symbolId": "src/amplify-dynamodb-table-wrapper:TimeToLiveSpecification"
    },
    "@aws-amplify/graphql-api-construct.TranslationBehavior": {
      "assembly": "@aws-amplify/graphql-api-construct",
      "datatype": true,
      "docs": {
        "remarks": "This is intended to replace feature flags, to ensure param coercion happens in\na single location, and isn't spread around the transformers, where they can\nhave different default behaviors.",
        "stability": "stable",
        "summary": "Strongly typed set of shared parameters for all transformers, and core layer."
      },
      "fqn": "@aws-amplify/graphql-api-construct.TranslationBehavior",
      "kind": "interface",
      "locationInModule": {
        "filename": "src/types.ts",
        "line": 403
      },
      "name": "TranslationBehavior",
      "properties": [
        {
          "abstract": true,
          "docs": {
            "default": "false",
            "remarks": "- Removing or renaming a model\n - Modifying the primary key of a model\n - Modifying a Local Secondary Index of a model (only applies to projects with secondaryKeyAsGSI turned off)\n\nALL DATA WILL BE LOST when the table replacement happens. When enabled, destructive updates are allowed.\nThis will only affect DynamoDB tables with provision strategy \"AMPLIFY_TABLE\".",
            "stability": "experimental",
            "summary": "The following schema updates require replacement of the underlying DynamoDB table:."
          },
          "immutable": true,
          "locationInModule": {
            "filename": "src/types.ts",
            "line": 488
          },
          "name": "allowDestructiveGraphqlSchemaUpdates",
          "type": {
            "primitive": "boolean"
          }
        },
        {
          "abstract": true,
          "docs": {
            "default": "true",
            "stability": "stable",
            "summary": "Disable resolver deduping, this can sometimes cause problems because dedupe ordering isn't stable today, which can lead to circular dependencies across stacks if models are reordered."
          },
          "immutable": true,
          "locationInModule": {
            "filename": "src/types.ts",
            "line": 415
          },
          "name": "disableResolverDeduping",
          "type": {
            "primitive": "boolean"
          }
        },
        {
          "abstract": true,
          "docs": {
            "custom": {
              "index": "can be provided a null name field to disable the generation of the query on the Api."
            },
            "default": "true",
            "remarks": "If enabled,",
            "stability": "stable",
            "summary": "Automate generation of query names, and as a result attaching all indexes as queries to the generated Api."
          },
          "immutable": true,
          "locationInModule": {
            "filename": "src/types.ts",
            "line": 460
          },
          "name": "enableAutoIndexQueryNames",
          "type": {
            "primitive": "boolean"
          }
        },
        {
          "abstract": true,
          "docs": {
            "stability": "stable"
          },
          "immutable": true,
          "locationInModule": {
            "filename": "src/types.ts",
            "line": 468
          },
          "name": "enableSearchNodeToNodeEncryption",
          "type": {
            "primitive": "boolean"
          }
        },
        {
          "abstract": true,
          "docs": {
            "default": "false",
            "stability": "stable",
            "summary": "When enabled, internal cfn outputs which existed in Amplify-generated apps will continue to be emitted."
          },
          "immutable": true,
          "locationInModule": {
            "filename": "src/types.ts",
            "line": 474
          },
          "name": "enableTransformerCfnOutputs",
          "type": {
            "primitive": "boolean"
          }
        },
        {
          "abstract": true,
          "docs": {
            "default": "true",
            "stability": "stable",
            "summary": "Ensure that the owner field is still populated even if a static iam or group authorization applies."
          },
          "immutable": true,
          "locationInModule": {
            "filename": "src/types.ts",
            "line": 440
          },
          "name": "populateOwnerFieldForStaticGroupAuth",
          "type": {
            "primitive": "boolean"
          }
        },
        {
          "abstract": true,
          "docs": {
            "default": "false",
            "remarks": "When enabled, any GSI update operation will replace the table instead of iterative deployment, which will WIPE ALL EXISTING DATA but\ncost much less time for deployment This will only affect DynamoDB tables with provision strategy \"AMPLIFY_TABLE\".",
            "stability": "experimental",
            "summary": "This behavior will only come into effect when both \"allowDestructiveGraphqlSchemaUpdates\" and this value are set to true."
          },
          "immutable": true,
          "locationInModule": {
            "filename": "src/types.ts",
            "line": 498
          },
          "name": "replaceTableUponGsiUpdate",
          "type": {
            "primitive": "boolean"
          }
        },
        {
          "abstract": true,
          "docs": {
            "default": "true",
            "stability": "stable",
            "summary": "Enable custom primary key support, there's no good reason to disable this unless trying not to update a legacy app."
          },
          "immutable": true,
          "locationInModule": {
            "filename": "src/types.ts",
            "line": 466
          },
          "name": "respectPrimaryKeyAttributesOnConnectionField",
          "type": {
            "primitive": "boolean"
          }
        },
        {
          "abstract": true,
          "docs": {
            "default": "false",
            "stability": "stable",
            "summary": "Enabling sandbox mode will enable api key auth on all models in the transformed schema."
          },
          "immutable": true,
          "locationInModule": {
            "filename": "src/types.ts",
            "line": 421
          },
          "name": "sandboxModeEnabled",
          "type": {
            "primitive": "boolean"
          }
        },
        {
          "abstract": true,
          "docs": {
            "custom": {
              "index": "as an LSI instead of a GSI."
            },
            "default": "true",
            "stability": "stable",
            "summary": "If disabled, generated."
          },
          "immutable": true,
          "locationInModule": {
            "filename": "src/types.ts",
            "line": 453
          },
          "name": "secondaryKeyAsGSI",
          "type": {
            "primitive": "boolean"
          }
        },
        {
          "abstract": true,
          "docs": {
            "custom": {
              "model": "parameter behavior, where setting a single field doesn't implicitly set the other fields to null."
            },
            "default": "true",
            "stability": "stable",
            "summary": "Restore parity w/ GQLv1."
          },
          "immutable": true,
          "locationInModule": {
            "filename": "src/types.ts",
            "line": 408
          },
          "name": "shouldDeepMergeDirectiveConfigDefaults",
          "type": {
            "primitive": "boolean"
          }
        },
        {
          "abstract": true,
          "docs": {
            "default": "false",
            "stability": "stable",
            "summary": "When enabled, suppresses default behavior of redacting relational fields when auth rules do not exactly match."
          },
          "immutable": true,
          "locationInModule": {
            "filename": "src/types.ts",
            "line": 434
          },
          "name": "subscriptionsInheritPrimaryAuth",
          "type": {
            "primitive": "boolean"
          }
        },
        {
          "abstract": true,
          "docs": {
            "default": "false",
            "remarks": "This is a legacy parameter from the Graphql Transformer existing in Amplify CLI, not recommended to change.",
            "stability": "stable",
            "summary": "If enabled, disable api key resource generation even if specified as an auth rule on the construct."
          },
          "immutable": true,
          "locationInModule": {
            "filename": "src/types.ts",
            "line": 447
          },
          "name": "suppressApiKeyGeneration",
          "type": {
            "primitive": "boolean"
          }
        },
        {
          "abstract": true,
          "docs": {
            "default": "true",
            "stability": "stable",
            "summary": "Ensure that oidc and userPool auth use the `sub` field in the for the username field, which disallows new users with the same id to access data from a deleted user in the pool."
          },
          "immutable": true,
          "locationInModule": {
            "filename": "src/types.ts",
            "line": 428
          },
          "name": "useSubUsernameForDefaultIdentityClaim",
          "type": {
            "primitive": "boolean"
          }
        }
      ],
      "symbolId": "src/types:TranslationBehavior"
    },
    "@aws-amplify/graphql-api-construct.UserPoolAuthorizationConfig": {
      "assembly": "@aws-amplify/graphql-api-construct",
      "datatype": true,
      "docs": {
        "stability": "stable",
        "summary": "Configuration for Cognito UserPool Authorization on the Graphql Api."
      },
      "fqn": "@aws-amplify/graphql-api-construct.UserPoolAuthorizationConfig",
      "kind": "interface",
      "locationInModule": {
        "filename": "src/types.ts",
        "line": 98
      },
      "name": "UserPoolAuthorizationConfig",
      "properties": [
        {
          "abstract": true,
          "docs": {
            "stability": "stable",
            "summary": "The Cognito User Pool which is used to authenticated JWT tokens, and vends group and user information."
          },
          "immutable": true,
          "locationInModule": {
            "filename": "src/types.ts",
            "line": 102
          },
          "name": "userPool",
          "type": {
            "fqn": "aws-cdk-lib.aws_cognito.IUserPool"
          }
        }
      ],
      "symbolId": "src/types:UserPoolAuthorizationConfig"
    },
    "@aws-amplify/graphql-api-construct.VpcConfig": {
      "assembly": "@aws-amplify/graphql-api-construct",
      "datatype": true,
      "docs": {
        "remarks": "The SQL Lambda will be deployed\ninto the specified VPC, subnets, and security groups. The specified subnets and security groups must be in the same VPC. The VPC must\nhave at least one subnet. The construct will also create VPC service endpoints in the specified subnets, as well as inbound security\nrules, to allow traffic on port 443 within each security group. This allows the Lambda to read database connection information from\nSecure Systems Manager.",
        "stability": "stable",
        "summary": "Configuration of the VPC in which to install a Lambda to resolve queries against a SQL-based data source."
      },
      "fqn": "@aws-amplify/graphql-api-construct.VpcConfig",
      "kind": "interface",
      "locationInModule": {
        "filename": "src/model-datasource-strategy-types.ts",
        "line": 108
      },
      "name": "VpcConfig",
      "properties": [
        {
          "abstract": true,
          "docs": {
            "stability": "stable",
            "summary": "The security groups to install the Lambda data source in."
          },
          "immutable": true,
          "locationInModule": {
            "filename": "src/model-datasource-strategy-types.ts",
            "line": 113
          },
          "name": "securityGroupIds",
          "type": {
            "collection": {
              "elementtype": {
                "primitive": "string"
              },
              "kind": "array"
            }
          }
        },
        {
          "abstract": true,
          "docs": {
            "stability": "stable",
            "summary": "The subnets to install the Lambda data source in, one per availability zone."
          },
          "immutable": true,
          "locationInModule": {
            "filename": "src/model-datasource-strategy-types.ts",
            "line": 116
          },
          "name": "subnetAvailabilityZoneConfig",
          "type": {
            "collection": {
              "elementtype": {
                "fqn": "@aws-amplify/graphql-api-construct.SubnetAvailabilityZone"
              },
              "kind": "array"
            }
          }
        },
        {
          "abstract": true,
          "docs": {
            "stability": "stable",
            "summary": "The VPC to install the Lambda data source in."
          },
          "immutable": true,
          "locationInModule": {
            "filename": "src/model-datasource-strategy-types.ts",
            "line": 110
          },
          "name": "vpcId",
          "type": {
            "primitive": "string"
          }
        }
      ],
      "symbolId": "src/model-datasource-strategy-types:VpcConfig"
    }
  },
<<<<<<< HEAD
  "version": "1.11.1",
  "fingerprint": "XjkqgyafQXCsolluP5f9pi7sy1VkE1uGsM1eZQCZnM4="
=======
  "version": "1.11.2",
  "fingerprint": "O1HXjhohS6pGVjCMEk0HrmfLMGMsSBboXTQlC+ngIqA="
>>>>>>> a655e711
}<|MERGE_RESOLUTION|>--- conflicted
+++ resolved
@@ -8721,11 +8721,6 @@
       "symbolId": "src/model-datasource-strategy-types:VpcConfig"
     }
   },
-<<<<<<< HEAD
-  "version": "1.11.1",
-  "fingerprint": "XjkqgyafQXCsolluP5f9pi7sy1VkE1uGsM1eZQCZnM4="
-=======
   "version": "1.11.2",
-  "fingerprint": "O1HXjhohS6pGVjCMEk0HrmfLMGMsSBboXTQlC+ngIqA="
->>>>>>> a655e711
+  "fingerprint": "OmgjU6CTl87uuUVuuh1n5Qbinm4DuIgSQugaYxi1K1M="
 }