{
  "name": "@aws-amplify/graphql-schema-generator",
  "version": "0.4.0",
  "description": "Amplify GraphQL schema generator",
  "repository": {
    "type": "git",
    "url": "https://github.com/aws-amplify/amplify-category-api.git",
    "directory": "packages/amplify-graphql-schema-generator"
  },
  "author": "Amazon Web Services",
  "license": "Apache-2.0",
  "main": "lib/index.js",
  "types": "lib/index.d.ts",
  "keywords": [
    "graphql",
    "schema",
    "aws",
    "amplify",
    "generator"
  ],
  "publishConfig": {
    "access": "public"
  },
  "scripts": {
    "build": "tsc && cd vpc-db-lambda && rm -rf node_modules && npm install && tsc && cp -r node_modules lib && cd lib && bestzip --force node ../../lib/rds-schema-inspector.zip ./*",
    "watch": "tsc -w",
    "clean": "rimraf ./lib && rimraf ./vpc-db-lambda/lib",
    "test": "jest",
    "extract-api": "ts-node ../../scripts/extract-api.ts"
  },
  "dependencies": {
<<<<<<< HEAD
    "@aws-amplify/graphql-transformer-core": "1.4.0",
    "graphql-transformer-common": "4.25.0",
=======
    "@aws-amplify/graphql-transformer-core": "2.1.0",
>>>>>>> 991963d7
    "@aws-sdk/client-iam": "3.338.0",
    "@aws-sdk/client-lambda": "3.338.0",
    "@aws-sdk/client-rds": "3.338.0",
    "fs-extra": "11.1.1",
    "graphql": "^15.5.0",
    "knex": "~2.4.0",
    "mysql2": "~2.3.3",
    "ora": "^4.0.3"
  },
  "peerDependencies": {
    "@aws-amplify/amplify-prompts": "^2.8.1-aug-transformer-mv-bump.0"
  },
  "devDependencies": {
    "@types/node": "^12.12.6"
  },
  "jest": {
    "transform": {
      "^.+\\.tsx?$": "ts-jest"
    },
    "testURL": "http://localhost",
    "testRegex": "(src/__tests__/.*|(\\.|/)(test|spec))\\.(jsx?|tsx?)$",
    "moduleFileExtensions": [
      "ts",
      "tsx",
      "js",
      "jsx",
      "json",
      "node"
    ],
    "collectCoverage": true,
    "coverageThreshold": {
      "global": {
        "branches": 30,
        "functions": 40,
        "lines": 50
      }
    }
  }
}<|MERGE_RESOLUTION|>--- conflicted
+++ resolved
@@ -29,12 +29,8 @@
     "extract-api": "ts-node ../../scripts/extract-api.ts"
   },
   "dependencies": {
-<<<<<<< HEAD
-    "@aws-amplify/graphql-transformer-core": "1.4.0",
+    "@aws-amplify/graphql-transformer-core": "2.1.0",
     "graphql-transformer-common": "4.25.0",
-=======
-    "@aws-amplify/graphql-transformer-core": "2.1.0",
->>>>>>> 991963d7
     "@aws-sdk/client-iam": "3.338.0",
     "@aws-sdk/client-lambda": "3.338.0",
     "@aws-sdk/client-rds": "3.338.0",
