--- conflicted
+++ resolved
@@ -99,14 +99,10 @@
   }
 
   public async getTablesList(): Promise<string[]> {
-<<<<<<< HEAD
     const SHOW_TABLES_QUERY = 'SHOW TABLES';
     const result = this.useVPC && this.vpcSchemaInspectorLambda
       ? await invokeSchemaInspectorLambda(this.vpcSchemaInspectorLambda, this.config, SHOW_TABLES_QUERY, this.vpcLambdaRegion)
       : (await this.dbBuilder.raw(SHOW_TABLES_QUERY))[0];
-=======
-    const result = (await this.dbBuilder.raw('SHOW TABLES'))[0];
->>>>>>> e54e44a7
 
     const tables: string[] = result.map((row: any) => {
       const [firstKey] = Object.keys(row);
@@ -147,7 +143,6 @@
 
   private async loadAllFields(): Promise<void> {
     // Query INFORMATION_SCHEMA.COLUMNS table and load fields of all the tables from the database
-<<<<<<< HEAD
     const LOAD_FIELDS_QUERY = `SELECT * FROM INFORMATION_SCHEMA.COLUMNS WHERE TABLE_SCHEMA = '${this.config.database}'`;
     this.fields = [];
     const columnResult = this.useVPC && this.vpcSchemaInspectorLambda
@@ -167,28 +162,10 @@
       nullable: item.IS_NULLABLE === 'YES',
       length: item.CHARACTER_MAXIMUM_LENGTH,
     }));
-=======
-    const columnResult = (
-      await this.dbBuilder.raw(`SELECT * FROM INFORMATION_SCHEMA.COLUMNS WHERE TABLE_SCHEMA = '${this.config.database}'`)
-    )[0];
-    this.fields = columnResult.map((item: any) => {
-      return {
-        tableName: item['TABLE_NAME'],
-        columnName: item['COLUMN_NAME'],
-        default: item['COLUMN_DEFAULT'],
-        sequence: item['ORDINAL_POSITION'],
-        datatype: item['DATA_TYPE'],
-        columnType: item['COLUMN_TYPE'],
-        nullable: item['IS_NULLABLE'] === 'YES',
-        length: item['CHARACTER_MAXIMUM_LENGTH'],
-      };
-    });
->>>>>>> e54e44a7
   }
 
   private async loadAllIndexes(): Promise<void> {
     // Query INFORMATION_SCHEMA.STATISTICS table and load indexes of all the tables from the database
-<<<<<<< HEAD
     const LOAD_INDEXES_QUERY = `SELECT * FROM INFORMATION_SCHEMA.STATISTICS WHERE TABLE_SCHEMA = '${this.config.database}'`;
     this.indexes = [];
     const indexResult = this.useVPC && this.vpcSchemaInspectorLambda
@@ -206,21 +183,6 @@
       sequence: item.SEQ_IN_INDEX,
       nullable: item.NULLABLE === 'YES',
     }));
-=======
-    const indexResult = (
-      await this.dbBuilder.raw(`SELECT * FROM INFORMATION_SCHEMA.STATISTICS WHERE TABLE_SCHEMA = '${this.config.database}'`)
-    )[0];
-    this.indexes = indexResult.map((item: any) => {
-      return {
-        tableName: item['TABLE_NAME'],
-        indexName: item['INDEX_NAME'],
-        nonUnique: item['NON_UNIQUE'],
-        columnName: item['COLUMN_NAME'],
-        sequence: item['SEQ_IN_INDEX'],
-        nullable: item['NULLABLE'] === 'YES' ? true : false,
-      };
-    });
->>>>>>> e54e44a7
   }
 
   public async getPrimaryKey(tableName: string): Promise<Index | null> {
