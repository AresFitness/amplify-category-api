import { Field, FieldType, Index, Model } from '../schema-representation';

export abstract class DataSourceAdapter {
  public abstract getTablesList(): Promise<string[]>;
  public abstract getFields(tableName: string): Promise<Field[]>;
  public abstract getPrimaryKey(tableName: string): Promise<Index | null>;
  public abstract getIndexes(tableName: string): Promise<Index[]>;
  public abstract mapDataType(datatype: string, nullable: boolean, tableName: string, fieldName: string, columnType: string): FieldType;
  public abstract initialize(): Promise<void>;
  public abstract cleanup(): void;
  public abstract test(): Promise<boolean>;
  public useVPC: boolean = false;
  public vpcSchemaInspectorLambda: string | undefined = undefined;
  public vpcLambdaRegion: string | undefined = undefined;

  public async getModels(): Promise<Model[]> {
    const tableNames = await this.getTablesList();
    const models = [];
    for (const table of tableNames) {
      models.push(await this.describeTable(table));
    }
    return models;
  }

  public async describeTable(tableName: string): Promise<Model> {
    // Retrieve the fields, primary key and indexes info
    const fields = await this.getFields(tableName);
    const primaryKey = await this.getPrimaryKey(tableName);
    const indexes = await this.getIndexes(tableName);

    // Construct the model from the retrieved details
    const model = new Model(tableName);
    fields.forEach((field) => model.addField(field));
    primaryKey && model.setPrimaryKey(primaryKey.getFields());
    indexes.forEach((index) => model.addIndex(index.name, index.getFields()));
    return model;
<<<<<<< HEAD
  } 

  public useVpc(vpcSchemaInspectorLambda: string, region: string): void {
    this.useVPC = true;
    this.vpcSchemaInspectorLambda = vpcSchemaInspectorLambda;
    this.vpcLambdaRegion = region;
=======
>>>>>>> e54e44a7
  }
}<|MERGE_RESOLUTION|>--- conflicted
+++ resolved
@@ -34,14 +34,11 @@
     primaryKey && model.setPrimaryKey(primaryKey.getFields());
     indexes.forEach((index) => model.addIndex(index.name, index.getFields()));
     return model;
-<<<<<<< HEAD
   } 
 
   public useVpc(vpcSchemaInspectorLambda: string, region: string): void {
     this.useVPC = true;
     this.vpcSchemaInspectorLambda = vpcSchemaInspectorLambda;
     this.vpcLambdaRegion = region;
-=======
->>>>>>> e54e44a7
   }
 }