--- conflicted
+++ resolved
@@ -1,10 +1,6 @@
 {
   "name": "amplify-category-api-graphql-migration-tests",
-<<<<<<< HEAD
-  "version": "2.3.26-beta.0",
-=======
   "version": "2.3.27",
->>>>>>> b1794812
   "description": "Tests migration from v1 to v2 of the Amplify GraphQL transformer",
   "main": "lib/index.js",
   "private": true,
@@ -41,7 +37,6 @@
     ]
   },
   "devDependencies": {
-<<<<<<< HEAD
     "@aws-amplify/graphql-auth-transformer": "2.1.0-beta.4",
     "@aws-amplify/graphql-default-value-transformer": "1.1.0-beta.4",
     "@aws-amplify/graphql-function-transformer": "1.1.0-beta.4",
@@ -53,19 +48,6 @@
     "@aws-amplify/graphql-transformer-interfaces": "2.1.0-beta.4",
     "@aws-amplify/graphql-transformer-migrator": "2.1.0-beta.4",
     "@aws-cdk/cloudformation-diff": "~2.53.0",
-=======
-    "@aws-amplify/graphql-auth-transformer": "1.2.7",
-    "@aws-amplify/graphql-default-value-transformer": "0.7.8",
-    "@aws-amplify/graphql-function-transformer": "0.7.36",
-    "@aws-amplify/graphql-http-transformer": "0.8.36",
-    "@aws-amplify/graphql-index-transformer": "0.14.9",
-    "@aws-amplify/graphql-model-transformer": "0.16.8",
-    "@aws-amplify/graphql-relational-transformer": "0.12.10",
-    "@aws-amplify/graphql-transformer-core": "0.18.4",
-    "@aws-amplify/graphql-transformer-interfaces": "1.14.12",
-    "@aws-amplify/graphql-transformer-migrator": "1.4.16",
-    "@aws-cdk/cloudformation-diff": "~1.172.0",
->>>>>>> b1794812
     "fs-extra": "^8.1.0",
     "graphql-auth-transformer": "7.2.49-beta.0",
     "graphql-connection-transformer": "5.2.48-beta.0",
