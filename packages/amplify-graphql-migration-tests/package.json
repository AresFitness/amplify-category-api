--- conflicted
+++ resolved
@@ -51,18 +51,6 @@
     "@aws-amplify/graphql-transformer-migrator": "1.3.0",
     "@aws-cdk/cloudformation-diff": "~1.124.0",
     "fs-extra": "^8.1.0",
-<<<<<<< HEAD
-    "graphql-auth-transformer": "7.2.35",
-    "graphql-connection-transformer": "5.2.35",
-    "graphql-dynamodb-transformer": "7.2.35",
-    "graphql-elasticsearch-transformer": "5.2.35",
-    "graphql-function-transformer": "3.3.26",
-    "graphql-http-transformer": "5.2.35",
-    "graphql-key-transformer": "3.2.35",
-    "graphql-predictions-transformer": "3.2.35",
-    "graphql-transformer-core": "7.5.3",
-    "graphql-versioned-transformer": "5.2.35"
-=======
     "graphql-auth-transformer": "7.2.37",
     "graphql-connection-transformer": "5.2.37",
     "graphql-dynamodb-transformer": "7.2.37",
@@ -73,7 +61,6 @@
     "graphql-predictions-transformer": "3.2.37",
     "graphql-transformer-core": "7.6.0",
     "graphql-versioned-transformer": "5.2.37"
->>>>>>> c68f83e4
   },
   "peerDependencies": {
     "amplify-prompts": "^2.0.1"
