{
  "name": "amplify-category-api-dynamodb-simulator",
<<<<<<< HEAD
  "version": "2.4.4-beta.3",
=======
  "version": "2.4.4",
>>>>>>> 9a9b5e92
  "description": "DynamoDB emulator NodeJS wrapper",
  "private": "true",
  "repository": {
    "type": "git",
    "url": "https://github.com/aws-amplify/amplify-category-api.git",
    "directory": "packages/amplify-dynamodb-simulator"
  },
  "author": "Amazon Web Services",
  "license": "Apache-2.0",
  "main": "index.js",
  "keywords": [
    "graphql",
    "appsync",
    "aws"
  ],
  "scripts": {
    "build": "node ./scripts/update-ddb-simulator.js",
    "clean": "rimraf emulator",
    "test": "jest"
  },
  "dependencies": {
    "aws-sdk": "^2.1113.0",
    "detect-port": "^1.3.0",
    "execa": "^5.1.1",
    "fs-extra": "^8.1.0",
    "logdown": "^3.3.0",
    "promise-toolbox": "^0.20.0",
    "wait-port": "^0.2.7",
    "which": "^2.0.2"
  },
  "peerDependencies": {
    "amplify-cli-core": "^4.0.0-beta.4"
  },
  "devDependencies": {
    "get-port": "^5.1.1",
    "gunzip-maybe": "^1.4.2",
    "hash.js": "^1.1.7",
    "node-fetch": "^2.6.7",
    "rimraf": "^3.0.2",
    "tar": "^6.1.11"
  },
  "jest": {
    "testEnvironment": "node",
    "collectCoverage": true
  }
}<|MERGE_RESOLUTION|>--- conflicted
+++ resolved
@@ -1,10 +1,6 @@
 {
   "name": "amplify-category-api-dynamodb-simulator",
-<<<<<<< HEAD
-  "version": "2.4.4-beta.3",
-=======
   "version": "2.4.4",
->>>>>>> 9a9b5e92
   "description": "DynamoDB emulator NodeJS wrapper",
   "private": "true",
   "repository": {
