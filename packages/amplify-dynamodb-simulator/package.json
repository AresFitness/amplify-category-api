{
  "name": "amplify-category-api-dynamodb-simulator",
<<<<<<< HEAD
  "version": "2.4.5-beta.2",
=======
  "version": "2.4.5",
>>>>>>> 93156e67
  "description": "DynamoDB emulator NodeJS wrapper",
  "private": "true",
  "repository": {
    "type": "git",
    "url": "https://github.com/aws-amplify/amplify-category-api.git",
    "directory": "packages/amplify-dynamodb-simulator"
  },
  "author": "Amazon Web Services",
  "license": "Apache-2.0",
  "main": "index.js",
  "keywords": [
    "graphql",
    "appsync",
    "aws"
  ],
  "scripts": {
    "build": "node ./scripts/update-ddb-simulator.js",
    "clean": "rimraf emulator",
    "test": "jest"
  },
  "dependencies": {
    "aws-sdk": "^2.1113.0",
    "detect-port": "^1.3.0",
    "execa": "^5.1.1",
    "fs-extra": "^8.1.0",
    "logdown": "^3.3.0",
    "promise-toolbox": "^0.20.0",
    "wait-port": "^0.2.7",
    "which": "^2.0.2"
  },
  "peerDependencies": {
<<<<<<< HEAD
    "amplify-cli-core": "^4.0.0-beta.8"
=======
    "amplify-cli-core": "^3.7.0"
>>>>>>> 93156e67
  },
  "devDependencies": {
    "get-port": "^5.1.1",
    "gunzip-maybe": "^1.4.2",
    "hash.js": "^1.1.7",
    "node-fetch": "^2.6.7",
    "rimraf": "^3.0.2",
    "tar": "^6.1.11"
  },
  "jest": {
    "testEnvironment": "node",
    "collectCoverage": true
  }
}<|MERGE_RESOLUTION|>--- conflicted
+++ resolved
@@ -1,10 +1,6 @@
 {
   "name": "amplify-category-api-dynamodb-simulator",
-<<<<<<< HEAD
-  "version": "2.4.5-beta.2",
-=======
   "version": "2.4.5",
->>>>>>> 93156e67
   "description": "DynamoDB emulator NodeJS wrapper",
   "private": "true",
   "repository": {
@@ -36,11 +32,7 @@
     "which": "^2.0.2"
   },
   "peerDependencies": {
-<<<<<<< HEAD
     "amplify-cli-core": "^4.0.0-beta.8"
-=======
-    "amplify-cli-core": "^3.7.0"
->>>>>>> 93156e67
   },
   "devDependencies": {
     "get-port": "^5.1.1",
