--- conflicted
+++ resolved
@@ -1,10 +1,6 @@
 {
   "name": "graphql-mapping-template",
-<<<<<<< HEAD
-  "version": "4.20.6-beta.0",
-=======
   "version": "4.20.7",
->>>>>>> 9a9b5e92
   "description": "An AST wrapper around AWS AppSync resolvers",
   "repository": {
     "type": "git",
