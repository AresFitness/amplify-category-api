--- conflicted
+++ resolved
@@ -1,10 +1,6 @@
 {
   "name": "@aws-amplify/graphql-default-value-transformer",
-<<<<<<< HEAD
   "version": "1.1.0-beta.3",
-=======
-  "version": "0.7.7",
->>>>>>> 9a9b5e92
   "description": "Amplify GraphQL default value transformer",
   "repository": {
     "type": "git",
@@ -33,27 +29,15 @@
     "extract-api": "ts-node ../../scripts/extract-api.ts"
   },
   "dependencies": {
-<<<<<<< HEAD
     "@aws-amplify/graphql-transformer-core": "1.1.0-beta.3",
     "@aws-amplify/graphql-transformer-interfaces": "2.1.0-beta.3",
-    "graphql": "^14.5.8",
-    "graphql-mapping-template": "4.20.6-beta.0",
-    "graphql-transformer-common": "4.24.1-beta.2",
-    "libphonenumber-js": "1.9.47"
-  },
-  "devDependencies": {
-    "@aws-amplify/graphql-model-transformer": "1.1.0-beta.3"
-=======
-    "@aws-amplify/graphql-transformer-core": "0.18.3",
-    "@aws-amplify/graphql-transformer-interfaces": "1.14.12",
     "graphql": "^15.5.0",
     "graphql-mapping-template": "4.20.7",
     "graphql-transformer-common": "4.24.4",
     "libphonenumber-js": "1.9.47"
   },
   "devDependencies": {
-    "@aws-amplify/graphql-model-transformer": "0.16.7"
->>>>>>> 9a9b5e92
+    "@aws-amplify/graphql-model-transformer": "1.1.0-beta.3"
   },
   "jest": {
     "transform": {
