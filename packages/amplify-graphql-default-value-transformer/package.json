--- conflicted
+++ resolved
@@ -1,10 +1,6 @@
 {
   "name": "@aws-amplify/graphql-default-value-transformer",
-<<<<<<< HEAD
   "version": "1.1.0-beta.2",
-=======
-  "version": "0.7.4",
->>>>>>> 2e48a748
   "description": "Amplify GraphQL default value transformer",
   "repository": {
     "type": "git",
@@ -33,7 +29,6 @@
     "extract-api": "ts-node ../../scripts/extract-api.ts"
   },
   "dependencies": {
-<<<<<<< HEAD
     "@aws-amplify/graphql-transformer-core": "1.1.0-beta.2",
     "@aws-amplify/graphql-transformer-interfaces": "2.1.0-beta.2",
     "graphql": "^14.5.8",
@@ -43,17 +38,6 @@
   },
   "devDependencies": {
     "@aws-amplify/graphql-model-transformer": "1.1.0-beta.2"
-=======
-    "@aws-amplify/graphql-transformer-core": "0.18.0",
-    "@aws-amplify/graphql-transformer-interfaces": "1.14.9",
-    "graphql": "^14.5.8",
-    "graphql-mapping-template": "4.20.5",
-    "graphql-transformer-common": "4.24.1",
-    "libphonenumber-js": "1.9.47"
-  },
-  "devDependencies": {
-    "@aws-amplify/graphql-model-transformer": "0.16.4"
->>>>>>> 2e48a748
   },
   "jest": {
     "transform": {
