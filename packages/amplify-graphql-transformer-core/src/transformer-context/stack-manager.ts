--- conflicted
+++ resolved
@@ -1,14 +1,10 @@
 import { StackManagerProvider } from '@aws-amplify/graphql-transformer-interfaces';
-<<<<<<< HEAD
 import {
   Stack,
   App,
   CfnParameter,
   CfnParameterProps,
 } from 'aws-cdk-lib';
-=======
-import { Stack, App, CfnParameter, CfnParameterProps } from 'aws-cdk-lib';
->>>>>>> e54e44a7
 import { TransformerNestedStack, TransformerRootStack, TransformerStackSythesizer } from '../cdk-compat';
 
 export type ResourceToStackMap = Record<string, string>;
