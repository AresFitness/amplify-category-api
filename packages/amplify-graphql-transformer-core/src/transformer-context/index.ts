--- conflicted
+++ resolved
@@ -20,10 +20,6 @@
 import { TransformerContextMetadataProvider } from '@aws-amplify/graphql-transformer-interfaces/src/transformer-context/transformer-context-provider';
 import { DocumentNode } from 'graphql';
 import { Construct } from 'constructs';
-<<<<<<< HEAD
-import { DataSourceType } from '../config/project-config';
-=======
->>>>>>> 96a0d94f
 import { ResolverConfig } from '../config/transformer-config';
 import { RDSConnectionSecrets } from '../types';
 import { TransformerDataSourceManager } from './datasource';
@@ -96,10 +92,7 @@
     public readonly synthParameters: SynthParameters,
     public readonly inputDocument: DocumentNode,
     modelToDatasourceMap: Map<string, DataSourceType>,
-<<<<<<< HEAD
     customQueries: Map<string, string>,
-=======
->>>>>>> 96a0d94f
     stackMapping: Record<string, string>,
     authConfig: AppSyncAuthConfiguration,
     transformParameters: TransformParameters,
