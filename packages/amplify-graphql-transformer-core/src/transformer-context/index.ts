/* eslint-disable max-classes-per-file */
import {
  GraphQLAPIProvider,
  StackManagerProvider,
  TransformerContextOutputProvider,
  TransformerContextProvider,
  TransformerDataSourceManagerProvider,
  AppSyncAuthConfiguration,
  AmplifyApiGraphQlResourceStackTemplate,
  VpcConfig,
} from '@aws-amplify/graphql-transformer-interfaces';
import type { TransformParameters } from '@aws-amplify/graphql-transformer-interfaces';
import { TransformerContextMetadataProvider } from '@aws-amplify/graphql-transformer-interfaces/src/transformer-context/transformer-context-provider';
import { App } from 'aws-cdk-lib';
import { DocumentNode } from 'graphql';
import { DatasourceType } from '../config/project-config';
import { ResolverConfig } from '../config/transformer-config';
import { TransformerDataSourceManager } from './datasource';
import { TransformerOutput } from './output';
import { TransformerContextProviderRegistry } from './provider-registry';
import { ResolverManager } from './resolver';
import { TransformerResourceHelper } from './resource-helper';
import { StackManager } from './stack-manager';
import { RDSConnectionSecrets } from '../types';

export { TransformerResolver } from './resolver';
export { StackManager } from './stack-manager';
export class TransformerContextMetadata implements TransformerContextMetadataProvider {
  /**
   * Used by transformers to pass information between one another.
   */
  private metadata: { [key: string]: any } = new Map<string, any>();

  public get<T>(key: string): T | undefined {
    return this.metadata[key] as T;
  }

  public set<T>(key: string, val: T): void {
    this.metadata[key] = val;
  }

  public has(key: string) {
    return this.metadata[key] !== undefined;
  }
}

export class TransformerContext implements TransformerContextProvider {
  public readonly output: TransformerContextOutputProvider;
  public readonly resolvers: ResolverManager;
  public readonly dataSources: TransformerDataSourceManagerProvider;
  public readonly providerRegistry: TransformerContextProviderRegistry;
  public readonly stackManager: StackManagerProvider;
  public readonly resourceHelper: TransformerResourceHelper;
  public readonly transformParameters: TransformParameters;
  public _api?: GraphQLAPIProvider;
  public readonly authConfig: AppSyncAuthConfiguration;
  public readonly sandboxModeEnabled: boolean;
  private resolverConfig: ResolverConfig | undefined;
  public readonly modelToDatasourceMap: Map<string, DatasourceType>;
  public readonly datasourceSecretParameterLocations: Map<string, RDSConnectionSecrets>;
<<<<<<< HEAD
  public readonly getResourceOverrides: OverridesProvider;
  public readonly sqlLambdaVpcConfig?: VpcConfig;
=======
>>>>>>> f2e5bfd3

  public metadata: TransformerContextMetadata;
  constructor(
    app: App,
    public readonly inputDocument: DocumentNode,
    modelToDatasourceMap: Map<string, DatasourceType>,
    stackMapping: Record<string, string>,
    authConfig: AppSyncAuthConfiguration,
    transformParameters: TransformParameters,
    sandboxModeEnabled?: boolean,
    resolverConfig?: ResolverConfig,
    datasourceSecretParameterLocations?: Map<string, RDSConnectionSecrets>,
<<<<<<< HEAD
    getResourceOverrides?: (stackManager: StackManager) => AmplifyApiGraphQlResourceStackTemplate,
    sqlLambdaVpcConfig?: VpcConfig,
=======
>>>>>>> f2e5bfd3
  ) {
    this.output = new TransformerOutput(inputDocument);
    this.resolvers = new ResolverManager();
    this.dataSources = new TransformerDataSourceManager();
    this.providerRegistry = new TransformerContextProviderRegistry();
    const stackManager = new StackManager(app, stackMapping);
    this.stackManager = stackManager;
    this.authConfig = authConfig;
    this.sandboxModeEnabled = sandboxModeEnabled ?? false;
    this.resourceHelper = new TransformerResourceHelper(stackManager);
    this.transformParameters = transformParameters;
    this.resolverConfig = resolverConfig;
    this.metadata = new TransformerContextMetadata();
    this.modelToDatasourceMap = modelToDatasourceMap;
    this.datasourceSecretParameterLocations = datasourceSecretParameterLocations ?? new Map<string, RDSConnectionSecrets>();
<<<<<<< HEAD
    this.getResourceOverrides = () => (getResourceOverrides ? getResourceOverrides(this.stackManager as StackManager) : {});
    this.sqlLambdaVpcConfig = sqlLambdaVpcConfig;
=======
>>>>>>> f2e5bfd3
  }

  /**
   * Internal method to set the GraphQL API
   * @param api API instance available publicaly when the transformation starts
   * @internal
   */
  public bind(api: GraphQLAPIProvider) {
    this._api = api;
    this.resourceHelper.bind(api);
  }
  public get api(): GraphQLAPIProvider {
    if (!this._api) {
      throw new Error('API is not initialized till generateResolver step');
    }
    return this._api!;
  }

  public getResolverConfig = <ResolverConfig>(): ResolverConfig | undefined => this.resolverConfig as ResolverConfig;

  public isProjectUsingDataStore(): boolean {
    return !!this.resolverConfig?.project || !!this.resolverConfig?.models;
  }
}<|MERGE_RESOLUTION|>--- conflicted
+++ resolved
@@ -58,11 +58,7 @@
   private resolverConfig: ResolverConfig | undefined;
   public readonly modelToDatasourceMap: Map<string, DatasourceType>;
   public readonly datasourceSecretParameterLocations: Map<string, RDSConnectionSecrets>;
-<<<<<<< HEAD
-  public readonly getResourceOverrides: OverridesProvider;
   public readonly sqlLambdaVpcConfig?: VpcConfig;
-=======
->>>>>>> f2e5bfd3
 
   public metadata: TransformerContextMetadata;
   constructor(
@@ -75,11 +71,7 @@
     sandboxModeEnabled?: boolean,
     resolverConfig?: ResolverConfig,
     datasourceSecretParameterLocations?: Map<string, RDSConnectionSecrets>,
-<<<<<<< HEAD
-    getResourceOverrides?: (stackManager: StackManager) => AmplifyApiGraphQlResourceStackTemplate,
     sqlLambdaVpcConfig?: VpcConfig,
-=======
->>>>>>> f2e5bfd3
   ) {
     this.output = new TransformerOutput(inputDocument);
     this.resolvers = new ResolverManager();
@@ -95,11 +87,7 @@
     this.metadata = new TransformerContextMetadata();
     this.modelToDatasourceMap = modelToDatasourceMap;
     this.datasourceSecretParameterLocations = datasourceSecretParameterLocations ?? new Map<string, RDSConnectionSecrets>();
-<<<<<<< HEAD
-    this.getResourceOverrides = () => (getResourceOverrides ? getResourceOverrides(this.stackManager as StackManager) : {});
     this.sqlLambdaVpcConfig = sqlLambdaVpcConfig;
-=======
->>>>>>> f2e5bfd3
   }
 
   /**
