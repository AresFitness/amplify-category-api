--- conflicted
+++ resolved
@@ -1,62 +1,6 @@
-<<<<<<< HEAD
 import { DatasourceType } from '../config';
 import { RDSConnectionSecrets } from '../types';
 
-export default interface Template {
-  AWSTemplateFormatVersion?: string;
-  Description?: string;
-  Metadata?: Record<string, any>;
-  Parameters?: Record<string, any>;
-  Mappings?: {
-    [key: string]: {
-      [key: string]: Record<string, string | number | string[]>;
-    };
-  };
-  Conditions?: Record<string, any>;
-  Transform?: any;
-  Resources?: Record<string, any>;
-  Outputs?: Record<string, any>;
-}
-
-export interface NestedStacks {
-  // The root stack template.
-  rootStack: Template;
-  // All the nested stack templates.
-  stacks: Record<string, Template>;
-  // The full stack mapping for the deployment.
-  stackMapping: Record<string, string>;
-}
-
-export type StringMap = Record<string, string>;
-
-export type ResolverMap = StringMap;
-export type PipelineFunctionMap = StringMap;
-export interface ResolversFunctionsAndSchema {
-  // Resolver templates keyed by their filename.
-  resolvers: ResolverMap;
-  // Contains mapping templates for pipeline functions.
-  pipelineFunctions: PipelineFunctionMap;
-  // Code for any functions that need to be deployed.
-  functions: Record<string, string>;
-  // The full GraphQL schema.
-  schema: string;
-  // List of the user overridden slots
-  userOverriddenSlots: string[];
-}
-export interface StackMapping {
-  [resourceId: string]: string;
-}
-
-/**
- * The full set of resources needed for the deployment.
- */
-export interface DeploymentResources extends ResolversFunctionsAndSchema, NestedStacks {
-  // The full stack mapping for the deployment.
-  stackMapping: StackMapping;
-}
-
-=======
->>>>>>> 195aa005
 export type UserDefinedSlot = {
   resolverTypeName: string;
   resolverFieldName: string;
