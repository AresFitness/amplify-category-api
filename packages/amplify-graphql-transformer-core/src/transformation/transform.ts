import {
  AppSyncAuthConfiguration,
  DeploymentResources,
  GraphQLAPIProvider,
  Template,
  TransformerPluginProvider,
  TransformHostProvider,
  TransformerLog,
  VpcConfig,
  RDSLayerMapping,
} from '@aws-amplify/graphql-transformer-interfaces';
import type { TransformParameters } from '@aws-amplify/graphql-transformer-interfaces';
import { AuthorizationMode, AuthorizationType } from 'aws-cdk-lib/aws-appsync';
import { App, Aws, CfnOutput, Fn } from 'aws-cdk-lib';
import {
  EnumTypeDefinitionNode,
  EnumValueDefinitionNode,
  FieldDefinitionNode,
  InputObjectTypeDefinitionNode,
  InputValueDefinitionNode,
  InterfaceTypeDefinitionNode,
  Kind,
  ObjectTypeDefinitionNode,
  parse,
  ScalarTypeDefinitionNode,
  TypeDefinitionNode,
  TypeExtensionNode,
  UnionTypeDefinitionNode,
} from 'graphql';
import _ from 'lodash';
import { DocumentNode } from 'graphql/language';
import { ResolverConfig } from '../config/transformer-config';
import { InvalidTransformerError, SchemaValidationError, UnknownDirectiveError } from '../errors';
import { GraphQLApi } from '../graphql-api';
import { TransformerContext } from '../transformer-context';
import { TransformerOutput } from '../transformer-context/output';
import { StackManager } from '../transformer-context/stack-manager';
import { adoptAuthModes, IAM_AUTH_ROLE_PARAMETER, IAM_UNAUTH_ROLE_PARAMETER } from '../utils/authType';
import { MappingTemplate } from '../cdk-compat';
import { TransformerPreProcessContext } from '../transformer-context/pre-process-context';
import { DatasourceType } from '../config/project-config';
import { defaultTransformParameters } from '../transformer-context/transform-parameters';
import * as SyncUtils from './sync-utils';
import { UserDefinedSlot, OverrideConfig, DatasourceTransformationConfig } from './types';
import {
  makeSeenTransformationKey,
  matchArgumentDirective,
  matchDirective,
  matchEnumValueDirective,
  matchFieldDirective,
  matchInputFieldDirective,
  removeAmplifyInputDefinition,
  sortTransformerPlugins,
} from './utils';
import { validateAuthModes, validateModelSchema } from './validation';

/**
 * Returns whether typeof the provided object is function.
 * @param obj the object to test
 * @returns whether or not it passes a 'function' test.
 */
// eslint-disable-next-line @typescript-eslint/ban-types
const isFunction = (obj: any): obj is Function => obj && typeof obj === 'function';

type TypeDefinitionOrExtension = TypeDefinitionNode | TypeExtensionNode;

/**
 * A generic transformation library that takes as input a graphql schema
 * written in SDL and a set of transformers that operate on it. At the
 * end of a transformation, a fully specified cloudformation template
 * is emitted.
 */
export interface GraphQLTransformOptions {
  readonly transformers: TransformerPluginProvider[];
  // Override the formatters stack mapping. This is useful when handling
  // migrations as all the input/export/ref/getAtt changes will be made
  // automatically.
  readonly stackMapping?: StackMapping;
  // transform config which can change the behavior of the transformer
  readonly authConfig?: AppSyncAuthConfiguration;
  readonly stacks?: Record<string, Template>;
  readonly transformParameters?: Partial<TransformParameters>;
  readonly host?: TransformHostProvider;
  readonly userDefinedSlots?: Record<string, UserDefinedSlot[]>;
  readonly resolverConfig?: ResolverConfig;
  readonly overrideConfig?: OverrideConfig;
  readonly sqlLambdaVpcConfig?: VpcConfig;
  readonly legacyApiKeyEnabled?: boolean;
  readonly rdsLayerMapping?: RDSLayerMapping;
  readonly disableResolverDeduping?: boolean;
}
export type StackMapping = { [resourceId: string]: string };
export class GraphQLTransform {
  private transformers: TransformerPluginProvider[];

  private stackMappingOverrides: StackMapping;

  private app: App | undefined;

  private readonly authConfig: AppSyncAuthConfiguration;

  private readonly resolverConfig?: ResolverConfig;

  private readonly userDefinedSlots: Record<string, UserDefinedSlot[]>;

  private readonly overrideConfig?: OverrideConfig;
<<<<<<< HEAD
  private readonly sqlLambdaVpcConfig?: VpcConfig;
  private readonly disableResolverDeduping?: boolean;
  private readonly legacyApiKeyEnabled?: boolean;
=======

>>>>>>> cd79b235
  private readonly transformParameters: TransformParameters;
  private readonly rdsLayerMapping?: RDSLayerMapping;

  // A map from `${directive}.${typename}.${fieldName?}`: true
  // that specifies we have run already run a directive at a given location.
  // Only run a transformer function once per pair. This is refreshed each call to transform().
  private seenTransformations: { [k: string]: boolean } = {};

  private logs: TransformerLog[];

  constructor(private readonly options: GraphQLTransformOptions) {
    if (!options.transformers || options.transformers.length === 0) {
      throw new Error('Must provide at least one transformer.');
    }
    const sortedTransformers = sortTransformerPlugins(options.transformers);
    this.transformers = sortedTransformers;

    this.authConfig = options.authConfig || {
      defaultAuthentication: {
        authenticationType: 'API_KEY',
        apiKeyConfig: {
          apiKeyExpirationDays: 7,
          description: 'Default API Key',
        },
      },
      additionalAuthenticationProviders: [],
    };

    validateAuthModes(this.authConfig);

    this.stackMappingOverrides = options.stackMapping || {};
    this.userDefinedSlots = options.userDefinedSlots || ({} as Record<string, UserDefinedSlot[]>);
    this.overrideConfig = options.overrideConfig;
    this.resolverConfig = options.resolverConfig || {};
    this.sqlLambdaVpcConfig = options.sqlLambdaVpcConfig;
    this.legacyApiKeyEnabled = options.legacyApiKeyEnabled;
    this.disableResolverDeduping = options.disableResolverDeduping;
    this.sqlLambdaVpcConfig = options.sqlLambdaVpcConfig;
    this.transformParameters = {
      ...defaultTransformParameters,
      ...(options.transformParameters ?? {}),
    };

    this.logs = [];
  }

  /**
   * Processes the schema using the transformer plugins that have exposed pre-process lifecycle methods
   * The transformation step is focused on taking the schema and boiling it down into metadata which can
   * then be 'transformed' into Cloud resources for the purpose of runtime use by applications. The pre-process
   * lifecycle holds the logic for making any modifications to the schema (i.e. adding fields)
   *
   * One example of an added field: a @hasMany connection will add a field to the target model to ensure
   * that the relationship can be resolved at runtime by storing the source model's primary key
   * @param schema A parsed GraphQL DocumentNode
   */
  public preProcessSchema(schema: DocumentNode): DocumentNode {
    const context = new TransformerPreProcessContext(schema, this.transformParameters);

    this.transformers
      .filter((transformer) => isFunction(transformer.preMutateSchema))
      .forEach((transformer) => transformer.preMutateSchema && transformer.preMutateSchema(context));

    return this.transformers
      .filter((transformer) => isFunction(transformer.mutateSchema))
      .reduce((mutateContext, transformer) => {
        const updatedInputDocument = transformer.mutateSchema ? transformer.mutateSchema(mutateContext) : mutateContext.inputDocument;
        return {
          ...mutateContext,
          inputDocument: updatedInputDocument,
        };
      }, context).inputDocument;
  }

  /**
   * Reduces the final context by running the set of transformers on
   * the schema. Each transformer returns a new context that is passed
   * on to the next transformer. At the end of the transformation a
   * cloudformation template is returned.
   * @param schema The model schema.
   * @param datasourceConfig Additional supporting configuration when additional datasources are added
   */
  public transform(schema: string, datasourceConfig?: DatasourceTransformationConfig): DeploymentResources {
    this.seenTransformations = {};
    const parsedDocument = parse(schema);
    this.app = new App();
    const context = new TransformerContext(
      this.app,
      parsedDocument,
      datasourceConfig?.modelToDatasourceMap ?? new Map<string, DatasourceType>(),
      this.stackMappingOverrides,
      this.authConfig,
      this.transformParameters,
      this.resolverConfig,
      datasourceConfig?.datasourceSecretParameterLocations,
      this.sqlLambdaVpcConfig,
      this.rdsLayerMapping,
    );
    const validDirectiveNameMap = this.transformers.reduce(
      (acc: any, t: TransformerPluginProvider) => ({ ...acc, [t.directive.name.value]: true }),
      {
        aws_subscribe: true,
        aws_auth: true,
        aws_api_key: true,
        aws_iam: true,
        aws_oidc: true,
        aws_lambda: true,
        aws_cognito_user_pools: true,
        deprecated: true,
      },
    );
    let allModelDefinitions = [...context.inputDocument.definitions];
    for (const transformer of this.transformers) {
      allModelDefinitions = allModelDefinitions.concat(...transformer.typeDefinitions, transformer.directive);
    }

    const errors = validateModelSchema({
      kind: Kind.DOCUMENT,
      definitions: allModelDefinitions,
    });
    if (errors && errors.length) {
      throw new SchemaValidationError(errors);
    }

    for (const transformer of this.transformers) {
      if (isFunction(transformer.before)) {
        transformer.before(context);
      }
    }

    // Apply each transformer and accumulate the context.
    for (const transformer of this.transformers) {
      for (const def of context.inputDocument.definitions as TypeDefinitionOrExtension[]) {
        switch (def.kind) {
          case 'ObjectTypeDefinition':
            this.transformObject(transformer, def, validDirectiveNameMap, context);
            // Walk the fields and call field transformers.
            break;
          case 'InterfaceTypeDefinition':
            this.transformInterface(transformer, def, validDirectiveNameMap, context);
            // Walk the fields and call field transformers.
            break;
          case 'ScalarTypeDefinition':
            this.transformScalar(transformer, def, validDirectiveNameMap, context);
            break;
          case 'UnionTypeDefinition':
            this.transformUnion(transformer, def, validDirectiveNameMap, context);
            break;
          case 'EnumTypeDefinition':
            this.transformEnum(transformer, def, validDirectiveNameMap, context);
            break;
          case 'InputObjectTypeDefinition':
            this.transformInputObject(transformer, def, validDirectiveNameMap, context);
            break;
          default:
            // eslint-disable-next-line no-continue
            continue;
        }
      }
    }

    // Validate
    for (const transformer of this.transformers) {
      if (isFunction(transformer.validate)) {
        transformer.validate(context);
      }
    }

    // Prepare
    for (const transformer of this.transformers) {
      if (isFunction(transformer.prepare)) {
        transformer.prepare(context);
      }
    }

    // transform schema
    for (const transformer of this.transformers) {
      if (isFunction(transformer.transformSchema)) {
        transformer.transformSchema(context);
      }
    }

    // Synth the API and make it available to allow transformer plugins to manipulate the API
    const stackManager = context.stackManager as StackManager;
    const output: TransformerOutput = context.output as TransformerOutput;
    const api = this.generateGraphQlApi(stackManager, output);

    // generate resolvers
    (context as TransformerContext).bind(api);
    if (!_.isEmpty(this.resolverConfig)) {
      SyncUtils.createSyncTable(context);
    }
    for (const transformer of this.transformers) {
      if (isFunction(transformer.generateResolvers)) {
        transformer.generateResolvers(context);
      }
    }

    // .transform() is meant to behave like a composition so the
    // after functions are called in the reverse order (as if they were popping off a stack)
    let reverseThroughTransformers = this.transformers.length - 1;
    while (reverseThroughTransformers >= 0) {
      const transformer = this.transformers[reverseThroughTransformers];
      if (isFunction(transformer.after)) {
        transformer.after(context);
      }
      reverseThroughTransformers -= 1;
    }
    for (const transformer of this.transformers) {
      if (isFunction(transformer.getLogs)) {
        const logs = transformer.getLogs();
        this.logs.push(...logs);
      }
    }
    this.collectResolvers(context, context.api);
    if (this.overrideConfig?.overrideFlag) {
      this.overrideConfig?.applyOverride(stackManager);
    }
    return this.synthesize(context);
  }

  protected generateGraphQlApi(stackManager: StackManager, output: TransformerOutput): GraphQLApi {
    // Todo: Move this to its own transformer plugin to support modifying the API
    // Like setting the auth mode and enabling logging and such

    const { rootStack } = stackManager;
    const authorizationConfig = adoptAuthModes(stackManager, this.authConfig);
    const apiName = stackManager.addParameter('AppSyncApiName', {
      default: 'AppSyncSimpleTransform',
      type: 'String',
    }).valueAsString;
    const envName = stackManager.getParameter('env');
    if (!envName) {
      throw new Error('Parameter `env` not configured properly.');
    }
    const api = new GraphQLApi(rootStack, 'GraphQLAPI', {
      name: `${apiName}-${envName.valueAsString}`,
      authorizationConfig,
      host: this.options.host,
      sandboxModeEnabled: this.transformParameters.sandboxModeEnabled,
      environmentName: envName.valueAsString,
      disableResolverDeduping: this.transformParameters.disableResolverDeduping,
    });
    const authModes = [authorizationConfig.defaultAuthorization, ...(authorizationConfig.additionalAuthorizationModes || [])].map(
      (mode) => mode?.authorizationType,
    );

    if (authModes.includes(AuthorizationType.API_KEY) && !this.transformParameters.suppressApiKeyGeneration) {
      const apiKeyConfig: AuthorizationMode | undefined = [
        authorizationConfig.defaultAuthorization,
        ...(authorizationConfig.additionalAuthorizationModes || []),
      ].find((auth) => auth?.authorizationType === AuthorizationType.API_KEY);
      const apiKeyDescription = apiKeyConfig!.apiKeyConfig?.description;
      const apiKeyExpirationDays = apiKeyConfig!.apiKeyConfig?.expires;

      const apiKey = api.createAPIKey({
        description: apiKeyDescription,
        expires: apiKeyExpirationDays,
      });

      new CfnOutput(rootStack, 'GraphQLAPIKeyOutput', {
        value: apiKey.attrApiKey,
        description: 'Your GraphQL API ID.',
        exportName: Fn.join(':', [Aws.STACK_NAME, 'GraphQLApiKey']),
      });
    }

    if (authModes.includes(AuthorizationType.IAM)) {
      stackManager.addParameter(IAM_AUTH_ROLE_PARAMETER, { type: 'String' });
      stackManager.addParameter(IAM_UNAUTH_ROLE_PARAMETER, { type: 'String' });
    }

    new CfnOutput(rootStack, 'GraphQLAPIIdOutput', {
      value: api.apiId,
      description: 'Your GraphQL API ID.',
      exportName: Fn.join(':', [Aws.STACK_NAME, 'GraphQLApiId']),
    });

    new CfnOutput(rootStack, 'GraphQLAPIEndpointOutput', {
      value: api.graphqlUrl,
      description: 'Your GraphQL API endpoint.',
      exportName: Fn.join(':', [Aws.STACK_NAME, 'GraphQLApiEndpoint']),
    });
    api.addToSchema(output.buildSchema());
    return api;
  }

  private synthesize(context: TransformerContext): DeploymentResources {
    const stackManager: StackManager = context.stackManager as StackManager;
    // eslint-disable-next-line no-unused-expressions
    this.app?.synth({ force: true, skipValidation: true });

    const templates = stackManager.getCloudFormationTemplates();
    const rootStackTemplate = templates.get('transformer-root-stack');
    const childStacks: Record<string, Template> = {};
    for (const [templateName, template] of templates.entries()) {
      if (templateName !== 'transformer-root-stack') {
        childStacks[templateName] = template;
      }
    }

    const fileAssets = stackManager.getMappingTemplates();
    const pipelineFunctions: Record<string, string> = {};
    const resolvers: Record<string, string> = {};
    const functions: Record<string, string> = {};
    for (const [templateName, template] of fileAssets) {
      if (templateName.startsWith('pipelineFunctions/')) {
        pipelineFunctions[templateName.replace('pipelineFunctions/', '')] = template;
      } else if (templateName.startsWith('resolvers/')) {
        resolvers[templateName.replace('resolvers/', '')] = template;
      } else if (templateName.startsWith('functions/')) {
        functions[templateName.replace('functions/', '')] = template;
      }
    }
    const compiledSchema = fileAssets.get('schema.graphql') || '';
    const schema = removeAmplifyInputDefinition(compiledSchema);

    const resolverEntries = context.resolvers.collectResolvers();
    const userOverriddenSlots: string[] = [];
    for (const [resolverName] of resolverEntries) {
      const userSlots = this.userDefinedSlots[resolverName] || [];

      userSlots.forEach((slot) => {
        const fileName = slot.requestResolver?.fileName;
        if (fileName && fileName in resolvers) {
          userOverriddenSlots.push(fileName);
        }
      });
    }

    return {
      userOverriddenSlots,
      functions,
      pipelineFunctions,
      stackMapping: {},
      resolvers,
      schema,
      stacks: childStacks,
      rootStack: rootStackTemplate!,
    };
  }

  private collectResolvers(context: TransformerContext, api: GraphQLAPIProvider): void {
    const resolverEntries = context.resolvers.collectResolvers();

    for (const [resolverName, resolver] of resolverEntries) {
      const userSlots = this.userDefinedSlots[resolverName] || [];

      userSlots.forEach((slot) => {
        const requestTemplate = slot.requestResolver
          ? MappingTemplate.s3MappingTemplateFromString(slot.requestResolver.template, slot.requestResolver.fileName)
          : undefined;
        const responseTemplate = slot.responseResolver
          ? MappingTemplate.s3MappingTemplateFromString(slot.responseResolver.template, slot.responseResolver.fileName)
          : undefined;
        resolver.addToSlot(slot.slotName, requestTemplate, responseTemplate);
      });

      resolver.synthesize(context, api);
    }
  }

  private transformObject(
    transformer: TransformerPluginProvider,
    def: ObjectTypeDefinitionNode,
    validDirectiveNameMap: { [k: string]: boolean },
    context: TransformerContext,
  ): void {
    let index = 0;
    for (const dir of def.directives ?? []) {
      if (!validDirectiveNameMap[dir.name.value]) {
        throw new UnknownDirectiveError(
          `Unknown directive '${dir.name.value}'. Either remove the directive from the schema or add a transformer to handle it.`,
        );
      }
      if (matchDirective(transformer.directive, dir, def)) {
        if (isFunction(transformer.object)) {
          const transformKey = makeSeenTransformationKey(dir, def, undefined, undefined, index);
          if (!this.seenTransformations[transformKey]) {
            transformer.object(def, dir, context);
            this.seenTransformations[transformKey] = true;
          }
        } else {
          throw new InvalidTransformerError(`The transformer '${transformer.name}' must implement the 'object()' method`);
        }
      }
      index++;
    }
    for (const field of def.fields ?? []) {
      this.transformField(transformer, def, field, validDirectiveNameMap, context);
    }
  }

  private transformField(
    transformer: TransformerPluginProvider,
    parent: ObjectTypeDefinitionNode | InterfaceTypeDefinitionNode,
    def: FieldDefinitionNode,
    validDirectiveNameMap: { [k: string]: boolean },
    context: TransformerContext,
  ): void {
    let index = 0;
    for (const dir of def.directives ?? []) {
      if (!validDirectiveNameMap[dir.name.value]) {
        throw new UnknownDirectiveError(
          `Unknown directive '${dir.name.value}'. Either remove the directive from the schema or add a transformer to handle it.`,
        );
      }
      if (matchFieldDirective(transformer.directive, dir, def)) {
        if (isFunction(transformer.field)) {
          const transformKey = makeSeenTransformationKey(dir, parent, def, undefined, index);
          if (!this.seenTransformations[transformKey]) {
            transformer.field(parent, def, dir, context);
            this.seenTransformations[transformKey] = true;
          }
        } else {
          throw new InvalidTransformerError(`The transformer '${transformer.name}' must implement the 'field()' method`);
        }
      }
      index++;
    }
    for (const arg of def.arguments ?? []) {
      this.transformArgument(transformer, parent, def, arg, validDirectiveNameMap, context);
    }
  }

  private transformArgument(
    transformer: TransformerPluginProvider,
    parent: ObjectTypeDefinitionNode | InterfaceTypeDefinitionNode,
    field: FieldDefinitionNode,
    arg: InputValueDefinitionNode,
    validDirectiveNameMap: { [k: string]: boolean },
    context: TransformerContext,
  ): void {
    let index = 0;
    for (const dir of arg.directives ?? []) {
      if (!validDirectiveNameMap[dir.name.value]) {
        throw new UnknownDirectiveError(
          `Unknown directive '${dir.name.value}'. Either remove the directive from the schema or add a transformer to handle it.`,
        );
      }
      if (matchArgumentDirective(transformer.directive, dir, arg)) {
        if (isFunction(transformer.argument)) {
          const transformKey = makeSeenTransformationKey(dir, parent, field, arg, index);
          if (!this.seenTransformations[transformKey]) {
            transformer.argument(arg, dir, context);
            this.seenTransformations[transformKey] = true;
          }
        } else {
          throw new InvalidTransformerError(`The transformer '${transformer.name}' must implement the 'argument()' method`);
        }
      }
      index++;
    }
  }

  private transformInterface(
    transformer: TransformerPluginProvider,
    def: InterfaceTypeDefinitionNode,
    validDirectiveNameMap: { [k: string]: boolean },
    context: TransformerContext,
  ): void {
    let index = 0;
    for (const dir of def.directives ?? []) {
      if (!validDirectiveNameMap[dir.name.value]) {
        throw new UnknownDirectiveError(
          `Unknown directive '${dir.name.value}'. Either remove the directive from the schema or add a transformer to handle it.`,
        );
      }
      if (matchDirective(transformer.directive, dir, def)) {
        if (isFunction(transformer.interface)) {
          const transformKey = makeSeenTransformationKey(dir, def, undefined, undefined, index);
          if (!this.seenTransformations[transformKey]) {
            transformer.interface(def, dir, context);
            this.seenTransformations[transformKey] = true;
          }
        } else {
          throw new InvalidTransformerError(`The transformer '${transformer.name}' must implement the 'interface()' method`);
        }
      }
      index++;
    }
    for (const field of def.fields ?? []) {
      this.transformField(transformer, def, field, validDirectiveNameMap, context);
    }
  }

  private transformScalar(
    transformer: TransformerPluginProvider,
    def: ScalarTypeDefinitionNode,
    validDirectiveNameMap: { [k: string]: boolean },
    context: TransformerContext,
  ): void {
    let index = 0;
    for (const dir of def.directives ?? []) {
      if (!validDirectiveNameMap[dir.name.value]) {
        throw new UnknownDirectiveError(
          `Unknown directive '${dir.name.value}'. Either remove the directive from the schema or add a transformer to handle it.`,
        );
      }
      if (matchDirective(transformer.directive, dir, def)) {
        if (isFunction(transformer.scalar)) {
          const transformKey = makeSeenTransformationKey(dir, def, undefined, undefined, index);
          if (!this.seenTransformations[transformKey]) {
            transformer.scalar(def, dir, context);
            this.seenTransformations[transformKey] = true;
          }
        } else {
          throw new InvalidTransformerError(`The transformer '${transformer.name}' must implement the 'scalar()' method`);
        }
      }
      index++;
    }
  }

  private transformUnion(
    transformer: TransformerPluginProvider,
    def: UnionTypeDefinitionNode,
    validDirectiveNameMap: { [k: string]: boolean },
    context: TransformerContext,
  ): void {
    let index = 0;
    for (const dir of def.directives ?? []) {
      if (!validDirectiveNameMap[dir.name.value]) {
        throw new UnknownDirectiveError(
          `Unknown directive '${dir.name.value}'. Either remove the directive from the schema or add a transformer to handle it.`,
        );
      }
      if (matchDirective(transformer.directive, dir, def)) {
        if (isFunction(transformer.union)) {
          const transformKey = makeSeenTransformationKey(dir, def, undefined, undefined, index);
          if (!this.seenTransformations[transformKey]) {
            transformer.union(def, dir, context);
            this.seenTransformations[transformKey] = true;
          }
        } else {
          throw new InvalidTransformerError(`The transformer '${transformer.name}' must implement the 'union()' method`);
        }
      }
      index++;
    }
  }

  private transformEnum(
    transformer: TransformerPluginProvider,
    def: EnumTypeDefinitionNode,
    validDirectiveNameMap: { [k: string]: boolean },
    context: TransformerContext,
  ): void {
    let index = 0;
    for (const dir of def.directives ?? []) {
      if (!validDirectiveNameMap[dir.name.value]) {
        throw new UnknownDirectiveError(
          `Unknown directive '${dir.name.value}'. Either remove the directive from the schema or add a transformer to handle it.`,
        );
      }
      if (matchDirective(transformer.directive, dir, def)) {
        if (isFunction(transformer.enum)) {
          const transformKey = makeSeenTransformationKey(dir, def, undefined, undefined, index);
          if (!this.seenTransformations[transformKey]) {
            transformer.enum(def, dir, context);
            this.seenTransformations[transformKey] = true;
          }
        } else {
          throw new InvalidTransformerError(`The transformer '${transformer.name}' must implement the 'enum()' method`);
        }
      }
      index++;
    }
    for (const value of def.values ?? []) {
      this.transformEnumValue(transformer, def, value, validDirectiveNameMap, context);
    }
  }

  private transformEnumValue(
    transformer: TransformerPluginProvider,
    enm: EnumTypeDefinitionNode,
    def: EnumValueDefinitionNode,
    validDirectiveNameMap: { [k: string]: boolean },
    context: TransformerContext,
  ): void {
    let index = 0;
    for (const dir of def.directives ?? []) {
      if (!validDirectiveNameMap[dir.name.value]) {
        throw new UnknownDirectiveError(
          `Unknown directive '${dir.name.value}'. Either remove the directive from the schema or add a transformer to handle it.`,
        );
      }
      if (matchEnumValueDirective(transformer.directive, dir, def)) {
        if (isFunction(transformer.enumValue)) {
          const transformKey = makeSeenTransformationKey(dir, enm, def, undefined, index);
          if (!this.seenTransformations[transformKey]) {
            transformer.enumValue(def, dir, context);
            this.seenTransformations[transformKey] = true;
          }
        } else {
          throw new InvalidTransformerError(`The transformer '${transformer.name}' must implement the 'enumValue()' method`);
        }
      }
      index++;
    }
  }

  private transformInputObject(
    transformer: TransformerPluginProvider,
    def: InputObjectTypeDefinitionNode,
    validDirectiveNameMap: { [k: string]: boolean },
    context: TransformerContext,
  ): void {
    let index = 0;
    for (const dir of def.directives ?? []) {
      if (!validDirectiveNameMap[dir.name.value]) {
        throw new UnknownDirectiveError(
          `Unknown directive '${dir.name.value}'. Either remove the directive from the schema or add a transformer to handle it.`,
        );
      }
      if (matchDirective(transformer.directive, dir, def)) {
        if (isFunction(transformer.input)) {
          const transformKey = makeSeenTransformationKey(dir, def, undefined, undefined, index);
          if (!this.seenTransformations[transformKey]) {
            transformer.input(def, dir, context);
            this.seenTransformations[transformKey] = true;
          }
        } else {
          throw new InvalidTransformerError(`The transformer '${transformer.name}' must implement the 'input()' method`);
        }
      }
      index++;
    }
    for (const field of def.fields ?? []) {
      this.transformInputField(transformer, def, field, validDirectiveNameMap, context);
    }
  }

  private transformInputField(
    transformer: TransformerPluginProvider,
    input: InputObjectTypeDefinitionNode,
    def: InputValueDefinitionNode,
    validDirectiveNameMap: { [k: string]: boolean },
    context: TransformerContext,
  ): void {
    let index = 0;
    for (const dir of def.directives ?? []) {
      if (!validDirectiveNameMap[dir.name.value]) {
        throw new UnknownDirectiveError(
          `Unknown directive '${dir.name.value}'. Either remove the directive from the schema or add a transformer to handle it.`,
        );
      }
      if (matchInputFieldDirective(transformer.directive, dir, def)) {
        if (isFunction(transformer.inputValue)) {
          const transformKey = makeSeenTransformationKey(dir, input, def, undefined, index);
          if (!this.seenTransformations[transformKey]) {
            transformer.inputValue(def, dir, context);
            this.seenTransformations[transformKey] = true;
          }
        } else {
          throw new InvalidTransformerError(`The transformer '${transformer.name}' must implement the 'inputValue()' method`);
        }
      }
      index++;
    }
  }

  public getLogs(): TransformerLog[] {
    return this.logs;
  }
}<|MERGE_RESOLUTION|>--- conflicted
+++ resolved
@@ -104,13 +104,9 @@
   private readonly userDefinedSlots: Record<string, UserDefinedSlot[]>;
 
   private readonly overrideConfig?: OverrideConfig;
-<<<<<<< HEAD
   private readonly sqlLambdaVpcConfig?: VpcConfig;
   private readonly disableResolverDeduping?: boolean;
   private readonly legacyApiKeyEnabled?: boolean;
-=======
-
->>>>>>> cd79b235
   private readonly transformParameters: TransformParameters;
   private readonly rdsLayerMapping?: RDSLayerMapping;
 
