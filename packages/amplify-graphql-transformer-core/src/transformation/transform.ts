--- conflicted
+++ resolved
@@ -84,12 +84,9 @@
   readonly userDefinedSlots?: Record<string, UserDefinedSlot[]>;
   readonly resolverConfig?: ResolverConfig;
   readonly overrideConfig?: OverrideConfig;
-<<<<<<< HEAD
   readonly sqlLambdaVpcConfig?: VpcConfig;
   readonly legacyApiKeyEnabled?: boolean;
   readonly rdsLayerMapping?: RDSLayerMapping;
-=======
->>>>>>> e54e44a7
 }
 export type StackMapping = { [resourceId: string]: string };
 export class GraphQLTransform {
@@ -100,12 +97,9 @@
   private readonly resolverConfig?: ResolverConfig;
   private readonly userDefinedSlots: Record<string, UserDefinedSlot[]>;
   private readonly overrideConfig?: OverrideConfig;
-<<<<<<< HEAD
   private readonly sqlLambdaVpcConfig?: VpcConfig;
   private readonly disableResolverDeduping?: boolean;
   private readonly legacyApiKeyEnabled?: boolean;
-=======
->>>>>>> e54e44a7
   private readonly transformParameters: TransformParameters;
   private readonly rdsLayerMapping?: RDSLayerMapping;
 
@@ -140,13 +134,10 @@
     this.userDefinedSlots = options.userDefinedSlots || ({} as Record<string, UserDefinedSlot[]>);
     this.overrideConfig = options.overrideConfig;
     this.resolverConfig = options.resolverConfig || {};
-<<<<<<< HEAD
     this.sqlLambdaVpcConfig = options.sqlLambdaVpcConfig;
     this.legacyApiKeyEnabled = options.legacyApiKeyEnabled;
     this.disableResolverDeduping = options.disableResolverDeduping;
     this.sqlLambdaVpcConfig = options.sqlLambdaVpcConfig;
-=======
->>>>>>> e54e44a7
     this.transformParameters = {
       ...defaultTransformParameters,
       ...(options.transformParameters ?? {}),
