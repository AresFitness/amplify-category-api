--- conflicted
+++ resolved
@@ -44,10 +44,6 @@
 import { adoptAuthModes } from '../utils/authType';
 import { MappingTemplate } from '../cdk-compat';
 import { TransformerPreProcessContext } from '../transformer-context/pre-process-context';
-<<<<<<< HEAD
-import { DataSourceType } from '../config/project-config';
-=======
->>>>>>> 96a0d94f
 import { defaultTransformParameters } from '../transformer-context/transform-parameters';
 import * as SyncUtils from './sync-utils';
 import { UserDefinedSlot, DatasourceTransformationConfig } from './types';
@@ -212,10 +208,7 @@
       synthParameters,
       parsedDocument,
       datasourceConfig?.modelToDatasourceMap ?? new Map<string, DataSourceType>(),
-<<<<<<< HEAD
       datasourceConfig?.customQueries ?? new Map<string, string>(),
-=======
->>>>>>> 96a0d94f
       this.stackMappingOverrides,
       this.authConfig,
       this.transformParameters,
