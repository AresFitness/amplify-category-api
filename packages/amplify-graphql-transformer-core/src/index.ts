--- conflicted
+++ resolved
@@ -27,13 +27,10 @@
   collectDirectivesByTypeNames,
   DirectiveWrapper,
   APICategory,
-<<<<<<< HEAD
   getPrimaryKeyFields,
   getDatasourceType,
-=======
   setResourceName,
   getResourceName,
->>>>>>> 991963d7
 } from './utils';
 export type { SetResourceNameProps } from './utils';
 export * from './utils/operation-names';
