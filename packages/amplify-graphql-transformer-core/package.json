--- conflicted
+++ resolved
@@ -27,15 +27,9 @@
     "test": "jest"
   },
   "dependencies": {
-<<<<<<< HEAD
     "@aws-amplify/graphql-transformer-interfaces": "2.1.0-cdkv2.0",
-    "@aws-cdk/aws-appsync-alpha": "^2.41.0-alpha.0",
-    "aws-cdk-lib": "^2.41.0",
-=======
-    "@aws-amplify/graphql-transformer-interfaces": "2.0.0",
+    "@aws-cdk/aws-appsync-alpha": "~2.44.0-alpha.0",
     "aws-cdk-lib": "~2.44.0",
-    "@aws-cdk/aws-appsync-alpha": "~2.44.0-alpha.0",
->>>>>>> 2afe40cf
     "constructs": "^10.0.5",
     "fs-extra": "^8.1.0",
     "graphql": "^14.5.8",
