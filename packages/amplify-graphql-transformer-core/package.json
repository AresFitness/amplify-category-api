--- conflicted
+++ resolved
@@ -1,10 +1,6 @@
 {
   "name": "@aws-amplify/graphql-transformer-core",
-<<<<<<< HEAD
   "version": "1.1.0-beta.2",
-=======
-  "version": "0.18.0",
->>>>>>> 2e48a748
   "description": "A framework to transform from GraphQL SDL to AWS CloudFormation.",
   "repository": {
     "type": "git",
@@ -38,11 +34,7 @@
     "constructs": "^10.0.5",
     "fs-extra": "^8.1.0",
     "graphql": "^14.5.8",
-<<<<<<< HEAD
     "graphql-transformer-common": "4.24.1-beta.1",
-=======
-    "graphql-transformer-common": "4.24.1",
->>>>>>> 2e48a748
     "lodash": "^4.17.21",
     "md5": "^2.3.0",
     "object-hash": "^3.0.0",
