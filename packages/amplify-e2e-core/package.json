{
  "name": "amplify-category-api-e2e-core",
<<<<<<< HEAD
  "version": "4.0.9-cdkv2.1",
=======
  "version": "4.0.10",
>>>>>>> a928809a
  "description": "Core testing library",
  "repository": {
    "type": "git",
    "url": "https://github.com/aws-amplify/amplify-category-api.git",
    "directory": "packages/amplify-e2e-core"
  },
  "author": "Amazon Web Services",
  "license": "Apache-2.0",
  "main": "lib/index.js",
  "keywords": [
    "graphql",
    "appsync",
    "aws"
  ],
  "private": true,
  "scripts": {
    "build": "tsc",
    "watch": "tsc -w",
    "clean": "rimraf ./lib"
  },
  "dependencies": {
    "amplify-headless-interface": "^1.15.0",
    "chalk": "^4.1.1",
    "execa": "^5.1.1",
    "fs-extra": "^8.1.0",
    "graphql-transformer-core": "7.6.7-cdkv2.0",
    "jest-environment-node": "^26.6.2",
    "lodash": "^4.17.21",
    "node-fetch": "^2.6.7",
    "node-pty": "beta",
    "retimer": "2.0.0",
    "rimraf": "^3.0.0",
    "strip-ansi": "^6.0.0",
    "throat": "^5.0.0",
    "uuid": "^8.3.2"
  },
  "peerDependencies": {
    "amplify-cli-core": "^4.0.0-cdkv2.2"
  }
}<|MERGE_RESOLUTION|>--- conflicted
+++ resolved
@@ -1,10 +1,6 @@
 {
   "name": "amplify-category-api-e2e-core",
-<<<<<<< HEAD
   "version": "4.0.9-cdkv2.1",
-=======
-  "version": "4.0.10",
->>>>>>> a928809a
   "description": "Core testing library",
   "repository": {
     "type": "git",
