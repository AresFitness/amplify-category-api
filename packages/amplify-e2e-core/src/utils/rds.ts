--- conflicted
+++ resolved
@@ -3,13 +3,8 @@
   CreateDBInstanceCommand,
   waitUntilDBInstanceAvailable,
   DeleteDBInstanceCommand,
-<<<<<<< HEAD
   CreateDBInstanceCommandInput,
 } from "@aws-sdk/client-rds";
-=======
-  waitUntilDBInstanceDeleted,
-} from '@aws-sdk/client-rds';
->>>>>>> e54e44a7
 import { EC2Client, AuthorizeSecurityGroupIngressCommand, RevokeSecurityGroupIngressCommand } from '@aws-sdk/client-ec2';
 import { knex } from 'knex';
 
@@ -23,7 +18,6 @@
  * @returns EndPoint address, port and database name of the created RDS instance.
  */
 export const createRDSInstance = async (config: {
-<<<<<<< HEAD
   identifier: string,
   engine: 'mysql',
   dbname: string,
@@ -34,21 +28,9 @@
   storage?: number,
   publiclyAccessible?: boolean,
 }): Promise<{endpoint: string, port: number, dbName: string}> => {
-=======
-  identifier: string;
-  engine: 'mysql';
-  dbname: string;
-  username: string;
-  password: string;
-  region: string;
-  instanceClass?: string;
-  storage?: number;
-}): Promise<{ endpoint: string; port: number; dbName: string }> => {
->>>>>>> e54e44a7
   const client = new RDSClient({ region: config.region });
   const params: CreateDBInstanceCommandInput = {
     /** input parameters */
-<<<<<<< HEAD
     "DBInstanceClass": config.instanceClass ?? DEFAULT_DB_INSTANCE_TYPE,
     "DBInstanceIdentifier": config.identifier,
     "AllocatedStorage": config.storage ?? DEFAULT_DB_STORAGE,
@@ -57,15 +39,6 @@
     "MasterUsername": config.username,
     "MasterUserPassword": config.password,
     "PubliclyAccessible": config.publiclyAccessible ?? true,
-=======
-    DBInstanceClass: config.instanceClass ?? DEFAULT_DB_INSTANCE_TYPE,
-    DBInstanceIdentifier: config.identifier,
-    AllocatedStorage: config.storage ?? DEFAULT_DB_STORAGE,
-    Engine: config.engine,
-    DBName: config.dbname,
-    MasterUsername: config.username,
-    MasterUserPassword: config.password,
->>>>>>> e54e44a7
   };
   const command = new CreateDBInstanceCommand(params);
 
