--- conflicted
+++ resolved
@@ -28,10 +28,7 @@
 const IPIFY_URL = 'https://api.ipify.org/';
 const AWSCHECKIP_URL = 'https://checkip.amazonaws.com/';
 
-<<<<<<< HEAD
-=======
 export type SqlEngine = 'mysql' | 'postgres';
->>>>>>> 274d1176
 export type RDSConfig = {
   identifier: string;
   engine: SqlEngine;
