--- conflicted
+++ resolved
@@ -1,4 +1,3 @@
-<<<<<<< HEAD
 const analyzeProject = require('../lib/init-steps/s0-analyzeProject'); 
 const configSettings = require('../lib/init-steps/s1-configSettings'); 
 const initProviders = require('../lib/init-steps/s2-initProviders'); 
@@ -16,15 +15,4 @@
         
     }
 }
-  
-=======
-
-const placeBase = require('../lib/init-steps/s0-placeBase.js');
-
-module.exports = {
-  name: 'init',
-  run: async (context) => {
-    placeBase.run(context);
-  },
-};
->>>>>>> 8f4b9efd
+  