--- conflicted
+++ resolved
@@ -1,22 +1,4 @@
-<<<<<<< HEAD
-// var fs = require('fs');
-// var pathManager = require('./path-manager')
 
-// function getUserCreds(provider) {
-// 	// Based on the provider fetch the creds
-// 	// Logic here should be modififed as  a part of init/config command
-
-// 	return {
-// 		"accessKey": "AKIAI5LD6XA6YBWCTR2Q",
-// 		"secretKey": "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",
-// 		"region": "us-west-2"
-// 	};
-// }
-
-// module.exports = {
-//  	getUserCreds
-// }
-=======
 function getUserCreds() {
   // Based on the provider fetch the creds
   // Logic here should be modififed as  a part of init/config command
@@ -31,4 +13,3 @@
 module.exports = {
   getUserCreds,
 };
->>>>>>> bcfd7af0
