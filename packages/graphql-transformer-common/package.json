--- conflicted
+++ resolved
@@ -1,10 +1,6 @@
 {
   "name": "graphql-transformer-common",
-<<<<<<< HEAD
   "version": "4.24.1-beta.1",
-=======
-  "version": "4.24.1",
->>>>>>> 2e48a748
   "description": "Common code and constants for AppSync Transformers",
   "repository": {
     "type": "git",
