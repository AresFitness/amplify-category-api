--- conflicted
+++ resolved
@@ -1,10 +1,6 @@
 {
   "name": "graphql-transformer-common",
-<<<<<<< HEAD
-  "version": "4.24.1-beta.2",
-=======
   "version": "4.24.4",
->>>>>>> 9a9b5e92
   "description": "Common code and constants for AppSync Transformers",
   "repository": {
     "type": "git",
@@ -28,13 +24,8 @@
     "extract-api": "ts-node ../../scripts/extract-api.ts"
   },
   "dependencies": {
-<<<<<<< HEAD
-    "graphql": "^14.5.8",
-    "graphql-mapping-template": "4.20.6-beta.0",
-=======
     "graphql": "^15.5.0",
     "graphql-mapping-template": "4.20.7",
->>>>>>> 9a9b5e92
     "md5": "^2.2.1",
     "pluralize": "8.0.0"
   },
