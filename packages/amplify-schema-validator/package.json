--- conflicted
+++ resolved
@@ -3,11 +3,7 @@
   "main": "./dist/index.js",
   "private": true,
   "types": "./dist/index.d.ts",
-<<<<<<< HEAD
-  "version": "0.1.2-beta.1",
-=======
   "version": "0.2.0",
->>>>>>> 93156e67
   "files": [
     "dist",
     "!**/__tests__/**/*"
