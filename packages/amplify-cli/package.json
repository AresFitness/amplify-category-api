--- conflicted
+++ resolved
@@ -44,11 +44,8 @@
     "ora": "^2.1.0",
     "promise-sequential": "^1.1.1",
     "util": "^0.11.0",
-<<<<<<< HEAD
-    "yarn-global-modules": "^1.0.1"
-=======
+    "yarn-global-modules": "^1.0.1",
     "which": "^1.3.1"
->>>>>>> 4c1da7c2
   },
   "devDependencies": {
     "ava": "^0.22.0",
