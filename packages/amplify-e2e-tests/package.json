{
  "name": "amplify-category-api-e2e-tests",
<<<<<<< HEAD
  "version": "3.11.0-beta.3",
=======
  "version": "3.10.19",
>>>>>>> 9a9b5e92
  "description": "E2e test suite",
  "repository": {
    "type": "git",
    "url": "https://github.com/aws-amplify/amplify-category-api.git",
    "directory": "packages/amplify-e2e-tests"
  },
  "author": "Amazon Web Services",
  "license": "Apache-2.0",
  "main": "index.js",
  "keywords": [
    "graphql",
    "appsync",
    "aws"
  ],
  "private": true,
  "scripts": {
    "e2e": "npm run setup-profile && jest --verbose",
    "build-tests": "tsc --build tsconfig.tests.json",
    "setup-profile": "ts-node ./src/configure_tests.ts",
    "clean-e2e-resources": "ts-node ./src/cleanup-e2e-resources.ts",
    "clean-stale-test-buckets": "ts-node ./src/cleanup-stale-test-buckets.ts"
  },
  "dependencies": {
<<<<<<< HEAD
    "@aws-amplify/graphql-transformer-core": "1.1.0-beta.3",
    "amplify-app": "4.3.4-beta.4",
    "amplify-category-api-e2e-core": "4.0.9-beta.3",
=======
    "@aws-amplify/graphql-transformer-core": "0.18.3",
    "amplify-app": "^4.3.4",
    "amplify-category-api-e2e-core": "4.0.15",
>>>>>>> 9a9b5e92
    "aws-amplify": "^4.2.8",
    "aws-appsync": "^4.1.1",
    "aws-sdk": "^2.1113.0",
    "circleci-api": "^4.1.4",
    "dotenv": "^8.2.0",
    "esm": "^3.2.25",
    "fs-extra": "^8.1.0",
    "graphql-tag": "^2.10.1",
<<<<<<< HEAD
    "graphql-transformer-core": "8.0.0-beta.3",
=======
    "graphql-transformer-core": "7.6.10",
>>>>>>> 9a9b5e92
    "lodash": "^4.17.21",
    "node-fetch": "^2.6.7",
    "uuid": "^8.3.2",
    "ws": "^7.5.7",
    "yargs": "^15.1.0"
  },
  "peerDependencies": {
    "amplify-cli-core": "^4.0.0-beta.4"
  },
  "devDependencies": {
    "@types/lodash": "^4.14.149",
    "@types/ws": "^7.4.4",
    "ts-node": "^8.10.2"
  },
  "jest": {
    "verbose": false,
    "preset": "ts-jest",
    "testRunner": "amplify-category-api-e2e-core/runner",
    "testEnvironment": "amplify-category-api-e2e-core/environment",
    "transform": {
      "^.+\\.tsx?$": "ts-jest"
    },
    "testURL": "http://localhost",
    "testRegex": "(src/__tests__/.*|\\.(test|spec))\\.(ts|tsx|js)$",
    "testPathIgnorePatterns": [
      "/node_modules/",
      "lib"
    ],
    "collectCoverage": false,
    "collectCoverageFrom": [
      "src/**/*.ts",
      "!**/node_modules/**",
      "!src/__tests__/**",
      "!**/*.d.ts"
    ],
    "reporters": [
      "default",
      "jest-junit",
      [
        "amplify-category-api-e2e-core/reporter",
        {
          "publicPath": "./amplify-e2e-reports",
          "filename": "index.html",
          "expand": true
        }
      ],
      [
        "amplify-category-api-e2e-core/failed-test-reporter",
        {
          "reportPath": "./amplify-e2e-reports/amplify-e2e-failed-test.txt"
        }
      ]
    ],
    "moduleFileExtensions": [
      "ts",
      "tsx",
      "js",
      "jsx",
      "json",
      "node"
    ],
    "setupFilesAfterEnv": [
      "<rootDir>/src/setup-tests.ts"
    ],
    "globals": {
      "window": {},
      "ts-jest": {
        "diagnostics": false
      }
    }
  },
  "jest-junit": {
    "outputDirectory": "reports/junit/",
    "outputName": "js-test-results.xml",
    "usePathForSuiteName": "true",
    "addFileAttribute": "true"
  }
}<|MERGE_RESOLUTION|>--- conflicted
+++ resolved
@@ -1,10 +1,6 @@
 {
   "name": "amplify-category-api-e2e-tests",
-<<<<<<< HEAD
-  "version": "3.11.0-beta.3",
-=======
   "version": "3.10.19",
->>>>>>> 9a9b5e92
   "description": "E2e test suite",
   "repository": {
     "type": "git",
@@ -28,15 +24,9 @@
     "clean-stale-test-buckets": "ts-node ./src/cleanup-stale-test-buckets.ts"
   },
   "dependencies": {
-<<<<<<< HEAD
     "@aws-amplify/graphql-transformer-core": "1.1.0-beta.3",
     "amplify-app": "4.3.4-beta.4",
-    "amplify-category-api-e2e-core": "4.0.9-beta.3",
-=======
-    "@aws-amplify/graphql-transformer-core": "0.18.3",
-    "amplify-app": "^4.3.4",
     "amplify-category-api-e2e-core": "4.0.15",
->>>>>>> 9a9b5e92
     "aws-amplify": "^4.2.8",
     "aws-appsync": "^4.1.1",
     "aws-sdk": "^2.1113.0",
@@ -45,11 +35,7 @@
     "esm": "^3.2.25",
     "fs-extra": "^8.1.0",
     "graphql-tag": "^2.10.1",
-<<<<<<< HEAD
     "graphql-transformer-core": "8.0.0-beta.3",
-=======
-    "graphql-transformer-core": "7.6.10",
->>>>>>> 9a9b5e92
     "lodash": "^4.17.21",
     "node-fetch": "^2.6.7",
     "uuid": "^8.3.2",
