{
  "name": "amplify-category-api-e2e-tests",
<<<<<<< HEAD
  "version": "3.11.0-beta.4",
=======
  "version": "3.10.20",
>>>>>>> b1794812
  "description": "E2e test suite",
  "repository": {
    "type": "git",
    "url": "https://github.com/aws-amplify/amplify-category-api.git",
    "directory": "packages/amplify-e2e-tests"
  },
  "author": "Amazon Web Services",
  "license": "Apache-2.0",
  "main": "index.js",
  "keywords": [
    "graphql",
    "appsync",
    "aws"
  ],
  "private": true,
  "scripts": {
    "e2e": "npm run setup-profile && jest --verbose",
    "build-tests": "tsc --build tsconfig.tests.json",
    "setup-profile": "ts-node ./src/configure_tests.ts",
    "clean-e2e-resources": "ts-node ./src/cleanup-e2e-resources.ts",
    "clean-stale-test-buckets": "ts-node ./src/cleanup-stale-test-buckets.ts"
  },
  "dependencies": {
<<<<<<< HEAD
    "@aws-amplify/graphql-transformer-core": "1.1.0-beta.4",
    "amplify-app": "4.3.10-beta.0",
    "amplify-category-api-e2e-core": "4.0.16-beta.0",
=======
    "@aws-amplify/graphql-transformer-core": "0.18.4",
    "amplify-app": "^4.3.4",
    "amplify-category-api-e2e-core": "4.0.16",
>>>>>>> b1794812
    "aws-amplify": "^4.2.8",
    "aws-appsync": "^4.1.1",
    "aws-sdk": "^2.1113.0",
    "circleci-api": "^4.1.4",
    "dotenv": "^8.2.0",
    "esm": "^3.2.25",
    "fs-extra": "^8.1.0",
    "graphql-tag": "^2.10.1",
    "graphql-transformer-core": "8.0.0-beta.4",
    "lodash": "^4.17.21",
    "node-fetch": "^2.6.7",
    "uuid": "^8.3.2",
    "ws": "^7.5.7",
    "yargs": "^15.1.0"
  },
  "peerDependencies": {
    "amplify-cli-core": "^4.0.0-beta.5"
  },
  "devDependencies": {
    "@types/lodash": "^4.14.149",
    "@types/ws": "^7.4.4",
    "ts-node": "^8.10.2"
  },
  "jest": {
    "verbose": false,
    "preset": "ts-jest",
    "testRunner": "amplify-category-api-e2e-core/runner",
    "testEnvironment": "amplify-category-api-e2e-core/environment",
    "transform": {
      "^.+\\.tsx?$": "ts-jest"
    },
    "testURL": "http://localhost",
    "testRegex": "(src/__tests__/.*|\\.(test|spec))\\.(ts|tsx|js)$",
    "testPathIgnorePatterns": [
      "/node_modules/",
      "lib"
    ],
    "collectCoverage": false,
    "collectCoverageFrom": [
      "src/**/*.ts",
      "!**/node_modules/**",
      "!src/__tests__/**",
      "!**/*.d.ts"
    ],
    "reporters": [
      "default",
      "jest-junit",
      [
        "amplify-category-api-e2e-core/reporter",
        {
          "publicPath": "./amplify-e2e-reports",
          "filename": "index.html",
          "expand": true
        }
      ],
      [
        "amplify-category-api-e2e-core/failed-test-reporter",
        {
          "reportPath": "./amplify-e2e-reports/amplify-e2e-failed-test.txt"
        }
      ]
    ],
    "moduleFileExtensions": [
      "ts",
      "tsx",
      "js",
      "jsx",
      "json",
      "node"
    ],
    "setupFilesAfterEnv": [
      "<rootDir>/src/setup-tests.ts"
    ],
    "globals": {
      "window": {},
      "ts-jest": {
        "diagnostics": false
      }
    }
  },
  "jest-junit": {
    "outputDirectory": "reports/junit/",
    "outputName": "js-test-results.xml",
    "usePathForSuiteName": "true",
    "addFileAttribute": "true"
  }
}<|MERGE_RESOLUTION|>--- conflicted
+++ resolved
@@ -1,10 +1,6 @@
 {
   "name": "amplify-category-api-e2e-tests",
-<<<<<<< HEAD
   "version": "3.11.0-beta.4",
-=======
-  "version": "3.10.20",
->>>>>>> b1794812
   "description": "E2e test suite",
   "repository": {
     "type": "git",
@@ -28,15 +24,9 @@
     "clean-stale-test-buckets": "ts-node ./src/cleanup-stale-test-buckets.ts"
   },
   "dependencies": {
-<<<<<<< HEAD
     "@aws-amplify/graphql-transformer-core": "1.1.0-beta.4",
     "amplify-app": "4.3.10-beta.0",
-    "amplify-category-api-e2e-core": "4.0.16-beta.0",
-=======
-    "@aws-amplify/graphql-transformer-core": "0.18.4",
-    "amplify-app": "^4.3.4",
     "amplify-category-api-e2e-core": "4.0.16",
->>>>>>> b1794812
     "aws-amplify": "^4.2.8",
     "aws-appsync": "^4.1.1",
     "aws-sdk": "^2.1113.0",
