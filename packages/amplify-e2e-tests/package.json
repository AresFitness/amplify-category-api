--- conflicted
+++ resolved
@@ -1,10 +1,6 @@
 {
   "name": "amplify-category-api-e2e-tests",
-<<<<<<< HEAD
   "version": "3.11.0-beta.6",
-=======
-  "version": "3.10.21",
->>>>>>> 93156e67
   "description": "E2e test suite",
   "repository": {
     "type": "git",
@@ -28,15 +24,9 @@
     "clean-stale-test-buckets": "ts-node ./src/cleanup-stale-test-buckets.ts"
   },
   "dependencies": {
-<<<<<<< HEAD
     "@aws-amplify/graphql-transformer-core": "1.1.0-beta.6",
     "amplify-app": "4.3.10-beta.3",
-    "amplify-category-api-e2e-core": "4.0.17-beta.1",
-=======
-    "@aws-amplify/graphql-transformer-core": "0.18.5",
-    "amplify-app": "^4.3.11",
     "amplify-category-api-e2e-core": "4.0.17",
->>>>>>> 93156e67
     "aws-amplify": "^4.2.8",
     "aws-appsync": "^4.1.1",
     "aws-sdk": "^2.1113.0",
@@ -45,11 +35,7 @@
     "esm": "^3.2.25",
     "fs-extra": "^8.1.0",
     "graphql-tag": "^2.10.1",
-<<<<<<< HEAD
     "graphql-transformer-core": "8.0.0-beta.6",
-=======
-    "graphql-transformer-core": "7.6.11",
->>>>>>> 93156e67
     "lodash": "^4.17.21",
     "node-fetch": "^2.6.7",
     "uuid": "^8.3.2",
@@ -57,11 +43,7 @@
     "yargs": "^15.1.0"
   },
   "peerDependencies": {
-<<<<<<< HEAD
     "amplify-cli-core": "^4.0.0-beta.8"
-=======
-    "amplify-cli-core": "^3.7.0"
->>>>>>> 93156e67
   },
   "devDependencies": {
     "@types/lodash": "^4.14.149",
