--- conflicted
+++ resolved
@@ -23,13 +23,8 @@
     "clean-e2e-resources": "ts-node ./src/cleanup-e2e-resources.ts"
   },
   "dependencies": {
-<<<<<<< HEAD
-    "@aws-amplify/graphql-transformer-core": "0.17.3",
-    "amplify-e2e-core": "3.1.5",
-=======
     "@aws-amplify/graphql-transformer-core": "0.17.4",
     "amplify-category-api-e2e-core": "4.0.0",
->>>>>>> c68f83e4
     "aws-amplify": "^4.2.8",
     "aws-appsync": "^4.1.1",
     "aws-sdk": "^2.1113.0",
