--- conflicted
+++ resolved
@@ -1108,12 +1108,8 @@
             roleDefinition = { provider: rule.provider, strategy: rule.allow, static: true };
             break;
           case 'iam':
-<<<<<<< HEAD
           case 'identityPool':
-            roleName = `iam:${rule.allow}`;
-=======
             roleName = `${acm.getName()}:iam:${rule.allow}`;
->>>>>>> fd7f6fbc
             roleDefinition = {
               provider: rule.provider,
               strategy: rule.allow,
