--- conflicted
+++ resolved
@@ -106,46 +106,4 @@
   genericIamAccessEnabled: boolean;
 }
 
-<<<<<<< HEAD
-export const authDirectiveDefinition = `
-  directive @auth(rules: [AuthRule!]!) on OBJECT | FIELD_DEFINITION
-  input AuthRule {
-    allow: AuthStrategy!
-    provider: AuthProvider
-    identityClaim: String
-    groupClaim: String
-    ownerField: String
-    groupsField: String
-    groups: [String]
-    operations: [ModelOperation]
-  }
-  enum AuthStrategy {
-    owner
-    groups
-    private
-    public
-    custom
-  }
-  enum AuthProvider {
-    apiKey
-    iam
-    identityPool
-    oidc
-    userPools
-    function
-  }
-  enum ModelOperation {
-    create
-    update
-    delete
-    read
-    list
-    get
-    sync
-    listen
-    search
-  }
-`;
-=======
-export const authDirectiveDefinition = AuthDirective.definition;
->>>>>>> b4de9a2e
+export const authDirectiveDefinition = AuthDirective.definition;