{
  "name": "@aws-amplify/graphql-auth-transformer",
  "version": "2.1.0-cdkv2.0",
  "description": "Amplify GraphQL @auth transformer",
  "repository": {
    "type": "git",
    "url": "https://github.com/aws-amplify/amplify-category-api.git",
    "directory": "packages/amplify-graphql-auth-transformer"
  },
  "author": "Amazon Web Services",
  "license": "Apache-2.0",
  "main": "lib/index.js",
  "types": "lib/index.d.ts",
  "keywords": [
    "graphql",
    "cloudformation",
    "aws",
    "amplify",
    "auth"
  ],
  "publishConfig": {
    "access": "public"
  },
  "scripts": {
    "test": "jest",
    "build": "tsc",
    "clean": "rimraf ./lib",
    "watch": "tsc -w"
  },
  "dependencies": {
<<<<<<< HEAD
    "@aws-amplify/graphql-model-transformer": "1.1.0-cdkv2.0",
    "@aws-amplify/graphql-relational-transformer": "1.1.0-cdkv2.0",
    "@aws-amplify/graphql-transformer-core": "1.1.0-cdkv2.0",
    "@aws-amplify/graphql-transformer-interfaces": "2.1.0-cdkv2.0",
    "aws-cdk-lib": "^2.41.0",
=======
    "@aws-amplify/graphql-model-transformer": "1.0.0",
    "@aws-amplify/graphql-relational-transformer": "1.0.0",
    "@aws-amplify/graphql-transformer-core": "1.0.0",
    "@aws-amplify/graphql-transformer-interfaces": "2.0.0",
    "aws-cdk-lib": "~2.44.0",
>>>>>>> 2afe40cf
    "constructs": "^10.0.5",
    "graphql": "^14.5.8",
    "graphql-mapping-template": "4.20.5",
    "graphql-transformer-common": "4.24.0",
    "lodash": "^4.17.21",
    "md5": "^2.3.0"
  },
  "peerDependencies": {
    "amplify-prompts": "^2.0.0"
  },
  "devDependencies": {
    "@aws-amplify/graphql-index-transformer": "1.1.0-cdkv2.0",
    "@aws-amplify/graphql-searchable-transformer": "1.1.0-cdkv2.0",
    "@types/node": "^12.12.6"
  },
  "jest": {
    "testURL": "http://localhost",
    "transform": {
      "^.+\\.tsx?$": "ts-jest"
    },
    "testRegex": "(src/__tests__/.*.test.ts)$",
    "moduleFileExtensions": [
      "ts",
      "tsx",
      "js",
      "jsx",
      "json",
      "node"
    ],
    "collectCoverage": true
  }
}<|MERGE_RESOLUTION|>--- conflicted
+++ resolved
@@ -28,19 +28,11 @@
     "watch": "tsc -w"
   },
   "dependencies": {
-<<<<<<< HEAD
     "@aws-amplify/graphql-model-transformer": "1.1.0-cdkv2.0",
     "@aws-amplify/graphql-relational-transformer": "1.1.0-cdkv2.0",
     "@aws-amplify/graphql-transformer-core": "1.1.0-cdkv2.0",
     "@aws-amplify/graphql-transformer-interfaces": "2.1.0-cdkv2.0",
-    "aws-cdk-lib": "^2.41.0",
-=======
-    "@aws-amplify/graphql-model-transformer": "1.0.0",
-    "@aws-amplify/graphql-relational-transformer": "1.0.0",
-    "@aws-amplify/graphql-transformer-core": "1.0.0",
-    "@aws-amplify/graphql-transformer-interfaces": "2.0.0",
     "aws-cdk-lib": "~2.44.0",
->>>>>>> 2afe40cf
     "constructs": "^10.0.5",
     "graphql": "^14.5.8",
     "graphql-mapping-template": "4.20.5",
