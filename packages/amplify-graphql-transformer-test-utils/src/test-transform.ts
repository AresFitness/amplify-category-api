--- conflicted
+++ resolved
@@ -1,9 +1,5 @@
 import { AppSyncAuthConfiguration, TransformerPluginProvider, TransformerLogLevel } from '@aws-amplify/graphql-transformer-interfaces';
-<<<<<<< HEAD
-import type { TransformParameters, VpcSubnetConfig } from '@aws-amplify/graphql-transformer-interfaces';
-=======
-import type { SynthParameters, TransformParameters } from '@aws-amplify/graphql-transformer-interfaces';
->>>>>>> 5beeb99c
+import type { SynthParameters, TransformParameters, VpcSubnetConfig } from '@aws-amplify/graphql-transformer-interfaces';
 import {
   DatasourceType,
   GraphQLTransform,
@@ -26,11 +22,8 @@
   datasourceSecretParameterLocations?: Map<string, RDSConnectionSecrets>;
   customQueries?: Map<string, string>;
   overrideConfig?: OverrideConfig;
-<<<<<<< HEAD
   sqlLambdaVpcConfig?: VpcSubnetConfig;
-=======
   synthParameters?: Partial<SynthParameters>;
->>>>>>> 5beeb99c
 };
 
 /**
@@ -50,11 +43,8 @@
     userDefinedSlots,
     stackMapping,
     transformParameters,
-<<<<<<< HEAD
     sqlLambdaVpcConfig,
-=======
     synthParameters: overrideSynthParameters,
->>>>>>> 5beeb99c
   } = params;
 
   const transform = new GraphQLTransform({
