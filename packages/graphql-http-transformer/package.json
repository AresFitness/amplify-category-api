{
  "name": "graphql-http-transformer",
<<<<<<< HEAD
  "version": "5.2.48-beta.2",
=======
  "version": "5.2.48",
>>>>>>> 93156e67
  "description": "An AppSync model transform for HTTP resolvers.",
  "repository": {
    "type": "git",
    "url": "https://github.com/aws-amplify/amplify-category-api.git",
    "directory": "packages/graphql-http-transformer"
  },
  "author": "Amazon Web Services",
  "license": "Apache-2.0",
  "main": "lib/index.js",
  "types": "lib/index.d.ts",
  "keywords": [
    "graphql",
    "appsync",
    "aws"
  ],
  "scripts": {
    "test": "jest",
    "build": "tsc",
    "clean": "rimraf ./lib",
    "extract-api": "ts-node ../../scripts/extract-api.ts"
  },
  "dependencies": {
    "cloudform-types": "^4.2.0",
    "graphql": "^15.5.0",
<<<<<<< HEAD
    "graphql-mapping-template": "4.20.8-beta.2",
    "graphql-transformer-common": "4.24.5-beta.2",
    "graphql-transformer-core": "8.0.0-beta.6"
=======
    "graphql-mapping-template": "4.20.7",
    "graphql-transformer-common": "4.24.4",
    "graphql-transformer-core": "7.6.11"
>>>>>>> 93156e67
  },
  "jest": {
    "transform": {
      "^.+\\.tsx?$": "ts-jest"
    },
    "testURL": "http://localhost/",
    "testRegex": "(src/__tests__/.*.test.*)$",
    "moduleFileExtensions": [
      "ts",
      "tsx",
      "js",
      "jsx",
      "json",
      "node"
    ],
    "collectCoverage": true
  }
}<|MERGE_RESOLUTION|>--- conflicted
+++ resolved
@@ -1,10 +1,6 @@
 {
   "name": "graphql-http-transformer",
-<<<<<<< HEAD
-  "version": "5.2.48-beta.2",
-=======
   "version": "5.2.48",
->>>>>>> 93156e67
   "description": "An AppSync model transform for HTTP resolvers.",
   "repository": {
     "type": "git",
@@ -29,15 +25,9 @@
   "dependencies": {
     "cloudform-types": "^4.2.0",
     "graphql": "^15.5.0",
-<<<<<<< HEAD
     "graphql-mapping-template": "4.20.8-beta.2",
     "graphql-transformer-common": "4.24.5-beta.2",
     "graphql-transformer-core": "8.0.0-beta.6"
-=======
-    "graphql-mapping-template": "4.20.7",
-    "graphql-transformer-common": "4.24.4",
-    "graphql-transformer-core": "7.6.11"
->>>>>>> 93156e67
   },
   "jest": {
     "transform": {
