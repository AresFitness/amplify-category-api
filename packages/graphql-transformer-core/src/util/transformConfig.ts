import * as path from 'path';
import { Template } from 'cloudform-types';
import { AmplifyError } from '@aws-amplify/amplify-cli-core';
import { throwIfNotJSONExt } from './fileUtils';
import { ProjectOptions } from './amplifyUtils';
const fs = require('fs-extra');
import _ from 'lodash';
import { parse, Kind, ObjectTypeDefinitionNode } from 'graphql';

export const TRANSFORM_CONFIG_FILE_NAME = `transform.conf.json`;
export const TRANSFORM_BASE_VERSION = 4;
export const TRANSFORM_CURRENT_VERSION = 5;
const MODEL_DIRECTIVE_NAME = 'model';

export interface TransformMigrationConfig {
  V1?: {
    Resources: string[];
  };
}

// Sync Config
export const enum ConflictHandlerType {
  OPTIMISTIC = 'OPTIMISTIC_CONCURRENCY',
  AUTOMERGE = 'AUTOMERGE',
  LAMBDA = 'LAMBDA',
}
export type ConflictDetectionType = 'VERSION' | 'NONE';
export type SyncConfigOPTIMISTIC = {
  ConflictDetection: ConflictDetectionType;
  ConflictHandler: ConflictHandlerType.OPTIMISTIC;
};
export type SyncConfigSERVER = {
  ConflictDetection: ConflictDetectionType;
  ConflictHandler: ConflictHandlerType.AUTOMERGE;
};
export type SyncConfigLAMBDA = {
  ConflictDetection: ConflictDetectionType;
  ConflictHandler: ConflictHandlerType.LAMBDA;
  LambdaConflictHandler: {
    name: string;
    region?: string;
    lambdaArn?: any;
  };
};
export type SyncConfig = SyncConfigOPTIMISTIC | SyncConfigSERVER | SyncConfigLAMBDA;

export type ResolverConfig = {
  project?: SyncConfig;
  models?: {
    [key: string]: SyncConfig;
  };
};
/**
 * The transform config is specified in transform.conf.json within an Amplify
 * API project directory.
 */
export interface TransformConfig {
  /**
   * The transform library uses a "StackMapping" to determine which stack
   * a particular resource belongs to. This "StackMapping" allows individual
   * transformer implementations to add resources to a single context and
   * reference resources as if they were all members of the same stack. The
   * transform formatter takes the single context and the stack mapping
   * and splits the context into a valid nested stack where any Fn::Ref or Fn::GetAtt
   * is replaced by a Import/Export or Parameter. Users may provide mapping
   * overrides to get specific behavior out of the transformer. Users may
   * override the default stack mapping to customize behavior.
   */
  StackMapping?: {
    [resourceId: string]: string;
  };

  /**
   * Provide build time options to GraphQL Transformer constructor functions.
   * Certain options cannot be configured via CloudFormation parameters and
   * need to be set at build time. E.G. DeletionPolicies cannot depend on parameters.
   */
  TransformerOptions?: {
    [transformer: string]: {
      [option: string]: any;
    };
  };

  /**
   * For backwards compatibility we store a set of resource logical ids that
   * should be preserved in the top level template to prevent deleting
   * resources that holds data and that were created before the new nested stack config.
   * This should not be used moving forwards. Moving forward, use the StackMapping instead which
   * generalizes this behavior.
   */
  Migration?: TransformMigrationConfig;

  /**
   * Keeping a track of transformer version changes
   */
  Version?: number;
  /**
   * A flag added to keep a track of a change noted in elasticsearch
   */
  ElasticsearchWarning?: boolean;
  /**
   * Object which states info about a resolver's configuration
   * Such as sync configuration for appsync local support
   */
  ResolverConfig?: ResolverConfig;

  /**
   * List of custom transformer plugins
   */
  transformers?: string[];
  warningESMessage?: boolean;
}
/**
 * try to load transformer config from specified projectDir
 * if it does not exist then we return a blank object
 *  */

export async function loadConfig(projectDir: string): Promise<TransformConfig> {
  // Initialize the config always with the latest version, other members are optional for now.
  let config = {
    Version: TRANSFORM_CURRENT_VERSION,
  };
  try {
    const configPath = path.join(projectDir, TRANSFORM_CONFIG_FILE_NAME);
    const configExists = await fs.exists(configPath);
    if (configExists) {
      const configStr = await fs.readFile(configPath);
      config = JSON.parse(configStr.toString());
    }
    return config as TransformConfig;
  } catch (err) {
    return config;
  }
}

export async function writeConfig(projectDir: string, config: TransformConfig): Promise<TransformConfig> {
  const configFilePath = path.join(projectDir, TRANSFORM_CONFIG_FILE_NAME);
  await fs.writeFile(configFilePath, JSON.stringify(config, null, 4));
  return config;
}

export const isDataStoreEnabled = async (projectDir: string): Promise<boolean> => {
  const transformerConfig = await loadConfig(projectDir);
  return transformerConfig?.ResolverConfig?.project !== undefined || transformerConfig?.ResolverConfig?.models !== undefined;
};

/**
 * Given an absolute path to an amplify project directory, load the
 * user defined configuration.
 */
interface ProjectConfiguration {
  schema: string;
  functions: {
    [k: string]: string;
  };
  pipelineFunctions: {
    [k: string]: string;
  };
  resolvers: {
    [k: string]: string;
  };
  stacks: {
    [k: string]: Template;
  };
  config: TransformConfig;
  modelToDatasourceMap: Map<string, DatasourceType>;
}
export async function loadProject(projectDirectory: string, opts?: ProjectOptions): Promise<ProjectConfiguration> {
  // Schema
  const { schema, modelToDatasourceMap } = await readSchema(projectDirectory);

  // Load functions
  const functions = {};
  if (!(opts && opts.disableFunctionOverrides === true)) {
    const functionDirectory = path.join(projectDirectory, 'functions');
    const functionDirectoryExists = await fs.exists(functionDirectory);
    if (functionDirectoryExists) {
      const functionFiles = await fs.readdir(functionDirectory);
      for (const functionFile of functionFiles) {
        if (functionFile.indexOf('.') === 0) {
          continue;
        }
        const functionFilePath = path.join(functionDirectory, functionFile);
        functions[functionFile] = functionFilePath;
      }
    }
  }

  // load pipeline functions
  const pipelineFunctions = {};
  if (!(opts && opts.disablePipelineFunctionOverrides === true)) {
    const pipelineFunctionDirectory = path.join(projectDirectory, 'pipelineFunctions');
    const pipelineFunctionDirectoryExists = await fs.exists(pipelineFunctionDirectory);
    if (pipelineFunctionDirectoryExists) {
      const pipelineFunctionFiles = await fs.readdir(pipelineFunctionDirectory);
      for (const pipelineFunctionFile of pipelineFunctionFiles) {
        if (pipelineFunctionFile.indexOf('.') === 0) {
          continue;
        }
        const pipelineFunctionPath = path.join(pipelineFunctionDirectory, pipelineFunctionFile);
        pipelineFunctions[pipelineFunctionFile] = await fs.readFile(pipelineFunctionPath, 'utf8');
      }
    }
  }

  // Load the resolvers
  const resolvers = {};
  if (!(opts && opts.disableResolverOverrides === true)) {
    const resolverDirectory = path.join(projectDirectory, 'resolvers');
    const resolverDirExists = await fs.exists(resolverDirectory);
    if (resolverDirExists) {
      const resolverFiles = await fs.readdir(resolverDirectory);
      for (const resolverFile of resolverFiles) {
        if (resolverFile.indexOf('.') === 0) {
          continue;
        }
        const resolverFilePath = path.join(resolverDirectory, resolverFile);
        resolvers[resolverFile] = await fs.readFile(resolverFilePath, 'utf8');
      }
    }
  }

  // Load Stacks
  const stacksDirectory = path.join(projectDirectory, 'stacks');
  const stacksDirExists = await fs.exists(stacksDirectory);
  const stacks = {};
  if (stacksDirExists) {
    const stackFiles = await fs.readdir(stacksDirectory);
    for (const stackFile of stackFiles) {
      if (stackFile.indexOf('.') === 0) {
        continue;
      }

      const stackFilePath = path.join(stacksDirectory, stackFile);
      throwIfNotJSONExt(stackFile);
      const stackBuffer = await fs.readFile(stackFilePath);
      try {
        stacks[stackFile] = JSON.parse(stackBuffer.toString());
      } catch (e) {
        throw new Error(`The CloudFormation template ${stackFiles} does not contain valid JSON.`);
      }
    }
  }

  const config = await loadConfig(projectDirectory);
  return {
    functions,
    pipelineFunctions,
    stacks,
    resolvers,
    schema,
    config,
    modelToDatasourceMap,
  };
}

/**
 * Given a project directory read the schema from disk. The schema may be a
 * single schema.graphql or a set of .graphql files in a directory named `schema`.
 * Preference is given to the `schema.graphql` if provided.
 * @param projectDirectory The project directory.
 */
export async function readSchema(projectDirectory: string): Promise<{schema: string, modelToDatasourceMap: Map<string, DatasourceType>}> {
  let modelToDatasourceMap = new Map<string, DatasourceType>();
  const schemaFilePaths = [
    path.join(projectDirectory, 'schema.graphql'),
    path.join(projectDirectory, 'schema.rds.graphql')
  ];

  const existingSchemaFiles = schemaFilePaths.filter( path => fs.existsSync(path));
  const schemaDirectoryPath = path.join(projectDirectory, 'schema');

  let schema = "";
  if (!(_.isEmpty(existingSchemaFiles))) {
    // Schema.graphql contains the models for DynamoDB datasource
    // Schema.rds.graphql contains the models for imported 'MySQL' datasource 
    // Intentionally using 'for ... of ...' instead of 'object.foreach' to process this in sequence 
    for (const file of existingSchemaFiles) {
      const datasourceType = file.endsWith('.rds.graphql') ? constructDataSourceType("MySQL", false) : constructDataSourceType("DDB");
      const fileSchema = (await fs.readFile(file)).toString();
      modelToDatasourceMap = new Map([...modelToDatasourceMap.entries(), ...constructDataSourceMap(fileSchema, datasourceType).entries()]);
      schema += fileSchema;
    }
  } else if (fs.existsSync(schemaDirectoryPath)) {
    // Schema folder is used only for DynamoDB datasource
    const datasourceType = constructDataSourceType("DDB");
    const schemaInDirectory = (await readSchemaDocuments(schemaDirectoryPath)).join('\n');
    modelToDatasourceMap = new Map([...modelToDatasourceMap.entries(), ...constructDataSourceMap(schemaInDirectory, datasourceType).entries()]);
    schema += schemaInDirectory;
  } else {
<<<<<<< HEAD
    throw new Error(`Could not find a schema at ${schemaFilePaths[0]}`);
=======
    throw new AmplifyError('ApiCategorySchemaNotFoundError', {
      message: `Could not find a schema at ${schemaFilePath}`,
      link: 'https://docs.amplify.aws/cli/graphql/overview/#update-schema',
    });
>>>>>>> d3f6ab65
  }
  return {
    schema,
    modelToDatasourceMap,
  };
}

async function readSchemaDocuments(schemaDirectoryPath: string): Promise<string[]> {
  const files = await fs.readdir(schemaDirectoryPath);
  let schemaDocuments = [];
  for (const fileName of files) {
    if (fileName.indexOf('.') === 0) {
      continue;
    }

    const fullPath = `${schemaDirectoryPath}/${fileName}`;
    const stats = await fs.lstat(fullPath);
    if (stats.isDirectory()) {
      const childDocs = await readSchemaDocuments(fullPath);
      schemaDocuments = schemaDocuments.concat(childDocs);
    } else if (stats.isFile()) {
      const schemaDoc = await fs.readFile(fullPath);
      schemaDocuments.push(schemaDoc);
    }
  }
  return schemaDocuments;
}

export type DBType = 'MySQL' | 'DDB';

export interface DatasourceType {
  dbType: DBType;
  provisionDB: boolean;
}

function constructDataSourceType(dbType: DBType, provisionDB: boolean = true): DatasourceType {
  return {
    dbType,
    provisionDB,
  }
}

function constructDataSourceMap(schema: string, datasourceType: DatasourceType): Map<string, DatasourceType> {
  const parsedSchema = parse(schema);
  const result = new Map<string, DatasourceType>();
  parsedSchema.definitions
    .filter(obj => obj.kind === Kind.OBJECT_TYPE_DEFINITION && obj.directives.some(dir => dir.name.value === MODEL_DIRECTIVE_NAME))
    .forEach(type => {
      result.set(
        (type as ObjectTypeDefinitionNode).name.value,
        datasourceType,
      );
    });
  return result;
}<|MERGE_RESOLUTION|>--- conflicted
+++ resolved
@@ -288,14 +288,10 @@
     modelToDatasourceMap = new Map([...modelToDatasourceMap.entries(), ...constructDataSourceMap(schemaInDirectory, datasourceType).entries()]);
     schema += schemaInDirectory;
   } else {
-<<<<<<< HEAD
-    throw new Error(`Could not find a schema at ${schemaFilePaths[0]}`);
-=======
     throw new AmplifyError('ApiCategorySchemaNotFoundError', {
-      message: `Could not find a schema at ${schemaFilePath}`,
+      message: `Could not find a schema at ${schemaFilePaths[0]}`,
       link: 'https://docs.amplify.aws/cli/graphql/overview/#update-schema',
     });
->>>>>>> d3f6ab65
   }
   return {
     schema,
