import * as path from 'path';
import { Template } from 'cloudform-types';
import _ from 'lodash';
import { parse, Kind, ObjectTypeDefinitionNode, print, InputObjectTypeDefinitionNode, StringValueNode } from 'graphql';
import { ApiCategorySchemaNotFoundError } from '../errors';
import { throwIfNotJSONExt } from './fileUtils';
import { ProjectOptions } from './amplifyUtils';

const fs = require('fs-extra');

export const TRANSFORM_CONFIG_FILE_NAME = `transform.conf.json`;
export const TRANSFORM_BASE_VERSION = 4;
export const TRANSFORM_CURRENT_VERSION = 5;
const MODEL_DIRECTIVE_NAME = 'model';

export interface TransformMigrationConfig {
  V1?: {
    Resources: string[];
  };
}

// Sync Config
export const enum ConflictHandlerType {
  OPTIMISTIC = 'OPTIMISTIC_CONCURRENCY',
  AUTOMERGE = 'AUTOMERGE',
  LAMBDA = 'LAMBDA',
}
export type ConflictDetectionType = 'VERSION' | 'NONE';
export type SyncConfigOPTIMISTIC = {
  ConflictDetection: ConflictDetectionType;
  ConflictHandler: ConflictHandlerType.OPTIMISTIC;
};
export type SyncConfigSERVER = {
  ConflictDetection: ConflictDetectionType;
  ConflictHandler: ConflictHandlerType.AUTOMERGE;
};
export type SyncConfigLAMBDA = {
  ConflictDetection: ConflictDetectionType;
  ConflictHandler: ConflictHandlerType.LAMBDA;
  LambdaConflictHandler: {
    name: string;
    region?: string;
    lambdaArn?: any;
  };
};
export type SyncConfig = SyncConfigOPTIMISTIC | SyncConfigSERVER | SyncConfigLAMBDA;

export type ResolverConfig = {
  project?: SyncConfig;
  models?: {
    [key: string]: SyncConfig;
  };
};

type SchemaReaderConfig = {
  amplifyType: InputObjectTypeDefinitionNode;
  schema: string;
};

/**
 * The transform config is specified in transform.conf.json within an Amplify
 * API project directory.
 */
export interface TransformConfig {
  /**
   * The transform library uses a "StackMapping" to determine which stack
   * a particular resource belongs to. This "StackMapping" allows individual
   * transformer implementations to add resources to a single context and
   * reference resources as if they were all members of the same stack. The
   * transform formatter takes the single context and the stack mapping
   * and splits the context into a valid nested stack where any Fn::Ref or Fn::GetAtt
   * is replaced by a Import/Export or Parameter. Users may provide mapping
   * overrides to get specific behavior out of the transformer. Users may
   * override the default stack mapping to customize behavior.
   */
  StackMapping?: {
    [resourceId: string]: string;
  };

  /**
   * Provide build time options to GraphQL Transformer constructor functions.
   * Certain options cannot be configured via CloudFormation parameters and
   * need to be set at build time. E.G. DeletionPolicies cannot depend on parameters.
   */
  TransformerOptions?: {
    [transformer: string]: {
      [option: string]: any;
    };
  };

  /**
   * For backwards compatibility we store a set of resource logical ids that
   * should be preserved in the top level template to prevent deleting
   * resources that holds data and that were created before the new nested stack config.
   * This should not be used moving forwards. Moving forward, use the StackMapping instead which
   * generalizes this behavior.
   */
  Migration?: TransformMigrationConfig;

  /**
   * Keeping a track of transformer version changes
   */
  Version?: number;
  /**
   * A flag added to keep a track of a change noted in elasticsearch
   */
  ElasticsearchWarning?: boolean;
  /**
   * Object which states info about a resolver's configuration
   * Such as sync configuration for appsync local support
   */
  ResolverConfig?: ResolverConfig;

  /**
   * List of custom transformer plugins
   */
  transformers?: string[];
  warningESMessage?: boolean;
}
/**
 * try to load transformer config from specified projectDir
 * if it does not exist then we return a blank object
 *  */

export async function loadConfig(projectDir: string): Promise<TransformConfig> {
  // Initialize the config always with the latest version, other members are optional for now.
  let config = {
    Version: TRANSFORM_CURRENT_VERSION,
  };
  try {
    const configPath = path.join(projectDir, TRANSFORM_CONFIG_FILE_NAME);
    const configExists = await fs.exists(configPath);
    if (configExists) {
      const configStr = await fs.readFile(configPath);
      config = JSON.parse(configStr.toString());
    }
    return config as TransformConfig;
  } catch (err) {
    return config;
  }
}

export async function writeConfig(projectDir: string, config: TransformConfig): Promise<TransformConfig> {
  const configFilePath = path.join(projectDir, TRANSFORM_CONFIG_FILE_NAME);
  await fs.writeFile(configFilePath, JSON.stringify(config, null, 4));
  return config;
}

export const isDataStoreEnabled = async (projectDir: string): Promise<boolean> => {
  const transformerConfig = await loadConfig(projectDir);
  return transformerConfig?.ResolverConfig?.project !== undefined || transformerConfig?.ResolverConfig?.models !== undefined;
};

/**
 * Given an absolute path to an amplify project directory, load the
 * user defined configuration.
 */
interface ProjectConfiguration {
  schema: string;
  functions: {
    [k: string]: string;
  };
  pipelineFunctions: {
    [k: string]: string;
  };
  resolvers: {
    [k: string]: string;
  };
  stacks: {
    [k: string]: Template;
  };
  config: TransformConfig;
  modelToDatasourceMap: Map<string, DataSourceType>;
  customQueries: Map<string, string>;
}
export const loadProject = async (projectDirectory: string, opts?: ProjectOptions): Promise<ProjectConfiguration> => {
  // Schema
  const { schema, modelToDatasourceMap } = await readSchema(projectDirectory);

  // Load functions
  const functions = {};
  if (!(opts && opts.disableFunctionOverrides === true)) {
    const functionDirectory = path.join(projectDirectory, 'functions');
    const functionDirectoryExists = await fs.exists(functionDirectory);
    if (functionDirectoryExists) {
      const functionFiles = await fs.readdir(functionDirectory);
      for (const functionFile of functionFiles) {
        if (functionFile.indexOf('.') === 0) {
          continue;
        }
        const functionFilePath = path.join(functionDirectory, functionFile);
        functions[functionFile] = functionFilePath;
      }
    }
  }

  // load pipeline functions
  const pipelineFunctions = {};
  if (!(opts && opts.disablePipelineFunctionOverrides === true)) {
    const pipelineFunctionDirectory = path.join(projectDirectory, 'pipelineFunctions');
    const pipelineFunctionDirectoryExists = await fs.exists(pipelineFunctionDirectory);
    if (pipelineFunctionDirectoryExists) {
      const pipelineFunctionFiles = await fs.readdir(pipelineFunctionDirectory);
      for (const pipelineFunctionFile of pipelineFunctionFiles) {
        if (pipelineFunctionFile.indexOf('.') === 0) {
          continue;
        }
        const pipelineFunctionPath = path.join(pipelineFunctionDirectory, pipelineFunctionFile);
        pipelineFunctions[pipelineFunctionFile] = await fs.readFile(pipelineFunctionPath, 'utf8');
      }
    }
  }

  // Load Custom Queries
  const customQueries = new Map<string, string>();
  const customQueriesDirectoryName = 'sql-statements';
  const customQueriesDirectory = path.join(projectDirectory, customQueriesDirectoryName);
  const customQueriesDirExists = await fs.exists(customQueriesDirectory);
  if (customQueriesDirExists) {
    const queryFiles = await fs.readdir(customQueriesDirectory);
    for (const queryFile of queryFiles) {
      if (!queryFile.endsWith('.sql')) {
        continue;
      }
      const queryFileName = path.parse(queryFile).name;
      const queryFilePath = path.join(customQueriesDirectory, queryFile);
      customQueries.set(queryFileName, await fs.readFile(queryFilePath, 'utf8'));
    }
  }

  // Load the resolvers
  const resolvers = {};
  if (!(opts && opts.disableResolverOverrides === true)) {
    const resolverDirectory = path.join(projectDirectory, 'resolvers');
    const resolverDirExists = await fs.exists(resolverDirectory);
    if (resolverDirExists) {
      const resolverFiles = await fs.readdir(resolverDirectory);
      for (const resolverFile of resolverFiles) {
        if (resolverFile.indexOf('.') === 0) {
          continue;
        }
        const resolverFilePath = path.join(resolverDirectory, resolverFile);
        resolvers[resolverFile] = await fs.readFile(resolverFilePath, 'utf8');
      }
    }
  }

  // Load Stacks
  const stacksDirectory = path.join(projectDirectory, 'stacks');
  const stacksDirExists = await fs.exists(stacksDirectory);
  const stacks = {};
  if (stacksDirExists) {
    const stackFiles = await fs.readdir(stacksDirectory);
    for (const stackFile of stackFiles) {
      if (stackFile.indexOf('.') === 0) {
        continue;
      }

      const stackFilePath = path.join(stacksDirectory, stackFile);
      throwIfNotJSONExt(stackFile);
      const stackBuffer = await fs.readFile(stackFilePath);
      try {
        stacks[stackFile] = JSON.parse(stackBuffer.toString());
      } catch (e) {
        throw new Error(`The CloudFormation template ${stackFiles} does not contain valid JSON.`);
      }
    }
  }

  const config = await loadConfig(projectDirectory);
  return {
    functions,
    pipelineFunctions,
    stacks,
    resolvers,
    schema,
    config,
    modelToDatasourceMap,
    customQueries,
  };
};

/**
 * Given a project directory read the schema from disk. The schema may be a
 * single schema.graphql or a set of .graphql files in a directory named `schema`.
 * Preference is given to the `schema.graphql` if provided.
 * @param projectDirectory The project directory.
 */
export const readSchema = async (
  projectDirectory: string,
): Promise<{ schema: string; modelToDatasourceMap: Map<string, DataSourceType> }> => {
  let modelToDatasourceMap = new Map<string, DataSourceType>();
  const schemaFilePaths = [path.join(projectDirectory, 'schema.graphql'), path.join(projectDirectory, 'schema.rds.graphql')];

  const existingSchemaFiles = schemaFilePaths.filter((p) => fs.existsSync(p));
  const schemaDirectoryPath = path.join(projectDirectory, 'schema');
  let amplifyInputType;
  let schema = '';
  if (!_.isEmpty(existingSchemaFiles)) {
    // Schema.graphql contains the models for DynamoDB datasource.
    // Schema.rds.graphql contains the models for imported 'MySQL' datasource.
    // Intentionally using 'for ... of ...' instead of 'object.foreach' to process this in sequence.
    for (const file of existingSchemaFiles) {
      const fileSchema = (await fs.readFile(file)).toString();
      const { amplifyType, schema: fileSchemaWithoutAmplifyInput } = removeAmplifyInput(fileSchema);
      const datasourceType = file.endsWith('.rds.graphql')
        ? constructDataSourceType(getRDSDBTypeFromInput(amplifyType), false)
        : constructDataSourceType('DDB');
      modelToDatasourceMap = new Map([...modelToDatasourceMap.entries(), ...constructDataSourceMap(fileSchema, datasourceType).entries()]);
      if (amplifyType) {
        amplifyInputType = mergeTypeFields(amplifyInputType, amplifyType);
      }
      schema += fileSchemaWithoutAmplifyInput;
    }
    if (amplifyInputType) {
      schema = print(amplifyInputType) + schema;
    }
  } else if (fs.existsSync(schemaDirectoryPath)) {
    // Schema folder is used only for DynamoDB datasource
    const datasourceType = constructDataSourceType('DDB');
    const schemaInDirectory = (await readSchemaDocuments(schemaDirectoryPath)).join('\n');
    modelToDatasourceMap = new Map([
      ...modelToDatasourceMap.entries(),
      ...constructDataSourceMap(schemaInDirectory, datasourceType).entries(),
    ]);
    schema += schemaInDirectory;
  } else {
    throw new ApiCategorySchemaNotFoundError(schemaFilePaths[0]);
  }
  return {
    schema,
    modelToDatasourceMap,
  };
};

const getRDSDBTypeFromInput = (amplifyType: InputObjectTypeDefinitionNode): DBType => {
  const engineInput = amplifyType.fields.find((f) => f.name.value === 'engine');
  if (!engineInput) {
    throw new Error('engine is not defined in the RDS schema file');
  }
  const engine = (engineInput?.defaultValue as StringValueNode)?.value;
  switch (engine) {
    case 'mysql':
      return 'MySQL';
    case 'postgres':
      return 'Postgres';
    default:
      throw new Error(`engine ${engine} specified in the RDS schema file is not supported`);
  }
};

export const removeAmplifyInput = (schema: string): SchemaReaderConfig => {
  const parsedSchema = parse(schema);
  const amplifyType = parsedSchema.definitions.find(
    (obj) => obj.kind === Kind.INPUT_OBJECT_TYPE_DEFINITION && obj.name.value === 'AMPLIFY',
  ) as InputObjectTypeDefinitionNode;
  const schemaWithoutAmplifyInput = parsedSchema.definitions.filter(
    (obj) => obj.kind !== Kind.INPUT_OBJECT_TYPE_DEFINITION || obj.name.value !== 'AMPLIFY',
  );
  (parsedSchema as any).definitions = schemaWithoutAmplifyInput;
  return {
    amplifyType,
    schema: print(parsedSchema),
  };
};

const mergeTypeFields = (typeA: InputObjectTypeDefinitionNode, typeB: InputObjectTypeDefinitionNode): InputObjectTypeDefinitionNode => {
  if (!typeA && !typeB) {
    return undefined;
  }
  if (!typeA || !typeB) {
    return typeA || typeB;
  }
  const type = typeA as any;
  typeB.fields.forEach((field) => {
    if (!type.fields.find((f) => f.name.value === field.name.value)) {
      type.fields.push(field);
    }
  });
  return type;
};

async function readSchemaDocuments(schemaDirectoryPath: string): Promise<string[]> {
  const files = await fs.readdir(schemaDirectoryPath);
  let schemaDocuments = [];
  for (const fileName of files) {
    if (fileName.indexOf('.') === 0) {
      continue;
    }

    const fullPath = `${schemaDirectoryPath}/${fileName}`;
    const stats = await fs.lstat(fullPath);
    if (stats.isDirectory()) {
      const childDocs = await readSchemaDocuments(fullPath);
      schemaDocuments = schemaDocuments.concat(childDocs);
    } else if (stats.isFile()) {
      const schemaDoc = await fs.readFile(fullPath);
      schemaDocuments.push(schemaDoc);
    }
  }
  return schemaDocuments;
}

/**
 * Supported transformable database types.
 */
export type DBType = 'DDB' | 'MySQL' | 'Postgres';

/**
 * Configuration for a datasource. Defines the underlying database engine, and instructs the tranformer whether to provision the database
 * storage or whether it already exists.
 */
export interface DataSourceType {
  dbType: DBType;
  provisionDB: boolean;
  provisionStrategy: DataSourceProvisionStrategy;
}

<<<<<<< HEAD
function constructDataSourceType(dbType: DBType, provisionDB: boolean = true): DataSourceType {
=======
export const enum DynamoDBProvisionStrategy {
  /**
   * Use default cloud formation resource of `AWS::DynamoDB::Table`
   */
  DEFAULT = 'DEFAULT',
  /**
   * Use custom resource type `Custom::AmplifyDynamoDBTable`
   */
  AMPLIFY_TABLE = 'AMPLIFY_TABLE',
}

// TODO: add strategy for the RDS
export type DataSourceProvisionStrategy = DynamoDBProvisionStrategy;

function constructDataSourceType(
  dbType: DBType,
  provisionDB: boolean = true,
  provisionStrategy = DynamoDBProvisionStrategy.DEFAULT,
): DatasourceType {
>>>>>>> 96a0d94f
  return {
    dbType,
    provisionDB,
    provisionStrategy,
  };
}

/**
 * Constructs a map of model names to datasource types for the specified schema. Used by the transformer to auto-generate a model mapping if
 * the customer has not provided an explicit one.
 * @param schema the annotated GraphQL schema
 * @param datasourceType the datasource type for each model to be associated with
 * @returns a map of model names to datasource types
 */
export const constructDataSourceMap = (schema: string, datasourceType: DataSourceType): Map<string, DataSourceType> => {
  const parsedSchema = parse(schema);
  const result = new Map<string, DataSourceType>();
  parsedSchema.definitions
    .filter((obj) => obj.kind === Kind.OBJECT_TYPE_DEFINITION && obj.directives.some((dir) => dir.name.value === MODEL_DIRECTIVE_NAME))
    .forEach((type) => {
      result.set((type as ObjectTypeDefinitionNode).name.value, datasourceType);
    });
  return result;
};<|MERGE_RESOLUTION|>--- conflicted
+++ resolved
@@ -416,9 +416,6 @@
   provisionStrategy: DataSourceProvisionStrategy;
 }
 
-<<<<<<< HEAD
-function constructDataSourceType(dbType: DBType, provisionDB: boolean = true): DataSourceType {
-=======
 export const enum DynamoDBProvisionStrategy {
   /**
    * Use default cloud formation resource of `AWS::DynamoDB::Table`
@@ -433,18 +430,17 @@
 // TODO: add strategy for the RDS
 export type DataSourceProvisionStrategy = DynamoDBProvisionStrategy;
 
-function constructDataSourceType(
+const constructDataSourceType = (
   dbType: DBType,
-  provisionDB: boolean = true,
+  provisionDB = true,
   provisionStrategy = DynamoDBProvisionStrategy.DEFAULT,
-): DatasourceType {
->>>>>>> 96a0d94f
+): DataSourceType => {
   return {
     dbType,
     provisionDB,
     provisionStrategy,
   };
-}
+};
 
 /**
  * Constructs a map of model names to datasource types for the specified schema. Used by the transformer to auto-generate a model mapping if
