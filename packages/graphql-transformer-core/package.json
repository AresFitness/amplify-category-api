--- conflicted
+++ resolved
@@ -1,10 +1,6 @@
 {
   "name": "graphql-transformer-core",
-<<<<<<< HEAD
   "version": "8.0.0-beta.2",
-=======
-  "version": "7.6.7",
->>>>>>> 2e48a748
   "description": "A framework to transform from GraphQL SDL to AWS cloudFormation.",
   "repository": {
     "type": "git",
@@ -34,11 +30,7 @@
     "fs-extra": "^8.1.0",
     "glob": "^7.2.0",
     "graphql": "^14.5.8",
-<<<<<<< HEAD
     "graphql-transformer-common": "4.24.1-beta.1",
-=======
-    "graphql-transformer-common": "4.24.1",
->>>>>>> 2e48a748
     "lodash": "^4.17.21"
   },
   "peerDependencies": {
