{
  "name": "@aws-amplify/graphql-http-transformer",
<<<<<<< HEAD
  "version": "1.1.0-beta.3",
=======
  "version": "0.8.35",
>>>>>>> 9a9b5e92
  "description": "Amplify GraphQL @http transformer",
  "repository": {
    "type": "git",
    "url": "https://github.com/aws-amplify/amplify-category-api.git",
    "directory": "packages/amplify-graphql-http-transformer"
  },
  "author": "Amazon Web Services",
  "license": "Apache-2.0",
  "main": "lib/index.js",
  "types": "lib/index.d.ts",
  "keywords": [
    "graphql",
    "cloudformation",
    "aws",
    "amplify"
  ],
  "publishConfig": {
    "access": "public"
  },
  "scripts": {
    "build": "tsc",
    "watch": "tsc -w",
    "clean": "rimraf ./lib",
    "test": "jest",
    "extract-api": "ts-node ../../scripts/extract-api.ts"
  },
  "dependencies": {
<<<<<<< HEAD
    "@aws-amplify/graphql-transformer-core": "1.1.0-beta.3",
    "@aws-amplify/graphql-transformer-interfaces": "2.1.0-beta.3",
    "@aws-cdk/aws-appsync-alpha": "~2.53.0-alpha.0",
    "aws-cdk-lib": "~2.53.0",
    "constructs": "^10.0.5",
    "graphql": "^14.5.8",
    "graphql-mapping-template": "4.20.6-beta.0",
    "graphql-transformer-common": "4.24.1-beta.2"
=======
    "@aws-amplify/graphql-transformer-core": "0.18.3",
    "@aws-amplify/graphql-transformer-interfaces": "1.14.12",
    "@aws-cdk/aws-appsync": "~1.172.0",
    "@aws-cdk/core": "~1.172.0",
    "graphql": "^15.5.0",
    "graphql-mapping-template": "4.20.7",
    "graphql-transformer-common": "4.24.4"
  },
  "devDependencies": {
    "@aws-cdk/assert": "~1.172.0"
>>>>>>> 9a9b5e92
  },
  "jest": {
    "transform": {
      "^.+\\.(ts|tsx)?$": "ts-jest"
    },
    "testRegex": "(src/__tests__/.*.test.ts)$",
    "moduleFileExtensions": [
      "ts",
      "tsx",
      "js",
      "jsx",
      "json",
      "node"
    ],
    "collectCoverage": true,
    "modulePathIgnorePatterns": [
      "overrides"
    ]
  }
}<|MERGE_RESOLUTION|>--- conflicted
+++ resolved
@@ -1,10 +1,6 @@
 {
   "name": "@aws-amplify/graphql-http-transformer",
-<<<<<<< HEAD
   "version": "1.1.0-beta.3",
-=======
-  "version": "0.8.35",
->>>>>>> 9a9b5e92
   "description": "Amplify GraphQL @http transformer",
   "repository": {
     "type": "git",
@@ -32,27 +28,14 @@
     "extract-api": "ts-node ../../scripts/extract-api.ts"
   },
   "dependencies": {
-<<<<<<< HEAD
     "@aws-amplify/graphql-transformer-core": "1.1.0-beta.3",
     "@aws-amplify/graphql-transformer-interfaces": "2.1.0-beta.3",
     "@aws-cdk/aws-appsync-alpha": "~2.53.0-alpha.0",
     "aws-cdk-lib": "~2.53.0",
     "constructs": "^10.0.5",
-    "graphql": "^14.5.8",
-    "graphql-mapping-template": "4.20.6-beta.0",
-    "graphql-transformer-common": "4.24.1-beta.2"
-=======
-    "@aws-amplify/graphql-transformer-core": "0.18.3",
-    "@aws-amplify/graphql-transformer-interfaces": "1.14.12",
-    "@aws-cdk/aws-appsync": "~1.172.0",
-    "@aws-cdk/core": "~1.172.0",
     "graphql": "^15.5.0",
     "graphql-mapping-template": "4.20.7",
     "graphql-transformer-common": "4.24.4"
-  },
-  "devDependencies": {
-    "@aws-cdk/assert": "~1.172.0"
->>>>>>> 9a9b5e92
   },
   "jest": {
     "transform": {
