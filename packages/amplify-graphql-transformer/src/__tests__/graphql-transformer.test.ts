import * as path from 'path';
import * as os from 'os';
import {
  AppSyncAuthConfiguration,
  AssetProps,
  TransformerLogLevel,
  TransformerPluginProvider,
} from '@aws-amplify/graphql-transformer-interfaces';
import { GraphQLTransform } from '@aws-amplify/graphql-transformer-core';
import { TransformerLog } from '@aws-amplify/graphql-transformer-interfaces/src';
import { NestedStack, Stack } from 'aws-cdk-lib';
import { Construct } from 'constructs';
import { Asset } from 'aws-cdk-lib/aws-s3-assets';
import * as fs from 'fs-extra';
import {
  constructTransformerChain,
  constructTransform,
  executeTransform,
  TransformConfig,
  defaultPrintTransformerLog,
} from '../graphql-transformer';

const numOfTransformers = 16;
describe('constructTransformerChain', () => {
  it(`returns ${numOfTransformers} transformers when no custom transformers are provided`, () => {
    expect(constructTransformerChain().length).toEqual(numOfTransformers);
  });

  it(`returns ${numOfTransformers + 2} transformers when 2 custom transformers are provided`, () => {
    expect(
      constructTransformerChain({
        customTransformers: [{} as unknown as TransformerPluginProvider, {} as unknown as TransformerPluginProvider],
      }).length,
    ).toEqual(numOfTransformers + 2);
  });

  it('succeeds on admin roles', () => {
<<<<<<< HEAD
    expect(
      constructTransformerChain({
        adminRoles: ['testRole'],
      }).length,
    ).toEqual(numOfTransformers);
=======
    expect(constructTransformerChain().length).toEqual(14);
>>>>>>> 7f61fd55
  });
});

const defaultTransformConfig: TransformConfig = {
  transformersFactoryArgs: {},
  transformParameters: {
    shouldDeepMergeDirectiveConfigDefaults: false,
    disableResolverDeduping: false,
    sandboxModeEnabled: false,
    useSubUsernameForDefaultIdentityClaim: false,
    populateOwnerFieldForStaticGroupAuth: false,
    suppressApiKeyGeneration: false,
    secondaryKeyAsGSI: false,
    enableAutoIndexQueryNames: false,
    respectPrimaryKeyAttributesOnConnectionField: false,
    enableSearchNodeToNodeEncryption: false,
    enableTransformerCfnOutputs: true,
  },
};

describe('constructTransform', () => {
  it('returns a graphql transform', () => {
    const transform = constructTransform(defaultTransformConfig);
    expect(transform).toBeDefined();
    expect(transform).toBeInstanceOf(GraphQLTransform);
  });
});

describe('executeTransform', () => {
  it('can be invoked', () => {
    const assets = new Map<string, string>();
    const tempAssetDir = fs.mkdtempSync(path.join(os.tmpdir(), 'transformer-assets'));

    executeTransform({
      scope: new Stack(),
      nestedStackProvider: {
        provide: (scope: Construct, name: string) => new NestedStack(scope, name),
      },
      assetProvider: {
        provide: (scope: Construct, name: string, props: AssetProps) => {
          assets.set(props.fileName, props.fileContent);
          const filePath = path.join(tempAssetDir, props.fileName);
          const fileDirName = path.dirname(filePath);
          if (!fs.existsSync(fileDirName)) {
            fs.mkdirSync(fileDirName, { recursive: true });
          }
          fs.writeFileSync(filePath, props.fileContent);
          return new Asset(scope, name, {
            path: filePath,
          });
        },
      },
      synthParameters: {
        amplifyEnvironmentName: 'someval',
        apiName: 'testApi',
      },
      ...defaultTransformConfig,
      schema: /* GraphQL */ `
        type Todo @model {
          content: String!
        }
      `,
    });
  });

  it('writes logs to provided printer', () => {
    const userPoolAuthConfig: AppSyncAuthConfiguration = {
      defaultAuthentication: {
        authenticationType: 'AMAZON_COGNITO_USER_POOLS',
        userPoolConfig: {
          userPoolId: 'myUserPool',
        },
      },
      additionalAuthenticationProviders: [],
    };
    let didLog = false;
    const assets = new Map<string, string>();
    const tempAssetDir = fs.mkdtempSync(path.join(os.tmpdir(), 'transformer-assets'));
    executeTransform({
      scope: new Stack(),
      nestedStackProvider: {
        provide: (nestedStackScope: Construct, name: string) => new NestedStack(nestedStackScope, name),
      },
      assetProvider: {
        provide: (assetScope: Construct, assetId: string, assetProps: AssetProps) => {
          assets.set(assetProps.fileName, assetProps.fileContent);
          const filePath = path.join(tempAssetDir, assetProps.fileName);
          const fileDirName = path.dirname(filePath);
          if (!fs.existsSync(fileDirName)) {
            fs.mkdirSync(fileDirName, { recursive: true });
          }
          fs.writeFileSync(filePath, assetProps.fileContent);
          return new Asset(assetScope, assetId, {
            path: filePath,
          });
        },
      },
      synthParameters: {
        amplifyEnvironmentName: 'testEnv',
        apiName: 'testApi',
        userPoolId: 'testUserPool',
      },
      ...defaultTransformConfig,
      schema: /* GraphQL */ `
        type Todo @model @auth(rules: [{ allow: owner }]) {
          content: String!
        }
      `,
      authConfig: userPoolAuthConfig,
      printTransformerLog: (): void => {
        didLog = true;
      },
    });
    expect(didLog).toEqual(true);
  });

  it('does not log warnings on simple schema', () => {
    const assets = new Map<string, string>();
    const tempAssetDir = fs.mkdtempSync(path.join(os.tmpdir(), 'transformer-assets'));
    executeTransform({
      scope: new Stack(),
      nestedStackProvider: {
        provide: (scope: Construct, name: string) => new NestedStack(scope, name),
      },
      assetProvider: {
        provide: (scope: Construct, name: string, props: AssetProps) => {
          assets.set(props.fileName, props.fileContent);
          const filePath = path.join(tempAssetDir, props.fileName);
          const fileDirName = path.dirname(filePath);
          if (!fs.existsSync(fileDirName)) {
            fs.mkdirSync(fileDirName, { recursive: true });
          }
          fs.writeFileSync(filePath, props.fileContent);
          return new Asset(scope, name, {
            path: filePath,
          });
        },
      },
      synthParameters: {
        amplifyEnvironmentName: 'someval',
        apiName: 'testApi',
      },
      ...defaultTransformConfig,
      schema: /* GraphQL */ `
        type Todo @model {
          content: String!
        }
      `,
      printTransformerLog: ({ message }: TransformerLog): void => {
        throw new Error(`Transformer logging not expected, received ${message}`);
      },
    });
  });
});

describe('defaultPrintTransformerLog', () => {
  it('writes error messages', () => {
    const error = jest.spyOn(console, 'error');
    defaultPrintTransformerLog({ message: 'test error message', level: TransformerLogLevel.ERROR });
    expect(error).toHaveBeenCalledWith('test error message');
  });

  it('writes warning messages', () => {
    const warn = jest.spyOn(console, 'warn');
    defaultPrintTransformerLog({ message: 'test warn message', level: TransformerLogLevel.WARN });
    expect(warn).toHaveBeenCalledWith('test warn message');
  });

  it('writes info messages', () => {
    const info = jest.spyOn(console, 'info');
    defaultPrintTransformerLog({ message: 'test info message', level: TransformerLogLevel.INFO });
    expect(info).toHaveBeenCalledWith('test info message');
  });

  it('writes debug message', () => {
    const debug = jest.spyOn(console, 'debug');
    defaultPrintTransformerLog({ message: 'test debug message', level: TransformerLogLevel.DEBUG });
    expect(debug).toHaveBeenCalledWith('test debug message');
  });

  it('writes unexpected log levels to error', () => {
    const error = jest.spyOn(console, 'error');
    defaultPrintTransformerLog({ message: 'unexpected message', level: 'bad' as TransformerLogLevel });
    expect(error).toHaveBeenCalledWith('unexpected message');
  });
});<|MERGE_RESOLUTION|>--- conflicted
+++ resolved
@@ -35,15 +35,7 @@
   });
 
   it('succeeds on admin roles', () => {
-<<<<<<< HEAD
-    expect(
-      constructTransformerChain({
-        adminRoles: ['testRole'],
-      }).length,
-    ).toEqual(numOfTransformers);
-=======
-    expect(constructTransformerChain().length).toEqual(14);
->>>>>>> 7f61fd55
+    expect(constructTransformerChain().length).toEqual(numOfTransformers);
   });
 });
 
