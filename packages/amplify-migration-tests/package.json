--- conflicted
+++ resolved
@@ -1,10 +1,6 @@
 {
   "name": "amplify-category-api-migration-tests",
-<<<<<<< HEAD
-  "version": "5.0.16-beta.0",
-=======
   "version": "5.0.16",
->>>>>>> b1794812
   "description": "Test suites for migration scenarios",
   "repository": {
     "type": "git",
@@ -28,9 +24,8 @@
     "setup-profile": "ts-node ./src/configure_tests.ts"
   },
   "dependencies": {
-<<<<<<< HEAD
     "@aws-cdk/cloudformation-diff": "~2.53.0",
-    "amplify-category-api-e2e-core": "4.0.16-beta.0",
+    "amplify-category-api-e2e-core": "4.0.16",
     "amplify-cli-core": "4.0.0-beta.5",
     "fs-extra": "^8.1.0",
     "graphql-transformer-core": "8.0.0-beta.4",
@@ -38,11 +33,6 @@
     "semver": "^7.3.5",
     "strip-ansi": "^6.0.0",
     "uuid": "^8.3.2"
-=======
-    "amplify-category-api-e2e-core": "4.0.16",
-    "graphql-transformer-core": "7.6.10",
-    "lodash": "^4.17.21"
->>>>>>> b1794812
   },
   "jest": {
     "verbose": false,
