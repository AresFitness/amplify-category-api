{
  "name": "amplify-category-api-migration-tests",
  "version": "5.0.20",
  "description": "Test suites for migration scenarios",
  "repository": {
    "type": "git",
    "url": "https://github.com/aws-amplify/amplify-category-api.git",
    "directory": "packages/amplify-migration-tests"
  },
  "author": "Amazon Web Services",
  "license": "Apache-2.0",
  "main": "index.js",
  "keywords": [
    "graphql",
    "appsync",
    "aws"
  ],
  "private": true,
  "scripts": {
    "build-tests": "tsc --build tsconfig.tests.json",
    "migration_v5.2.0": "npm run setup-profile 5.2.0 && jest --verbose",
    "migration_v6.1.0": "npm run setup-profile 6.1.0 && jest --verbose",
    "migration_v10.5.1": "npm run setup-profile 10.5.1 && jest --verbose",
    "setup-profile": "ts-node ./src/configure_tests.ts"
  },
  "dependencies": {
    "@aws-amplify/amplify-cli-core": "4.0.1",
<<<<<<< HEAD
=======
    "aws-cdk-lib": "~2.68.0",
>>>>>>> e2b49339
    "@aws-cdk/cloudformation-diff": "~2.68.0",
    "amplify-category-api-e2e-core": "4.1.0",
    "fs-extra": "^8.1.0",
    "graphql-transformer-core": "8.0.2",
    "lodash": "^4.17.21",
    "semver": "^7.3.5",
    "strip-ansi": "^6.0.0",
    "uuid": "^8.3.2"
  },
  "jest": {
    "verbose": false,
    "preset": "ts-jest",
    "testRunner": "amplify-category-api-e2e-core/runner",
    "testEnvironment": "amplify-category-api-e2e-core/environment",
    "transform": {
      "^.+\\.tsx?$": "ts-jest"
    },
    "testURL": "http://localhost",
    "testRegex": "(src/__tests__/.*|\\.(test|spec))\\.(ts|tsx|js)$",
    "testPathIgnorePatterns": [
      "/node_modules/",
      "lib"
    ],
    "collectCoverage": false,
    "collectCoverageFrom": [
      "src/**/*.ts",
      "!**/node_modules/**",
      "!src/__tests__/**",
      "!**/*.d.ts"
    ],
    "reporters": [
      "default",
      "jest-junit",
      [
        "amplify-category-api-e2e-core/reporter",
        {
          "publicPath": "./amplify-migration-reports",
          "filename": "index.html",
          "expand": true
        }
      ]
    ],
    "moduleFileExtensions": [
      "ts",
      "tsx",
      "js",
      "jsx",
      "json",
      "node"
    ],
    "setupFilesAfterEnv": [
      "<rootDir>/src/setup-tests.ts"
    ],
    "globals": {
      "window": {},
      "ts-jest": {
        "diagnostics": true
      }
    }
  },
  "jest-junit": {
    "outputDirectory": "reports/junit/",
    "outputName": "js-test-results.xml",
    "usePathForSuiteName": "true",
    "addFileAttribute": "true"
  }
}<|MERGE_RESOLUTION|>--- conflicted
+++ resolved
@@ -25,10 +25,7 @@
   },
   "dependencies": {
     "@aws-amplify/amplify-cli-core": "4.0.1",
-<<<<<<< HEAD
-=======
     "aws-cdk-lib": "~2.68.0",
->>>>>>> e2b49339
     "@aws-cdk/cloudformation-diff": "~2.68.0",
     "amplify-category-api-e2e-core": "4.1.0",
     "fs-extra": "^8.1.0",
