--- conflicted
+++ resolved
@@ -1,10 +1,6 @@
 {
   "name": "amplify-category-api-migration-tests",
-<<<<<<< HEAD
-  "version": "5.0.17-beta.1",
-=======
   "version": "5.0.17",
->>>>>>> 93156e67
   "description": "Test suites for migration scenarios",
   "repository": {
     "type": "git",
@@ -28,16 +24,11 @@
     "setup-profile": "ts-node ./src/configure_tests.ts"
   },
   "dependencies": {
-<<<<<<< HEAD
     "@aws-cdk/cloudformation-diff": "~2.53.0",
-    "amplify-category-api-e2e-core": "4.0.17-beta.1",
+    "amplify-category-api-e2e-core": "4.0.17",
     "amplify-cli-core": "4.0.0-beta.8",
     "fs-extra": "^8.1.0",
     "graphql-transformer-core": "8.0.0-beta.6",
-=======
-    "amplify-category-api-e2e-core": "4.0.17",
-    "graphql-transformer-core": "7.6.11",
->>>>>>> 93156e67
     "lodash": "^4.17.21",
     "semver": "^7.3.5",
     "strip-ansi": "^6.0.0",
