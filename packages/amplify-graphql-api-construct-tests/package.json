--- conflicted
+++ resolved
@@ -35,14 +35,10 @@
     "@aws-amplify/amplify-cli-core": "^4.2.10"
   },
   "devDependencies": {
-<<<<<<< HEAD
     "@types/node": "^16.11.56",
-    "ts-node": "^8.10.2"
-=======
     "ts-node": "^8.10.2",
     "constructs": "10.0.5",
     "aws-cdk-lib": "2.80.0"
->>>>>>> 96a0d94f
   },
   "jest": {
     "verbose": false,
