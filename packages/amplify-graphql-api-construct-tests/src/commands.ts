--- conflicted
+++ resolved
@@ -94,34 +94,16 @@
  * @returns a promise which resolves after teardown of the stack
  */
 export const cdkDestroy = async (cwd: string, option: string): Promise<void> => {
-<<<<<<< HEAD
-  return spawn(getNpxPath(), ['cdk', 'destroy', option], { cwd, stripColors: true }).sendYes().runAsync();
-};
-
-/**
- * Execute `cdk destroy --force [...options]` to tear down test stacks.
- *
- * Adding this as a replacement for cdkDestroy. If it works in other tests, we'll replace the implementation of cdkDestroy and remove this
- * function
- * @param cwd the directory of the cdk project
- * @param options an array of additional options to pass into the `cdk destroy` command, e.g. the stack name.
- * @returns a promise which resolves after teardown of the stack
- */
-export const cdkDestroyForce = async (cwd: string, ...options: string[]): Promise<void> => {
-  return spawn(getNpxPath(), ['cdk', 'destroy', '--force', ...options], { cwd, stripColors: true }).runAsync();
-};
-=======
   return spawn(getNpxPath(), ['cdk', 'destroy', '--force', option], { cwd, stripColors: true }).runAsync();
 };
 
 /**
- * Helper function to update the cdk app code by a given diretory path containing the new `app.ts`
+ * Helper function to update the cdk app code by a given directory path containing the new `app.ts`
  * @param cwd cdk app project root
  * @param templatePath updated cdk app code directory path. The new `app.ts` should be defined under this directory
  */
-export function updateCDKAppWithTemplate(cwd: string, templatePath: string): void {
+export const updateCDKAppWithTemplate = (cwd: string, templatePath: string): void => {
   const binDir = path.join(cwd, 'bin');
   copySync(templatePath, binDir, { overwrite: true });
   moveSync(path.join(binDir, 'app.ts'), path.join(binDir, `${path.basename(cwd)}.ts`), { overwrite: true });
-}
->>>>>>> 96a0d94f
+};