--- conflicted
+++ resolved
@@ -1,11 +1,7 @@
 import * as path from 'path';
 import { createNewProjectDir, deleteProjectDir } from 'amplify-category-api-e2e-core';
 import { initCDKProject, cdkDeploy, cdkDestroy } from '../commands';
-<<<<<<< HEAD
-import { graphql } from '../graphql-request';
-=======
 import { graphql, graphqlRequestWithLambda } from '../graphql-request';
->>>>>>> 0c293366
 
 jest.setTimeout(1000 * 60 * 60 /* 1 hour */);
 
