--- conflicted
+++ resolved
@@ -1,8 +1,5 @@
 import * as path from 'path';
-<<<<<<< HEAD
-=======
 import * as crypto from 'crypto';
->>>>>>> 0c293366
 import { createNewProjectDir, deleteProjectDir } from 'amplify-category-api-e2e-core';
 import { initCDKProject, cdkDeploy, cdkDestroy } from '../commands';
 import { graphql } from '../graphql-request';
