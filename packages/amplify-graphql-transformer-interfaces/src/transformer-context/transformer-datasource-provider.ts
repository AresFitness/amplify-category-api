import { BackedDataSource, HttpDataSource } from 'aws-cdk-lib/aws-appsync';
import { ITable } from 'aws-cdk-lib/aws-dynamodb';
import { CfnDomain } from 'aws-cdk-lib/aws-elasticsearch';
import { IFunction } from 'aws-cdk-lib/aws-lambda';
import { InterfaceTypeDefinitionNode, ObjectTypeDefinitionNode } from 'graphql';

export enum AppSyncDataSourceType {
  AMAZON_DYNAMODB = 'AMAZON_DYNAMODB',
  AMAZON_ELASTICSEARCH = 'AMAZON_ELASTICSEARCH',
  AWS_LAMBDA = 'AWS_LAMBDA',
  RELATIONAL_DATABASE = 'RELATIONAL_DATABASE',
  HTTP = 'HTTP',
  NONE = 'NONE',
}

export interface NoneDataSourceProvider {
  readonly name: string;
}

export type DataSourceInstance = ITable | CfnDomain | HttpDataSource | IFunction | NoneDataSourceProvider;

export interface TransformerDataSourceManagerProvider {
  add(type: ObjectTypeDefinitionNode | InterfaceTypeDefinitionNode, dataSourceInstance: DataSourceInstance): void;
  get(type: ObjectTypeDefinitionNode | InterfaceTypeDefinitionNode): DataSourceInstance;
  has(name: string): boolean;
}

export interface DataSourceProvider extends BackedDataSource {}

/**
 * Supported transformable database types.
 */
export type DBType = 'DDB' | 'MySQL' | 'Postgres';

<<<<<<< HEAD
/**
 * Configuration for a datasource. Defines the underlying database engine, and instructs the tranformer whether to provision the database
 * storage or whether it already exists.
 */
=======
export const enum DynamoDBProvisionStrategy {
  /**
   * Use default cloud formation resource of `AWS::DynamoDB::Table`
   */
  DEFAULT = 'DEFAULT',
  /**
   * Use custom resource type `Custom::AmplifyDynamoDBTable`
   */
  AMPLIFY_TABLE = 'AMPLIFY_TABLE',
}

// TODO: add strategy for the RDS
export type DataSourceProvisionStrategy = DynamoDBProvisionStrategy;

>>>>>>> 96a0d94f
export interface DataSourceType {
  dbType: DBType;
  provisionDB: boolean;
  provisionStrategy: DataSourceProvisionStrategy;
}<|MERGE_RESOLUTION|>--- conflicted
+++ resolved
@@ -20,9 +20,9 @@
 export type DataSourceInstance = ITable | CfnDomain | HttpDataSource | IFunction | NoneDataSourceProvider;
 
 export interface TransformerDataSourceManagerProvider {
-  add(type: ObjectTypeDefinitionNode | InterfaceTypeDefinitionNode, dataSourceInstance: DataSourceInstance): void;
-  get(type: ObjectTypeDefinitionNode | InterfaceTypeDefinitionNode): DataSourceInstance;
-  has(name: string): boolean;
+  add: (type: ObjectTypeDefinitionNode | InterfaceTypeDefinitionNode, dataSourceInstance: DataSourceInstance) => void;
+  get: (type: ObjectTypeDefinitionNode | InterfaceTypeDefinitionNode) => DataSourceInstance;
+  has: (name: string) => boolean;
 }
 
 export interface DataSourceProvider extends BackedDataSource {}
@@ -32,12 +32,10 @@
  */
 export type DBType = 'DDB' | 'MySQL' | 'Postgres';
 
-<<<<<<< HEAD
 /**
  * Configuration for a datasource. Defines the underlying database engine, and instructs the tranformer whether to provision the database
  * storage or whether it already exists.
  */
-=======
 export const enum DynamoDBProvisionStrategy {
   /**
    * Use default cloud formation resource of `AWS::DynamoDB::Table`
@@ -52,7 +50,6 @@
 // TODO: add strategy for the RDS
 export type DataSourceProvisionStrategy = DynamoDBProvisionStrategy;
 
->>>>>>> 96a0d94f
 export interface DataSourceType {
   dbType: DBType;
   provisionDB: boolean;
