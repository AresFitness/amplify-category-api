import { TransformerResolversManagerProvider } from './transformer-resolver-provider';
import { TransformerDataSourceManagerProvider, DatasourceType } from './transformer-datasource-provider';
import { TransformerProviderRegistry } from './transformer-provider-registry';
import { DocumentNode } from 'graphql';
import { TransformerContextOutputProvider } from './transformer-context-output-provider';
import { StackManagerProvider } from './stack-manager-provider';
import { AppSyncAuthConfiguration, GraphQLAPIProvider, VpcConfig } from '../graphql-api-provider';
import { TransformerResourceHelperProvider } from './resource-resource-provider';
import { TransformParameters } from './transform-parameters';

export interface TransformerContextMetadataProvider {
  set<T>(key: string, value: T): void;
  get<T>(key: string): T | undefined;
  has(key: string): boolean;
}

export type TransformerSecrets = {[key: string]: any};

export interface TransformerContextProvider {
  metadata: TransformerContextMetadataProvider;
  resolvers: TransformerResolversManagerProvider;
  dataSources: TransformerDataSourceManagerProvider;
  providerRegistry: TransformerProviderRegistry;

  inputDocument: DocumentNode;
  modelToDatasourceMap: Map<string, DatasourceType>;
  datasourceSecretParameterLocations: Map<string, TransformerSecrets>,
  output: TransformerContextOutputProvider;
  stackManager: StackManagerProvider;
  api: GraphQLAPIProvider;
  resourceHelper: TransformerResourceHelperProvider;
  authConfig: AppSyncAuthConfiguration;
  sandboxModeEnabled: boolean;
  transformParameters: TransformParameters;

  isProjectUsingDataStore(): boolean;
  getResolverConfig<ResolverConfig>(): ResolverConfig | undefined;
<<<<<<< HEAD
  getResourceOverrides: OverridesProvider;
  readonly sqlLambdaVpcConfig?: VpcConfig;
=======
>>>>>>> f2e5bfd3
}

export type TransformerBeforeStepContextProvider = Pick<
  TransformerContextProvider,
  | 'inputDocument'
  | 'modelToDatasourceMap'
  | 'transformParameters'
  | 'isProjectUsingDataStore'
  | 'getResolverConfig'
  | 'authConfig'
  | 'stackManager'
  | 'sandboxModeEnabled'
>;

export type TransformerSchemaVisitStepContextProvider = Pick<
  TransformerContextProvider,
  | 'inputDocument'
  | 'modelToDatasourceMap'
  | 'output'
  | 'providerRegistry'
  | 'transformParameters'
  | 'isProjectUsingDataStore'
  | 'getResolverConfig'
  | 'metadata'
  | 'authConfig'
  | 'resourceHelper'
  | 'sandboxModeEnabled'
>;

export type TransformerValidationStepContextProvider = Pick<
  TransformerContextProvider,
  | 'inputDocument'
  | 'modelToDatasourceMap'
  | 'output'
  | 'providerRegistry'
  | 'dataSources'
  | 'transformParameters'
  | 'isProjectUsingDataStore'
  | 'getResolverConfig'
  | 'metadata'
  | 'authConfig'
  | 'sandboxModeEnabled'
  | 'resourceHelper'
  | 'resolvers'
  | 'stackManager'
>;

export type TransformerPrepareStepContextProvider = TransformerValidationStepContextProvider;

export type TransformerTransformSchemaStepContextProvider = TransformerValidationStepContextProvider;<|MERGE_RESOLUTION|>--- conflicted
+++ resolved
@@ -35,11 +35,7 @@
 
   isProjectUsingDataStore(): boolean;
   getResolverConfig<ResolverConfig>(): ResolverConfig | undefined;
-<<<<<<< HEAD
-  getResourceOverrides: OverridesProvider;
   readonly sqlLambdaVpcConfig?: VpcConfig;
-=======
->>>>>>> f2e5bfd3
 }
 
 export type TransformerBeforeStepContextProvider = Pick<
