{
  "name": "@aws-amplify/graphql-transformer-interfaces",
<<<<<<< HEAD
  "version": "2.1.0-beta.3",
=======
  "version": "1.14.12",
>>>>>>> 9a9b5e92
  "description": "Amplify GraphQL transformer interface definitions",
  "repository": {
    "type": "git",
    "url": "https://github.com/aws-amplify/amplify-category-api.git",
    "directory": "packages/amplify-graphql-transformer-interfaces"
  },
  "author": "Amazon Web Services",
  "license": "Apache-2.0",
  "main": "lib/index.js",
  "types": "lib/index.d.ts",
  "keywords": [
    "graphql",
    "cloudformation",
    "aws",
    "amplify"
  ],
  "publishConfig": {
    "access": "public"
  },
  "scripts": {
    "build": "tsc",
    "watch": "tsc -w",
    "clean": "rimraf ./lib",
    "extract-api": "ts-node ../../scripts/extract-api.ts"
  },
  "dependencies": {
<<<<<<< HEAD
    "@aws-cdk/aws-appsync-alpha": "~2.53.0-alpha.0",
    "aws-cdk-lib": "~2.53.0",
    "constructs": "^10.0.5",
    "graphql": "^14.5.8"
=======
    "@aws-cdk/aws-appsync": "~1.172.0",
    "@aws-cdk/aws-cloudwatch": "~1.172.0",
    "@aws-cdk/aws-dynamodb": "~1.172.0",
    "@aws-cdk/aws-ec2": "~1.172.0",
    "@aws-cdk/aws-elasticsearch": "~1.172.0",
    "@aws-cdk/aws-events": "~1.172.0",
    "@aws-cdk/aws-iam": "~1.172.0",
    "@aws-cdk/aws-kms": "~1.172.0",
    "@aws-cdk/aws-lambda": "~1.172.0",
    "@aws-cdk/aws-logs": "~1.172.0",
    "@aws-cdk/aws-rds": "~1.172.0",
    "@aws-cdk/aws-s3": "~1.172.0",
    "@aws-cdk/aws-secretsmanager": "~1.172.0",
    "@aws-cdk/core": "~1.172.0",
    "@aws-cdk/custom-resources": "~1.172.0",
    "constructs": "^3.3.125",
    "graphql": "^15.5.0"
>>>>>>> 9a9b5e92
  },
  "jest": {
    "transform": {
      "^.+\\.tsx?$": "ts-jest"
    },
    "testURL": "http://localhost",
    "testRegex": "(src/__tests__/.*|(\\.|/)(test|spec))\\.(jsx?|tsx?)$",
    "moduleFileExtensions": [
      "ts",
      "tsx",
      "js",
      "jsx",
      "json",
      "node"
    ],
    "collectCoverage": true
  }
}<|MERGE_RESOLUTION|>--- conflicted
+++ resolved
@@ -1,10 +1,6 @@
 {
   "name": "@aws-amplify/graphql-transformer-interfaces",
-<<<<<<< HEAD
   "version": "2.1.0-beta.3",
-=======
-  "version": "1.14.12",
->>>>>>> 9a9b5e92
   "description": "Amplify GraphQL transformer interface definitions",
   "repository": {
     "type": "git",
@@ -31,30 +27,10 @@
     "extract-api": "ts-node ../../scripts/extract-api.ts"
   },
   "dependencies": {
-<<<<<<< HEAD
     "@aws-cdk/aws-appsync-alpha": "~2.53.0-alpha.0",
     "aws-cdk-lib": "~2.53.0",
     "constructs": "^10.0.5",
-    "graphql": "^14.5.8"
-=======
-    "@aws-cdk/aws-appsync": "~1.172.0",
-    "@aws-cdk/aws-cloudwatch": "~1.172.0",
-    "@aws-cdk/aws-dynamodb": "~1.172.0",
-    "@aws-cdk/aws-ec2": "~1.172.0",
-    "@aws-cdk/aws-elasticsearch": "~1.172.0",
-    "@aws-cdk/aws-events": "~1.172.0",
-    "@aws-cdk/aws-iam": "~1.172.0",
-    "@aws-cdk/aws-kms": "~1.172.0",
-    "@aws-cdk/aws-lambda": "~1.172.0",
-    "@aws-cdk/aws-logs": "~1.172.0",
-    "@aws-cdk/aws-rds": "~1.172.0",
-    "@aws-cdk/aws-s3": "~1.172.0",
-    "@aws-cdk/aws-secretsmanager": "~1.172.0",
-    "@aws-cdk/core": "~1.172.0",
-    "@aws-cdk/custom-resources": "~1.172.0",
-    "constructs": "^3.3.125",
     "graphql": "^15.5.0"
->>>>>>> 9a9b5e92
   },
   "jest": {
     "transform": {
