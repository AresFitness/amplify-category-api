--- conflicted
+++ resolved
@@ -35,14 +35,9 @@
     "lodash": "^4.17.21"
   },
   "peerDependencies": {
-<<<<<<< HEAD
+    "@aws-amplify/amplify-environment-parameters": "^1.4.0-beta.2",
     "amplify-cli-core": "^4.0.0-beta.8",
     "amplify-prompts": "^2.6.4-beta.3"
-=======
-    "@aws-amplify/amplify-environment-parameters": "^1.1.0",
-    "amplify-cli-core": "3.7.0-rc.b80571744.0",
-    "amplify-prompts": "^2.0.1"
->>>>>>> 7b138841
   },
   "devDependencies": {
     "@types/fs-extra": "^8.0.1",
