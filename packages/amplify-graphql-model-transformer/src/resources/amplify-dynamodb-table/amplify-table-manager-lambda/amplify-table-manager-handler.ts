/* eslint-disable no-case-declarations */
/* eslint-disable prefer-arrow/prefer-arrow-functions */
import {
  AttributeDefinition,
  ContinuousBackupsDescription,
  CreateGlobalSecondaryIndexAction,
  CreateTableCommandInput,
  DescribeTimeToLiveCommandOutput,
  DynamoDB,
  GlobalSecondaryIndexDescription,
  KeySchemaElement,
  Projection,
  ResourceNotFoundException,
  TableDescription,
  TimeToLiveDescription,
  UpdateContinuousBackupsCommandInput,
  UpdateTableCommandInput,
  UpdateTimeToLiveCommandInput,
  ListTagsOfResourceCommand,
  Tag as DynamoDBTag,
} from '@aws-sdk/client-dynamodb';
<<<<<<< HEAD
import isEqual from 'lodash.isequal';
=======
import { Lambda, ListTagsCommand } from '@aws-sdk/client-lambda';
>>>>>>> 7363e7ba
import { OnEventResponse } from '../amplify-table-manager-lambda-types';
import * as cfnResponse from './cfn-response';
import { startExecution } from './outbound';
import { getEnv, log } from './util';
import { CfnTag } from 'aws-cdk-lib';

const ddbClient = new DynamoDB();
const lambdaClient = new Lambda();

const finished: AWSCDKAsyncCustomResource.IsCompleteResponse = {
  IsComplete: true,
};
const notFinished: AWSCDKAsyncCustomResource.IsCompleteResponse = {
  IsComplete: false,
};

// #region Entry points
export const onEvent = cfnResponse.safeHandler(onEventHandler);
export const isComplete = cfnResponse.safeHandler(isCompleteHandler);

export const getLambdaTags = async (functionArn: string): Promise<Record<string, string>[]> => {
  const command = new ListTagsCommand({ Resource: functionArn });
  const tags = (await lambdaClient.send(command)).Tags ?? {};
  const result: Record<string, string>[] = [];
  Object.keys(tags).forEach((key) => {
    // Do not include the cloudformation tags.
    // These tags contain information about the lambda function and it is not necessary to include them in the tags of the table.
    if (!key.startsWith('aws:cloudformation:')) {
      result.push({
        key: key,
        value: tags[key],
      });
    }
  });
  return result;
};

const getTableTags = async (tableArn: string): Promise<DynamoDBTag[]> => {
  const command = new ListTagsOfResourceCommand({ ResourceArn: tableArn });
  const tags: DynamoDBTag[] = (await ddbClient.send(command)).Tags ?? [];
  return tags;
};

type TableManagerContext = {
  invokedFunctionArn: string;
};

/**
 * Handler for requests sent from CloudFormation for custom resource.
 * This is the entry point of the custom resource.
 *
 * Note: This is adapted from the AWS CDK's provider framework.
 * https://github.com/aws/aws-cdk/blob/11621e7/packages/aws-cdk-lib/custom-resources/lib/provider-framework/runtime/framework.ts
 * @param cfnRequest Request received from CloudFormation
 */
// eslint-disable-next-line func-style
async function onEventHandler(cfnRequest: AWSLambda.CloudFormationCustomResourceEvent, context: TableManagerContext): Promise<void> {
  const sanitizedRequest = { ...cfnRequest, ResponseURL: '[redacted]' } as const;
  log('onEventHandler', sanitizedRequest);

  cfnRequest.ResourceProperties = cfnRequest.ResourceProperties || {};

  const onEventResult = await processOnEvent(sanitizedRequest, context);
  log('onEvent returned:', onEventResult);

  // merge the request and the result from onEvent to form the complete resource event
  // this also performs validation.
  const resourceEvent = createResponseEvent(cfnRequest, onEventResult);

  if (cfnRequest.RequestType == 'Delete') {
    // If the RequestType is `Delete`, we can submit the response to CFN.
    // There's no need to invoke the waiter state machine.
    log('Submitting response to CloudFormation');
    await cfnResponse.submitResponse('SUCCESS', resourceEvent, { noEcho: resourceEvent.NoEcho });
  } else {
    // otherwise we start the waiter state machine to invoke
    // `isComplete` in predefined intervals.
    const waiter = {
      stateMachineArn: getEnv('WAITER_STATE_MACHINE_ARN'),
      name: resourceEvent.RequestId,
      input: JSON.stringify(resourceEvent),
    };

    log('starting waiter', {
      stateMachineArn: waiter.stateMachineArn,
      name: resourceEvent.RequestId,
    });

    await startExecution(waiter);
  }
}

/**
 * Handler for state machine events polling completion status of resource modification.
 *
 * Note: This is adapted from the AWS CDK's provider framework.
 * https://github.com/aws/aws-cdk/blob/11621e7/packages/aws-cdk-lib/custom-resources/lib/provider-framework/runtime/framework.ts
 * @param event isComplete request received from Waiter State Machine.
 */
// eslint-disable-next-line func-style
async function isCompleteHandler(event: AWSCDKAsyncCustomResource.IsCompleteRequest, context: TableManagerContext): Promise<void> {
  const sanitizedRequest = { ...event, ResponseURL: '[redacted]' } as const;
  log('isComplete', sanitizedRequest);

  const isCompleteResult = await processIsComplete(sanitizedRequest, context);
  log('isComplete result', isCompleteResult);

  // if we are not complete, return false, and don't send a response back.
  if (!isCompleteResult.IsComplete) {
    if (isCompleteResult.Data && Object.keys(isCompleteResult.Data).length > 0) {
      throw new Error('"Data" is not allowed if "IsComplete" is "False"');
    }

    // This must be the full event, it will be deserialized in `onTimeout` to send the response to CloudFormation
    throw new cfnResponse.Retry(JSON.stringify(event));
  }

  const response = {
    ...event,
    ...isCompleteResult,
    Data: {
      ...event.Data,
      ...isCompleteResult.Data,
    },
  };

  await cfnResponse.submitResponse('SUCCESS', response, { noEcho: event.NoEcho });
}
// #endregion Entry Points

// #region Resource Modification Logic
/**
 * Resource modification logic for OnEvent handler to process the CFN event, including `Create`, `Update` and `Delete`
 * @param event CFN event
 * @returns Response object which is sent back to CFN
 */
const processOnEvent = async (
  event: AWSCDKAsyncCustomResource.OnEventRequest,
  context: TableManagerContext,
): Promise<AWSCDKAsyncCustomResource.OnEventResponse> => {
  console.log({ ...event, ResponseURL: '[redacted]' });
  const tableDef = await extractTableInputFromEvent(event, context);
  console.log('Input table state: ', tableDef);

  let result;
  switch (event.RequestType) {
    case 'Create':
      if (tableDef.isImported) {
        return importTable(tableDef);
      }
      console.log('Initiating CREATE event');
      const createTableInput = toCreateTableInput(tableDef);
      console.log('Create Table Params: ', createTableInput);
      const response = await createNewTable(createTableInput);
      result = {
        PhysicalResourceId: response.tableName,
        Data: {
          TableArn: response.tableArn,
          TableStreamArn: response.streamArn,
          TableName: response.tableName,
        },
      };
      console.log('Returning result: ', result);
      return result;
    case 'Update':
      if (!event.PhysicalResourceId) {
        throw new Error(`Could not find the physical ID for the updated resource`);
      }
      const oldTableDef = extractOldTableInputFromEvent(event);
      console.log('Fetching current table state');
      const describeTableResult = await ddbClient.describeTable({ TableName: event.PhysicalResourceId });
      if (!describeTableResult.Table) {
        throw new Error(`Could not find ${event.PhysicalResourceId} to update`);
      }
      log('Current table state: ', describeTableResult);

      // determine if table needs replacement when table key schema is changed
      if (isKeySchemaModified(describeTableResult.Table.KeySchema!, tableDef.keySchema)) {
        console.log('Detected table key schema change. Update requires replacement');
        if (tableDef.allowDestructiveGraphqlSchemaUpdates) {
          return replaceTable(describeTableResult.Table, tableDef);
        } else {
          throw new Error(
            "Editing key schema of table requires replacement which will cause ALL EXISITING DATA TO BE LOST. If this is intended, set the 'allowDestructiveGraphqlSchemaUpdates' to true and deploy again.",
          );
        }
      }
      // when both sandbox and destructive updates are enabled, gsi update will trigger a table replacement
      if (tableDef.replaceTableUponGsiUpdate && tableDef.allowDestructiveGraphqlSchemaUpdates) {
        const nextUpdate = getNextGSIUpdate(describeTableResult.Table, tableDef);
        if (nextUpdate !== undefined) {
          console.log(
            'Detected global secondary index changes in sandbox mode with destructive updates allowed. Update requires replacement',
          );
          return replaceTable(describeTableResult.Table, tableDef);
        }
      }

      // Determine if table needs tags update.
      // For Gen2 deployments, the tags do not change between deployments. This check is to ensure that
      // the tags are applied to tables created earlier (before adding tagging support).
      // TODO: Handle tags update for CDK construct deployments
      const currentTableTags = await getTableTags(describeTableResult.Table.TableArn!);
      const newTags: DynamoDBTag[] = [];
      Object.values(tableDef.tags ?? []).forEach((tag) => {
        newTags.push({ Key: tag.key, Value: tag.value });
      });

      const removeTags: string[] = [];
      currentTableTags.forEach((tag) => {
        if (!newTags.some((newTag) => newTag.Key === tag.Key)) {
          removeTags.push(tag.Key!);
        }
      });

      // Handle tags deletion
      if (removeTags.length > 0) {
        await ddbClient.untagResource({
          ResourceArn: describeTableResult.Table.TableArn,
          TagKeys: removeTags,
        });
        await retry(
          async () => await isTableReady(event.PhysicalResourceId!),
          (res) => res === true,
        );
        console.log(`Table '${event.PhysicalResourceId}' is ready after the deletion of Tags.`);
      }

      // Handle tags addition/updates
      if (requiresTagsUpdate(currentTableTags, newTags)) {
        console.log('Detected tag changes: ', tableDef.tags);
        await ddbClient.tagResource({
          ResourceArn: describeTableResult.Table.TableArn,
          Tags: newTags,
        });
        await retry(
          async () => await isTableReady(event.PhysicalResourceId!),
          (res) => res === true,
        );
        console.log(`Table '${event.PhysicalResourceId}' is ready after the update of Tags.`);
      }

      // determine if point in time recovery is changed -> describeContinuousBackups & updateContinuousBackups
      const describePointInTimeRecoveryResult = await ddbClient.describeContinuousBackups({ TableName: event.PhysicalResourceId });
      console.log('Current point in time recovery: ', describePointInTimeRecoveryResult);
      const pointInTimeUpdate = getPointInTimeRecoveryUpdate(describePointInTimeRecoveryResult.ContinuousBackupsDescription, tableDef);
      if (pointInTimeUpdate) {
        log('Computed point in time recovery update', pointInTimeUpdate);
        await ddbClient.updateContinuousBackups(pointInTimeUpdate);
        await retry(
          async () => await isTableReady(event.PhysicalResourceId!),
          (res) => res === true,
        );
        console.log(`Table '${event.PhysicalResourceId}' is ready after the update of PointInTimeRecovery.`);
      }

      // determine if deletion protection is changed
      // DeletionProtection modification must be the only operation in the request
      const deletionProtectionUpdate = getDeletionProtectionUpdate(describeTableResult.Table, tableDef);
      if (deletionProtectionUpdate) {
        log('Computed deletion protection update', deletionProtectionUpdate);
        await ddbClient.updateTable(deletionProtectionUpdate);
        await retry(
          async () => await isTableReady(event.PhysicalResourceId!),
          (res) => res === true,
        );
        console.log(`Table '${event.PhysicalResourceId}' is ready after the update of deletion protection.`);
      }

      // determine if server side encryption is changed
      // Server-Side Encryption modification must be the only operation in the update request
      const sseUpdate = getSseUpdate(describeTableResult.Table, tableDef);
      if (sseUpdate) {
        log('Computed server side encryption update', sseUpdate);
        await ddbClient.updateTable(sseUpdate);
        await retry(
          async () => await isTableReady(event.PhysicalResourceId!),
          (res) => res === true,
        );
        console.log(`Table '${event.PhysicalResourceId}' is ready after the update of sever side encryption.`);
      }

      // determine if stream specification is changed
      // Stream change cannot be merged with GSI update
      const streamUpdate = await getStreamUpdate(describeTableResult.Table, tableDef);
      if (streamUpdate) {
        log('Computed stream specification update', streamUpdate);
        await ddbClient.updateTable(streamUpdate);
        await retry(
          async () => await isTableReady(event.PhysicalResourceId!),
          (res) => res === true,
        );
        console.log(`Table '${event.PhysicalResourceId}' is ready after the update of stream specificaion.`);
      }

      // determine if ttl is changed -> describeTimeToLive & updateTimeToLive
      if (isTtlModified(oldTableDef.timeToLiveSpecification, tableDef.timeToLiveSpecification)) {
        const describeTimeToLiveResult = await getTtlStatus(event.PhysicalResourceId);
        console.log('Current TTL: ', describeTimeToLiveResult);
        const ttlUpdate = getTtlUpdate(describeTimeToLiveResult.TimeToLiveDescription, tableDef);
        if (ttlUpdate) {
          log('Computed time to live update', ttlUpdate);
          console.log('Initiating TTL update');
          await ddbClient.updateTimeToLive(ttlUpdate);
          // TTL update could take more than 15 mins which exceeds lambda timeout
          // Return the result instead of waiting here
          result = {
            PhysicalResourceId: event.PhysicalResourceId,
            Data: {
              TableArn: describeTableResult.Table.TableArn,
              TableStreamArn: describeTableResult.Table.LatestStreamArn,
              TableName: describeTableResult.Table.TableName,
            },
          };
          return result;
        }
      }

      // determine GSI updates
      const nextGsiUpdate = getNextAtomicUpdate(describeTableResult.Table, tableDef);
      if (nextGsiUpdate) {
        log('Computed next update', nextGsiUpdate);
        console.log('Initiating table GSI update');
        await ddbClient.updateTable(nextGsiUpdate);
      }
      result = {
        PhysicalResourceId: event.PhysicalResourceId,
        Data: {
          TableArn: describeTableResult.Table.TableArn,
          TableStreamArn: describeTableResult.Table.LatestStreamArn,
          TableName: describeTableResult.Table.TableName,
        },
      };
      return result;
    case 'Delete':
      if (!event.PhysicalResourceId) {
        throw new Error(`Could not find the physical ID for the resource`);
      }
      result = {
        PhysicalResourceId: event.PhysicalResourceId,
      };
      try {
        console.log('Fetching current table state');
        const describeTableResultBeforeDeletion = await ddbClient.describeTable({ TableName: event.PhysicalResourceId });
        if (describeTableResultBeforeDeletion.Table?.DeletionProtectionEnabled) {
          // Skip the deletion when protection is enabled
          return result;
        }
        console.log('Initiating table deletion');
        await ddbClient.deleteTable({ TableName: event.PhysicalResourceId });
        return result;
      } catch (err) {
        if (err instanceof ResourceNotFoundException) {
          console.log('Table to be deleted is not found. Deletion complete.');
          return result;
        }
        throw err;
      }
    default:
      throw new Error(`Event type ${event.RequestType} is not supported`);
  }
  // after this function exits, the state machine will invoke isComplete in a loop until it returns finished or the state machine times out
};

/**
 * IsComplete handler invoked based on a query interval to check the progress of the event
 * This function also kick offs the additional steps of updates if they are any
 * @param event CFN event
 * @returns Response object with `isComplete` bool attribute to indicate the completeness of process
 */
const processIsComplete = async (
  event: AWSCDKAsyncCustomResource.IsCompleteRequest,
  context: TableManagerContext,
): Promise<AWSCDKAsyncCustomResource.IsCompleteResponse> => {
  log('got event', { ...event, ResponseURL: '[redacted]' });
  if (event.RequestType === 'Delete') {
    // nothing else to do on delete
    console.log('Delete is finished');
    return finished;
  }
  if (!event.PhysicalResourceId) {
    throw new Error('PhysicalResourceId not set in call to isComplete');
  }
  console.log('Fetching current table state');
  const describeTableResult = await retry(
    async () => await ddbClient.describeTable({ TableName: event.PhysicalResourceId! }),
    (result) => !!result?.Table,
  );
  if (describeTableResult.Table?.TableStatus !== 'ACTIVE') {
    console.log('Table not active yet');
    return notFinished;
  }
  // table is active, need to check GSI status
  if (describeTableResult.Table.GlobalSecondaryIndexes?.some((gsi) => gsi.IndexStatus !== 'ACTIVE' || gsi.Backfilling)) {
    console.log('Some GSI is not active yet');
    return notFinished;
  }

  const endState = await extractTableInputFromEvent(event, context);

  if (event.RequestType === 'Create' || event.Data?.IsTableReplaced === true) {
    // Need additional call if pointInTimeRecovery is enabled
    const describePointInTimeRecoveryResult = await ddbClient.describeContinuousBackups({ TableName: event.PhysicalResourceId });
    const pointInTimeUpdate = getPointInTimeRecoveryUpdate(describePointInTimeRecoveryResult.ContinuousBackupsDescription, endState);
    if (pointInTimeUpdate) {
      console.log('Updating table with point in time recovery enabled');
      await ddbClient.updateContinuousBackups(pointInTimeUpdate);
      return notFinished;
    }
    // Need additional call if ttl is defined
    // Since this is a create/re-create event, the original table always has TTL disabled. Only update TTL if it is enabled in endstate.
    if (endState.timeToLiveSpecification && endState.timeToLiveSpecification.enabled) {
      const describeTimeToLiveResult = await getTtlStatus(event.PhysicalResourceId);
      const ttlUpdate = getTtlUpdate(describeTimeToLiveResult.TimeToLiveDescription, endState);
      if (ttlUpdate) {
        console.log('Updating table with TTL enabled');
        await ddbClient.updateTimeToLive(ttlUpdate);
        return notFinished;
      }
    }
    // no additional updates required on create
    console.log('Create is finished');
    return finished;
  }

  // need to check if any more GSI updates are necessary
  const nextUpdate = getNextAtomicUpdate(describeTableResult.Table, endState);
  log('Computed next update', nextUpdate);
  if (!nextUpdate) {
    // current state equals end state so we're done
    console.log('No additional updates needed. Update finished');
    return finished;
  }
  // don't need to merge gsi updates with other table updates here because those have already been applied in the first update
  console.log('Initiating table update');
  await ddbClient.updateTable(nextUpdate);
  return notFinished;
  // a response of notFinished in this function will cause the function to be invoked again by the state machine after some time
};

/**
 * Util function to replace a table with the table name unchanged
 * @param currentState table description result from DynamoDB SDK call
 * @param endState The input table state from user
 * @returns Response object which is sent back to CFN
 */
const replaceTable = async (
  currentState: TableDescription,
  endState: CustomDDB.Input,
): Promise<AWSCDKAsyncCustomResource.OnEventResponse> => {
  if (currentState.DeletionProtectionEnabled === true) {
    throw new Error('Table cannot be replaced when the deletion protection is enabled.');
  }
  console.log('Deleting the old table');
  await ddbClient.deleteTable({ TableName: currentState.TableName });
  await retry(
    async () => await doesTableExist(currentState.TableName!),
    (res) => res === false,
  );
  console.log(`Table '${currentState.TableName}' does not exist. Deletion is finished.`);

  const createTableInput = toCreateTableInput(endState);
  console.log('Creating the new table');
  const response = await createNewTable(createTableInput);
  const result = {
    PhysicalResourceId: response.tableName,
    Data: {
      TableArn: response.tableArn,
      TableStreamArn: response.streamArn,
      TableName: response.tableName,
      IsTableReplaced: true, // This value will be consumed by isComplete handler
    },
  };
  log('Returning result', result);
  return result;
};
// #endregion Resource Modification Logic

// #region Helpers
/**
 * Creates a response event to provide to the state machine
 *
 * Note: This is taken from the AWS CDK's provider framework.
 * https://github.com/aws/aws-cdk/blob/11621e7/packages/aws-cdk-lib/custom-resources/lib/provider-framework/runtime/framework.ts
 * @param cfnRequest OnEvent request received from CloudFormation
 * @param onEventResult OnEventResponse received from modifying resource
 * @returns IsCompleteRequest to pass to state machine -> isComplete flow
 */
const createResponseEvent = (
  cfnRequest: AWSLambda.CloudFormationCustomResourceEvent,
  onEventResult: OnEventResponse,
): AWSCDKAsyncCustomResource.IsCompleteRequest => {
  onEventResult = onEventResult || {};
  const physicalResourceId = onEventResult.PhysicalResourceId || defaultPhysicalResourceId(cfnRequest);

  if (cfnRequest.RequestType === 'Delete' && physicalResourceId != cfnRequest.PhysicalResourceId) {
    throw new Error(
      `DELETE: cannot change the physical resource ID from "${cfnRequest.PhysicalResourceId} to "${onEventResult.PhysicalResourceId}" during deletion"`,
    );
  }

  if (cfnRequest.RequestType === 'Update' && physicalResourceId !== cfnRequest.PhysicalResourceId) {
    log(`UPDATE: changing physical resource ID from "${cfnRequest.PhysicalResourceId}" to "${onEventResult.PhysicalResourceId}"`);
  }

  return {
    ...cfnRequest,
    ...onEventResult,
    PhysicalResourceId: physicalResourceId,
  };
};

/**
 * Calculates the default physical resource ID based in case handler did not return a PhysicalResourceId.
 *
 * For "CREATE", it uses the RequestId.
 * For "UPDATE" and "DELETE" and returns the current PhysicalResourceId (the one provided in `event`).
 *
 * Note: This is taken from the AWS CDK's provider framework.
 * https://github.com/aws/aws-cdk/blob/11621e7/packages/aws-cdk-lib/custom-resources/lib/provider-framework/runtime/framework.ts
 */
const defaultPhysicalResourceId = (req: AWSLambda.CloudFormationCustomResourceEvent): string => {
  switch (req.RequestType) {
    case 'Create':
      return req.RequestId;

    case 'Update':
    case 'Delete':
      return req.PhysicalResourceId;

    default:
      throw new Error(`Invalid "RequestType" in request "${JSON.stringify(req)}"`);
  }
};

/**
 * You can only perform one of the following operations at once:
    - Modify the provisioned throughput settings of the table.
    - Remove a global secondary index from the table.
    - Create a new global secondary index on the table. After the index begins backfilling, you can use UpdateTable to perform other operations.
    @link https://docs.aws.amazon.com/AWSJavaScriptSDK/latest/AWS/DynamoDB.html#updateTable-property
 * @param currentState table description result from DynamoDB SDK call
 * @param endState The input table state from user
 * @returns UpdateTableInput object including the next GSI update only. Undefined if no next steps
 */
export const getNextAtomicUpdate = (currentState: TableDescription, endState: CustomDDB.Input): UpdateTableCommandInput | undefined => {
  const currentStateGSIs = currentState.GlobalSecondaryIndexes || [];
  const isTableBillingModeModified =
    (currentState.BillingModeSummary?.BillingMode !== undefined && currentState.BillingModeSummary?.BillingMode !== endState.billingMode) ||
    (currentState.BillingModeSummary?.BillingMode == undefined && endState.billingMode === 'PAY_PER_REQUEST');
  const isTableProvisionThroughputModified =
    (endState.provisionedThroughput?.readCapacityUnits !== undefined &&
      currentState.ProvisionedThroughput?.ReadCapacityUnits !== endState.provisionedThroughput?.readCapacityUnits) ||
    (endState.provisionedThroughput?.writeCapacityUnits !== undefined &&
      currentState.ProvisionedThroughput?.WriteCapacityUnits !== endState.provisionedThroughput?.writeCapacityUnits);
  if (isTableBillingModeModified || isTableProvisionThroughputModified) {
    let updateInput: any = {
      TableName: currentState.TableName!,
      BillingMode: isTableBillingModeModified ? endState.billingMode : undefined,
      ProvisionedThroughput:
        isTableProvisionThroughputModified && endState.billingMode === 'PROVISIONED'
          ? {
              ReadCapacityUnits: endState.provisionedThroughput?.readCapacityUnits,
              WriteCapacityUnits: endState.provisionedThroughput?.writeCapacityUnits,
            }
          : undefined,
    };
    // When the table's billing is changed to 'PROVISIONED', the current indexes of the table
    // should be updated with the provisionedThroughput at the same time. Otherwise it will fail the parameter validation.
    // The table's throughput will be applied by default.
    if (isTableBillingModeModified && endState.billingMode === 'PROVISIONED') {
      const indexToBeUpdated = currentStateGSIs.map((gsiToUpdate) => {
        return {
          Update: {
            IndexName: gsiToUpdate.IndexName,
            ProvisionedThroughput: {
              ReadCapacityUnits: endState.provisionedThroughput?.readCapacityUnits,
              WriteCapacityUnits: endState.provisionedThroughput?.writeCapacityUnits,
            },
          },
        };
      });
      updateInput = {
        ...updateInput,
        GlobalSecondaryIndexUpdates: indexToBeUpdated.length > 0 ? indexToBeUpdated : undefined,
      };
    }
    return parsePropertiesToDynamoDBInput(updateInput) as UpdateTableCommandInput;
  }
  return getNextGSIUpdate(currentState, endState);
};

/**
 * Compares the currentState with the endState to determine a next GSI related update step that will get the table closer to the end state
 * @param currentState table description result from DynamoDB SDK call
 * @param endState The input table state from user
 * @returns UpdateTableInput object including the next GSI update only. Undefined if no next steps
 */
const getNextGSIUpdate = (currentState: TableDescription, endState: CustomDDB.Input): UpdateTableCommandInput | undefined => {
  const endStateGSIs = endState.globalSecondaryIndexes || [];
  const endStateGSINames = endStateGSIs.map((gsi) => gsi.indexName);

  // Retrieve the attributes whose type has been modified
  const modifiedAttributes = getTypeModifiedAttributes(currentState.AttributeDefinitions, endState.attributeDefinitions);
  const indexesWithModifiedAttributeType = getIndexesContainingAttributes(currentState.GlobalSecondaryIndexes, modifiedAttributes);

  const currentStateGSIs = currentState.GlobalSecondaryIndexes || [];
  const currentStateGSINames = currentStateGSIs.map((gsi) => gsi.IndexName);

  // function to identify any GSIs that need to be removed
  const gsiRequiresReplacementPredicate = (currentGSI: GlobalSecondaryIndexDescription): boolean => {
    // check if the index has been removed entirely
    if (!endStateGSINames.includes(currentGSI.IndexName!)) return true;
    // check if the index attributes type has been modified
    if (indexesWithModifiedAttributeType.includes(currentGSI.IndexName!)) return true;
    // get the end state of this GSI
    const respectiveEndStateGSI = endStateGSIs.find((endStateGSI) => endStateGSI.indexName === currentGSI.IndexName)!;
    // detect if projection has changed
    if (isProjectionModified(currentGSI.Projection!, respectiveEndStateGSI.projection!)) return true;
    // detect if key schema has changed
    if (isKeySchemaModified(currentGSI.KeySchema!, respectiveEndStateGSI.keySchema!)) return true;
    // if we got here, then the GSI does not need to be removed
    return false;
  };
  const gsiToRemove = currentStateGSIs.find(gsiRequiresReplacementPredicate);
  if (gsiToRemove) {
    return {
      TableName: currentState.TableName!,
      GlobalSecondaryIndexUpdates: [
        {
          Delete: {
            IndexName: gsiToRemove.IndexName!,
          },
        },
      ],
    };
  }

  // if we get here, then find a GSI that needs to be created and construct an update request
  const gsiRequiresCreationPredicate = (endStateGSI: CustomDDB.GlobalSecondaryIndexProperty): boolean =>
    !currentStateGSINames.includes(endStateGSI.indexName);

  const gsiToAdd = endStateGSIs.find(gsiRequiresCreationPredicate);
  if (gsiToAdd) {
    let gsiProvisionThroughput: any = gsiToAdd.provisionedThroughput;
    // When table is billing at `PROVISIONED` and no throughput defined for gsi, the table's throughput will be used by default
    if (endState.billingMode === 'PROVISIONED' && gsiToAdd.provisionedThroughput === undefined) {
      gsiProvisionThroughput = {
        readCapacityUnits: endState.provisionedThroughput?.readCapacityUnits,
        writeCapacityUnits: endState.provisionedThroughput?.writeCapacityUnits,
      };
    }
    const attributeNamesToInclude = gsiToAdd.keySchema.map((schema) => schema.attributeName);
    const gsiToAddAction = {
      IndexName: gsiToAdd.indexName,
      KeySchema: gsiToAdd.keySchema,
      Projection: gsiToAdd.projection,
      ProvisionedThroughput: gsiProvisionThroughput,
    };
    return {
      TableName: currentState.TableName!,
      AttributeDefinitions: endState.attributeDefinitions
        ?.filter((def) => attributeNamesToInclude.includes(def.attributeName))
        .map((def) => usePascalCaseForObjectKeys(def)) as Array<AttributeDefinition>,
      GlobalSecondaryIndexUpdates: [
        {
          Create: parsePropertiesToDynamoDBInput(gsiToAddAction) as CreateGlobalSecondaryIndexAction,
        },
      ],
    };
  }

  // The major update is the index provisioned throughput
  const gsiRequiresUpdatePredicate = (endStateGSI: CustomDDB.GlobalSecondaryIndexProperty): boolean => {
    if (
      endState.provisionedThroughput &&
      endState.provisionedThroughput.readCapacityUnits &&
      endState.provisionedThroughput.writeCapacityUnits &&
      currentStateGSINames.includes(endStateGSI.indexName)
    ) {
      const currentStateGSI = currentStateGSIs.find((gsi) => gsi.IndexName === endStateGSI.indexName);
      if (currentStateGSI) {
        if (
          currentStateGSI.ProvisionedThroughput?.ReadCapacityUnits !== endStateGSI.provisionedThroughput?.readCapacityUnits ||
          currentStateGSI.ProvisionedThroughput?.WriteCapacityUnits !== endStateGSI.provisionedThroughput?.writeCapacityUnits
        ) {
          return true;
        }
      }
    }
    return false;
  };
  const gsiToUpdate = endStateGSIs.find(gsiRequiresUpdatePredicate);
  if (gsiToUpdate) {
    return {
      TableName: currentState.TableName!,
      GlobalSecondaryIndexUpdates: [
        {
          Update: {
            IndexName: gsiToUpdate.indexName,
            ProvisionedThroughput: {
              ReadCapacityUnits: gsiToUpdate.provisionedThroughput?.readCapacityUnits!,
              WriteCapacityUnits: gsiToUpdate.provisionedThroughput?.writeCapacityUnits!,
            },
          },
        },
      ],
    };
  }

  // no more updates necessary
  return undefined;
};

/**
 * Compares the currentState with the endState to determine if the stream specification is updated
 * When the streamViewType is changed, the stream will be disabled first before changing the type
 * @param currentState table description result from DynamoDB SDK call
 * @param endState The input table state from user
 * @returns UpdateTableInput object including the stream update only. Undefined if no changes
 */
export const getStreamUpdate = async (
  currentState: TableDescription,
  endState: CustomDDB.Input,
): Promise<UpdateTableCommandInput | undefined> => {
  let streamUpdate;
  if (
    endState.streamSpecification?.streamViewType !== undefined &&
    (currentState.StreamSpecification === undefined || currentState.StreamSpecification.StreamEnabled === false)
  ) {
    streamUpdate = { StreamEnabled: true, StreamViewType: endState.streamSpecification.streamViewType };
  } else if (endState.streamSpecification?.streamViewType === undefined && currentState.StreamSpecification?.StreamEnabled === true) {
    streamUpdate = { StreamEnabled: false };
  } else if (
    currentState.StreamSpecification?.StreamEnabled === true &&
    endState.streamSpecification?.streamViewType !== undefined &&
    currentState.StreamSpecification.StreamViewType !== endState.streamSpecification?.streamViewType
  ) {
    // Stream view type is changed. Need to disable stream before changing the type
    console.log('Detect stream view type is changed. Disabling stream before the type change.');
    await ddbClient.updateTable({
      TableName: currentState.TableName!,
      StreamSpecification: { StreamEnabled: false },
    });
    await retry(
      async () => await isTableReady(currentState.TableName!),
      (res) => res === true,
    );
    streamUpdate = { StreamEnabled: true, StreamViewType: endState.streamSpecification.streamViewType };
  }
  if (streamUpdate) {
    return {
      TableName: currentState.TableName!,
      StreamSpecification: streamUpdate,
    } as UpdateTableCommandInput;
  }
  return undefined;
};

/**
 * Compares the currentState with the endState to determine if the server side encryption (SSE) is updated
 * @param currentState table description result from DynamoDB SDK call
 * @param endState The input table state from user
 * @returns UpdateTableInput object including the SSE update only. Undefined if no changes
 */
export const getSseUpdate = (currentState: TableDescription, endState: CustomDDB.Input): UpdateTableCommandInput | undefined => {
  let sseUpdate;
  // When current table has SSE
  if (currentState.SSEDescription) {
    if (!endState.sseSpecification?.sseEnabled) {
      sseUpdate = {
        Enabled: false,
      };
    } else if (
      endState.sseSpecification?.sseEnabled === true &&
      endState.sseSpecification.sseType !== undefined &&
      endState.sseSpecification.sseType !== currentState.SSEDescription.SSEType
    ) {
      sseUpdate = {
        Enabled: true,
        SSEType: endState.sseSpecification.sseType,
        KMSMasterKeyId: endState.sseSpecification.kmsMasterKeyId,
      };
    }
  }
  // When current table does not have SSE
  else {
    if (endState.sseSpecification?.sseEnabled) {
      sseUpdate = {
        Enabled: true,
        SSEType: endState.sseSpecification.sseType,
        KMSMasterKeyId: endState.sseSpecification.kmsMasterKeyId,
      };
    }
  }
  if (sseUpdate) {
    return parsePropertiesToDynamoDBInput({
      TableName: currentState.TableName!,
      SSESpecification: sseUpdate,
    }) as UpdateTableCommandInput;
  }
  return undefined;
};

/**
 * Compares the currentState with the tags on the resource provider lambda to determine if the tags are updated
 * @param currentTags current tags on the table
 * @param newTags new tags on the lambda
 * @returns Boolean indicating if the tags are updated
 */
export const requiresTagsUpdate = (currentTags: DynamoDBTag[], newTags?: DynamoDBTag[]): boolean => {
  if (!newTags || newTags.length === 0) {
    return false;
  }
  if (currentTags.length !== newTags.length) {
    return true;
  }
  for (const newTag of newTags) {
    if (!currentTags.find((currentTag) => currentTag.Key === newTag.Key)) {
      return true;
    } else {
      const currentTag = currentTags.find((tag) => tag.Key === newTag.Key);
      if (currentTag?.Value !== newTag.Value) {
        return true;
      }
    }
  }
  return false;
};

/**
 * Compares the currentState with the endState to determine if the deletion protection is updated
 * @param currentState table description result from DynamoDB SDK call
 * @param endState The input table state from user
 * @returns UpdateTableInput object including the deletion protection update only. Undefined if no changes
 */
export const getDeletionProtectionUpdate = (
  currentState: TableDescription,
  endState: CustomDDB.Input,
): UpdateTableCommandInput | undefined => {
  if (endState.deletionProtectionEnabled !== undefined && currentState.DeletionProtectionEnabled !== endState.deletionProtectionEnabled) {
    return {
      TableName: currentState.TableName!,
      DeletionProtectionEnabled: endState.deletionProtectionEnabled,
    } as UpdateTableCommandInput;
  }
  // When the deletion protection is undefined in input table, it will be considered as false
  else if (endState.deletionProtectionEnabled === undefined && currentState.DeletionProtectionEnabled === true) {
    return {
      TableName: currentState.TableName!,
      DeletionProtectionEnabled: false,
    } as UpdateTableCommandInput;
  }
  return undefined;
};

/**
 * Compares the current time to live (TTL) config with the endState to determine if the TTL is updated
 * @param currentTTL Time to live description result from DynamoDB SDK call
 * @param endState The input table state from user
 * @returns UpdateTimeToLiveInput object. Undefined if no changes
 */
export const getTtlUpdate = (
  currentTTL: TimeToLiveDescription | undefined,
  endState: CustomDDB.Input,
): UpdateTimeToLiveCommandInput | undefined => {
  const endTTL = endState.timeToLiveSpecification;
  if (currentTTL && currentTTL.TimeToLiveStatus) {
    // When TTL is enabled for current table
    if (currentTTL.TimeToLiveStatus === 'ENABLED' && currentTTL.AttributeName) {
      if (!endTTL || !endTTL.enabled) {
        // Disable the ttl
        return {
          TableName: endState.tableName!,
          TimeToLiveSpecification: {
            Enabled: false,
            // When disabling TTL, the attribute name should stay the same with current. Otherwise it will fail parameter validation
            AttributeName: currentTTL.AttributeName,
          },
        };
      } else if (currentTTL.AttributeName !== endTTL.attributeName) {
        // TTL field renaming
        return {
          TableName: endState.tableName!,
          TimeToLiveSpecification: {
            Enabled: true,
            AttributeName: endTTL.attributeName,
          },
        };
      }
    } else if (currentTTL.TimeToLiveStatus === 'DISABLED' && endTTL && endTTL.enabled) {
      // Enable the ttl
      return {
        TableName: endState.tableName!,
        TimeToLiveSpecification: {
          Enabled: true,
          AttributeName: endTTL.attributeName,
        },
      };
    }
  }
  return undefined;
};

/**
 * Compares the current point in time recovery config with the endState to determine if it is updated
 * @param currentPointInTime Point in time recovery description result from DynamoDB SDK call
 * @param endState The input table state from user
 * @returns UpdateContinousBackupsInput object. Undefined if no changes
 */
export const getPointInTimeRecoveryUpdate = (
  currentPointInTime: ContinuousBackupsDescription | undefined,
  endState: CustomDDB.Input,
): UpdateContinuousBackupsCommandInput | undefined => {
  if (!currentPointInTime) {
    return undefined;
  }
  const currentStatus = currentPointInTime.PointInTimeRecoveryDescription?.PointInTimeRecoveryStatus;
  const endStatus = endState.pointInTimeRecoverySpecification?.pointInTimeRecoveryEnabled;
  if (endStatus === undefined || endStatus === false) {
    if (currentStatus === 'ENABLED') {
      return {
        TableName: endState.tableName!,
        PointInTimeRecoverySpecification: {
          PointInTimeRecoveryEnabled: false,
        },
      };
    }
  } else {
    if (currentStatus === 'DISABLED') {
      return {
        TableName: endState.tableName!,
        PointInTimeRecoverySpecification: {
          PointInTimeRecoveryEnabled: true,
        },
      };
    }
  }
  return undefined;
};

/**
 * Data to be extracted from create table SDK call response
 */
type CreateTableResponse = {
  tableName: string;
  tableArn: string;
  streamArn?: string;
};

/**
 * Extract the custom DynamoDB table properties from event, during which the service token will be removed
 * and the string values will be correctly parsed to boolean or number
 * @param event Event for onEvent or isComplete
 * @returns The table input for Custom dynamoDB Table
 */
export const extractTableInputFromEvent = async (
  event: AWSCDKAsyncCustomResource.OnEventRequest | AWSCDKAsyncCustomResource.IsCompleteRequest,
  context: TableManagerContext,
): Promise<CustomDDB.Input> => {
  // isolate the resource properties from the event and remove the service token
  const tags = await getLambdaTags(context.invokedFunctionArn);
  const resourceProperties = {
    ...event.ResourceProperties,
    ...(tags.length > 0 && { tags }),
  } as Record<string, any> & { ServiceToken?: string };
  delete resourceProperties.ServiceToken;

  // cast the remaining resource properties to the DynamoDB API call input type
  const tableDef = convertStringToBooleanOrNumber(resourceProperties) as CustomDDB.Input;
  return tableDef;
};

/**
 * Extract the old custom DynamoDB table properties from event, during which the service token will be removed
 * and the string values will be correctly parsed to boolean or number
 * @param event Event for onEvent or isComplete
 * @returns The old table input for Custom dynamoDB Table
 */
export const extractOldTableInputFromEvent = (
  event: AWSCDKAsyncCustomResource.OnEventRequest | AWSCDKAsyncCustomResource.IsCompleteRequest,
): CustomDDB.Input => {
  // isolate the resource properties from the event and remove the service token
  const resourceProperties = { ...event.OldResourceProperties } as Record<string, any> & { ServiceToken?: string };
  delete resourceProperties.ServiceToken;

  // cast the remaining resource properties to the DynamoDB API call input type
  const tableDef = convertStringToBooleanOrNumber(resourceProperties) as CustomDDB.Input;
  return tableDef;
};

/**
 * Parse the properties to the form supported by DynamoDB SDK call, in which the undefined properties will be removed first
 * and then the object keys will be converted to PascalCase
 * @param obj input object
 * @returns object in the form recognized by DynamoDB SDK call
 */
const parsePropertiesToDynamoDBInput = (obj: { [key: string]: any }): { [key: string]: any } => {
  return usePascalCaseForObjectKeys(removeUndefinedAttributes(obj));
};

/**
 * Util function to convert keys in object to PascalCase
 * @param obj input object
 * @returns object with keys in PascalCase
 */
const usePascalCaseForObjectKeys = (obj: { [key: string]: any }): { [key: string]: any } => {
  const result: { [key: string]: any } = {};

  for (const key in obj) {
    if (obj.hasOwnProperty(key) && key !== '') {
      const capitalizedKey = key.charAt(0).toUpperCase() + key.slice(1);
      const value = obj[key];

      if (Array.isArray(value)) {
        result[capitalizedKey] = value.map((v) => usePascalCaseForObjectKeys(v));
      } else if (typeof value === 'object' && value !== null) {
        // If the value is an object, recursively capitalize its keys
        result[capitalizedKey] = usePascalCaseForObjectKeys(value);
      } else {
        result[capitalizedKey] = value;
      }
    }
  }

  return result;
};

/**
 * Util function to convert string values to the correct form
 * Such as 'true' to true, '5' to 5
 * @param obj Input object
 * @returns Object with its values converted to the correct form of boolean or number
 */
const convertStringToBooleanOrNumber = (obj: Record<string, any>): Record<string, any> => {
  const fieldsToBeConvertedToBoolean = [
    'deletionProtectionEnabled',
    'enabled',
    'sseEnabled',
    'pointInTimeRecoveryEnabled',
    'allowDestructiveGraphqlSchemaUpdates',
    'replaceTableUponGsiUpdate',
    'isImported',
  ];
  const fieldsToBeConvertedToNumber = ['readCapacityUnits', 'writeCapacityUnits'];
  for (const key in obj) {
    if (Array.isArray(obj[key])) {
      obj[key] = obj[key].map((o: Record<string, any>) => convertStringToBooleanOrNumber(o));
    } else if (typeof obj[key] === 'object') {
      // If the property is an object, recursively call the function
      obj[key] = convertStringToBooleanOrNumber(obj[key]);
    } else if (typeof obj[key] === 'string') {
      if ((obj[key] === 'true' || obj[key] === 'false') && fieldsToBeConvertedToBoolean.includes(key)) {
        // If the property is a string with value 'true' or 'false', convert it to a boolean
        obj[key] = obj[key] === 'true';
      } else if (!isNaN(Number(obj[key])) && fieldsToBeConvertedToNumber.includes(key)) {
        // If the property is a string that can be parsed into a number, convert it to a number
        obj[key] = Number(obj[key]);
      }
    }
  }
  return obj;
};
/**
 * Util function to remove undefined values from root level of object
 * @param obj Input Object
 * @returns obj without undefined attributes
 */
const removeUndefinedAttributes = (obj: Record<string, any>): Record<string, any> => {
  for (const key in obj) {
    if (Array.isArray(obj[key])) {
      obj[key].map((o: Record<string, any>) => removeUndefinedAttributes(o));
    } else if (typeof obj[key] === 'object') {
      removeUndefinedAttributes(obj[key]);
    } else if (obj[key] === undefined) {
      // Use the delete operator to remove the attribute if it's undefined
      delete obj[key];
    }
  }
  return obj;
};

/**
 * Util function to convert user's input state of table to create table input recognized by DynamoDB SDK
 * @param props The table input from user. TODO: use types for the input
 * @returns CreateTableInput object
 */
export const toCreateTableInput = (props: CustomDDB.Input): CreateTableCommandInput => {
  const createTableInput = {
    TableName: props.tableName,
    AttributeDefinitions: props.attributeDefinitions,
    KeySchema: props.keySchema,
    GlobalSecondaryIndexes: props.globalSecondaryIndexes,
    BillingMode: props.billingMode,
    StreamSpecification: props.streamSpecification
      ? {
          StreamEnabled: true,
          StreamViewType: props.streamSpecification.streamViewType,
        }
      : undefined,
    ProvisionedThroughput: props.provisionedThroughput,
    SSESpecification: props.sseSpecification ? { Enabled: props.sseSpecification.sseEnabled } : undefined,
    DeletionProtectionEnabled: props.deletionProtectionEnabled,
    Tags: props.tags,
  };
  return parsePropertiesToDynamoDBInput(createTableInput) as CreateTableCommandInput;
};

export type ExpectedTableProperties = Partial<
  Pick<
    TableDescription,
    | 'AttributeDefinitions'
    | 'KeySchema'
    | 'GlobalSecondaryIndexes'
    | 'BillingModeSummary'
    | 'ProvisionedThroughput'
    | 'StreamSpecification'
    | 'SSEDescription'
    | 'DeletionProtectionEnabled'
  >
>;

/**
 * Get the expected table properties given the input properties.
 * This is used to ensure the imported table matches the input properties.
 *
 * @param createTableInput input properties for the table creation.
 */
export const getExpectedTableProperties = (createTableInput: CreateTableCommandInput): ExpectedTableProperties => {
  return {
    AttributeDefinitions: createTableInput.AttributeDefinitions,
    KeySchema: createTableInput.KeySchema,
    GlobalSecondaryIndexes: createTableInput.GlobalSecondaryIndexes,
    BillingModeSummary: {
      BillingMode: createTableInput.BillingMode,
    },
    StreamSpecification: createTableInput.StreamSpecification,
    ProvisionedThroughput: createTableInput.ProvisionedThroughput,
    SSEDescription: createTableInput.SSESpecification
      ? {
          SSEType: createTableInput.SSESpecification.SSEType || 'KMS',
          Status: 'ENABLED',
        }
      : undefined,
    DeletionProtectionEnabled: createTableInput.DeletionProtectionEnabled,
  };
};

/**
 * Util function to validate imported table properties against expected properties.
 * @param importedTable table to import
 * @param expectedTableProperties expected properties that the imported table is validated against
 * @throws Will throw if any properties do not match the expected values
 */
export const validateImportedTableProperties = (
  importedTable: TableDescription,
  expectedTableProperties: ExpectedTableProperties,
): void => {
  const errors: string[] = [];
  const addError = (
    propertyName: string,
    actual: object | boolean | string | undefined,
    expected: object | boolean | string | undefined,
  ): void => {
    errors.push(
      `${propertyName} does not match the expected value.\nActual: ${JSON.stringify(actual)}\nExpected: ${JSON.stringify(expected)}`,
    );
  };

  // for loop can't be used here because of TS error:
  // type 'string' can't be used to index type 'TableDescription'
  if (!isEqual(importedTable.AttributeDefinitions, expectedTableProperties.AttributeDefinitions)) {
    addError('AttributeDefintions', importedTable.AttributeDefinitions, expectedTableProperties.AttributeDefinitions);
  }

  if (!isEqual(importedTable.KeySchema, expectedTableProperties.KeySchema)) {
    addError('KeySchema', importedTable.KeySchema, expectedTableProperties.KeySchema);
  }

  if (!isEqual(importedTable.GlobalSecondaryIndexes, expectedTableProperties.GlobalSecondaryIndexes)) {
    addError('GlobalSecondaryIndexes', importedTable.GlobalSecondaryIndexes, expectedTableProperties.GlobalSecondaryIndexes);
  }

  // don't compare LastUpdateToPayPerRequestDateTime on BillingMode
  const billingMode = importedTable.BillingModeSummary
    ? {
        ...importedTable.BillingModeSummary,
      }
    : importedTable.BillingModeSummary;
  if (billingMode) {
    delete billingMode.LastUpdateToPayPerRequestDateTime;
  }
  if (!isEqual(billingMode, expectedTableProperties.BillingModeSummary)) {
    addError('BillingModeSummary', billingMode, expectedTableProperties.BillingModeSummary);
  }

  // don't compare LastDecreaseDateTime, LastIncreaseDateTime, and NumberOfDecreasesToday on ProvisionedThroughput
  const provisionedThroughput = importedTable.ProvisionedThroughput
    ? {
        ...importedTable.ProvisionedThroughput,
      }
    : importedTable.ProvisionedThroughput;
  if (provisionedThroughput) {
    delete provisionedThroughput.LastDecreaseDateTime;
    delete provisionedThroughput.LastIncreaseDateTime;
    delete provisionedThroughput.NumberOfDecreasesToday;
  }

  if (!isEqual(provisionedThroughput, expectedTableProperties.ProvisionedThroughput)) {
    addError('ProvisionedThroughput', provisionedThroughput, expectedTableProperties.ProvisionedThroughput);
  }

  if (!isEqual(importedTable.StreamSpecification, expectedTableProperties.StreamSpecification)) {
    addError('StreamSpecification', importedTable.StreamSpecification, expectedTableProperties.StreamSpecification);
  }

  // don't compare Status on SSEDescription
  const sseDescription = importedTable.SSEDescription
    ? {
        ...importedTable.SSEDescription,
      }
    : importedTable.SSEDescription;
  if (sseDescription) {
    delete sseDescription.Status;
  }
  if (!isEqual(sseDescription, expectedTableProperties.SSEDescription)) {
    addError('SSEDescription', sseDescription, expectedTableProperties.SSEDescription);
  }

  if (!isEqual(importedTable.DeletionProtectionEnabled, expectedTableProperties.DeletionProtectionEnabled)) {
    addError('DeletionProtectionEnabled', importedTable.DeletionProtectionEnabled, expectedTableProperties.DeletionProtectionEnabled);
  }

  if (errors.length > 0) {
    throw new Error(`Imported table properties did not match the expected table properties.\n${errors.join('\n')}`);
  }
};

/**
 * Util function to make CreateTable DynamoDB call
 * @param input CreateTableInput object
 * @returns Response including table name, table ARN and stream ARN
 */
const createNewTable = async (input: CreateTableCommandInput): Promise<CreateTableResponse> => {
  const tableName = input.TableName;
  const createTableInput: CreateTableCommandInput = input;
  const result = await ddbClient.createTable(createTableInput);
  return { tableName: tableName!, tableArn: result.TableDescription!.TableArn!, streamArn: result.TableDescription?.LatestStreamArn };
};

/**
 * Util function to check if the provided table exists
 * @param tableName table name
 * @returns boolean to indicate existence of table
 */
const doesTableExist = async (tableName: string): Promise<boolean> => {
  try {
    await ddbClient.describeTable({ TableName: tableName });
    return true; // Table exists
  } catch (error) {
    if (error instanceof ResourceNotFoundException) {
      return false; // Table does not exist
    }
    throw error; // Handle other errors
  }
};

/**
 * Util function to check if the provided table is ready
 * @param tableName table name
 * @returns boolean to indicate readiness
 */
const isTableReady = async (tableName: string): Promise<boolean> => {
  const result = await ddbClient.describeTable({ TableName: tableName });
  if (result.Table?.TableStatus !== 'ACTIVE') {
    console.log('Table not active yet');
    return false;
  }
  // table is active, need to check GSI status
  if (result.Table.GlobalSecondaryIndexes?.some((gsi) => gsi.IndexStatus !== 'ACTIVE' || gsi.Backfilling)) {
    console.log('Some GSI is not active yet');
    return false;
  }
  return true;
};

/**
 * Util function to check the GSI changes regarding to projection type and non-key attribute
 * @param currentProjection current state of GSI projection
 * @param endProjection end state of GSI projection
 * @returns boolean to indicate the change of projection
 */
const isProjectionModified = (currentProjection: Projection, endProjection: CustomDDB.ProjectionProperty): boolean => {
  // first see if the projection type is changed
  if (currentProjection.ProjectionType !== endProjection.projectionType) return true;

  // if projection type is all for both then no need to check projection attributes
  if (currentProjection.ProjectionType === 'ALL') return false;

  const currentNonKeyAttributes = currentProjection.NonKeyAttributes || [];
  const endNonKeyAttributes = endProjection.nonKeyAttributes || [];
  // if an attribute has been added or removed
  if (currentNonKeyAttributes.length !== endNonKeyAttributes.length) return true;

  // if an attribute has been swapped
  if (currentNonKeyAttributes.some((currentNonKeyAttribute) => !endNonKeyAttributes.includes(currentNonKeyAttribute))) return true;

  // nothing is different
  return false;
};

/**
 * Util function to check if the key schema(partition key & sort key) is changed
 * @param currentSchema current state of key schema
 * @param endSchema end state of key schema
 * @returns boolean indicates the change of key schema
 */
const isKeySchemaModified = (currentSchema: Array<KeySchemaElement>, endSchema: Array<CustomDDB.KeySchemaProperty>): boolean => {
  const currentHashKey = currentSchema.find((schema) => schema.KeyType === 'HASH');
  const endHashKey = endSchema.find((schema) => schema.keyType === 'HASH');
  // check if hash key attribute name is modified
  if (currentHashKey?.AttributeName !== endHashKey?.attributeName) return true;

  const currentSortKey = currentSchema.find((schema) => schema.KeyType === 'RANGE');
  const endSortKey = endSchema.find((schema) => schema.keyType === 'RANGE');

  // if a sort key doesn't exist in current or end state, then we're done, the schemas are the same
  if (currentSortKey === undefined && endSortKey === undefined) return false;

  // check if sort key removed or added
  if ((currentSortKey === undefined && endSortKey !== undefined) || (currentSortKey !== undefined && endSortKey === undefined)) return true;

  // check if sort key attribute name is modified
  if (currentSortKey?.AttributeName !== endSortKey?.attributeName) return true;

  // if we got here then the hash and range key are not modified
  return false;
};

/**
 * Util function to get a list of attributes with modified type
 * @param currentSchema current state of attributes
 * @param endSchema end state of key attributes
 * @returns string[] indicates the list of attributes name with modified type
 */
const getTypeModifiedAttributes = (
  currentSchema?: Array<AttributeDefinition>,
  endSchema?: Array<CustomDDB.AttributeDefinitionProperty>,
): string[] => {
  const result: string[] = [];
  if (!currentSchema || !endSchema) return result;
  for (const attribute of currentSchema) {
    const endAttribute = endSchema.find((endAttr) => endAttr.attributeName === attribute.AttributeName);
    // If an attribute is not found in the end schema, no need to handle it here.
    // The attribute will be removed once we delete the corresponding GSI.
    if (!endAttribute) continue;
    if (attribute.AttributeType !== endAttribute.attributeType) {
      result.push(attribute.AttributeName!);
    }
  }
  return result;
};

/**
 * Util function to get a list of indexes containing the given attributes
 * @param currentSchema current state of GSIs
 * @param attributes list of attribute names
 * @returns string[] indicates the list of index names containing the given attributes
 */
const getIndexesContainingAttributes = (
  currentSchema: Array<GlobalSecondaryIndexDescription> | undefined,
  attributes: string[],
): string[] => {
  if (!currentSchema) return [];
  const result = currentSchema
    .filter((index) => index.IndexStatus === 'ACTIVE') // This is important. You do not want to update a GSI that is not active.
    .filter((index) => index.KeySchema?.some((key) => attributes.includes(key.AttributeName!)))
    .map((index) => index.IndexName!);
  return result ?? [];
};

/**
 * Util function to check if the time to live is modified between old and new table definitions
 * @param oldTtl TTL config from old table properties
 * @param endTtl TTL config from input table properties
 * @returns boolean indicaes the change of TTL
 */
export const isTtlModified = (
  oldTtl: CustomDDB.TimeToLiveSpecificationProperty | undefined,
  endTtl: CustomDDB.TimeToLiveSpecificationProperty | undefined,
): boolean => {
  if (oldTtl === undefined && endTtl === undefined) {
    return false;
  }
  if (oldTtl === undefined || endTtl === undefined) {
    return true;
  }
  return oldTtl.enabled !== endTtl.enabled || oldTtl.attributeName !== endTtl.attributeName;
};

/**
 * Get time to live specification for the given table
 * @param tableName table name
 * @returns time to live specification object
 */
const getTtlStatus = async (tableName: string): Promise<DescribeTimeToLiveCommandOutput> => {
  /**
   * This DescribeTimeToLive API call has a limit rate of 10 RPS.
   * The call is staggered randomly within 5s and called with exponential retries with max retry of 5.
   *
   * The CloudFormation has a hard limit of 2500 resources for nested stack within one operation (CUD).
   * The average of a model type nested stack is ~40, which indicates a number of 60 models is a reasonable test case.
   * If there are no staggering, the max retries needed is (60/10)-1=5
   *
   * However, in the worst case without staggering, the total wait time will come to pow(2, 5)-1=31s
   * When there is staggering with 5s applied, in the ideal case, 10 APIs are called per second and no exponential backoff will occur,
   * which only adds additional 5s
   *
   * The final approach is to combine both exponential backoff and initial random delay considering the tradeoffs mentioned
   */
  const initialDelay = Math.floor(Math.random() * 5 * 1000); // between 0 to 5s
  console.log(`Waiting for ${initialDelay} ms`);
  await sleep(initialDelay);
  const describeTimeToLiveResult = retry(
    async () => await ddbClient.describeTimeToLive({ TableName: tableName }),
    () => true,
    {
      times: 5,
      delayMS: 1000,
      exponentialBackoff: true,
    },
  );
  return describeTimeToLiveResult;
};

/**
 * Configuration for retry limits
 */
type RetrySettings = {
  times: number; // specifying 1 will execute func once and if not successful, retry one time
  delayMS: number; // delay between each attempt to execute func (there is no initial delay)
  timeoutMS: number; // total amount of time to retry execution
  stopOnError: boolean; // if retries should stop if func throws an error
  exponentialBackoff: boolean; // if retries should be executed based on exponential backoff
};

const defaultSettings: RetrySettings = {
  times: Infinity,
  delayMS: 1000 * 15, // 15 seconds
  timeoutMS: 1000 * 60 * 14, // 14 minutes
  stopOnError: false, // terminate the retries if a func calls throws an exception
  exponentialBackoff: false, // retries are executed based on the same interval
};

/**
 * Retries the function func until the success predicate returns true, or until one of the retry limits is met.
 * @param func The function to retry
 * @param successPredicate The predicate that determines successful output of func
 * @param settings Retry limits (defaults to defaultSettings above)
 * @param failurePredicate An optional predicate that determines that the retry operation has failed and should not be retried anymore
 */
const retry = async <T>(
  func: () => Promise<T>,
  successPredicate: (res?: T) => boolean,
  settings?: Partial<RetrySettings>,
  failurePredicate?: (res?: T) => boolean,
): Promise<T> => {
  const { times, delayMS, timeoutMS, stopOnError, exponentialBackoff } = {
    ...defaultSettings,
    ...settings,
  };

  let count = 0;
  let result: T;
  let terminate = false;
  const startTime = Date.now();

  do {
    try {
      result = await func();
      if (successPredicate(result)) {
        return result;
      }
      if (typeof failurePredicate === 'function' && failurePredicate(result)) {
        throw new Error('Retry-able function execution result matched failure predicate. Stopping retries.');
      }
      console.warn(`Retry-able function execution did not match success predicate. Result was [${JSON.stringify(result)}]. Retrying...`);
    } catch (err) {
      console.warn(`Retry-able function execution failed with [${(err as any).message || err}]`);
      if (stopOnError) {
        console.log('Stopping retries on error.');
      } else {
        console.log('Retrying...');
      }
      terminate = stopOnError;
    }
    count++;
    const sleepTime = exponentialBackoff ? delayMS * Math.pow(2, count - 1) : delayMS;
    await sleep(sleepTime);
  } while (!terminate && count <= times && Date.now() - startTime < timeoutMS);

  throw new Error('Retry-able function did not match predicate within the given retry constraints');
};

/**
 * Util function to sleep for seconds
 * @param milliseconds time to sleep
 * @returns void
 */
const sleep = async (milliseconds: number): Promise<void> => new Promise((resolve) => setTimeout(resolve, milliseconds));

/**
 * Imports an existing DDB table.
 * @param tableDef Tabel definition of imported table.
 */
const importTable = async (tableDef: CustomDDB.Input): Promise<AWSCDKAsyncCustomResource.OnEventResponse> => {
  // TODO: Add import validation
  console.log('Initiating table import process');
  console.log(`Fetching current state of table ${tableDef.tableName}`)
  const describeTableResult = await ddbClient.describeTable({ TableName: tableDef.tableName });
  if (!describeTableResult.Table) {
    throw new Error(`Could not find ${tableDef.tableName} to update`);
  }
  log('Current table state: ', describeTableResult);
  const createTableInput = toCreateTableInput(tableDef);
  const expectedTableProperties = getExpectedTableProperties(createTableInput);
  validateImportedTableProperties(describeTableResult.Table, expectedTableProperties);
  const result = {
    PhysicalResourceId: describeTableResult.Table.TableName,
    Data: {
      TableArn: describeTableResult.Table.TableArn,
      TableStreamArn: describeTableResult.Table.LatestStreamArn,
      TableName: describeTableResult.Table.TableName,
    },
  };
  console.log('Returning result: ', result);
  return result;
};

// #endregion Helpers<|MERGE_RESOLUTION|>--- conflicted
+++ resolved
@@ -19,11 +19,8 @@
   ListTagsOfResourceCommand,
   Tag as DynamoDBTag,
 } from '@aws-sdk/client-dynamodb';
-<<<<<<< HEAD
 import isEqual from 'lodash.isequal';
-=======
 import { Lambda, ListTagsCommand } from '@aws-sdk/client-lambda';
->>>>>>> 7363e7ba
 import { OnEventResponse } from '../amplify-table-manager-lambda-types';
 import * as cfnResponse from './cfn-response';
 import { startExecution } from './outbound';
@@ -1542,7 +1539,7 @@
 const importTable = async (tableDef: CustomDDB.Input): Promise<AWSCDKAsyncCustomResource.OnEventResponse> => {
   // TODO: Add import validation
   console.log('Initiating table import process');
-  console.log(`Fetching current state of table ${tableDef.tableName}`)
+  console.log(`Fetching current state of table ${tableDef.tableName}`);
   const describeTableResult = await ddbClient.describeTable({ TableName: tableDef.tableName });
   if (!describeTableResult.Table) {
     throw new Error(`Could not find ${tableDef.tableName} to update`);
