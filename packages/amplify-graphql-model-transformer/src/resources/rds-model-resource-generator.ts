--- conflicted
+++ resolved
@@ -29,7 +29,6 @@
   generateResources(context: TransformerContextProvider): void {
     if (this.isEnabled()) {
       const secretEntry = context.datasourceSecretParameterLocations.get(MYSQL_DB_TYPE);
-<<<<<<< HEAD
       const {
         RDSLambdaIAMRoleLogicalID,
         RDSPatchingLambdaIAMRoleLogicalID,
@@ -38,9 +37,6 @@
         RDSLambdaDataSourceLogicalID,
         RDSPatchingSubscriptionLogicalID,
       } = ResourceConstants.RESOURCES;
-=======
-      const { RDSLambdaIAMRoleLogicalID, RDSLambdaLogicalID, RDSLambdaDataSourceLogicalID } = ResourceConstants.RESOURCES;
->>>>>>> e54e44a7
       const lambdaRoleStack = context.stackManager.getStackFor(RDSLambdaIAMRoleLogicalID, RDS_STACK_NAME);
       const lambdaStack = context.stackManager.getStackFor(RDSLambdaLogicalID, RDS_STACK_NAME);
       setRDSLayerMappings(lambdaStack, context.rdsLayerMapping);
@@ -49,7 +45,6 @@
         lambdaRoleStack,
         secretEntry as RDSConnectionSecrets,
       );
-<<<<<<< HEAD
 
       const lambda = createRdsLambda(
         lambdaStack,
@@ -82,15 +77,6 @@
           LAMBDA_FUNCTION_ARN: lambda.functionArn,
         },
       );
-=======
-      const lambda = createRdsLambda(lambdaStack, context.api, role, {
-        username: secretEntry?.username ?? '',
-        password: secretEntry?.password ?? '',
-        host: secretEntry?.host ?? '',
-        port: secretEntry?.port ?? '',
-        database: secretEntry?.database ?? '',
-      });
->>>>>>> e54e44a7
 
       // Add SNS subscription for patching notifications
       const patchingSubscriptionStack = context.stackManager.getStackFor(RDSPatchingSubscriptionLogicalID, RDS_STACK_NAME);
