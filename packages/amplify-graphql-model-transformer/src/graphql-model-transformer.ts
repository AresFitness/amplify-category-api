import {
  DDB_DB_TYPE,
  MYSQL_DB_TYPE,
  DirectiveWrapper,
  FieldWrapper,
  generateGetArgumentsInput,
  getFieldNameFor,
  InputObjectDefinitionWrapper,
  InvalidDirectiveError,
  ObjectDefinitionWrapper,
  SyncUtils,
  TransformerModelBase,
  DatasourceType,
} from '@aws-amplify/graphql-transformer-core';
import {
  AppSyncDataSourceType,
  DataSourceInstance,
  DataSourceProvider,
  MutationFieldType,
  QueryFieldType,
  SubscriptionFieldType,
  TransformerBeforeStepContextProvider,
  TransformerContextProvider,
  TransformerModelProvider,
  TransformerPrepareStepContextProvider,
  TransformerResolverProvider,
  TransformerSchemaVisitStepContextProvider,
  TransformerTransformSchemaStepContextProvider,
  TransformerValidationStepContextProvider,
} from '@aws-amplify/graphql-transformer-interfaces';
import {
  ITable,
<<<<<<< HEAD
} from '@aws-cdk/aws-dynamodb';
=======
  StreamViewType,
  Table,
  TableEncryption,
} from 'aws-cdk-lib/aws-dynamodb';
import * as iam from 'aws-cdk-lib/aws-iam';
import { CfnRole } from 'aws-cdk-lib/aws-iam';
import * as cdk from 'aws-cdk-lib';
import { CfnDataSource } from 'aws-cdk-lib/aws-appsync';
>>>>>>> 195aa005
import {
  DirectiveNode,
  FieldDefinitionNode,
  InputObjectTypeDefinitionNode,
  InputValueDefinitionNode,
  ObjectTypeDefinitionNode,
} from 'graphql';
import {
  getBaseType,
  isScalar,
  makeArgument,
  makeDirective,
  makeField,
  makeInputValueDefinition,
  makeNamedType,
  makeNonNullType,
  makeValueNode,
  toPascalCase,
} from 'graphql-transformer-common';
import {
  addDirectivesToOperation,
  addModelConditionInputs,
  createEnumModelFilters,
  extendTypeWithDirectives,
  makeCreateInputField,
  makeDeleteInputField,
  makeListQueryFilterInput,
  makeSubscriptionQueryFilterInput,
  makeListQueryModel,
  makeModelSortDirectionEnumObject,
  makeMutationConditionInput,
  makeUpdateInputField,
  propagateApiKeyToNestedTypes,
} from './graphql-types';
import * as iam from '@aws-cdk/aws-iam';
import * as cdk from '@aws-cdk/core';
import { API_KEY_DIRECTIVE } from './definitions';
import { ModelDirectiveConfiguration, SubscriptionLevel } from './directive';
import { ModelResourceGenerator } from './resources/model-resource-generator';
import { DynamoModelResourceGenerator } from './resources/dynamo-model-resource-generator';
import { RdsModelResourceGenerator } from './resources/rds-model-resource-generator';
import { ModelTransformerOptions } from './types';

/**
 * Nullable
 */
export type Nullable<T> = T | null;

export const directiveDefinition = /* GraphQl */ `
  directive @model(
    queries: ModelQueryMap
    mutations: ModelMutationMap
    subscriptions: ModelSubscriptionMap
    timestamps: TimestampConfiguration
  ) on OBJECT
  input ModelMutationMap {
    create: String
    update: String
    delete: String
  }
  input ModelQueryMap {
    get: String
    list: String
  }
  input ModelSubscriptionMap {
    onCreate: [String]
    onUpdate: [String]
    onDelete: [String]
    level: ModelSubscriptionLevel
  }
  enum ModelSubscriptionLevel {
    off
    public
    on
  }
  input TimestampConfiguration {
    createdAt: String
    updatedAt: String
  }
`;

const DDB_DATASOURCE_TYPE = { dbType: DDB_DB_TYPE, provisioned: true };

/**
 * ModelTransformer
 */
export class ModelTransformer extends TransformerModelBase implements TransformerModelProvider {
  private options: ModelTransformerOptions;
  private datasourceMap: Record<string, DataSourceProvider> = {};
  private ddbTableMap: Record<string, ITable> = {};
  private resolverMap: Record<string, TransformerResolverProvider> = {};
  private typesWithModelDirective: Set<string> = new Set();
  private resourceGeneratorMap: Map<string, ModelResourceGenerator> = new Map<string, ModelResourceGenerator>();
  private modelToDatasourceMap: Map<string, DatasourceType> = new Map<string, DatasourceType>()
  /**
   * A Map to hold the directive configuration
   */
  private modelDirectiveConfig: Map<string, ModelDirectiveConfiguration> = new Map();
  constructor(options: ModelTransformerOptions = {}) {
    super('amplify-model-transformer', directiveDefinition);
    this.options = this.getOptions(options);
    const rdsGenerator = new RdsModelResourceGenerator();
    this.resourceGeneratorMap.set(DDB_DB_TYPE, new DynamoModelResourceGenerator());
    this.resourceGeneratorMap.set(MYSQL_DB_TYPE, rdsGenerator);
  }

  before = (ctx: TransformerBeforeStepContextProvider): void => {
    const datasourceMapValues: Array<DatasourceType> = Array.from(ctx.modelToDatasourceMap.values());
    if (datasourceMapValues.some((value) => value.dbType === DDB_DB_TYPE && value.provisionDB)) {
      this.resourceGeneratorMap.get(DDB_DB_TYPE)?.enableGenerator();
      this.resourceGeneratorMap.get(DDB_DB_TYPE)?.enableProvisioned();
    }
    if (datasourceMapValues.some((value) => value.dbType === MYSQL_DB_TYPE && !value.provisionDB)) {
      this.resourceGeneratorMap.get(MYSQL_DB_TYPE)?.enableGenerator();
      this.resourceGeneratorMap.get(MYSQL_DB_TYPE)?.enableUnprovisioned();
    }
    if (datasourceMapValues.length === 0) {
      // Just enable DynamoDB provisioned, legacy use
      this.resourceGeneratorMap.get(DDB_DB_TYPE)?.enableGenerator();
      this.resourceGeneratorMap.get(DDB_DB_TYPE)?.enableProvisioned();
    }
    // We only store this in the model because some of the required override methods need to pass through to the
    // Resource generators, but do not have access to the context
    this.modelToDatasourceMap = ctx.modelToDatasourceMap;
  };

  object = (definition: ObjectTypeDefinitionNode, directive: DirectiveNode, ctx: TransformerSchemaVisitStepContextProvider): void => {
    const isTypeNameReserved = definition.name.value === ctx.output.getQueryTypeName()
      || definition.name.value === ctx.output.getMutationTypeName()
      || definition.name.value === ctx.output.getSubscriptionTypeName();

    const isDynamoDB = (ctx.modelToDatasourceMap.get(definition.name.value) ?? DDB_DATASOURCE_TYPE).dbType === DDB_DB_TYPE;
    if (isTypeNameReserved) {
      throw new InvalidDirectiveError(
        `'${definition.name.value}' is a reserved type name and currently in use within the default schema element.`,
      );
    }
    // todo: get model configuration with default values and store it in the map
    const typeName = definition.name.value;

    if (ctx.isProjectUsingDataStore()) {
      SyncUtils.validateResolverConfigForType(ctx, typeName);
    }

    const directiveWrapped: DirectiveWrapper = new DirectiveWrapper(directive);
    const options = directiveWrapped.getArguments({
      queries: {
        get: getFieldNameFor('get', typeName),
        list: getFieldNameFor('list', typeName),
        ...(ctx.isProjectUsingDataStore() ? { sync: getFieldNameFor('sync', typeName) } : undefined),
      },
      mutations: {
        create: getFieldNameFor('create', typeName),
        update: getFieldNameFor('update', typeName),
        delete: getFieldNameFor('delete', typeName),
      },
      subscriptions: {
        level: SubscriptionLevel.on,
        onCreate: [getFieldNameFor('onCreate', typeName)],
        onDelete: [getFieldNameFor('onDelete', typeName)],
        onUpdate: [getFieldNameFor('onUpdate', typeName)],
      },
      timestamps: isDynamoDB ? {
        createdAt: 'createdAt',
        updatedAt: 'updatedAt',
      } : {
        createdAt: undefined,
        updatedAt: undefined,
      },
    }, generateGetArgumentsInput(ctx.featureFlags));

    // This property override is specifically to address parity between V1 and V2 when the FF is disabled
    // If one subscription is defined, just let the others go to null without FF. But if public and none defined, default all subs
    if (!ctx.featureFlags.getBoolean('shouldDeepMergeDirectiveConfigDefaults', false)) {
      const publicSubscriptionDefaults = {
        onCreate: [getFieldNameFor('onCreate', typeName)],
        onDelete: [getFieldNameFor('onDelete', typeName)],
        onUpdate: [getFieldNameFor('onUpdate', typeName)],
      };

      const baseArgs = directiveWrapped.getArguments(
        {
          subscriptions: {
            level: SubscriptionLevel.on,
            ...publicSubscriptionDefaults,
          },
        },
        generateGetArgumentsInput(ctx.featureFlags),
      );
      if (baseArgs?.subscriptions?.level === SubscriptionLevel.public
        && !(baseArgs?.subscriptions?.onCreate || baseArgs?.subscriptions?.onDelete || baseArgs?.subscriptions?.onUpdate)) {
        options.subscriptions = { level: SubscriptionLevel.public, ...publicSubscriptionDefaults };
      }
    }

    if (options.subscriptions?.onCreate && !Array.isArray(options.subscriptions.onCreate)) {
      options.subscriptions.onCreate = [options.subscriptions.onCreate];
    }

    if (options.subscriptions?.onDelete && !Array.isArray(options.subscriptions.onDelete)) {
      options.subscriptions.onDelete = [options.subscriptions.onDelete];
    }

    if (options.subscriptions?.onUpdate && !Array.isArray(options.subscriptions.onUpdate)) {
      options.subscriptions.onUpdate = [options.subscriptions.onUpdate];
    }

    this.modelDirectiveConfig.set(typeName, options);
    this.typesWithModelDirective.add(typeName);

    const dataType = ctx.modelToDatasourceMap.get(typeName) ?? DDB_DATASOURCE_TYPE;
    const resourceGenerator = this.resourceGeneratorMap.get(dataType.dbType);
    if (resourceGenerator) {
      resourceGenerator.addModelDefinition(definition, options);
    } else {
      throw Error(`DB Type or Resource Generator not defined for ${typeName}`);
    }
  };

  prepare = (context: TransformerPrepareStepContextProvider): void => {
    this.typesWithModelDirective.forEach(modelTypeName => {
      const type = context.output.getObject(modelTypeName);
      context.providerRegistry.registerDataSourceProvider(type!, this);
    });
  };

  transformSchema = (ctx: TransformerTransformSchemaStepContextProvider): void => {
    // add the model input conditions
    addModelConditionInputs(ctx);

    this.ensureModelSortDirectionEnum(ctx);
    this.typesWithModelDirective.forEach(type => {
      const def = ctx.output.getObject(type)!;
      const hasAuth = def.directives!.some(dir => dir.name.value === 'auth');

      // add Non Model type inputs
      this.createNonModelInputs(ctx, def);

      const queryFields = this.createQueryFields(ctx, def);
      ctx.output.addQueryFields(queryFields);

      const mutationFields = this.createMutationFields(ctx, def);
      ctx.output.addMutationFields(mutationFields);

      const subscriptionsFields = this.createSubscriptionFields(ctx, def!);
      ctx.output.addSubscriptionFields(subscriptionsFields);

      if ((ctx.modelToDatasourceMap.get(def.name.value) ?? DDB_DATASOURCE_TYPE).dbType === DDB_DB_TYPE) {
        // Update the field with auto generatable Fields
        this.addAutoGeneratableFields(ctx, type);

        if (ctx.isProjectUsingDataStore()) {
          this.addModelSyncFields(ctx, type);
        }
      }
      // global auth check
      if (!hasAuth && ctx.sandboxModeEnabled && ctx.authConfig.defaultAuthentication.authenticationType !== 'API_KEY') {
        const apiKeyDirArray = [makeDirective(API_KEY_DIRECTIVE, [])];
        extendTypeWithDirectives(ctx, def.name.value, apiKeyDirArray);
        propagateApiKeyToNestedTypes(ctx as TransformerContextProvider, def, new Set<string>());
        queryFields.forEach(operationField => {
          const operationName = operationField.name.value;
          addDirectivesToOperation(ctx, ctx.output.getQueryTypeName()!, operationName, apiKeyDirArray);
        });
        mutationFields.forEach(operationField => {
          const operationName = operationField.name.value;
          addDirectivesToOperation(ctx, ctx.output.getMutationTypeName()!, operationName, apiKeyDirArray);
        });
        subscriptionsFields.forEach(operationField => {
          const operationName = operationField.name.value;
          addDirectivesToOperation(ctx, ctx.output.getSubscriptionTypeName()!, operationName, apiKeyDirArray);
        });
      }
    });
  };

  generateResolvers = (context: TransformerContextProvider): void => {
    this.resourceGeneratorMap.forEach((generator) => {
      generator.generateResources(context);
    });
  };

  generateGetResolver = (
    ctx: TransformerContextProvider,
    type: ObjectTypeDefinitionNode,
    typeName: string,
    fieldName: string,
    resolverLogicalId: string,
  ): TransformerResolverProvider => {
    const dbInfo = ctx.modelToDatasourceMap.get(type.name.value) ?? DDB_DATASOURCE_TYPE;
    if (dbInfo?.dbType && this.resourceGeneratorMap.has(dbInfo.dbType)) {
      // Coercing this into being defined as we're running a check on it first
      return this.resourceGeneratorMap.get(dbInfo.dbType)!.generateGetResolver(ctx, type, typeName, fieldName, resolverLogicalId);
    }
    throw new Error(`DB Type undefined or resource generator not provided for ${type.name.value}`);
  };

  generateListResolver = (
    ctx: TransformerContextProvider,
    type: ObjectTypeDefinitionNode,
    typeName: string,
    fieldName: string,
    resolverLogicalId: string,
  ): TransformerResolverProvider => {
    const dbInfo = ctx.modelToDatasourceMap.get(type.name.value) ?? DDB_DATASOURCE_TYPE;
    if (dbInfo?.dbType && this.resourceGeneratorMap.has(dbInfo.dbType)) {
      // Coercing this into being defined as we're running a check on it first
      return this.resourceGeneratorMap.get(dbInfo.dbType)!.generateListResolver(ctx, type, typeName, fieldName, resolverLogicalId);
    }
    throw new Error(`DB Type undefined or resource generator not provided for ${type.name.value}`);
  };

  generateCreateResolver = (
    ctx: TransformerContextProvider,
    type: ObjectTypeDefinitionNode,
    typeName: string,
    fieldName: string,
    resolverLogicalId: string,
  ): TransformerResolverProvider => {
    const dbInfo = ctx.modelToDatasourceMap.get(type.name.value) ?? DDB_DATASOURCE_TYPE;
    if (dbInfo?.dbType && this.resourceGeneratorMap.has(dbInfo.dbType)) {
      // Coercing this into being defined as we're running a check on it first
      return this.resourceGeneratorMap.get(dbInfo.dbType)!.generateCreateResolver(ctx, type, typeName, fieldName, resolverLogicalId);
    }
    throw new Error(`DB Type undefined or resource generator not provided for ${type.name.value}`);
  };

  generateUpdateResolver = (
    ctx: TransformerContextProvider,
    type: ObjectTypeDefinitionNode,
    typeName: string,
    fieldName: string,
    resolverLogicalId: string,
  ): TransformerResolverProvider => {
    const modelDirectiveConfig = this.modelDirectiveConfig.get(type.name.value)!;
    const dbInfo = ctx.modelToDatasourceMap.get(type.name.value) ?? DDB_DATASOURCE_TYPE;
    if (dbInfo?.dbType && this.resourceGeneratorMap.has(dbInfo.dbType)) {
      // Coercing this into being defined as we're running a check on it first
      return this.resourceGeneratorMap.get(dbInfo.dbType)!.generateUpdateResolver(
        ctx,
        type,
        modelDirectiveConfig,
        typeName,
        fieldName,
        resolverLogicalId,
      );
    }
    throw new Error(`DB Type undefined or resource generator not provided for ${type.name.value}`);
  };

  generateDeleteResolver = (
    ctx: TransformerContextProvider,
    type: ObjectTypeDefinitionNode,
    typeName: string,
    fieldName: string,
    resolverLogicalId: string,
  ): TransformerResolverProvider => {
    const dbInfo = ctx.modelToDatasourceMap.get(type.name.value) ?? DDB_DATASOURCE_TYPE;
    if (dbInfo?.dbType && this.resourceGeneratorMap.has(dbInfo.dbType)) {
      // Coercing this into being defined as we're running a check on it first
      return this.resourceGeneratorMap.get(dbInfo.dbType)!.generateDeleteResolver(ctx, type, typeName, fieldName, resolverLogicalId);
    }
    throw new Error(`DB Type undefined or resource generator not provided for ${type.name.value}`);
  };

  generateOnCreateResolver = (
    ctx: TransformerContextProvider,
    typeName: string,
    fieldName: string,
    resolverLogicalId: string,
  ): TransformerResolverProvider => {
    if (this.resourceGeneratorMap.has(DDB_DB_TYPE)) {
      // Coercing this into being defined as we're running a check on it first
      return this.resourceGeneratorMap.get(DDB_DB_TYPE)!.generateOnCreateResolver(ctx, typeName, fieldName, resolverLogicalId);
    }
    throw new Error('Resource generator not provided for DDB');
  };

  generateOnUpdateResolver = (
    ctx: TransformerContextProvider,
    typeName: string,
    fieldName: string,
    resolverLogicalId: string,
  ): TransformerResolverProvider => {
    if (this.resourceGeneratorMap.has(DDB_DB_TYPE)) {
      // Coercing this into being defined as we're running a check on it first
      return this.resourceGeneratorMap.get(DDB_DB_TYPE)!.generateOnUpdateResolver(ctx, typeName, fieldName, resolverLogicalId);
    }
    throw new Error('Resource generator not provided for DDB');
  };

  generateOnDeleteResolver = (
    ctx: TransformerContextProvider,
    typeName: string,
    fieldName: string,
    resolverLogicalId: string,
  ): TransformerResolverProvider => {
    if (this.resourceGeneratorMap.has(DDB_DB_TYPE)) {
      // Coercing this into being defined as we're running a check on it first
      return this.resourceGeneratorMap.get(DDB_DB_TYPE)!.generateOnDeleteResolver(ctx, typeName, fieldName, resolverLogicalId);
    }
    throw new Error('Resource generator not provided for DDB');
  };

  generateSyncResolver = (
    ctx: TransformerContextProvider,
    type: ObjectTypeDefinitionNode,
    typeName: string,
    fieldName: string,
    resolverLogicalId: string,
  ): TransformerResolverProvider => {
    const dbInfo = ctx.modelToDatasourceMap.get(type.name.value) ?? DDB_DATASOURCE_TYPE;
    if (dbInfo?.dbType && this.resourceGeneratorMap.has(dbInfo.dbType)) {
      // Coercing this into being defined as we're running a check on it first
      return this.resourceGeneratorMap.get(dbInfo.dbType)!.generateSyncResolver(ctx, type, typeName, fieldName, resolverLogicalId);
    }
    throw new Error(`DB Type undefined or resource generator not provided for ${type.name.value}`);
  };

  getMutationName = (
    subscriptionType: SubscriptionFieldType,
    mutationMap: Set<{
      fieldName: string;
      typeName: string;
      type: MutationFieldType;
      resolverLogicalId: string;
    }>,
  ): string => {
    const mutationToSubscriptionTypeMap = {
      [SubscriptionFieldType.ON_CREATE]: MutationFieldType.CREATE,
      [SubscriptionFieldType.ON_UPDATE]: MutationFieldType.UPDATE,
      [SubscriptionFieldType.ON_DELETE]: MutationFieldType.DELETE,
    };
    const mutation = Array.from(mutationMap).find(m => m.type === mutationToSubscriptionTypeMap[subscriptionType]);
    if (mutation) {
      return mutation.fieldName;
    }
    throw new Error('Unknown Subscription type');
  };

  private createQueryFields = (ctx: TransformerValidationStepContextProvider, def: ObjectTypeDefinitionNode): FieldDefinitionNode[] => {
    const queryFields: FieldDefinitionNode[] = [];
    const queryFieldNames = this.getQueryFieldNames(def!);
    queryFieldNames.forEach(queryField => {
      const outputType = this.getOutputType(ctx, def, queryField);
      const args = this.getInputs(ctx, def!, {
        fieldName: queryField.fieldName,
        typeName: queryField.typeName,
        type: queryField.type,
      });
      queryFields.push(makeField(queryField.fieldName, args, makeNamedType(outputType.name.value)));
    });

    return queryFields;
  };

  private createMutationFields = (ctx: TransformerValidationStepContextProvider, def: ObjectTypeDefinitionNode): FieldDefinitionNode[] => {
    const mutationFields: FieldDefinitionNode[] = [];
    const mutationFieldNames = this.getMutationFieldNames(def!);
    mutationFieldNames.forEach(mutationField => {
      const args = this.getInputs(ctx, def!, {
        fieldName: mutationField.fieldName,
        typeName: mutationField.typeName,
        type: mutationField.type,
      });

      mutationFields.push(makeField(mutationField.fieldName, args, makeNamedType(def!.name.value)));
    });

    return mutationFields;
  };

  private createSubscriptionFields = (
    ctx: TransformerTransformSchemaStepContextProvider,
    def: ObjectTypeDefinitionNode,
  ): FieldDefinitionNode[] => {
    const subscriptionToMutationsMap = this.getSubscriptionToMutationsReverseMap(def);
    const mutationFields = this.getMutationFieldNames(def!);

    const subscriptionFields: FieldDefinitionNode[] = [];

    Object.keys(subscriptionToMutationsMap).forEach(subscriptionFieldName => {
      const maps = subscriptionToMutationsMap[subscriptionFieldName];

      const args: InputValueDefinitionNode[] = [];
      maps.map(it => args.push(
        ...this.getInputs(ctx, def!, {
          fieldName: it.fieldName,
          typeName: it.typeName,
          type: it.type,
        }),
      ));

      const mutationNames = maps.map(it => this.getMutationName(it.type, mutationFields));

      // Todo use directive wrapper to build the directive node
      const directive = makeDirective('aws_subscribe', [makeArgument('mutations', makeValueNode(mutationNames))]);
      const field = makeField(subscriptionFieldName, args, makeNamedType(def!.name.value), [directive]);
      subscriptionFields.push(field);
    });

    return subscriptionFields;
  };

  getQueryFieldNames = (
    type: ObjectTypeDefinitionNode,
  ): Set<{ fieldName: string; typeName: string; type: QueryFieldType; resolverLogicalId: string }> => {
    const dbType = (this.modelToDatasourceMap.get(type.name.value) ?? DDB_DATASOURCE_TYPE)?.dbType;
    const resourceGenerator = dbType ? this.resourceGeneratorMap.get(dbType) : null;
    if (resourceGenerator) {
      return resourceGenerator.getQueryFieldNames(type);
    }
    throw new Error(`Resource Generator or DB Type not defined for ${type.name.value}`);
  };

  getMutationFieldNames = (
    type: ObjectTypeDefinitionNode,
  ): Set<{ fieldName: string; typeName: string; type: MutationFieldType; resolverLogicalId: string }> => {
    const dbType = (this.modelToDatasourceMap.get(type.name.value) ?? DDB_DATASOURCE_TYPE)?.dbType;
    const resourceGenerator = dbType ? this.resourceGeneratorMap.get(dbType) : null;
    if (resourceGenerator) {
      return resourceGenerator.getMutationFieldNames(type);
    }
    throw new Error(`Resource Generator or DB Type not defined for ${type.name.value}`);
  };

  getSubscriptionFieldNames = (
    type: ObjectTypeDefinitionNode,
  ): Set<{
    fieldName: string;
    typeName: string;
    type: SubscriptionFieldType;
    resolverLogicalId: string;
  }> => {
    const dbType = (this.modelToDatasourceMap.get(type.name.value) ?? DDB_DATASOURCE_TYPE)?.dbType;
    const resourceGenerator = dbType ? this.resourceGeneratorMap.get(dbType) : null;
    if (resourceGenerator) {
      return resourceGenerator.getSubscriptionFieldNames(type);
    }
    throw new Error(`Resource Generator or DB Type not defined for ${type.name.value}`);
  };

  // Todo: add sanity check to ensure the type has an table
  getDataSourceResource = (type: ObjectTypeDefinitionNode): DataSourceInstance => this.ddbTableMap[type.name.value];

  getDataSourceType = (): AppSyncDataSourceType => AppSyncDataSourceType.AMAZON_DYNAMODB;

  getInputs = (
    ctx: TransformerTransformSchemaStepContextProvider,
    type: ObjectTypeDefinitionNode,
    operation: {
      fieldName: string;
      typeName: string;
      type: QueryFieldType | MutationFieldType | SubscriptionFieldType;
    },
  ): InputValueDefinitionNode[] => {
    const isSyncEnabled = ctx.isProjectUsingDataStore();

    const knownModels = this.typesWithModelDirective;
    let conditionInput: InputObjectTypeDefinitionNode;
    if ([MutationFieldType.CREATE, MutationFieldType.DELETE, MutationFieldType.UPDATE].includes(operation.type as MutationFieldType)) {
      const conditionTypeName = toPascalCase(['Model', type.name.value, 'ConditionInput']);

      const filterInputs = createEnumModelFilters(ctx, type);
      conditionInput = makeMutationConditionInput(ctx, conditionTypeName, type);
      filterInputs.push(conditionInput);
      filterInputs.forEach(input => {
        const conditionInputName = input.name.value;
        if (!ctx.output.getType(conditionInputName)) {
          ctx.output.addInput(input);
        }
      });
    }
    switch (operation.type) {
      case QueryFieldType.GET:
        return [makeInputValueDefinition('id', makeNonNullType(makeNamedType('ID')))];

      case QueryFieldType.LIST: {
        const filterInputName = toPascalCase(['Model', type.name.value, 'FilterInput']);
        const filterInputs = createEnumModelFilters(ctx, type);
        filterInputs.push(makeListQueryFilterInput(ctx, filterInputName, type));
        filterInputs.forEach(input => {
          const conditionInputName = input.name.value;
          if (!ctx.output.getType(conditionInputName)) {
            ctx.output.addInput(input);
          }
        });

        return [
          makeInputValueDefinition('filter', makeNamedType(filterInputName)),
          makeInputValueDefinition('limit', makeNamedType('Int')),
          makeInputValueDefinition('nextToken', makeNamedType('String')),
        ];
      }
      case QueryFieldType.SYNC: {
        const syncFilterInputName = toPascalCase(['Model', type.name.value, 'FilterInput']);
        const syncFilterInputs = makeListQueryFilterInput(ctx, syncFilterInputName, type);
        const conditionInputName = syncFilterInputs.name.value;
        if (!ctx.output.getType(conditionInputName)) {
          ctx.output.addInput(syncFilterInputs);
        }
        return [
          makeInputValueDefinition('filter', makeNamedType(syncFilterInputName)),
          makeInputValueDefinition('limit', makeNamedType('Int')),
          makeInputValueDefinition('nextToken', makeNamedType('String')),
          makeInputValueDefinition('lastSync', makeNamedType('AWSTimestamp')),
        ];
      }
      case MutationFieldType.CREATE: {
        const createInputField = makeCreateInputField(
          type,
          this.modelDirectiveConfig.get(type.name.value)!,
          knownModels,
          ctx.inputDocument,
          isSyncEnabled,
        );
        const createInputTypeName = createInputField.name.value;
        if (!ctx.output.getType(createInputField.name.value)) {
          ctx.output.addInput(createInputField);
        }
        return [
          makeInputValueDefinition('input', makeNonNullType(makeNamedType(createInputTypeName))),
          makeInputValueDefinition('condition', makeNamedType(conditionInput!.name.value)),
        ];
      }
      case MutationFieldType.DELETE: {
        const deleteInputField = makeDeleteInputField(type, isSyncEnabled);
        const deleteInputTypeName = deleteInputField.name.value;
        if (!ctx.output.getType(deleteInputField.name.value)) {
          ctx.output.addInput(deleteInputField);
        }
        return [
          makeInputValueDefinition('input', makeNonNullType(makeNamedType(deleteInputTypeName))),
          makeInputValueDefinition('condition', makeNamedType(conditionInput!.name.value)),
        ];
      }
      case MutationFieldType.UPDATE: {
        const updateInputField = makeUpdateInputField(
          type,
          this.modelDirectiveConfig.get(type.name.value)!,
          knownModels,
          ctx.inputDocument,
          isSyncEnabled,
        );
        const updateInputTypeName = updateInputField.name.value;
        if (!ctx.output.getType(updateInputField.name.value)) {
          ctx.output.addInput(updateInputField);
        }
        return [
          makeInputValueDefinition('input', makeNonNullType(makeNamedType(updateInputTypeName))),
          makeInputValueDefinition('condition', makeNamedType(conditionInput!.name.value)),
        ];
      }
      case SubscriptionFieldType.ON_CREATE:
      case SubscriptionFieldType.ON_DELETE:
      case SubscriptionFieldType.ON_UPDATE:
        const filterInputName = toPascalCase(['ModelSubscription', type.name.value, 'FilterInput']);
        const filterInputs = createEnumModelFilters(ctx, type);
        filterInputs.push(makeSubscriptionQueryFilterInput(ctx, filterInputName, type));
        filterInputs.forEach(input => {
          const conditionInputName = input.name.value;
          if (!ctx.output.getType(conditionInputName)) {
            ctx.output.addInput(input);
          }
        });

        return [
          makeInputValueDefinition('filter', makeNamedType(filterInputName)),
        ];

      default:
        throw new Error('Unknown operation type');
    }
  };

  getOutputType = (
    ctx: TransformerTransformSchemaStepContextProvider,
    type: ObjectTypeDefinitionNode,
    operation: {
      fieldName: string;
      typeName: string;
      type: QueryFieldType | MutationFieldType | SubscriptionFieldType;
    },
  ): ObjectTypeDefinitionNode => {
    let outputType: ObjectTypeDefinitionNode;
    switch (operation.type) {
      case MutationFieldType.CREATE:
      case MutationFieldType.UPDATE:
      case MutationFieldType.DELETE:
      case QueryFieldType.GET:
      case SubscriptionFieldType.ON_CREATE:
      case SubscriptionFieldType.ON_DELETE:
      case SubscriptionFieldType.ON_UPDATE:
        outputType = type;
        break;
      case QueryFieldType.SYNC:
      case QueryFieldType.LIST: {
        const isSyncEnabled = ctx.isProjectUsingDataStore();
        const connectionFieldName = toPascalCase(['Model', type.name.value, 'Connection']);
        outputType = makeListQueryModel(type, connectionFieldName, isSyncEnabled);
        break;
      }
      default:
        throw new Error(`${operation.type} not supported for ${type.name.value}`);
    }
    if (!ctx.output.getObject(outputType.name.value)) {
      ctx.output.addObject(outputType);
    }
    return outputType;
  };

  /**
   * createIAMRole
   */
  createIAMRole = (context: TransformerContextProvider, def: ObjectTypeDefinitionNode, stack: cdk.Stack, tableName: string): iam.Role => {
    const ddbGenerator = this.resourceGeneratorMap.get(DDB_DB_TYPE) as DynamoModelResourceGenerator;
    return ddbGenerator.createIAMRole(context, def, stack, tableName);
  }

  private createNonModelInputs = (ctx: TransformerTransformSchemaStepContextProvider, obj: ObjectTypeDefinitionNode): void => {
    (obj.fields ?? []).forEach(field => {
      if (!isScalar(field.type)) {
        const def = ctx.output.getType(getBaseType(field.type));
        if (def && def.kind === 'ObjectTypeDefinition' && !this.isModelField(def.name.value)) {
          const name = this.getNonModelInputObjectName(def.name.value);
          if (!ctx.output.getType(name)) {
            const inputObj = InputObjectDefinitionWrapper.fromObject(name, def, ctx.inputDocument);
            ctx.output.addInput(inputObj.serialize());
            this.createNonModelInputs(ctx, def);
          }
        }
      }
    });
  };

  private isModelField = (name: string): boolean => (!!this.typesWithModelDirective.has(name));

  private getNonModelInputObjectName = (name: string): string => `${name}Input`;

  /**
   * Model directive automatically adds id, created and updated time stamps to the filed, if they are configured
   * @param ctx transform context
   * @param name Name of the type
   */
  private addAutoGeneratableFields = (ctx: TransformerTransformSchemaStepContextProvider, name: string): void => {
    const modelDirectiveConfig = this.modelDirectiveConfig.get(name);
    const typeObj = ctx.output.getObject(name);
    if (!typeObj) {
      throw new Error(`Type ${name} is missing in outputs`);
    }
    const typeWrapper = new ObjectDefinitionWrapper(typeObj);
    if (!typeWrapper.hasField('id')) {
      const idField = FieldWrapper.create('id', 'ID');
      typeWrapper.addField(idField);
    }

    const timestamps = [];

    if (modelDirectiveConfig?.timestamps) {
      if (modelDirectiveConfig.timestamps.createdAt !== null) {
        timestamps.push(modelDirectiveConfig.timestamps.createdAt ?? 'createdAt');
      }

      if (modelDirectiveConfig.timestamps.updatedAt !== null) {
        timestamps.push(modelDirectiveConfig.timestamps.updatedAt ?? 'updatedAt');
      }
    }

    timestamps.forEach(fieldName => {
      if (typeWrapper.hasField(fieldName)) {
        const field = typeWrapper.getField(fieldName);
        if (!['String', 'AWSDateTime'].includes(field.getTypeName())) {
          console.warn(`type ${name}.${fieldName} is not of String or AWSDateTime. Auto population is not supported`);
        }
      } else {
        const field = FieldWrapper.create(fieldName, 'AWSDateTime');
        typeWrapper.addField(field);
      }
    });

    ctx.output.updateObject(typeWrapper.serialize());
  };

  private addModelSyncFields = (ctx: TransformerTransformSchemaStepContextProvider, name: string): void => {
    const typeObj = ctx.output.getObject(name);
    if (!typeObj) {
      throw new Error(`Type ${name} is missing in outputs`);
    }

    const typeWrapper = new ObjectDefinitionWrapper(typeObj);
    typeWrapper.addField(FieldWrapper.create('_version', 'Int'));
    typeWrapper.addField(FieldWrapper.create('_deleted', 'Boolean', true));
    typeWrapper.addField(FieldWrapper.create('_lastChangedAt', 'AWSTimestamp'));

    ctx.output.updateObject(typeWrapper.serialize());
  };

  private getSubscriptionToMutationsReverseMap = (
    def: ObjectTypeDefinitionNode,
  ): { [subField: string]: { fieldName: string; typeName: string; type: SubscriptionFieldType }[] } => {
    const subscriptionToMutationsMap: { [subField: string]: { fieldName: string; typeName: string; type: SubscriptionFieldType }[] } = {};
    const subscriptionFieldNames = this.getSubscriptionFieldNames(def);

    subscriptionFieldNames.forEach(subscriptionFieldName => {
      if (!subscriptionToMutationsMap[subscriptionFieldName.fieldName]) {
        subscriptionToMutationsMap[subscriptionFieldName.fieldName] = [];
      }
      subscriptionToMutationsMap[subscriptionFieldName.fieldName].push(subscriptionFieldName);
    });

    return subscriptionToMutationsMap;
  };

<<<<<<< HEAD
=======
  private createModelTable(stack: cdk.Stack, def: ObjectTypeDefinitionNode, context: TransformerContextProvider): void {
    const tableLogicalName = ModelResourceIDs.ModelTableResourceID(def!.name.value);
    const tableName = context.resourceHelper.generateTableName(def!.name.value);

    // Add parameters.
    const env = context.stackManager.getParameter(ResourceConstants.PARAMETERS.Env) as cdk.CfnParameter;
    const readIops = new cdk.CfnParameter(stack, ResourceConstants.PARAMETERS.DynamoDBModelTableReadIOPS, {
      description: 'The number of read IOPS the table should support.',
      type: 'Number',
      default: 5,
    });
    const writeIops = new cdk.CfnParameter(stack, ResourceConstants.PARAMETERS.DynamoDBModelTableWriteIOPS, {
      description: 'The number of write IOPS the table should support.',
      type: 'Number',
      default: 5,
    });
    const billingMode = new cdk.CfnParameter(stack, ResourceConstants.PARAMETERS.DynamoDBBillingMode, {
      description: 'Configure @model types to create DynamoDB tables with PAY_PER_REQUEST or PROVISIONED billing modes.',
      type: 'String',
      default: 'PAY_PER_REQUEST',
      allowedValues: ['PAY_PER_REQUEST', 'PROVISIONED'],
    });
    const pointInTimeRecovery = new cdk.CfnParameter(stack, ResourceConstants.PARAMETERS.DynamoDBEnablePointInTimeRecovery, {
      description: 'Whether to enable Point in Time Recovery on the table.',
      type: 'String',
      default: 'false',
      allowedValues: ['true', 'false'],
    });
    const enableSSE = new cdk.CfnParameter(stack, ResourceConstants.PARAMETERS.DynamoDBEnableServerSideEncryption, {
      description: 'Enable server side encryption powered by KMS.',
      type: 'String',
      default: 'true',
      allowedValues: ['true', 'false'],
    });
    // add the connection between the root and nested stack so the values can be passed down
    (stack as TransformerNestedStack).setParameter(readIops.node.id, cdk.Fn.ref(ResourceConstants.PARAMETERS.DynamoDBModelTableReadIOPS));
    (stack as TransformerNestedStack).setParameter(writeIops.node.id, cdk.Fn.ref(ResourceConstants.PARAMETERS.DynamoDBModelTableWriteIOPS));
    (stack as TransformerNestedStack).setParameter(billingMode.node.id, cdk.Fn.ref(ResourceConstants.PARAMETERS.DynamoDBBillingMode));
    (stack as TransformerNestedStack).setParameter(
      pointInTimeRecovery.node.id,
      cdk.Fn.ref(ResourceConstants.PARAMETERS.DynamoDBEnablePointInTimeRecovery),
    );
    (stack as TransformerNestedStack).setParameter(
      enableSSE.node.id,
      cdk.Fn.ref(ResourceConstants.PARAMETERS.DynamoDBEnableServerSideEncryption),
    );

    // Add conditions.
    // eslint-disable-next-line no-new
    new cdk.CfnCondition(stack, ResourceConstants.CONDITIONS.HasEnvironmentParameter, {
      expression: cdk.Fn.conditionNot(cdk.Fn.conditionEquals(env, ResourceConstants.NONE)),
    });
    const useSSE = new cdk.CfnCondition(stack, ResourceConstants.CONDITIONS.ShouldUseServerSideEncryption, {
      expression: cdk.Fn.conditionEquals(enableSSE, 'true'),
    });
    const usePayPerRequestBilling = new cdk.CfnCondition(stack, ResourceConstants.CONDITIONS.ShouldUsePayPerRequestBilling, {
      expression: cdk.Fn.conditionEquals(billingMode, 'PAY_PER_REQUEST'),
    });
    const usePointInTimeRecovery = new cdk.CfnCondition(stack, ResourceConstants.CONDITIONS.ShouldUsePointInTimeRecovery, {
      expression: cdk.Fn.conditionEquals(pointInTimeRecovery, 'true'),
    });

    const removalPolicy = this.options.EnableDeletionProtection ? cdk.RemovalPolicy.RETAIN : cdk.RemovalPolicy.DESTROY;

    // Expose a way in context to allow proper resource naming
    const table = new Table(stack, tableLogicalName, {
      tableName,
      partitionKey: {
        name: 'id',
        type: AttributeType.STRING,
      },
      stream: StreamViewType.NEW_AND_OLD_IMAGES,
      encryption: TableEncryption.DEFAULT,
      removalPolicy,
      ...(context.isProjectUsingDataStore() ? { timeToLiveAttribute: '_ttl' } : undefined),
    });
    const cfnTable = table.node.defaultChild as CfnTable;

    // CDK started to append hash to logical id of dynamodb table.
    // This line overrides that behavior to avoid deletion and re-creation of existing tables.
    cfnTable.overrideLogicalId(tableLogicalName);

    cfnTable.provisionedThroughput = cdk.Fn.conditionIf(usePayPerRequestBilling.logicalId, cdk.Fn.ref('AWS::NoValue'), {
      ReadCapacityUnits: readIops,
      WriteCapacityUnits: writeIops,
    });
    cfnTable.pointInTimeRecoverySpecification = cdk.Fn.conditionIf(
      usePointInTimeRecovery.logicalId,
      { PointInTimeRecoveryEnabled: true },
      cdk.Fn.ref('AWS::NoValue'),
    );
    cfnTable.billingMode = cdk.Fn.conditionIf(usePayPerRequestBilling.logicalId, 'PAY_PER_REQUEST', cdk.Fn.ref('AWS::NoValue')).toString();
    cfnTable.sseSpecification = {
      sseEnabled: cdk.Fn.conditionIf(useSSE.logicalId, true, false),
    };

    const streamArnOutputId = `GetAtt${ModelResourceIDs.ModelTableStreamArn(def!.name.value)}`;
    // eslint-disable-next-line no-new
    new cdk.CfnOutput(stack, streamArnOutputId, {
      value: cdk.Fn.getAtt(tableLogicalName, 'StreamArn').toString(),
      description: 'Your DynamoDB table StreamArn.',
      exportName: cdk.Fn.join(':', [context.api.apiId, 'GetAtt', tableLogicalName, 'StreamArn']),
    });

    const tableNameOutputId = `GetAtt${tableLogicalName}Name`;
    // eslint-disable-next-line no-new
    new cdk.CfnOutput(stack, tableNameOutputId, {
      value: cdk.Fn.ref(tableLogicalName),
      description: 'Your DynamoDB table name.',
      exportName: cdk.Fn.join(':', [context.api.apiId, 'GetAtt', tableLogicalName, 'Name']),
    });

    const role = this.createIAMRole(context, def, stack, tableName);
    const tableDataSourceLogicalName = `${def!.name.value}Table`;
    this.createModelTableDataSource(def, context, table, stack, role, tableDataSourceLogicalName);
  }

  private createModelTableDataSource(
    def: ObjectTypeDefinitionNode,
    context: TransformerContextProvider,
    table: Table,
    stack: cdk.Stack,
    role: iam.Role,
    dataSourceLogicalName: string,
  ): void {
    const datasourceRoleLogicalID = ModelResourceIDs.ModelTableDataSourceID(def!.name.value);
    const dataSource = context.api.host.addDynamoDbDataSource(
      datasourceRoleLogicalID,
      table,
      { name: dataSourceLogicalName, serviceRole: role },
      stack,
    );

    const cfnDataSource = dataSource.node.defaultChild as CfnDataSource;
    cfnDataSource.addDependsOn(role.node.defaultChild as CfnRole);

    if (context.isProjectUsingDataStore()) {
      // eslint-disable-next-line @typescript-eslint/no-explicit-any
      const datasourceDynamoDb = cfnDataSource.dynamoDbConfig as any;
      datasourceDynamoDb.deltaSyncConfig = {
        deltaSyncTableName: context.resourceHelper.generateTableName(SyncResourceIDs.syncTableName),
        deltaSyncTableTtl: '30',
        baseTableTtl: '43200',
      };
      datasourceDynamoDb.versioned = true;
    }

    const datasourceOutputId = `GetAtt${datasourceRoleLogicalID}Name`;
    // eslint-disable-next-line no-new
    new cdk.CfnOutput(stack, datasourceOutputId, {
      value: dataSource.ds.attrName,
      description: 'Your model DataSource name.',
      exportName: cdk.Fn.join(':', [context.api.apiId, 'GetAtt', datasourceRoleLogicalID, 'Name']),
    });

    // add the data source
    context.dataSources.add(def!, dataSource);
    this.datasourceMap[def!.name.value] = dataSource;
  }

  /**
   * createIAMRole
   */
  createIAMRole = (context: TransformerContextProvider, def: ObjectTypeDefinitionNode, stack: cdk.Stack, tableName: string): iam.Role => {
    const roleName = context.resourceHelper.generateIAMRoleName(ModelResourceIDs.ModelTableIAMRoleID(def!.name.value));
    const role = new iam.Role(stack, ModelResourceIDs.ModelTableIAMRoleID(def!.name.value), {
      roleName,
      assumedBy: new iam.ServicePrincipal('appsync.amazonaws.com'),
    });

    const amplifyDataStoreTableName = context.resourceHelper.generateTableName(SyncResourceIDs.syncTableName);
    role.attachInlinePolicy(
      new iam.Policy(stack, 'DynamoDBAccess', {
        statements: [
          new iam.PolicyStatement({
            effect: iam.Effect.ALLOW,
            actions: [
              'dynamodb:BatchGetItem',
              'dynamodb:BatchWriteItem',
              'dynamodb:PutItem',
              'dynamodb:DeleteItem',
              'dynamodb:GetItem',
              'dynamodb:Scan',
              'dynamodb:Query',
              'dynamodb:UpdateItem',
            ],
            resources: [
              // eslint-disable-next-line no-template-curly-in-string
              cdk.Fn.sub('arn:aws:dynamodb:${AWS::Region}:${AWS::AccountId}:table/${tablename}', {
                tablename: tableName,
              }),
              // eslint-disable-next-line no-template-curly-in-string
              cdk.Fn.sub('arn:aws:dynamodb:${AWS::Region}:${AWS::AccountId}:table/${tablename}/*', {
                tablename: tableName,
              }),
              ...(context.isProjectUsingDataStore()
                ? [
                  // eslint-disable-next-line no-template-curly-in-string
                  cdk.Fn.sub('arn:aws:dynamodb:${AWS::Region}:${AWS::AccountId}:table/${tablename}', {
                    tablename: amplifyDataStoreTableName,
                  }),
                  // eslint-disable-next-line no-template-curly-in-string
                  cdk.Fn.sub('arn:aws:dynamodb:${AWS::Region}:${AWS::AccountId}:table/${tablename}/*', {
                    tablename: amplifyDataStoreTableName,
                  }),
                ]
                : []),
            ],
          }),
        ],
      }),
    );

    const syncConfig = SyncUtils.getSyncConfig(context, def!.name.value);
    if (syncConfig && SyncUtils.isLambdaSyncConfig(syncConfig)) {
      role.attachInlinePolicy(
        SyncUtils.createSyncLambdaIAMPolicy(context, stack, syncConfig.LambdaConflictHandler.name, syncConfig.LambdaConflictHandler.region),
      );
    }

    return role;
  }

>>>>>>> 195aa005
  ensureModelSortDirectionEnum = (ctx: TransformerValidationStepContextProvider): void => {
    if (!ctx.output.hasType('ModelSortDirection')) {
      const modelSortDirection = makeModelSortDirectionEnumObject();

      ctx.output.addEnum(modelSortDirection);
    }
  }

  private getOptions = (options: ModelTransformerOptions): ModelTransformerOptions => ({
    EnableDeletionProtection: false,
    ...options,
  });
}<|MERGE_RESOLUTION|>--- conflicted
+++ resolved
@@ -30,18 +30,12 @@
 } from '@aws-amplify/graphql-transformer-interfaces';
 import {
   ITable,
-<<<<<<< HEAD
-} from '@aws-cdk/aws-dynamodb';
-=======
   StreamViewType,
   Table,
   TableEncryption,
 } from 'aws-cdk-lib/aws-dynamodb';
 import * as iam from 'aws-cdk-lib/aws-iam';
-import { CfnRole } from 'aws-cdk-lib/aws-iam';
 import * as cdk from 'aws-cdk-lib';
-import { CfnDataSource } from 'aws-cdk-lib/aws-appsync';
->>>>>>> 195aa005
 import {
   DirectiveNode,
   FieldDefinitionNode,
@@ -76,8 +70,6 @@
   makeUpdateInputField,
   propagateApiKeyToNestedTypes,
 } from './graphql-types';
-import * as iam from '@aws-cdk/aws-iam';
-import * as cdk from '@aws-cdk/core';
 import { API_KEY_DIRECTIVE } from './definitions';
 import { ModelDirectiveConfiguration, SubscriptionLevel } from './directive';
 import { ModelResourceGenerator } from './resources/model-resource-generator';
@@ -855,232 +847,6 @@
     return subscriptionToMutationsMap;
   };
 
-<<<<<<< HEAD
-=======
-  private createModelTable(stack: cdk.Stack, def: ObjectTypeDefinitionNode, context: TransformerContextProvider): void {
-    const tableLogicalName = ModelResourceIDs.ModelTableResourceID(def!.name.value);
-    const tableName = context.resourceHelper.generateTableName(def!.name.value);
-
-    // Add parameters.
-    const env = context.stackManager.getParameter(ResourceConstants.PARAMETERS.Env) as cdk.CfnParameter;
-    const readIops = new cdk.CfnParameter(stack, ResourceConstants.PARAMETERS.DynamoDBModelTableReadIOPS, {
-      description: 'The number of read IOPS the table should support.',
-      type: 'Number',
-      default: 5,
-    });
-    const writeIops = new cdk.CfnParameter(stack, ResourceConstants.PARAMETERS.DynamoDBModelTableWriteIOPS, {
-      description: 'The number of write IOPS the table should support.',
-      type: 'Number',
-      default: 5,
-    });
-    const billingMode = new cdk.CfnParameter(stack, ResourceConstants.PARAMETERS.DynamoDBBillingMode, {
-      description: 'Configure @model types to create DynamoDB tables with PAY_PER_REQUEST or PROVISIONED billing modes.',
-      type: 'String',
-      default: 'PAY_PER_REQUEST',
-      allowedValues: ['PAY_PER_REQUEST', 'PROVISIONED'],
-    });
-    const pointInTimeRecovery = new cdk.CfnParameter(stack, ResourceConstants.PARAMETERS.DynamoDBEnablePointInTimeRecovery, {
-      description: 'Whether to enable Point in Time Recovery on the table.',
-      type: 'String',
-      default: 'false',
-      allowedValues: ['true', 'false'],
-    });
-    const enableSSE = new cdk.CfnParameter(stack, ResourceConstants.PARAMETERS.DynamoDBEnableServerSideEncryption, {
-      description: 'Enable server side encryption powered by KMS.',
-      type: 'String',
-      default: 'true',
-      allowedValues: ['true', 'false'],
-    });
-    // add the connection between the root and nested stack so the values can be passed down
-    (stack as TransformerNestedStack).setParameter(readIops.node.id, cdk.Fn.ref(ResourceConstants.PARAMETERS.DynamoDBModelTableReadIOPS));
-    (stack as TransformerNestedStack).setParameter(writeIops.node.id, cdk.Fn.ref(ResourceConstants.PARAMETERS.DynamoDBModelTableWriteIOPS));
-    (stack as TransformerNestedStack).setParameter(billingMode.node.id, cdk.Fn.ref(ResourceConstants.PARAMETERS.DynamoDBBillingMode));
-    (stack as TransformerNestedStack).setParameter(
-      pointInTimeRecovery.node.id,
-      cdk.Fn.ref(ResourceConstants.PARAMETERS.DynamoDBEnablePointInTimeRecovery),
-    );
-    (stack as TransformerNestedStack).setParameter(
-      enableSSE.node.id,
-      cdk.Fn.ref(ResourceConstants.PARAMETERS.DynamoDBEnableServerSideEncryption),
-    );
-
-    // Add conditions.
-    // eslint-disable-next-line no-new
-    new cdk.CfnCondition(stack, ResourceConstants.CONDITIONS.HasEnvironmentParameter, {
-      expression: cdk.Fn.conditionNot(cdk.Fn.conditionEquals(env, ResourceConstants.NONE)),
-    });
-    const useSSE = new cdk.CfnCondition(stack, ResourceConstants.CONDITIONS.ShouldUseServerSideEncryption, {
-      expression: cdk.Fn.conditionEquals(enableSSE, 'true'),
-    });
-    const usePayPerRequestBilling = new cdk.CfnCondition(stack, ResourceConstants.CONDITIONS.ShouldUsePayPerRequestBilling, {
-      expression: cdk.Fn.conditionEquals(billingMode, 'PAY_PER_REQUEST'),
-    });
-    const usePointInTimeRecovery = new cdk.CfnCondition(stack, ResourceConstants.CONDITIONS.ShouldUsePointInTimeRecovery, {
-      expression: cdk.Fn.conditionEquals(pointInTimeRecovery, 'true'),
-    });
-
-    const removalPolicy = this.options.EnableDeletionProtection ? cdk.RemovalPolicy.RETAIN : cdk.RemovalPolicy.DESTROY;
-
-    // Expose a way in context to allow proper resource naming
-    const table = new Table(stack, tableLogicalName, {
-      tableName,
-      partitionKey: {
-        name: 'id',
-        type: AttributeType.STRING,
-      },
-      stream: StreamViewType.NEW_AND_OLD_IMAGES,
-      encryption: TableEncryption.DEFAULT,
-      removalPolicy,
-      ...(context.isProjectUsingDataStore() ? { timeToLiveAttribute: '_ttl' } : undefined),
-    });
-    const cfnTable = table.node.defaultChild as CfnTable;
-
-    // CDK started to append hash to logical id of dynamodb table.
-    // This line overrides that behavior to avoid deletion and re-creation of existing tables.
-    cfnTable.overrideLogicalId(tableLogicalName);
-
-    cfnTable.provisionedThroughput = cdk.Fn.conditionIf(usePayPerRequestBilling.logicalId, cdk.Fn.ref('AWS::NoValue'), {
-      ReadCapacityUnits: readIops,
-      WriteCapacityUnits: writeIops,
-    });
-    cfnTable.pointInTimeRecoverySpecification = cdk.Fn.conditionIf(
-      usePointInTimeRecovery.logicalId,
-      { PointInTimeRecoveryEnabled: true },
-      cdk.Fn.ref('AWS::NoValue'),
-    );
-    cfnTable.billingMode = cdk.Fn.conditionIf(usePayPerRequestBilling.logicalId, 'PAY_PER_REQUEST', cdk.Fn.ref('AWS::NoValue')).toString();
-    cfnTable.sseSpecification = {
-      sseEnabled: cdk.Fn.conditionIf(useSSE.logicalId, true, false),
-    };
-
-    const streamArnOutputId = `GetAtt${ModelResourceIDs.ModelTableStreamArn(def!.name.value)}`;
-    // eslint-disable-next-line no-new
-    new cdk.CfnOutput(stack, streamArnOutputId, {
-      value: cdk.Fn.getAtt(tableLogicalName, 'StreamArn').toString(),
-      description: 'Your DynamoDB table StreamArn.',
-      exportName: cdk.Fn.join(':', [context.api.apiId, 'GetAtt', tableLogicalName, 'StreamArn']),
-    });
-
-    const tableNameOutputId = `GetAtt${tableLogicalName}Name`;
-    // eslint-disable-next-line no-new
-    new cdk.CfnOutput(stack, tableNameOutputId, {
-      value: cdk.Fn.ref(tableLogicalName),
-      description: 'Your DynamoDB table name.',
-      exportName: cdk.Fn.join(':', [context.api.apiId, 'GetAtt', tableLogicalName, 'Name']),
-    });
-
-    const role = this.createIAMRole(context, def, stack, tableName);
-    const tableDataSourceLogicalName = `${def!.name.value}Table`;
-    this.createModelTableDataSource(def, context, table, stack, role, tableDataSourceLogicalName);
-  }
-
-  private createModelTableDataSource(
-    def: ObjectTypeDefinitionNode,
-    context: TransformerContextProvider,
-    table: Table,
-    stack: cdk.Stack,
-    role: iam.Role,
-    dataSourceLogicalName: string,
-  ): void {
-    const datasourceRoleLogicalID = ModelResourceIDs.ModelTableDataSourceID(def!.name.value);
-    const dataSource = context.api.host.addDynamoDbDataSource(
-      datasourceRoleLogicalID,
-      table,
-      { name: dataSourceLogicalName, serviceRole: role },
-      stack,
-    );
-
-    const cfnDataSource = dataSource.node.defaultChild as CfnDataSource;
-    cfnDataSource.addDependsOn(role.node.defaultChild as CfnRole);
-
-    if (context.isProjectUsingDataStore()) {
-      // eslint-disable-next-line @typescript-eslint/no-explicit-any
-      const datasourceDynamoDb = cfnDataSource.dynamoDbConfig as any;
-      datasourceDynamoDb.deltaSyncConfig = {
-        deltaSyncTableName: context.resourceHelper.generateTableName(SyncResourceIDs.syncTableName),
-        deltaSyncTableTtl: '30',
-        baseTableTtl: '43200',
-      };
-      datasourceDynamoDb.versioned = true;
-    }
-
-    const datasourceOutputId = `GetAtt${datasourceRoleLogicalID}Name`;
-    // eslint-disable-next-line no-new
-    new cdk.CfnOutput(stack, datasourceOutputId, {
-      value: dataSource.ds.attrName,
-      description: 'Your model DataSource name.',
-      exportName: cdk.Fn.join(':', [context.api.apiId, 'GetAtt', datasourceRoleLogicalID, 'Name']),
-    });
-
-    // add the data source
-    context.dataSources.add(def!, dataSource);
-    this.datasourceMap[def!.name.value] = dataSource;
-  }
-
-  /**
-   * createIAMRole
-   */
-  createIAMRole = (context: TransformerContextProvider, def: ObjectTypeDefinitionNode, stack: cdk.Stack, tableName: string): iam.Role => {
-    const roleName = context.resourceHelper.generateIAMRoleName(ModelResourceIDs.ModelTableIAMRoleID(def!.name.value));
-    const role = new iam.Role(stack, ModelResourceIDs.ModelTableIAMRoleID(def!.name.value), {
-      roleName,
-      assumedBy: new iam.ServicePrincipal('appsync.amazonaws.com'),
-    });
-
-    const amplifyDataStoreTableName = context.resourceHelper.generateTableName(SyncResourceIDs.syncTableName);
-    role.attachInlinePolicy(
-      new iam.Policy(stack, 'DynamoDBAccess', {
-        statements: [
-          new iam.PolicyStatement({
-            effect: iam.Effect.ALLOW,
-            actions: [
-              'dynamodb:BatchGetItem',
-              'dynamodb:BatchWriteItem',
-              'dynamodb:PutItem',
-              'dynamodb:DeleteItem',
-              'dynamodb:GetItem',
-              'dynamodb:Scan',
-              'dynamodb:Query',
-              'dynamodb:UpdateItem',
-            ],
-            resources: [
-              // eslint-disable-next-line no-template-curly-in-string
-              cdk.Fn.sub('arn:aws:dynamodb:${AWS::Region}:${AWS::AccountId}:table/${tablename}', {
-                tablename: tableName,
-              }),
-              // eslint-disable-next-line no-template-curly-in-string
-              cdk.Fn.sub('arn:aws:dynamodb:${AWS::Region}:${AWS::AccountId}:table/${tablename}/*', {
-                tablename: tableName,
-              }),
-              ...(context.isProjectUsingDataStore()
-                ? [
-                  // eslint-disable-next-line no-template-curly-in-string
-                  cdk.Fn.sub('arn:aws:dynamodb:${AWS::Region}:${AWS::AccountId}:table/${tablename}', {
-                    tablename: amplifyDataStoreTableName,
-                  }),
-                  // eslint-disable-next-line no-template-curly-in-string
-                  cdk.Fn.sub('arn:aws:dynamodb:${AWS::Region}:${AWS::AccountId}:table/${tablename}/*', {
-                    tablename: amplifyDataStoreTableName,
-                  }),
-                ]
-                : []),
-            ],
-          }),
-        ],
-      }),
-    );
-
-    const syncConfig = SyncUtils.getSyncConfig(context, def!.name.value);
-    if (syncConfig && SyncUtils.isLambdaSyncConfig(syncConfig)) {
-      role.attachInlinePolicy(
-        SyncUtils.createSyncLambdaIAMPolicy(context, stack, syncConfig.LambdaConflictHandler.name, syncConfig.LambdaConflictHandler.region),
-      );
-    }
-
-    return role;
-  }
-
->>>>>>> 195aa005
   ensureModelSortDirectionEnum = (ctx: TransformerValidationStepContextProvider): void => {
     if (!ctx.output.hasType('ModelSortDirection')) {
       const modelSortDirection = makeModelSortDirectionEnumObject();
