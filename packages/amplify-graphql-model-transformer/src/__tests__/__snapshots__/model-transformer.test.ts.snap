--- conflicted
+++ resolved
@@ -1,6 +1,5 @@
 // Jest Snapshot v1, https://goo.gl/fbAQLP
 
-<<<<<<< HEAD
 exports[`ModelTransformer:  id with non string type should require the field on create mutation 1`] = `
 "type Task {
   id: Int!
@@ -221,9 +220,6 @@
 `;
 
 exports[`ModelTransformer:  should filter known input types from create and update input fields 1`] = `
-=======
-exports[`ModelTransformer: should filter known input types from create and update input fields 1`] = `
->>>>>>> aeab6657
 "type Test {
   id: ID!
   email: Email
@@ -4341,7 +4337,6 @@
 ## [End] Mutation Update resolver. **"
 `;
 
-<<<<<<< HEAD
 exports[`ModelTransformer:  should successfully transform rds schema with array and object fields 1`] = `
 "type Note {
   id: ID!
@@ -4812,9 +4807,6 @@
 `;
 
 exports[`ModelTransformer:  should successfully transform simple Embeddable type (non-model) schema 1`] = `
-=======
-exports[`ModelTransformer: should successfully transform simple Embeddable type (non-model) schema 1`] = `
->>>>>>> aeab6657
 "type NonModelType {
   id: ID!
   title: String!
