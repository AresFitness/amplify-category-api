--- conflicted
+++ resolved
@@ -1,6 +1,4 @@
-<<<<<<< HEAD
 import { ModelVTLGenerator } from './vtl-generator';
-=======
 import {
   ModelCreateInitSlotConfig,
   ModelCreateRequestConfig,
@@ -9,7 +7,6 @@
   ModelUpdateRequestConfig,
   ModelVTLGenerator,
 } from "./vtl-generator";
->>>>>>> 36a0fef6
 import {
   generateUpdateRequestTemplate,
   generateCreateRequestTemplate,
