<<<<<<< HEAD
import { attributeTypeFromType } from '@aws-amplify/graphql-index-transformer';
import { getTable } from '@aws-amplify/graphql-transformer-core';
import { TransformerContextProvider, TransformerPrepareStepContextProvider } from '@aws-amplify/graphql-transformer-interfaces';
=======
import { attributeTypeFromType, overrideIndexAtCfnLevel } from '@aws-amplify/graphql-index-transformer';
import { getKeySchema, getTable, MappingTemplate } from '@aws-amplify/graphql-transformer-core';
import { TransformerContextProvider } from '@aws-amplify/graphql-transformer-interfaces';
>>>>>>> 96a0d94f
import * as cdk from 'aws-cdk-lib';
import { FieldDefinitionNode, ObjectTypeDefinitionNode } from 'graphql';
import { ref } from 'graphql-mapping-template';
import { ModelResourceIDs, ResourceConstants } from 'graphql-transformer-common';
import { getSortKeyFields } from './schema';
import { HasManyDirectiveConfiguration } from './types';
import { getConnectionAttributeName, getObjectPrimaryKey } from './utils';

/**
 * adds GSI to the table if it doesn't already exists for connection
 */
export function updateTableForConnection(config: HasManyDirectiveConfiguration, ctx: TransformerContextProvider) {
  let { fields, indexName } = config;

  // If an index name or list of fields was specified, then we don't need to create a GSI here.
  if (indexName || fields.length > 0) {
    return;
  }

  const { field, object, relatedType } = config;
  const mappedObjectName = ctx.resourceHelper.getModelNameMapping(object.name.value);
  const table = getTable(ctx, relatedType) as any;
  const gsis = table.globalSecondaryIndexes;

  indexName = `gsi-${mappedObjectName}.${field.name.value}`;
  config.indexName = indexName;

  // Check if the GSI already exists.
  if (gsis.some((gsi: any) => gsi.indexName === indexName)) {
    return;
  }

  const respectPrimaryKeyAttributesOnConnectionField: boolean = ctx.transformParameters.respectPrimaryKeyAttributesOnConnectionField;
  const partitionKeyName = getConnectionAttributeName(
    ctx.transformParameters,
    mappedObjectName,
    field.name.value,
    getObjectPrimaryKey(object).name.value,
  );
  const partitionKeyType = respectPrimaryKeyAttributesOnConnectionField
    ? attributeTypeFromType(getObjectPrimaryKey(object).type, ctx)
    : 'S';
  const sortKeyAttributeDefinitions = respectPrimaryKeyAttributesOnConnectionField
    ? getConnectedSortKeyAttributeDefinitionsForImplicitHasManyObject(ctx, object, field)
    : undefined;
  table.addGlobalSecondaryIndex({
    indexName,
    projectionType: 'ALL',
    partitionKey: {
      name: partitionKeyName,
      type: partitionKeyType,
    },
    sortKey: sortKeyAttributeDefinitions
      ? {
          name: sortKeyAttributeDefinitions.sortKeyName,
          type: sortKeyAttributeDefinitions.sortKeyType,
        }
      : undefined,
    readCapacity: cdk.Fn.ref(ResourceConstants.PARAMETERS.DynamoDBModelTableReadIOPS),
    writeCapacity: cdk.Fn.ref(ResourceConstants.PARAMETERS.DynamoDBModelTableWriteIOPS),
  });

  // At the L2 level, the CDK does not handle the way Amplify sets GSI read and write capacity
  // very well. At the L1 level, the CDK does not create the correct IAM policy for accessing the
  // GSI. To get around these issues, keep the L1 and L2 GSI list in sync.
  const gsi = gsis.find((gsi: any) => gsi.indexName === indexName);

  const newIndex = {
    indexName,
    keySchema: gsi.keySchema,
    projection: { projectionType: 'ALL' },
    provisionedThroughput: cdk.Fn.conditionIf(ResourceConstants.CONDITIONS.ShouldUsePayPerRequestBilling, cdk.Fn.ref('AWS::NoValue'), {
      ReadCapacityUnits: cdk.Fn.ref(ResourceConstants.PARAMETERS.DynamoDBModelTableReadIOPS),
      WriteCapacityUnits: cdk.Fn.ref(ResourceConstants.PARAMETERS.DynamoDBModelTableWriteIOPS),
    }),
  };

  overrideIndexAtCfnLevel(ctx, relatedType.name.value, table, newIndex);
}

type SortKeyAttributeDefinitions = {
  sortKeyName: string;
  sortKeyType: 'S' | 'N';
};

function getConnectedSortKeyAttributeDefinitionsForImplicitHasManyObject(
  ctx: TransformerContextProvider,
  object: ObjectTypeDefinitionNode,
  hasManyField: FieldDefinitionNode,
): SortKeyAttributeDefinitions | undefined {
  const sortKeyFields = getSortKeyFields(ctx, object);
  if (!sortKeyFields.length) {
    return undefined;
  }
  const mappedObjectName = ctx.resourceHelper.getModelNameMapping(object.name.value);
  const connectedSortKeyFieldNames: string[] = sortKeyFields.map((sortKeyField) =>
    getConnectionAttributeName(ctx.transformParameters, mappedObjectName, hasManyField.name.value, sortKeyField.name.value),
  );
  if (connectedSortKeyFieldNames.length === 1) {
    return {
      sortKeyName: connectedSortKeyFieldNames[0],
      sortKeyType: attributeTypeFromType(sortKeyFields[0].type, ctx),
    };
  } else if (sortKeyFields.length > 1) {
    return {
      sortKeyName: condenseRangeKey(connectedSortKeyFieldNames),
      sortKeyType: 'S',
    };
  }
}

export const condenseRangeKey = (fields: string[]): string => {
  return fields.join(ModelResourceIDs.ModelCompositeKeySeparator());
};

export const setFieldMappingResolverReference = (
  context: TransformerPrepareStepContextProvider,
  mappedModelName: string,
  typeName: string,
  fieldName: string,
  isList: boolean = false,
) => {
  const modelFieldMap = context.resourceHelper.getModelFieldMap(mappedModelName);
  if (!modelFieldMap.getMappedFields().length) {
    return;
  }
  modelFieldMap.addResolverReference({ typeName: typeName, fieldName: fieldName, isList: isList });
};<|MERGE_RESOLUTION|>--- conflicted
+++ resolved
@@ -1,15 +1,8 @@
-<<<<<<< HEAD
-import { attributeTypeFromType } from '@aws-amplify/graphql-index-transformer';
+import { attributeTypeFromType, overrideIndexAtCfnLevel } from '@aws-amplify/graphql-index-transformer';
 import { getTable } from '@aws-amplify/graphql-transformer-core';
 import { TransformerContextProvider, TransformerPrepareStepContextProvider } from '@aws-amplify/graphql-transformer-interfaces';
-=======
-import { attributeTypeFromType, overrideIndexAtCfnLevel } from '@aws-amplify/graphql-index-transformer';
-import { getKeySchema, getTable, MappingTemplate } from '@aws-amplify/graphql-transformer-core';
-import { TransformerContextProvider } from '@aws-amplify/graphql-transformer-interfaces';
->>>>>>> 96a0d94f
 import * as cdk from 'aws-cdk-lib';
 import { FieldDefinitionNode, ObjectTypeDefinitionNode } from 'graphql';
-import { ref } from 'graphql-mapping-template';
 import { ModelResourceIDs, ResourceConstants } from 'graphql-transformer-common';
 import { getSortKeyFields } from './schema';
 import { HasManyDirectiveConfiguration } from './types';
@@ -18,11 +11,11 @@
 /**
  * adds GSI to the table if it doesn't already exists for connection
  */
-export function updateTableForConnection(config: HasManyDirectiveConfiguration, ctx: TransformerContextProvider) {
-  let { fields, indexName } = config;
+export const updateTableForConnection = (config: HasManyDirectiveConfiguration, ctx: TransformerContextProvider): void => {
+  const { fields, indexName: incomingIndexName } = config;
 
   // If an index name or list of fields was specified, then we don't need to create a GSI here.
-  if (indexName || fields.length > 0) {
+  if (incomingIndexName || fields.length > 0) {
     return;
   }
 
@@ -31,7 +24,7 @@
   const table = getTable(ctx, relatedType) as any;
   const gsis = table.globalSecondaryIndexes;
 
-  indexName = `gsi-${mappedObjectName}.${field.name.value}`;
+  const indexName = `gsi-${mappedObjectName}.${field.name.value}`;
   config.indexName = indexName;
 
   // Check if the GSI already exists.
@@ -72,7 +65,7 @@
   // At the L2 level, the CDK does not handle the way Amplify sets GSI read and write capacity
   // very well. At the L1 level, the CDK does not create the correct IAM policy for accessing the
   // GSI. To get around these issues, keep the L1 and L2 GSI list in sync.
-  const gsi = gsis.find((gsi: any) => gsi.indexName === indexName);
+  const gsi = gsis.find((g: any) => g.indexName === indexName);
 
   const newIndex = {
     indexName,
@@ -85,18 +78,18 @@
   };
 
   overrideIndexAtCfnLevel(ctx, relatedType.name.value, table, newIndex);
-}
+};
 
 type SortKeyAttributeDefinitions = {
   sortKeyName: string;
   sortKeyType: 'S' | 'N';
 };
 
-function getConnectedSortKeyAttributeDefinitionsForImplicitHasManyObject(
+const getConnectedSortKeyAttributeDefinitionsForImplicitHasManyObject = (
   ctx: TransformerContextProvider,
   object: ObjectTypeDefinitionNode,
   hasManyField: FieldDefinitionNode,
-): SortKeyAttributeDefinitions | undefined {
+): SortKeyAttributeDefinitions | undefined => {
   const sortKeyFields = getSortKeyFields(ctx, object);
   if (!sortKeyFields.length) {
     return undefined;
@@ -116,7 +109,8 @@
       sortKeyType: 'S',
     };
   }
-}
+  return undefined;
+};
 
 export const condenseRangeKey = (fields: string[]): string => {
   return fields.join(ModelResourceIDs.ModelCompositeKeySeparator());
@@ -127,8 +121,8 @@
   mappedModelName: string,
   typeName: string,
   fieldName: string,
-  isList: boolean = false,
-) => {
+  isList = false,
+): void => {
   const modelFieldMap = context.resourceHelper.getModelFieldMap(mappedModelName);
   if (!modelFieldMap.getMappedFields().length) {
     return;
