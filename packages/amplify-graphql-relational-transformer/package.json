--- conflicted
+++ resolved
@@ -1,10 +1,6 @@
 {
   "name": "@aws-amplify/graphql-relational-transformer",
-<<<<<<< HEAD
   "version": "1.1.0-beta.2",
-=======
-  "version": "0.12.6",
->>>>>>> 2e48a748
   "description": "Amplify GraphQL relational modeling transformers",
   "repository": {
     "type": "git",
@@ -32,7 +28,6 @@
     "extract-api": "ts-node ../../scripts/extract-api.ts"
   },
   "dependencies": {
-<<<<<<< HEAD
     "@aws-amplify/graphql-index-transformer": "1.1.0-beta.2",
     "@aws-amplify/graphql-model-transformer": "1.1.0-beta.2",
     "@aws-amplify/graphql-transformer-core": "1.1.0-beta.2",
@@ -42,16 +37,6 @@
     "graphql": "^14.5.8",
     "graphql-mapping-template": "4.20.5",
     "graphql-transformer-common": "4.24.1-beta.1",
-=======
-    "@aws-amplify/graphql-index-transformer": "0.14.5",
-    "@aws-amplify/graphql-model-transformer": "0.16.4",
-    "@aws-amplify/graphql-transformer-core": "0.18.0",
-    "@aws-amplify/graphql-transformer-interfaces": "1.14.9",
-    "@aws-cdk/core": "~1.172.0",
-    "graphql": "^14.5.8",
-    "graphql-mapping-template": "4.20.5",
-    "graphql-transformer-common": "4.24.1",
->>>>>>> 2e48a748
     "immer": "^9.0.12"
   },
   "jest": {
