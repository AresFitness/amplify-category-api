--- conflicted
+++ resolved
@@ -68,11 +68,8 @@
     enableTransformerCfnOutputs: true,
     allowDestructiveGraphqlSchemaUpdates: false,
     replaceTableUponGsiUpdate: false,
-<<<<<<< HEAD
+    allowGen1Patterns: true,
     enableGen2Migration: false,
-=======
-    allowGen1Patterns: true,
->>>>>>> 1e2a0f33
   },
 };
 
