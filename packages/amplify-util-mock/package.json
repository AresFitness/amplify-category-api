--- conflicted
+++ resolved
@@ -1,10 +1,6 @@
 {
   "name": "amplify-category-api-util-mock",
-<<<<<<< HEAD
   "version": "6.1.0-beta.2",
-=======
-  "version": "5.1.21",
->>>>>>> 2e48a748
   "description": "Amplify CLI plugin providing local testing",
   "repository": {
     "type": "git",
@@ -46,18 +42,13 @@
     "dotenv": "^8.2.0",
     "execa": "^5.1.1",
     "fs-extra": "^8.1.0",
-<<<<<<< HEAD
     "graphql-transformer-common": "4.24.1-beta.1",
-=======
-    "graphql-transformer-common": "4.24.1",
->>>>>>> 2e48a748
     "inquirer": "^7.3.3",
     "lodash": "^4.17.21",
     "semver": "^7.3.5",
     "which": "^2.0.2"
   },
   "peerDependencies": {
-<<<<<<< HEAD
     "amplify-cli-core": "^4.0.0-beta.3"
   },
   "devDependencies": {
@@ -70,21 +61,6 @@
     "@aws-amplify/graphql-searchable-transformer": "1.1.0-beta.2",
     "@aws-amplify/graphql-transformer-core": "1.1.0-beta.2",
     "@aws-amplify/graphql-transformer-interfaces": "2.1.0-beta.2",
-=======
-    "@aws-amplify/amplify-environment-parameters": "^1.1.0",
-    "amplify-cli-core": "^3.0.0"
-  },
-  "devDependencies": {
-    "@aws-amplify/graphql-auth-transformer": "1.2.2",
-    "@aws-amplify/graphql-function-transformer": "0.7.32",
-    "@aws-amplify/graphql-index-transformer": "0.14.5",
-    "@aws-amplify/graphql-maps-to-transformer": "1.1.38",
-    "@aws-amplify/graphql-model-transformer": "0.16.4",
-    "@aws-amplify/graphql-relational-transformer": "0.12.6",
-    "@aws-amplify/graphql-searchable-transformer": "0.16.5",
-    "@aws-amplify/graphql-transformer-core": "0.18.0",
-    "@aws-amplify/graphql-transformer-interfaces": "1.14.9",
->>>>>>> 2e48a748
     "@types/detect-port": "^1.3.0",
     "@types/lodash": "^4.14.149",
     "@types/node": "^12.12.6",
@@ -96,7 +72,6 @@
     "aws-sdk": "^2.1113.0",
     "aws-sdk-mock": "^5.6.2",
     "axios": "^0.26.0",
-<<<<<<< HEAD
     "graphql-auth-transformer": "7.2.45-beta.2",
     "graphql-connection-transformer": "5.2.44-beta.2",
     "graphql-dynamodb-transformer": "7.2.44-beta.2",
@@ -105,16 +80,6 @@
     "graphql-tag": "^2.10.1",
     "graphql-transformer-core": "8.0.0-beta.2",
     "graphql-versioned-transformer": "5.2.44-beta.2",
-=======
-    "graphql-auth-transformer": "7.2.45",
-    "graphql-connection-transformer": "5.2.44",
-    "graphql-dynamodb-transformer": "7.2.44",
-    "graphql-function-transformer": "3.3.35",
-    "graphql-key-transformer": "3.2.44",
-    "graphql-tag": "^2.10.1",
-    "graphql-transformer-core": "7.6.7",
-    "graphql-versioned-transformer": "5.2.44",
->>>>>>> 2e48a748
     "isomorphic-fetch": "^3.0.0",
     "jsonwebtoken": "^8.5.1",
     "uuid": "^8.3.2",
