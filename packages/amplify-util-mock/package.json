--- conflicted
+++ resolved
@@ -1,10 +1,6 @@
 {
   "name": "amplify-category-api-util-mock",
-<<<<<<< HEAD
   "version": "6.1.0-cdkv2.2",
-=======
-  "version": "5.1.18",
->>>>>>> a928809a
   "description": "Amplify CLI plugin providing local testing",
   "repository": {
     "type": "git",
@@ -35,19 +31,11 @@
   "dependencies": {
     "@hapi/topo": "^5.0.0",
     "amplify-appsync-simulator": "^2.3.12",
-<<<<<<< HEAD
     "amplify-category-api-dynamodb-simulator": "2.4.4-cdkv2.0",
     "amplify-category-function": "4.2.0-cdkv2.2",
     "amplify-codegen": "^3.1.0",
     "amplify-provider-awscloudformation": "^7.0.0-cdkv2.2",
     "amplify-storage-simulator": "^1.7.0-cdkv2.0",
-=======
-    "amplify-category-api-dynamodb-simulator": "2.4.3",
-    "amplify-category-function": "^4.2.0",
-    "amplify-codegen": "^3.3.2",
-    "amplify-provider-awscloudformation": "^6.9.0",
-    "amplify-storage-simulator": "^1.7.0",
->>>>>>> a928809a
     "chokidar": "^3.5.3",
     "detect-port": "^1.3.0",
     "dotenv": "^8.2.0",
@@ -63,7 +51,6 @@
     "amplify-cli-core": "^4.0.0-cdkv2.2"
   },
   "devDependencies": {
-<<<<<<< HEAD
     "@aws-amplify/graphql-auth-transformer": "2.1.0-cdkv2.2",
     "@aws-amplify/graphql-function-transformer": "1.1.0-cdkv2.1",
     "@aws-amplify/graphql-index-transformer": "1.1.0-cdkv2.2",
@@ -73,29 +60,13 @@
     "@aws-amplify/graphql-searchable-transformer": "1.1.0-cdkv2.1",
     "@aws-amplify/graphql-transformer-core": "1.1.0-cdkv2.1",
     "@aws-amplify/graphql-transformer-interfaces": "2.1.0-cdkv2.1",
-=======
-    "@aws-amplify/graphql-auth-transformer": "1.1.4",
-    "@aws-amplify/graphql-function-transformer": "0.7.31",
-    "@aws-amplify/graphql-index-transformer": "0.14.3",
-    "@aws-amplify/graphql-maps-to-transformer": "1.1.35",
-    "@aws-amplify/graphql-model-transformer": "0.16.3",
-    "@aws-amplify/graphql-relational-transformer": "0.12.4",
-    "@aws-amplify/graphql-searchable-transformer": "0.16.3",
-    "@aws-amplify/graphql-transformer-core": "0.17.15",
-    "@aws-amplify/graphql-transformer-interfaces": "1.14.9",
->>>>>>> a928809a
     "@types/detect-port": "^1.3.0",
     "@types/lodash": "^4.14.149",
     "@types/node": "^12.12.6",
     "@types/semver": "^7.1.0",
     "@types/which": "^1.3.2",
-<<<<<<< HEAD
-    "amplify-function-plugin-interface": "^1.9.4",
+    "amplify-function-plugin-interface": "^1.9.5",
     "amplify-nodejs-function-runtime-provider": "2.3.4-cdkv2.2",
-=======
-    "amplify-function-plugin-interface": "^1.9.5",
-    "amplify-nodejs-function-runtime-provider": "^2.3.4",
->>>>>>> a928809a
     "aws-appsync": "^2.0.2",
     "aws-sdk": "^2.1113.0",
     "aws-sdk-mock": "^5.6.2",
