--- conflicted
+++ resolved
@@ -15,14 +15,9 @@
 import { IAM as cfnIAM, Cognito as cfnCognito } from 'cloudform-types';
 import { CognitoIdentityServiceProvider as CognitoClient, CognitoIdentity } from 'aws-sdk';
 import TestStorage from './TestStorage';
-<<<<<<< HEAD
-
-=======
-import DeploymentResources from 'graphql-transformer-core/lib/DeploymentResources';
 import { resolveTestRegion } from './testSetup';
 
 const region = resolveTestRegion();
->>>>>>> 2e48a748
 
 interface E2Econfiguration {
   STACK_NAME?: string;
