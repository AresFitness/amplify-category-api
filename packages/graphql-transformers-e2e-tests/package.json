--- conflicted
+++ resolved
@@ -22,12 +22,8 @@
     "build-tests": "yarn tsc --build tsconfig.tests.json"
   },
   "dependencies": {
-<<<<<<< HEAD
-    "@aws-amplify/graphql-auth-transformer": "^0.9.3",
-    "@aws-amplify/graphql-relational-transformer": "0.9.3",
-=======
+    "@aws-amplify/graphql-auth-transformer": "0.10.0",
     "@aws-amplify/graphql-relational-transformer": "0.9.4",
->>>>>>> c68f83e4
     "axios": "^0.26.0",
     "cloudform-types": "^4.2.0",
     "graphql": "^14.5.8",
