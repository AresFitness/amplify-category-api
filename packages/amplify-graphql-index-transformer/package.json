--- conflicted
+++ resolved
@@ -1,10 +1,6 @@
 {
   "name": "@aws-amplify/graphql-index-transformer",
-<<<<<<< HEAD
   "version": "1.1.0-beta.2",
-=======
-  "version": "0.14.5",
->>>>>>> 2e48a748
   "description": "Amplify GraphQL index and key transformers",
   "repository": {
     "type": "git",
@@ -32,7 +28,6 @@
     "extract-api": "ts-node ../../scripts/extract-api.ts"
   },
   "dependencies": {
-<<<<<<< HEAD
     "@aws-amplify/graphql-model-transformer": "1.1.0-beta.2",
     "@aws-amplify/graphql-transformer-core": "1.1.0-beta.2",
     "@aws-amplify/graphql-transformer-interfaces": "2.1.0-beta.2",
@@ -42,20 +37,6 @@
     "graphql": "^14.5.8",
     "graphql-mapping-template": "4.20.5",
     "graphql-transformer-common": "4.24.1-beta.1"
-=======
-    "@aws-amplify/graphql-model-transformer": "0.16.4",
-    "@aws-amplify/graphql-transformer-core": "0.18.0",
-    "@aws-amplify/graphql-transformer-interfaces": "1.14.9",
-    "@aws-cdk/aws-appsync": "~1.172.0",
-    "@aws-cdk/aws-dynamodb": "~1.172.0",
-    "@aws-cdk/core": "~1.172.0",
-    "graphql": "^14.5.8",
-    "graphql-mapping-template": "4.20.5",
-    "graphql-transformer-common": "4.24.1"
-  },
-  "devDependencies": {
-    "@aws-cdk/assert": "~1.172.0"
->>>>>>> 2e48a748
   },
   "peerDependencies": {
     "amplify-cli-core": "^4.0.0-beta.3"
