--- conflicted
+++ resolved
@@ -1,10 +1,6 @@
 {
   "name": "graphql-relational-schema-transformer",
-<<<<<<< HEAD
-  "version": "2.21.11-beta.2",
-=======
   "version": "2.21.14",
->>>>>>> 9a9b5e92
   "description": "An AppSync model transform that takes a relational database and turns that into a GraphQL API.",
   "repository": {
     "type": "git",
@@ -31,15 +27,9 @@
     "cloudform": "^4.2.0",
     "cloudform-types": "^4.2.0",
     "fs-extra": "^8.1.0",
-<<<<<<< HEAD
-    "graphql": "^14.5.8",
-    "graphql-mapping-template": "4.20.6-beta.0",
-    "graphql-transformer-common": "4.24.1-beta.2"
-=======
     "graphql": "^15.5.0",
     "graphql-mapping-template": "4.20.7",
     "graphql-transformer-common": "4.24.4"
->>>>>>> 9a9b5e92
   },
   "devDependencies": {
     "@types/fs-extra": "^8.0.1",
