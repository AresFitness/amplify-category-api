{
  "name": "@aws-amplify/amplify-category-api",
<<<<<<< HEAD
  "version": "5.7.7",
=======
  "version": "5.7.8",
>>>>>>> 0c293366
  "description": "Amplify CLI API Category Plugin",
  "repository": {
    "type": "git",
    "url": "https://github.com/aws-amplify/amplify-category-api.git",
    "directory": "packages/amplify-category-api"
  },
  "author": "Amazon Web Services",
  "license": "Apache-2.0",
  "main": "lib/index.js",
  "scripts": {
    "build": "tsc",
    "watch": "tsc -w",
    "clean": "rimraf lib tsconfig.tsbuildinfo node_modules",
    "test": "jest",
    "generateSchemas": "ts-node ./scripts/generateApiSchemas.ts",
    "extract-api": "ts-node ../../scripts/extract-api.ts"
  },
  "keywords": [
    "graphql",
    "cloudformation",
    "aws",
    "amplify",
    "api"
  ],
  "publishConfig": {
    "access": "public"
  },
  "dependencies": {
    "@aws-amplify/graphql-auth-transformer": "3.1.10",
    "@aws-amplify/graphql-schema-generator": "0.4.9",
    "@aws-amplify/graphql-transformer": "1.2.6",
    "@aws-amplify/graphql-transformer-core": "2.2.4",
    "@aws-amplify/graphql-transformer-interfaces": "3.2.2",
    "@aws-amplify/graphql-transformer-migrator": "2.2.8",
    "@aws-cdk/aws-apigatewayv2-alpha": "~2.80.0-alpha.0",
    "@aws-sdk/client-iam": "3.338.0",
    "@aws-sdk/client-lambda": "3.338.0",
    "@aws-sdk/client-ec2": "3.338.0",
    "@graphql-tools/merge": "^6.0.18",
    "@octokit/rest": "^18.0.9",
    "aws-sdk": "^2.1113.0",
    "chalk": "^4.1.1",
    "cloudform-types": "^4.2.0",
    "fs-extra": "^8.1.0",
    "graphql": "^15.5.0",
    "graphql-auth-transformer": "7.2.67",
    "graphql-connection-transformer": "5.2.66",
    "graphql-dynamodb-transformer": "7.2.66",
    "graphql-elasticsearch-transformer": "5.2.67",
    "graphql-function-transformer": "3.3.57",
    "graphql-http-transformer": "5.2.66",
    "graphql-key-transformer": "3.2.66",
    "graphql-predictions-transformer": "3.2.66",
    "graphql-relational-schema-transformer": "2.21.22",
    "graphql-transformer-common": "4.25.1",
    "graphql-transformer-core": "8.1.13",
    "graphql-versioned-transformer": "5.2.66",
    "import-from": "^3.0.0",
    "import-global": "^0.1.0",
    "inquirer": "^7.3.3",
    "js-yaml": "^4.0.0",
    "lodash": "^4.17.21",
    "node-fetch": "^2.6.7",
    "ora": "^4.0.3",
    "rimraf": "^3.0.0",
    "uuid": "^8.3.2"
  },
  "peerDependencies": {
    "@aws-amplify/amplify-cli-core": "^4.2.10",
    "@aws-amplify/amplify-environment-parameters": "^1.9.1",
    "@aws-amplify/amplify-prompts": "^2.8.4",
    "@aws-amplify/amplify-provider-awscloudformation": "^8.8.0",
    "amplify-headless-interface": "^1.17.4",
    "amplify-util-headless-input": "^1.9.15",
    "aws-cdk-lib": "^2.80.0",
    "constructs": "^10.0.5"
  },
  "devDependencies": {
    "@aws-amplify/graphql-transformer-test-utils": "0.2.7",
    "@types/js-yaml": "^4.0.0",
    "@types/node": "^12.12.6",
    "amplify-util-headless-input": "^1.9.15",
    "ts-jest": "26.4.4"
  },
  "jest": {
    "testURL": "http://localhost",
    "transform": {
      "^.+\\.tsx?$": "ts-jest"
    },
    "testRegex": "((\\.|/)(test|spec))\\.(jsx?|tsx?)$",
    "moduleFileExtensions": [
      "ts",
      "tsx",
      "js",
      "jsx",
      "json",
      "node"
    ],
    "collectCoverage": true,
    "coverageThreshold": {
      "global": {
        "branches": 27,
        "functions": 36,
        "lines": 44
      }
    }
  }
}<|MERGE_RESOLUTION|>--- conflicted
+++ resolved
@@ -1,10 +1,6 @@
 {
   "name": "@aws-amplify/amplify-category-api",
-<<<<<<< HEAD
-  "version": "5.7.7",
-=======
   "version": "5.7.8",
->>>>>>> 0c293366
   "description": "Amplify CLI API Category Plugin",
   "repository": {
     "type": "git",
