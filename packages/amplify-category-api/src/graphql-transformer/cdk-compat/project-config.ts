<<<<<<< HEAD
import { TransformConfig, DataSourceType } from 'graphql-transformer-core';
=======
import { DataSourceType } from '@aws-amplify/graphql-transformer-interfaces';
import { TransformConfig } from 'graphql-transformer-core';
>>>>>>> 96a0d94f

export type Template = {
  Parameters: Record<string, any>;
  Resources: Record<string, any>;
  Outputs: Record<string, any>;
  Conditions: Record<string, any>;
};

export interface TransformerProjectConfig {
  schema: string;
  functions: Record<string, string>;
  pipelineFunctions: Record<string, string>;
  resolvers: Record<string, string>;
  stacks: Record<string, Template>;
  config: TransformConfig;
  modelToDatasourceMap: Map<string, DataSourceType>;
<<<<<<< HEAD
  customQueries: Map<string, string>;
=======
>>>>>>> 96a0d94f
}<|MERGE_RESOLUTION|>--- conflicted
+++ resolved
@@ -1,9 +1,5 @@
-<<<<<<< HEAD
-import { TransformConfig, DataSourceType } from 'graphql-transformer-core';
-=======
 import { DataSourceType } from '@aws-amplify/graphql-transformer-interfaces';
 import { TransformConfig } from 'graphql-transformer-core';
->>>>>>> 96a0d94f
 
 export type Template = {
   Parameters: Record<string, any>;
@@ -20,8 +16,5 @@
   stacks: Record<string, Template>;
   config: TransformConfig;
   modelToDatasourceMap: Map<string, DataSourceType>;
-<<<<<<< HEAD
   customQueries: Map<string, string>;
-=======
->>>>>>> 96a0d94f
 }