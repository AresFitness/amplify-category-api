<<<<<<< HEAD
import {
  $TSContext,
  AmplifyCategories,
  AmplifySupportedService,
  JSONUtilities,
  pathManager,
} from '@aws-amplify/amplify-cli-core';
import { printer } from '@aws-amplify/amplify-prompts';
import {
  GraphQLTransform,
  ImportedRDSType,
  MYSQL_DB_TYPE,
  RDSConnectionSecrets,
  StackManager,
} from '@aws-amplify/graphql-transformer-core';
=======
import { RDSConnectionSecrets, MYSQL_DB_TYPE } from '@aws-amplify/graphql-transformer-core';
>>>>>>> f2e5bfd3
import {
  AppSyncAuthConfiguration,
  DeploymentResources,
  TransformerLog,
  TransformerLogLevel,
} from '@aws-amplify/graphql-transformer-interfaces';
import fs from 'fs-extra';
import { ResourceConstants } from 'graphql-transformer-common';
<<<<<<< HEAD
import {
  DatasourceType,
  sanityCheckProject,
} from 'graphql-transformer-core';
import _ from 'lodash';
import path from 'path';
/* eslint-disable-next-line import/no-cycle */
import { VpcConfig, getHostVpc } from '@aws-amplify/graphql-schema-generator';
import { getAppSyncAPIName } from '../provider-utils/awscloudformation/utils/amplify-meta-utils';
import {
  getConnectionSecrets,
  getExistingConnectionSecretNames,
  getSecretsKey,
  testDatabaseConnection,
} from '../provider-utils/awscloudformation/utils/rds-resources/database-resources';
import { AmplifyCLIFeatureFlagAdapter } from './amplify-cli-feature-flag-adapter';
import { isAuthModeUpdated } from './auth-mode-compare';
import { applyOverride } from './override';
import { TransformerFactoryArgs, TransformerProjectOptions } from './transformer-options-types';
import { generateTransformerOptions } from './transformer-options-v2';
import { parseUserDefinedSlots } from './user-defined-slots';
import {
  mergeUserConfigWithTransformOutput, writeDeploymentToDisk,
} from './utils';
=======
import { sanityCheckProject } from 'graphql-transformer-core';
import _ from 'lodash';
import path from 'path';
import { isAuthModeUpdated } from './auth-mode-compare';
import { mergeUserConfigWithTransformOutput, writeDeploymentToDisk } from './utils';
import { generateTransformerOptions } from './transformer-options-v2';
import { TransformerProjectOptions } from './transformer-options-types';
import { getExistingConnectionSecretNames, getSecretsKey } from '../provider-utils/awscloudformation/utils/rds-secrets/database-secrets';
import { getAppSyncAPIName } from '../provider-utils/awscloudformation/utils/amplify-meta-utils';
import { executeTransform } from '@aws-amplify/graphql-transformer';
>>>>>>> f2e5bfd3

const PARAMETERS_FILENAME = 'parameters.json';
const SCHEMA_FILENAME = 'schema.graphql';
const SCHEMA_DIR_NAME = 'schema';
const PROVIDER_NAME = 'awscloudformation';

/**
 * Transform GraphQL Schema
 */
export const transformGraphQLSchemaV2 = async (context: $TSContext, options): Promise<DeploymentResources | undefined> => {
  let resourceName: string;
  const backEndDir = pathManager.getBackendDirPath();
  const flags = context.parameters.options;
  if (flags['no-gql-override']) {
    return undefined;
  }

  let { resourceDir, parameters } = options;
  const { forceCompile } = options;

  // Compilation during the push step
  const { resourcesToBeCreated, resourcesToBeUpdated, allResources } = await context.amplify.getResourceStatus(AmplifyCategories.API);
  let resources = resourcesToBeCreated.concat(resourcesToBeUpdated);

  // When build folder is missing include the API
  // to be compiled without the backend/api/<api-name>/build
  // cloud formation push will fail even if there is no changes in the GraphQL API
  // https://github.com/aws-amplify/amplify-console/issues/10
  const resourceNeedCompile = allResources
    .filter((r) => !resources.includes(r))
    .filter((r) => {
      const buildDir = path.normalize(path.join(backEndDir, AmplifyCategories.API, r.resourceName, 'build'));
      return !fs.existsSync(buildDir);
    });
  resources = resources.concat(resourceNeedCompile);

  if (forceCompile) {
    resources = resources.concat(allResources);
  }
  resources = resources.filter((resource) => resource.service === 'AppSync');

  if (!resourceDir) {
    // There can only be one appsync resource
    if (resources.length > 0) {
      const resource = resources[0];
      if (resource.providerPlugin !== PROVIDER_NAME) {
        return undefined;
      }
      const { category } = resource;
      ({ resourceName } = resource);
      resourceDir = path.normalize(path.join(backEndDir, category, resourceName));
    } else {
      // No appsync resource to update/add
      return undefined;
    }
  }

  const previouslyDeployedBackendDir = options.cloudBackendDirectory;
  if (!previouslyDeployedBackendDir) {
    if (resources.length > 0) {
      const resource = resources[0];
      if (resource.providerPlugin !== PROVIDER_NAME) {
        return undefined;
      }
    }
  }

  const parametersFilePath = path.join(resourceDir, PARAMETERS_FILENAME);

  if (!parameters && fs.existsSync(parametersFilePath)) {
    try {
      parameters = JSONUtilities.readJson(parametersFilePath);

      // OpenSearch Instance type support for x.y.search types
      if (parameters[ResourceConstants.PARAMETERS.OpenSearchInstanceType]) {
        parameters[ResourceConstants.PARAMETERS.OpenSearchInstanceType] = parameters[ResourceConstants.PARAMETERS.OpenSearchInstanceType]
          .replace('.search', '.elasticsearch');
      }
    } catch (e) {
      parameters = {};
    }
  }

  let { authConfig }: { authConfig: AppSyncAuthConfiguration } = options;

  if (_.isEmpty(authConfig) && !_.isEmpty(resources)) {
    authConfig = await context.amplify.invokePluginMethod(
      context,
      AmplifyCategories.API,
      AmplifySupportedService.APPSYNC,
      'getAuthConfig',
      [context, resources[0].resourceName],
    );
    // handle case where auth project is not migrated , if Auth not migrated above function will return empty Object
    if (_.isEmpty(authConfig)) {
      //
      // If we don't have an authConfig from the caller, use it from the
      // already read resources[0], which is an AppSync API.
      //
      if (resources[0].output.securityType) {
        // Convert to multi-auth format if needed.
        authConfig = {
          defaultAuthentication: {
            authenticationType: resources[0].output.securityType,
          },
          additionalAuthenticationProviders: [],
        };
      } else {
        ({ authConfig } = resources[0].output);
      }
    }
  }

  const buildDir = path.normalize(path.join(resourceDir, 'build'));
  const schemaFilePath = path.normalize(path.join(resourceDir, SCHEMA_FILENAME));
  const schemaDirPath = path.normalize(path.join(resourceDir, SCHEMA_DIR_NAME));

  // If it is a dry run, don't create the build folder as it could make a follow-up command
  // to not to trigger a build, hence a corrupt deployment.
  if (!options.dryRun) {
    fs.ensureDirSync(buildDir);
  }

  const buildConfig: TransformerProjectOptions = await generateTransformerOptions(context, options);
  if (!buildConfig) {
    return undefined;
  }

  const transformerOutput = await buildAPIProject(context, buildConfig);

  printer.success(`GraphQL schema compiled successfully.\n\nEdit your schema at ${schemaFilePath} or \
place .graphql files in a directory at ${schemaDirPath}`);

  if (isAuthModeUpdated(options)) {
    parameters.AuthModeLastUpdated = new Date();
  }
  if (!options.dryRun) {
    JSONUtilities.writeJson(parametersFilePath, parameters);
  }

  return transformerOutput;
};

/**
 * buildAPIProject
 */
const buildAPIProject = async (
  context: $TSContext,
  opts: TransformerProjectOptions,
): Promise<DeploymentResources|undefined> => {
  const schema = opts.projectConfig.schema.toString();
  // Skip building the project if the schema is blank
  if (!schema) {
    return undefined;
  }

  const transformOutput = executeTransform({
    ...opts,
    schema,
    modelToDatasourceMap: opts.projectConfig.modelToDatasourceMap,
    datasourceSecretParameterLocations: await getDatasourceSecretMap(context),
    printTransformerLog,
  });

  const builtProject = mergeUserConfigWithTransformOutput(opts.projectConfig, transformOutput, opts);

  const buildLocation = path.join(opts.projectDirectory, 'build');
  const currentCloudLocation = opts.currentCloudBackendDirectory ? path.join(opts.currentCloudBackendDirectory, 'build') : undefined;

  if (opts.projectDirectory && !opts.dryRun) {
    await writeDeploymentToDisk(context, builtProject, buildLocation, opts.rootStackFileName, opts.buildParameters);
    await sanityCheckProject(
      currentCloudLocation,
      buildLocation,
      opts.rootStackFileName,
      opts.sanityCheckRules.diffRules,
      opts.sanityCheckRules.projectRules,
    );
  }

  return builtProject;
};

<<<<<<< HEAD
// eslint-disable-next-line no-underscore-dangle
const _buildProject = async (
  context: $TSContext,
  opts: TransformerProjectOptions<TransformerFactoryArgs>,
): Promise<DeploymentResources> => {
  const userProjectConfig = opts.projectConfig;
  const stackMapping = userProjectConfig.config.StackMapping;
  const userDefinedSlots = {
    ...parseUserDefinedSlots(userProjectConfig.pipelineFunctions),
    ...parseUserDefinedSlots(userProjectConfig.resolvers),
  };
  const { schema, modelToDatasourceMap } = userProjectConfig;
  const datasourceSecretMap = await getDatasourceSecretMap(context);
  const datasourceMapValues: Array<DatasourceType> = modelToDatasourceMap ? Array.from(modelToDatasourceMap.values()) : [];
  let sqlLambdaVpcConfig: VpcConfig | undefined;
  if (datasourceMapValues.some((value) => value.dbType === MYSQL_DB_TYPE && !value.provisionDB)) {
    sqlLambdaVpcConfig = await isSqlLambdaVpcConfigRequired(context, getSecretsKey(), ImportedRDSType.MYSQL);
  }

  // Create the transformer instances, we've to make sure we're not reusing them within the same CLI command
  // because the StackMapping feature already builds the project once.
  const transformers = await opts.transformersFactory(opts.transformersFactoryArgs);
  const transform = new GraphQLTransform({
    transformers,
    stackMapping,
    transformConfig: userProjectConfig.config,
    authConfig: opts.authConfig,
    buildParameters: opts.buildParameters,
    stacks: opts.projectConfig.stacks || {},
    featureFlags: new AmplifyCLIFeatureFlagAdapter(),
    sandboxModeEnabled: opts.sandboxModeEnabled,
    userDefinedSlots,
    resolverConfig: opts.resolverConfig,
    overrideConfig: {
      applyOverride: (stackManager: StackManager) => applyOverride(stackManager, path.join(pathManager.getBackendDirPath(), 'api', getAppSyncAPIName())),
      ...opts.overrideConfig,
    },
    sqlLambdaVpcConfig,
  });

  try {
    const transformOutput = transform.transform(schema.toString(), {
      modelToDatasourceMap,
      datasourceSecretParameterLocations: datasourceSecretMap,
    });

    return mergeUserConfigWithTransformOutput(userProjectConfig, transformOutput, opts);
  } finally {
    printTransformLogs(transform);
  }
};

const isSqlLambdaVpcConfigRequired = async (
  context: $TSContext,
  secretsKey: string,
  engine: ImportedRDSType,
): Promise<VpcConfig | undefined> => {
  const { secrets } = await getConnectionSecrets(context, secretsKey, engine);
  const isDBPublic = await testDatabaseConnection(secrets);
  if (isDBPublic) {
    // No need to deploy the SQL Lambda in VPC if the DB is public
    return undefined;
  }
  const vpcConfig = await getSQLLambdaVpcConfig(context);
  return vpcConfig;
};

=======
>>>>>>> f2e5bfd3
const getDatasourceSecretMap = async (context: $TSContext): Promise<Map<string, RDSConnectionSecrets>> => {
  const outputMap = new Map<string, RDSConnectionSecrets>();
  const apiName = getAppSyncAPIName();
  const secretsKey = await getSecretsKey();
  const rdsSecretPaths = await getExistingConnectionSecretNames(context, apiName, secretsKey);
  if (rdsSecretPaths) {
    outputMap.set(MYSQL_DB_TYPE, rdsSecretPaths);
  }
  return outputMap;
};

<<<<<<< HEAD
const printTransformLogs = (transform: GraphQLTransform) => {
  transform.getLogs().forEach((log) => {
    switch (log.level) {
      case TransformerLogLevel.ERROR:
        printer.error(log.message);
        break;
      case TransformerLogLevel.WARN:
        printer.warn(log.message);
        break;
      case TransformerLogLevel.INFO:
        printer.info(log.message);
        break;
      case TransformerLogLevel.DEBUG:
        printer.debug(log.message);
        break;
      default:
        printer.error(log.message);
    }
  });
};

const getSQLLambdaVpcConfig = async (context: $TSContext): Promise<VpcConfig | undefined> => {
  const [secretsKey, engine] = [getSecretsKey(), ImportedRDSType.MYSQL];
  const { secrets } = await getConnectionSecrets(context, secretsKey, engine);
  const region = context.amplify.getProjectMeta().providers.awscloudformation.Region;
  const vpcConfig = getHostVpc(secrets.host, region);
  return vpcConfig;
=======
const printTransformerLog = (log: TransformerLog): void => {
  switch (log.level) {
    case TransformerLogLevel.ERROR:
      printer.error(log.message);
      break;
    case TransformerLogLevel.WARN:
      printer.warn(log.message);
      break;
    case TransformerLogLevel.INFO:
      printer.info(log.message);
      break;
    case TransformerLogLevel.DEBUG:
      printer.debug(log.message);
      break;
    default:
      printer.error(log.message);
  }
>>>>>>> f2e5bfd3
};<|MERGE_RESOLUTION|>--- conflicted
+++ resolved
@@ -1,56 +1,13 @@
-<<<<<<< HEAD
-import {
-  $TSContext,
-  AmplifyCategories,
-  AmplifySupportedService,
-  JSONUtilities,
-  pathManager,
-} from '@aws-amplify/amplify-cli-core';
-import { printer } from '@aws-amplify/amplify-prompts';
-import {
-  GraphQLTransform,
-  ImportedRDSType,
-  MYSQL_DB_TYPE,
-  RDSConnectionSecrets,
-  StackManager,
-} from '@aws-amplify/graphql-transformer-core';
-=======
-import { RDSConnectionSecrets, MYSQL_DB_TYPE } from '@aws-amplify/graphql-transformer-core';
->>>>>>> f2e5bfd3
+import { RDSConnectionSecrets, MYSQL_DB_TYPE, ImportedRDSType } from '@aws-amplify/graphql-transformer-core';
 import {
   AppSyncAuthConfiguration,
   DeploymentResources,
   TransformerLog,
   TransformerLogLevel,
+  VpcConfig,
 } from '@aws-amplify/graphql-transformer-interfaces';
 import fs from 'fs-extra';
 import { ResourceConstants } from 'graphql-transformer-common';
-<<<<<<< HEAD
-import {
-  DatasourceType,
-  sanityCheckProject,
-} from 'graphql-transformer-core';
-import _ from 'lodash';
-import path from 'path';
-/* eslint-disable-next-line import/no-cycle */
-import { VpcConfig, getHostVpc } from '@aws-amplify/graphql-schema-generator';
-import { getAppSyncAPIName } from '../provider-utils/awscloudformation/utils/amplify-meta-utils';
-import {
-  getConnectionSecrets,
-  getExistingConnectionSecretNames,
-  getSecretsKey,
-  testDatabaseConnection,
-} from '../provider-utils/awscloudformation/utils/rds-resources/database-resources';
-import { AmplifyCLIFeatureFlagAdapter } from './amplify-cli-feature-flag-adapter';
-import { isAuthModeUpdated } from './auth-mode-compare';
-import { applyOverride } from './override';
-import { TransformerFactoryArgs, TransformerProjectOptions } from './transformer-options-types';
-import { generateTransformerOptions } from './transformer-options-v2';
-import { parseUserDefinedSlots } from './user-defined-slots';
-import {
-  mergeUserConfigWithTransformOutput, writeDeploymentToDisk,
-} from './utils';
-=======
 import { sanityCheckProject } from 'graphql-transformer-core';
 import _ from 'lodash';
 import path from 'path';
@@ -61,7 +18,10 @@
 import { getExistingConnectionSecretNames, getSecretsKey } from '../provider-utils/awscloudformation/utils/rds-secrets/database-secrets';
 import { getAppSyncAPIName } from '../provider-utils/awscloudformation/utils/amplify-meta-utils';
 import { executeTransform } from '@aws-amplify/graphql-transformer';
->>>>>>> f2e5bfd3
+import { getConnectionSecrets, testDatabaseConnection } from '../provider-utils/awscloudformation/utils/rds-resources/database-resources';
+import { $TSContext } from '@aws-amplify/amplify-cli-core';
+import { printer } from '@aws-amplify/amplify-prompts';
+import { getHostVpc } from '@aws-amplify/graphql-schema-generator';
 
 const PARAMETERS_FILENAME = 'parameters.json';
 const SCHEMA_FILENAME = 'schema.graphql';
@@ -218,12 +178,21 @@
     return undefined;
   }
 
+  const { modelToDatasourceMap } = opts.projectConfig;
+  const datasourceSecretMap = await getDatasourceSecretMap(context);
+  const datasourceMapValues: Array<DatasourceType> = modelToDatasourceMap ? Array.from(modelToDatasourceMap.values()) : [];
+  let sqlLambdaVpcConfig: VpcConfig | undefined;
+  if (datasourceMapValues.some((value) => value.dbType === MYSQL_DB_TYPE && !value.provisionDB)) {
+    sqlLambdaVpcConfig = await isSqlLambdaVpcConfigRequired(context, getSecretsKey(), ImportedRDSType.MYSQL);
+  }
+
   const transformOutput = executeTransform({
     ...opts,
     schema,
     modelToDatasourceMap: opts.projectConfig.modelToDatasourceMap,
-    datasourceSecretParameterLocations: await getDatasourceSecretMap(context),
+    datasourceSecretParameterLocations: datasourceSecretMap,
     printTransformerLog,
+    sqlLambdaVpcConfig,
   });
 
   const builtProject = mergeUserConfigWithTransformOutput(opts.projectConfig, transformOutput, opts);
@@ -245,59 +214,6 @@
   return builtProject;
 };
 
-<<<<<<< HEAD
-// eslint-disable-next-line no-underscore-dangle
-const _buildProject = async (
-  context: $TSContext,
-  opts: TransformerProjectOptions<TransformerFactoryArgs>,
-): Promise<DeploymentResources> => {
-  const userProjectConfig = opts.projectConfig;
-  const stackMapping = userProjectConfig.config.StackMapping;
-  const userDefinedSlots = {
-    ...parseUserDefinedSlots(userProjectConfig.pipelineFunctions),
-    ...parseUserDefinedSlots(userProjectConfig.resolvers),
-  };
-  const { schema, modelToDatasourceMap } = userProjectConfig;
-  const datasourceSecretMap = await getDatasourceSecretMap(context);
-  const datasourceMapValues: Array<DatasourceType> = modelToDatasourceMap ? Array.from(modelToDatasourceMap.values()) : [];
-  let sqlLambdaVpcConfig: VpcConfig | undefined;
-  if (datasourceMapValues.some((value) => value.dbType === MYSQL_DB_TYPE && !value.provisionDB)) {
-    sqlLambdaVpcConfig = await isSqlLambdaVpcConfigRequired(context, getSecretsKey(), ImportedRDSType.MYSQL);
-  }
-
-  // Create the transformer instances, we've to make sure we're not reusing them within the same CLI command
-  // because the StackMapping feature already builds the project once.
-  const transformers = await opts.transformersFactory(opts.transformersFactoryArgs);
-  const transform = new GraphQLTransform({
-    transformers,
-    stackMapping,
-    transformConfig: userProjectConfig.config,
-    authConfig: opts.authConfig,
-    buildParameters: opts.buildParameters,
-    stacks: opts.projectConfig.stacks || {},
-    featureFlags: new AmplifyCLIFeatureFlagAdapter(),
-    sandboxModeEnabled: opts.sandboxModeEnabled,
-    userDefinedSlots,
-    resolverConfig: opts.resolverConfig,
-    overrideConfig: {
-      applyOverride: (stackManager: StackManager) => applyOverride(stackManager, path.join(pathManager.getBackendDirPath(), 'api', getAppSyncAPIName())),
-      ...opts.overrideConfig,
-    },
-    sqlLambdaVpcConfig,
-  });
-
-  try {
-    const transformOutput = transform.transform(schema.toString(), {
-      modelToDatasourceMap,
-      datasourceSecretParameterLocations: datasourceSecretMap,
-    });
-
-    return mergeUserConfigWithTransformOutput(userProjectConfig, transformOutput, opts);
-  } finally {
-    printTransformLogs(transform);
-  }
-};
-
 const isSqlLambdaVpcConfigRequired = async (
   context: $TSContext,
   secretsKey: string,
@@ -313,8 +229,6 @@
   return vpcConfig;
 };
 
-=======
->>>>>>> f2e5bfd3
 const getDatasourceSecretMap = async (context: $TSContext): Promise<Map<string, RDSConnectionSecrets>> => {
   const outputMap = new Map<string, RDSConnectionSecrets>();
   const apiName = getAppSyncAPIName();
@@ -326,35 +240,14 @@
   return outputMap;
 };
 
-<<<<<<< HEAD
-const printTransformLogs = (transform: GraphQLTransform) => {
-  transform.getLogs().forEach((log) => {
-    switch (log.level) {
-      case TransformerLogLevel.ERROR:
-        printer.error(log.message);
-        break;
-      case TransformerLogLevel.WARN:
-        printer.warn(log.message);
-        break;
-      case TransformerLogLevel.INFO:
-        printer.info(log.message);
-        break;
-      case TransformerLogLevel.DEBUG:
-        printer.debug(log.message);
-        break;
-      default:
-        printer.error(log.message);
-    }
-  });
-};
-
 const getSQLLambdaVpcConfig = async (context: $TSContext): Promise<VpcConfig | undefined> => {
   const [secretsKey, engine] = [getSecretsKey(), ImportedRDSType.MYSQL];
   const { secrets } = await getConnectionSecrets(context, secretsKey, engine);
   const region = context.amplify.getProjectMeta().providers.awscloudformation.Region;
   const vpcConfig = getHostVpc(secrets.host, region);
   return vpcConfig;
-=======
+};
+
 const printTransformerLog = (log: TransformerLog): void => {
   switch (log.level) {
     case TransformerLogLevel.ERROR:
@@ -372,5 +265,4 @@
     default:
       printer.error(log.message);
   }
->>>>>>> f2e5bfd3
 };