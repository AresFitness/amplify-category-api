import path from 'path';
<<<<<<< HEAD
import {
  RDSConnectionSecrets,
  DataSourceType,
  UserDefinedSlot,
  isImportedRDSType,
  DBType,
  getEngineFromDBType,
  getImportedRDSType,
} from '@aws-amplify/graphql-transformer-core';
=======
import { RDSConnectionSecrets, MYSQL_DB_TYPE, ImportedRDSType, UserDefinedSlot } from '@aws-amplify/graphql-transformer-core';
>>>>>>> 96a0d94f
import {
  AppSyncAuthConfiguration,
  TransformerLog,
  TransformerLogLevel,
  VpcConfig,
  RDSLayerMapping,
  DataSourceType,
} from '@aws-amplify/graphql-transformer-interfaces';
import * as fs from 'fs-extra';
import { ResourceConstants } from 'graphql-transformer-common';
import { sanityCheckProject } from 'graphql-transformer-core';
import _ from 'lodash';
import { executeTransform } from '@aws-amplify/graphql-transformer';
import { $TSContext, AmplifyCategories, AmplifySupportedService, JSONUtilities, pathManager } from '@aws-amplify/amplify-cli-core';
import { printer } from '@aws-amplify/amplify-prompts';
import { getHostVpc } from '@aws-amplify/graphql-schema-generator';
import fetch from 'node-fetch';
import {
  getConnectionSecrets,
  getExistingConnectionSecretNames,
  getSecretsKey,
} from '../provider-utils/awscloudformation/utils/rds-resources/database-resources';
import { getAppSyncAPIName } from '../provider-utils/awscloudformation/utils/amplify-meta-utils';
import { checkForUnsupportedDirectives } from '../provider-utils/awscloudformation/utils/rds-resources/utils';
import { isAuthModeUpdated } from './auth-mode-compare';
import { getAdminRoles, getIdentityPoolId, mergeUserConfigWithTransformOutput, writeDeploymentToDisk } from './utils';
import { generateTransformerOptions } from './transformer-options-v2';
import { TransformerProjectOptions } from './transformer-options-types';
import { DeploymentResources } from './cdk-compat/deployment-resources';
import { TransformManager } from './cdk-compat/transform-manager';

const PARAMETERS_FILENAME = 'parameters.json';
const SCHEMA_FILENAME = 'schema.graphql';
const SCHEMA_DIR_NAME = 'schema';
const PROVIDER_NAME = 'awscloudformation';
const LAYER_MAPPING_URL = 'https://amplify-rds-layer-resources.s3.amazonaws.com/rds-layer-mapping.json';

/**
 * Transform GraphQL Schema
 */
export const transformGraphQLSchemaV2 = async (context: $TSContext, options): Promise<DeploymentResources | undefined> => {
  let resourceName: string;
  const backEndDir = pathManager.getBackendDirPath();
  const flags = context.parameters.options;
  if (flags['no-gql-override']) {
    return undefined;
  }

  let { resourceDir, parameters } = options;
  const { forceCompile } = options;

  // Compilation during the push step
  const { resourcesToBeCreated, resourcesToBeUpdated, allResources } = await context.amplify.getResourceStatus(AmplifyCategories.API);
  let resources = resourcesToBeCreated.concat(resourcesToBeUpdated);

  // When build folder is missing include the API
  // to be compiled without the backend/api/<api-name>/build
  // cloud formation push will fail even if there is no changes in the GraphQL API
  // https://github.com/aws-amplify/amplify-console/issues/10
  const resourceNeedCompile = allResources
    .filter((r) => !resources.includes(r))
    .filter((r) => {
      const buildDir = path.normalize(path.join(backEndDir, AmplifyCategories.API, r.resourceName, 'build'));
      return !fs.pathExistsSync(buildDir);
    });
  resources = resources.concat(resourceNeedCompile);

  if (forceCompile) {
    resources = resources.concat(allResources);
  }
  resources = resources.filter((resource) => resource.service === 'AppSync');

  if (!resourceDir) {
    // There can only be one appsync resource
    if (resources.length > 0) {
      const resource = resources[0];
      if (resource.providerPlugin !== PROVIDER_NAME) {
        return undefined;
      }
      const { category } = resource;
      ({ resourceName } = resource);
      resourceDir = path.normalize(path.join(backEndDir, category, resourceName));
    } else {
      // No appsync resource to update/add
      return undefined;
    }
  }

  const previouslyDeployedBackendDir = options.cloudBackendDirectory;
  if (!previouslyDeployedBackendDir) {
    if (resources.length > 0) {
      const resource = resources[0];
      if (resource.providerPlugin !== PROVIDER_NAME) {
        return undefined;
      }
    }
  }

  const parametersFilePath = path.join(resourceDir, PARAMETERS_FILENAME);

  if (!parameters && fs.pathExistsSync(parametersFilePath)) {
    try {
      parameters = JSONUtilities.readJson(parametersFilePath);

      // OpenSearch Instance type support for x.y.search types
      if (parameters[ResourceConstants.PARAMETERS.OpenSearchInstanceType]) {
        parameters[ResourceConstants.PARAMETERS.OpenSearchInstanceType] = parameters[
          ResourceConstants.PARAMETERS.OpenSearchInstanceType
        ].replace('.search', '.elasticsearch');
      }
    } catch (e) {
      parameters = {};
    }
  }

  let { authConfig }: { authConfig: AppSyncAuthConfiguration } = options;

  if (_.isEmpty(authConfig) && !_.isEmpty(resources)) {
    authConfig = await context.amplify.invokePluginMethod(
      context,
      AmplifyCategories.API,
      AmplifySupportedService.APPSYNC,
      'getAuthConfig',
      [context, resources[0].resourceName],
    );
    // handle case where auth project is not migrated , if Auth not migrated above function will return empty Object
    if (_.isEmpty(authConfig)) {
      //
      // If we don't have an authConfig from the caller, use it from the
      // already read resources[0], which is an AppSync API.
      //
      if (resources[0].output.securityType) {
        // Convert to multi-auth format if needed.
        authConfig = {
          defaultAuthentication: {
            authenticationType: resources[0].output.securityType,
          },
          additionalAuthenticationProviders: [],
        };
      } else {
        ({ authConfig } = resources[0].output);
      }
    }
  }

  const buildDir = path.normalize(path.join(resourceDir, 'build'));
  const schemaFilePath = path.normalize(path.join(resourceDir, SCHEMA_FILENAME));
  const schemaDirPath = path.normalize(path.join(resourceDir, SCHEMA_DIR_NAME));

  // If it is a dry run, don't create the build folder as it could make a follow-up command
  // to not to trigger a build, hence a corrupt deployment.
  if (!options.dryRun) {
    fs.ensureDirSync(buildDir);
  }

  const buildConfig: TransformerProjectOptions = await generateTransformerOptions(context, options);
  if (!buildConfig) {
    return undefined;
  }

  const transformerOutput = await buildAPIProject(context, buildConfig);

  printer.success(`GraphQL schema compiled successfully.\n\nEdit your schema at ${schemaFilePath} or \
place .graphql files in a directory at ${schemaDirPath}`);

  if (isAuthModeUpdated(options)) {
    parameters.AuthModeLastUpdated = new Date();
  }
  if (!options.dryRun) {
    JSONUtilities.writeJson(parametersFilePath, parameters);
  }

  return transformerOutput;
};

const getAuthenticationTypesForAuthConfig = (authConfig?: AppSyncAuthConfiguration): (string | undefined)[] =>
  [authConfig?.defaultAuthentication, ...(authConfig?.additionalAuthenticationProviders ?? [])].map(
    (authConfigEntry) => authConfigEntry?.authenticationType,
  );

const hasIamAuth = (authConfig?: AppSyncAuthConfiguration): boolean =>
  getAuthenticationTypesForAuthConfig(authConfig).some((authType) => authType === 'AWS_IAM');

const hasUserPoolAuth = (authConfig?: AppSyncAuthConfiguration): boolean =>
  getAuthenticationTypesForAuthConfig(authConfig).some((authType) => authType === 'AMAZON_COGNITO_USER_POOLS');

/**
 * buildAPIProject
 */
const buildAPIProject = async (context: $TSContext, opts: TransformerProjectOptions): Promise<DeploymentResources | undefined> => {
  const schema = opts.projectConfig.schema.toString();
  // Skip building the project if the schema is blank
  if (!schema) {
    return undefined;
  }

  checkForUnsupportedDirectives(schema, opts.projectConfig.modelToDatasourceMap);

  const { modelToDatasourceMap } = opts.projectConfig;
<<<<<<< HEAD
  const datasourceMapValues: Array<DataSourceType> = modelToDatasourceMap ? Array.from(modelToDatasourceMap.values()) : [];
  const datasourceSecretMap = new Map<string, RDSConnectionSecrets>();
=======
  const datasourceSecretMap = await getDatasourceSecretMap(context);
  const datasourceMapValues: Array<DataSourceType> = modelToDatasourceMap ? Array.from(modelToDatasourceMap.values()) : [];
>>>>>>> 96a0d94f
  let sqlLambdaVpcConfig: VpcConfig | undefined;
  if (datasourceMapValues.some((value) => isImportedRDSType(value))) {
    const dbType = getImportedRDSType(modelToDatasourceMap);
    datasourceSecretMap.set(dbType, await getDatasourceSecretMap(context));
    sqlLambdaVpcConfig = await isSqlLambdaVpcConfigRequired(context, dbType);
  }
  const rdsLayerMapping = await getRDSLayerMapping();

  const transformManager = new TransformManager(
    opts.overrideConfig,
    hasIamAuth(opts.authConfig),
    hasUserPoolAuth(opts.authConfig),
    await getAdminRoles(context, opts.resourceName),
    await getIdentityPoolId(context),
  );

  executeTransform({
    ...opts,
    scope: transformManager.rootStack,
    nestedStackProvider: transformManager.getNestedStackProvider(),
    assetProvider: transformManager.getAssetProvider(),
    parameterProvider: transformManager.getParameterProvider(),
    synthParameters: transformManager.getSynthParameters(),
    schema,
    modelToDatasourceMap: opts.projectConfig.modelToDatasourceMap,
    customQueries: opts.projectConfig.customQueries,
    datasourceSecretParameterLocations: datasourceSecretMap,
    printTransformerLog,
    sqlLambdaVpcConfig,
    rdsLayerMapping,
  });

  const transformOutput: DeploymentResources = {
    ...transformManager.generateDeploymentResources(),
    userOverriddenSlots: opts.userDefinedSlots ? getUserOverridenSlots(opts.userDefinedSlots) : [],
  };

  const builtProject = mergeUserConfigWithTransformOutput(opts.projectConfig, transformOutput, opts);

  const buildLocation = path.join(opts.projectDirectory, 'build');
  const currentCloudLocation = opts.currentCloudBackendDirectory ? path.join(opts.currentCloudBackendDirectory, 'build') : undefined;

  if (opts.projectDirectory && !opts.dryRun) {
    await writeDeploymentToDisk(context, builtProject, buildLocation, opts.rootStackFileName, opts.buildParameters);
    await sanityCheckProject(
      currentCloudLocation,
      buildLocation,
      opts.rootStackFileName,
      opts.sanityCheckRules.diffRules,
      opts.sanityCheckRules.projectRules,
    );
  }

  return builtProject;
};

export const getUserOverridenSlots = (userDefinedSlots: Record<string, UserDefinedSlot[]>): string[] =>
  Object.values(userDefinedSlots)
    .flat()
    .flatMap((slot) => [slot.requestResolver?.fileName, slot.responseResolver?.fileName])
    .flat()
    .filter((slotName) => slotName !== undefined);

const getRDSLayerMapping = async (): Promise<RDSLayerMapping> => {
  try {
    const response = await fetch(LAYER_MAPPING_URL);
    if (response.status === 200) {
      const result = await response.json();
      return result as RDSLayerMapping;
    }
  } catch (err) {
    // Ignore the error and return default layer mapping
  }
  printer.warn('Unable to load the latest RDS layer configuration, using local configuration.');
  return {};
};

const isSqlLambdaVpcConfigRequired = async (context: $TSContext, dbType: DBType): Promise<VpcConfig | undefined> => {
  // If the database is in VPC, we will use the same VPC configuration for the SQL lambda.
  // Customers are required to add inbound rule for port 443 from the private subnet in the Security Group.
  // https://docs.aws.amazon.com/systems-manager/latest/userguide/setup-create-vpc.html#vpc-requirements-and-limitations
  const vpcSubnetConfig = await getSQLLambdaVpcConfig(context, dbType);

  return vpcSubnetConfig;
};

const getDatasourceSecretMap = async (context: $TSContext): Promise<RDSConnectionSecrets> => {
  const outputMap = new Map<string, RDSConnectionSecrets>();
  const apiName = getAppSyncAPIName();
  const secretsKey = await getSecretsKey();
  const rdsSecretPaths = await getExistingConnectionSecretNames(context, apiName, secretsKey);
  return rdsSecretPaths;
};

const getSQLLambdaVpcConfig = async (context: $TSContext, dbType: DBType): Promise<VpcConfig> => {
  const [secretsKey, engine] = [getSecretsKey(), getEngineFromDBType(dbType)];
  const { secrets } = await getConnectionSecrets(context, secretsKey, engine);
  const region = context.amplify.getProjectMeta().providers.awscloudformation.Region;
  const vpcConfig = await getHostVpc(secrets.host, region);
  return vpcConfig;
};

const printTransformerLog = (log: TransformerLog): void => {
  switch (log.level) {
    case TransformerLogLevel.ERROR:
      printer.error(log.message);
      break;
    case TransformerLogLevel.WARN:
      printer.warn(log.message);
      break;
    case TransformerLogLevel.INFO:
      printer.info(log.message);
      break;
    case TransformerLogLevel.DEBUG:
      printer.debug(log.message);
      break;
    default:
      printer.error(log.message);
  }
};<|MERGE_RESOLUTION|>--- conflicted
+++ resolved
@@ -1,17 +1,12 @@
 import path from 'path';
-<<<<<<< HEAD
 import {
-  RDSConnectionSecrets,
-  DataSourceType,
-  UserDefinedSlot,
-  isImportedRDSType,
   DBType,
   getEngineFromDBType,
   getImportedRDSType,
+  isImportedRDSType,
+  RDSConnectionSecrets,
+  UserDefinedSlot,
 } from '@aws-amplify/graphql-transformer-core';
-=======
-import { RDSConnectionSecrets, MYSQL_DB_TYPE, ImportedRDSType, UserDefinedSlot } from '@aws-amplify/graphql-transformer-core';
->>>>>>> 96a0d94f
 import {
   AppSyncAuthConfiguration,
   TransformerLog,
@@ -211,13 +206,8 @@
   checkForUnsupportedDirectives(schema, opts.projectConfig.modelToDatasourceMap);
 
   const { modelToDatasourceMap } = opts.projectConfig;
-<<<<<<< HEAD
-  const datasourceMapValues: Array<DataSourceType> = modelToDatasourceMap ? Array.from(modelToDatasourceMap.values()) : [];
-  const datasourceSecretMap = new Map<string, RDSConnectionSecrets>();
-=======
   const datasourceSecretMap = await getDatasourceSecretMap(context);
   const datasourceMapValues: Array<DataSourceType> = modelToDatasourceMap ? Array.from(modelToDatasourceMap.values()) : [];
->>>>>>> 96a0d94f
   let sqlLambdaVpcConfig: VpcConfig | undefined;
   if (datasourceMapValues.some((value) => isImportedRDSType(value))) {
     const dbType = getImportedRDSType(modelToDatasourceMap);
