import { ImportedRDSType, ImportedDataSourceConfig } from '@aws-amplify/graphql-transformer-core';
import * as fs from 'fs-extra';
<<<<<<< HEAD
import { MySQLDataSourceAdapter, generateGraphQLSchema, Schema, Engine, DataSourceAdapter, MySQLDataSourceConfig, getHostVpc, provisionSchemaInspectorLambda } from '@aws-amplify/graphql-schema-generator';
=======
import {
  MySQLDataSourceAdapter,
  generateGraphQLSchema,
  Schema,
  Engine,
  DataSourceAdapter,
  MySQLDataSourceConfig,
} from '@aws-amplify/graphql-schema-generator';
>>>>>>> e54e44a7
import * as os from 'os';
import { constructRDSGlobalAmplifyInput } from './rds-input-utils';
import { printer, prompter } from '@aws-amplify/amplify-prompts';
import { $TSContext, AmplifyError, stateManager } from '@aws-amplify/amplify-cli-core';
import { getVpcMetadataLambdaName } from './rds-resources/database-resources';

export const writeSchemaFile = (pathToSchemaFile: string, schemaString: string) => {
  fs.ensureFileSync(pathToSchemaFile);
  fs.writeFileSync(pathToSchemaFile, schemaString);
};

export const generateRDSSchema = async (
  context: $TSContext,
  databaseConfig: ImportedDataSourceConfig,
  pathToSchemaFile: string,
): Promise<string> => {
  // Establish the connection
  let adapter: DataSourceAdapter;
  let schema: Schema;
<<<<<<< HEAD
  const UNABLE_TO_CONNECT_MESSAGE = 'Failed to connect to the specified RDS Data Source. Check the connection details in the schema and re-try. Use "amplify api update-secrets" to update the user credentials.';

  switch(databaseConfig.engine) {
=======
  switch (databaseConfig.engine) {
>>>>>>> e54e44a7
    case ImportedRDSType.MYSQL:
      adapter = new MySQLDataSourceAdapter(databaseConfig as MySQLDataSourceConfig);
      schema = new Schema(new Engine('MySQL'));
      break;
    default:
      printer.error('Only MySQL Data Source is supported.');
  }

  try {
    await adapter.initialize();
  } catch (error) {
<<<<<<< HEAD
    // If connection is unsuccessful, try connecting from VPC
    if (error.code === 'ETIMEDOUT') {
      const canConnectFromVpc = await retryWithVpcLambda(context, databaseConfig, adapter);
      if (!canConnectFromVpc) {
        throw new AmplifyError('UserInputError', {
          message: UNABLE_TO_CONNECT_MESSAGE,
        });
      }
    } else {
      throw error;
    }
=======
    printer.error(
      'Failed to connect to the specified RDS Data Source. Check the connection details in the schema and re-try. Use "amplify api update-secrets" to update the user credentials.',
    );
    throw error;
>>>>>>> e54e44a7
  }

  const models = await adapter.getModels();
  adapter.cleanup();
  models.forEach((m) => schema.addModel(m));

  const schemaString =
    (await constructRDSGlobalAmplifyInput(context, databaseConfig, pathToSchemaFile)) + os.EOL + os.EOL + generateGraphQLSchema(schema);
  return schemaString;
};

const retryWithVpcLambda = async (context, databaseConfig, adapter): Promise<boolean> => {
  const meta = stateManager.getMeta();
  const { AmplifyAppId, Region } = meta.providers.awscloudformation;
  const vpc = await getHostVpc(databaseConfig.host, Region);
  const { amplify } = context;
  const { envName } = amplify.getEnvInfo();

  if (vpc) {
    const shouldTryVpc = await prompter.confirmContinue(`Unable to connect to the database from this machine. Would you like to try from VPC '${vpc.vpcId}'? (This will take several minutes):`);
    
    if (shouldTryVpc) {
      const schemaInspectorLambda = getVpcMetadataLambdaName(AmplifyAppId, envName);
      await provisionSchemaInspectorLambda(schemaInspectorLambda, vpc, Region);
      adapter.useVpc(schemaInspectorLambda, Region);
      await adapter.initialize();
      return true;
    }
  }

  return false;
};<|MERGE_RESOLUTION|>--- conflicted
+++ resolved
@@ -1,17 +1,6 @@
 import { ImportedRDSType, ImportedDataSourceConfig } from '@aws-amplify/graphql-transformer-core';
 import * as fs from 'fs-extra';
-<<<<<<< HEAD
 import { MySQLDataSourceAdapter, generateGraphQLSchema, Schema, Engine, DataSourceAdapter, MySQLDataSourceConfig, getHostVpc, provisionSchemaInspectorLambda } from '@aws-amplify/graphql-schema-generator';
-=======
-import {
-  MySQLDataSourceAdapter,
-  generateGraphQLSchema,
-  Schema,
-  Engine,
-  DataSourceAdapter,
-  MySQLDataSourceConfig,
-} from '@aws-amplify/graphql-schema-generator';
->>>>>>> e54e44a7
 import * as os from 'os';
 import { constructRDSGlobalAmplifyInput } from './rds-input-utils';
 import { printer, prompter } from '@aws-amplify/amplify-prompts';
@@ -31,13 +20,9 @@
   // Establish the connection
   let adapter: DataSourceAdapter;
   let schema: Schema;
-<<<<<<< HEAD
   const UNABLE_TO_CONNECT_MESSAGE = 'Failed to connect to the specified RDS Data Source. Check the connection details in the schema and re-try. Use "amplify api update-secrets" to update the user credentials.';
 
   switch(databaseConfig.engine) {
-=======
-  switch (databaseConfig.engine) {
->>>>>>> e54e44a7
     case ImportedRDSType.MYSQL:
       adapter = new MySQLDataSourceAdapter(databaseConfig as MySQLDataSourceConfig);
       schema = new Schema(new Engine('MySQL'));
@@ -49,7 +34,6 @@
   try {
     await adapter.initialize();
   } catch (error) {
-<<<<<<< HEAD
     // If connection is unsuccessful, try connecting from VPC
     if (error.code === 'ETIMEDOUT') {
       const canConnectFromVpc = await retryWithVpcLambda(context, databaseConfig, adapter);
@@ -61,12 +45,6 @@
     } else {
       throw error;
     }
-=======
-    printer.error(
-      'Failed to connect to the specified RDS Data Source. Check the connection details in the schema and re-try. Use "amplify api update-secrets" to update the user credentials.',
-    );
-    throw error;
->>>>>>> e54e44a7
   }
 
   const models = await adapter.getModels();
