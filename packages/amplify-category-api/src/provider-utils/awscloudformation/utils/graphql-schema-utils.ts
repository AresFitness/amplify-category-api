import * as os from 'os';
import { ImportedRDSType, ImportedDataSourceConfig } from '@aws-amplify/graphql-transformer-core';
import * as fs from 'fs-extra';
<<<<<<< HEAD
import { MySQLDataSourceAdapter, generateGraphQLSchema, Schema, Engine, DataSourceAdapter, MySQLDataSourceConfig, getHostVpc, provisionSchemaInspectorLambda } from '@aws-amplify/graphql-schema-generator';
import * as os from 'os';
=======
import {
  MySQLDataSourceAdapter,
  generateGraphQLSchema,
  Schema,
  Engine,
  DataSourceAdapter,
  MySQLDataSourceConfig,
} from '@aws-amplify/graphql-schema-generator';
import { printer } from '@aws-amplify/amplify-prompts';
import { $TSContext } from '@aws-amplify/amplify-cli-core';
>>>>>>> cd79b235
import { constructRDSGlobalAmplifyInput } from './rds-input-utils';
import { printer, prompter } from '@aws-amplify/amplify-prompts';
import { $TSContext, AmplifyError, stateManager } from '@aws-amplify/amplify-cli-core';
import { getVpcMetadataLambdaName } from './rds-resources/database-resources';

export const writeSchemaFile = (pathToSchemaFile: string, schemaString: string) => {
  fs.ensureFileSync(pathToSchemaFile);
  fs.writeFileSync(pathToSchemaFile, schemaString);
};

export const generateRDSSchema = async (
  context: $TSContext,
  databaseConfig: ImportedDataSourceConfig,
  pathToSchemaFile: string,
): Promise<string> => {
  // Establish the connection
  let adapter: DataSourceAdapter;
  let schema: Schema;
  const UNABLE_TO_CONNECT_MESSAGE = 'Failed to connect to the specified RDS Data Source. Check the connection details in the schema and re-try. Use "amplify api update-secrets" to update the user credentials.';

  switch(databaseConfig.engine) {
    case ImportedRDSType.MYSQL:
      adapter = new MySQLDataSourceAdapter(databaseConfig as MySQLDataSourceConfig);
      schema = new Schema(new Engine('MySQL'));
      break;
    default:
      printer.error('Only MySQL Data Source is supported.');
  }

  try {
    await adapter.initialize();
  } catch (error) {
    // If connection is unsuccessful, try connecting from VPC
    if (error.code === 'ETIMEDOUT') {
      const canConnectFromVpc = await retryWithVpcLambda(context, databaseConfig, adapter);
      if (!canConnectFromVpc) {
        throw new AmplifyError('UserInputError', {
          message: UNABLE_TO_CONNECT_MESSAGE,
        });
      }
    } else {
      throw error;
    }
  }

  const models = await adapter.getModels();
  adapter.cleanup();
  models.forEach((m) => schema.addModel(m));

  const schemaString =
    (await constructRDSGlobalAmplifyInput(context, databaseConfig, pathToSchemaFile)) + os.EOL + os.EOL + generateGraphQLSchema(schema);
  return schemaString;
};

const retryWithVpcLambda = async (context, databaseConfig, adapter): Promise<boolean> => {
  const meta = stateManager.getMeta();
  const { AmplifyAppId, Region } = meta.providers.awscloudformation;
  const vpc = await getHostVpc(databaseConfig.host, Region);
  const { amplify } = context;
  const { envName } = amplify.getEnvInfo();

  if (vpc) {
    const shouldTryVpc = await prompter.confirmContinue(`Unable to connect to the database from this machine. Would you like to try from VPC '${vpc.vpcId}'? (This will take several minutes):`);
    
    if (shouldTryVpc) {
      const schemaInspectorLambda = getVpcMetadataLambdaName(AmplifyAppId, envName);
      await provisionSchemaInspectorLambda(schemaInspectorLambda, vpc, Region);
      adapter.useVpc(schemaInspectorLambda, Region);
      await adapter.initialize();
      return true;
    }
  }

  return false;
};<|MERGE_RESOLUTION|>--- conflicted
+++ resolved
@@ -1,21 +1,8 @@
 import * as os from 'os';
 import { ImportedRDSType, ImportedDataSourceConfig } from '@aws-amplify/graphql-transformer-core';
 import * as fs from 'fs-extra';
-<<<<<<< HEAD
 import { MySQLDataSourceAdapter, generateGraphQLSchema, Schema, Engine, DataSourceAdapter, MySQLDataSourceConfig, getHostVpc, provisionSchemaInspectorLambda } from '@aws-amplify/graphql-schema-generator';
 import * as os from 'os';
-=======
-import {
-  MySQLDataSourceAdapter,
-  generateGraphQLSchema,
-  Schema,
-  Engine,
-  DataSourceAdapter,
-  MySQLDataSourceConfig,
-} from '@aws-amplify/graphql-schema-generator';
-import { printer } from '@aws-amplify/amplify-prompts';
-import { $TSContext } from '@aws-amplify/amplify-cli-core';
->>>>>>> cd79b235
 import { constructRDSGlobalAmplifyInput } from './rds-input-utils';
 import { printer, prompter } from '@aws-amplify/amplify-prompts';
 import { $TSContext, AmplifyError, stateManager } from '@aws-amplify/amplify-cli-core';
