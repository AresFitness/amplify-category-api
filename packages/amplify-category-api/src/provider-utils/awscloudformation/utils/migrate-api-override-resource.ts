import {
  $TSAny,
  AmplifyCategories,
  JSONUtilities,
<<<<<<< HEAD
  projectNotInitializedError,
=======
>>>>>>> a928809a
  pathManager,
  ResourceDoesNotExistError,
  stateManager,
} from 'amplify-cli-core';
import { printer } from 'amplify-prompts';
import * as fs from 'fs-extra';
import { ResolverConfig } from 'graphql-transformer-core';
import _ from 'lodash';
import * as path from 'path';
import { v4 as uuid } from 'uuid';
import { AppSyncCLIInputs } from '../service-walkthrough-types/appsync-user-input-types';
import { authConfigToAppSyncAuthType } from './auth-config-to-app-sync-auth-type-bi-di-mapper';
import { resolverConfigToConflictResolution } from './resolver-config-to-conflict-resolution-bi-di-mapper';

type ApiMetaData = {
  resourceName: string;
  authConfig: $TSAny;
  resolverConfig: ResolverConfig;
};
export const migrateResourceToSupportOverride = async (resourceName: string) => {
  printer.debug('Starting Migration Process');
  /**
   * backup resource folder
   * get parameters.json
   * generate and save cliInputs
   * return cliInputs
   *  */
  const projectPath = pathManager.findProjectRoot();
  if (!projectPath) {
    // New project, hence not able to find the amplify dir
<<<<<<< HEAD
    throw projectNotInitializedError();
=======
    throw new Error('Project not initialized');
>>>>>>> a928809a
  }
  const apiresourceDirPath = pathManager.getResourceDirectoryPath(undefined, AmplifyCategories.API, resourceName);
  const backupApiResourceFolder = backup(apiresourceDirPath, projectPath, resourceName);

  try {
    let resolverConfig = {};
    const transformConfig =
      JSONUtilities.readJson<any>(path.join(apiresourceDirPath, 'transform.conf.json'), { throwIfNotExist: false }) ?? {};
    if (!_.isEmpty(transformConfig) && !_.isEmpty(transformConfig!.ResolverConfig)) {
      resolverConfig = transformConfig!.ResolverConfig;
    }
    const authConfig = stateManager.getMeta()[AmplifyCategories.API][resourceName].output.authConfig;
    if (_.isEmpty(authConfig)) {
      throw new ResourceDoesNotExistError(
        `auth configuration not present for ${resourceName}. Try amplify pull to sync your folder structure`,
      );
    }
    const parameters: ApiMetaData = {
      authConfig,
      resolverConfig,
      resourceName,
    };
    // convert parameters.json to cli-inputs.json
    const cliInputs = generateCliInputs(parameters);
    const cliInputsPath = path.join(apiresourceDirPath, 'cli-inputs.json');
    JSONUtilities.writeJson(cliInputsPath, cliInputs);
    printer.debug('Migration is Successful');
  } catch (e) {
    printer.error('There was an error migrating your project.');
    rollback(apiresourceDirPath, backupApiResourceFolder);
    printer.debug('migration operations are rolled back.');
    throw e;
  } finally {
    cleanUp(backupApiResourceFolder);
  }
};

function backup(authresourcePath: string, projectPath: string, resourceName: string) {
  if (fs.existsSync(authresourcePath)) {
    const backupauthResourceDirName = `${resourceName}-BACKUP-${uuid().split('-')[0]}`;
    const backupauthResourceDirPath = path.join(projectPath, backupauthResourceDirName);

    if (fs.existsSync(backupauthResourceDirPath)) {
      const error = new Error(`Backup folder at ${backupauthResourceDirPath} already exists, remove the folder and retry the operation.`);

      error.name = 'BackupFolderAlreadyExist';
      error.stack = undefined;

      throw error;
    }

    fs.copySync(authresourcePath, backupauthResourceDirPath);
    return backupauthResourceDirPath;
  }
}

function rollback(authresourcePath: string, backupauthResourceDirPath: string) {
  if (fs.existsSync(authresourcePath) && fs.existsSync(backupauthResourceDirPath)) {
    fs.removeSync(authresourcePath);
    fs.moveSync(backupauthResourceDirPath, authresourcePath);
  }
}

function cleanUp(authresourcePath: string | undefined) {
  if (!!authresourcePath && fs.existsSync(authresourcePath)) fs.removeSync(authresourcePath);
}

const generateCliInputs = (parameters: ApiMetaData): AppSyncCLIInputs => {
  return {
    version: 1,
    serviceConfiguration: {
      serviceName: 'AppSync',
      defaultAuthType: authConfigToAppSyncAuthType(parameters.authConfig ? parameters.authConfig.defaultAuthentication : undefined),
      additionalAuthTypes:
        !_.isEmpty(parameters.authConfig) && !_.isEmpty(parameters.authConfig.additionalAuthenticationProviders)
          ? parameters.authConfig.additionalAuthenticationProviders.map(authConfigToAppSyncAuthType)
          : undefined,
      conflictResolution: resolverConfigToConflictResolution(parameters.resolverConfig),
      apiName: parameters.resourceName,
    },
  };
};<|MERGE_RESOLUTION|>--- conflicted
+++ resolved
@@ -2,10 +2,6 @@
   $TSAny,
   AmplifyCategories,
   JSONUtilities,
-<<<<<<< HEAD
-  projectNotInitializedError,
-=======
->>>>>>> a928809a
   pathManager,
   ResourceDoesNotExistError,
   stateManager,
@@ -36,11 +32,7 @@
   const projectPath = pathManager.findProjectRoot();
   if (!projectPath) {
     // New project, hence not able to find the amplify dir
-<<<<<<< HEAD
-    throw projectNotInitializedError();
-=======
     throw new Error('Project not initialized');
->>>>>>> a928809a
   }
   const apiresourceDirPath = pathManager.getResourceDirectoryPath(undefined, AmplifyCategories.API, resourceName);
   const backupApiResourceFolder = backup(apiresourceDirPath, projectPath, resourceName);
