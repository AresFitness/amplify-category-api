--- conflicted
+++ resolved
@@ -42,22 +42,10 @@
   includeAuthRule: boolean = true,
 ) => {
   const inputs = await getGlobalAmplifyInputEntries(context, dataSourceType, includeAuthRule);
-<<<<<<< HEAD
   const inputsString = inputs.reduce((acc: string, input): string =>
     acc + ` ${input.name}: ${input.type} = ${input.type === 'String' ? '"'+ input.default + '"' : input.default} ${input.comment ? '# ' + input.comment: ''} \n`
   , '');
   return `input AMPLIFY {\n${inputsString}}\n`;
-=======
-  const inputsString = inputs.reduce(
-    (acc: string, input): string =>
-      acc +
-      ` ${input.name}: ${input.type} = ${input.type === 'String' ? '"' + input.default + '"' : input.default} ${
-        input.comment ? '# ' + input.comment : ''
-      } \n`,
-    '',
-  );
-  return `input Amplify {\n${inputsString}}\n`;
->>>>>>> e54e44a7
 };
 
 export const readRDSGlobalAmplifyInput = async (pathToSchemaFile: string): Promise<InputObjectTypeDefinitionNode | undefined> => {
@@ -72,14 +60,10 @@
   const parsedSchema = parse(schemaContent);
 
   const inputNode = parsedSchema.definitions.find(
-<<<<<<< HEAD
     (definition) =>
       definition.kind === 'InputObjectTypeDefinition' &&
       definition.name &&
       definition.name.value === 'AMPLIFY',
-=======
-    (definition) => definition.kind === 'InputObjectTypeDefinition' && definition.name && definition.name.value === 'Amplify',
->>>>>>> e54e44a7
   );
 
   if (inputNode) {
