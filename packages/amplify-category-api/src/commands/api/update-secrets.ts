import { $TSContext } from 'amplify-cli-core';
import { printer } from 'amplify-prompts';
import * as path from 'path';
import fs from 'fs-extra';
import _ from 'lodash';
import { MySQLDataSourceAdapter, DataSourceAdapter, MySQLDataSourceConfig } from '@aws-amplify/graphql-schema-generator';
import { getDBUserSecretsWalkthrough } from '../../provider-utils/awscloudformation/service-walkthroughs/generate-graphql-schema-walkthrough';
import {
  ImportedRDSType,
  RDS_SCHEMA_FILE_NAME,
  getRDSGlobalAmplifyInput,
  getRDSDBConfigFromAmplifyInput,
} from '@aws-amplify/graphql-transformer-core';
import { getAppSyncAPIName, getAPIResourceDir } from '../../provider-utils/awscloudformation/utils/amplify-meta-utils';
import { storeConnectionSecrets } from '../../provider-utils/awscloudformation/utils/rds-secrets/database-secrets';

const subcommand = 'update-secrets';

export const name = subcommand;

export const run = async (context: $TSContext) => {
  const apiName = getAppSyncAPIName();
  const apiResourceDir = getAPIResourceDir(apiName);

  // proceed if there are any existing imported Relational Data Sources
  const pathToSchemaFile = path.join(apiResourceDir, RDS_SCHEMA_FILE_NAME);
  if(!fs.existsSync(pathToSchemaFile)) {
    printer.info('No imported Data Sources to update the secrets.');
    return;
  }

  // read and validate the RDS connection parameters
  const amplifyInput = await getRDSGlobalAmplifyInput(context, pathToSchemaFile);
  const config = await getRDSDBConfigFromAmplifyInput(context, amplifyInput);

  const secrets = await getDBUserSecretsWalkthrough(config.database);
  config.username = secrets.username;
  config.password = secrets.password;
<<<<<<< HEAD

  await storeConnectionSecrets(context, config.database, secrets, apiName);

=======
  
>>>>>>> a08589a7
  // Establish the connection
  let adapter: DataSourceAdapter;
  switch(config.engine) {
    case ImportedRDSType.MYSQL:
      adapter = new MySQLDataSourceAdapter(config as MySQLDataSourceConfig);
      break;
    default:
      printer.error('Only MySQL Data Source is supported.');
  }

  try {
    await adapter.initialize();
  } catch(error) {
    printer.error('Failed to connect to the specified RDS Data Source. Check the connection details in the schema and re-try. Use "amplify api update-secrets" to update the user credentials.');
    console.log(error?.message);
    throw(error);
  };
  adapter.cleanup();
  await storeConnectionSecrets(context, config.database, secrets, apiName);
  printer.info(`Successfully updated the secrets for ${config.database} database.`);
};<|MERGE_RESOLUTION|>--- conflicted
+++ resolved
@@ -36,13 +36,7 @@
   const secrets = await getDBUserSecretsWalkthrough(config.database);
   config.username = secrets.username;
   config.password = secrets.password;
-<<<<<<< HEAD
 
-  await storeConnectionSecrets(context, config.database, secrets, apiName);
-
-=======
-  
->>>>>>> a08589a7
   // Establish the connection
   let adapter: DataSourceAdapter;
   switch(config.engine) {
