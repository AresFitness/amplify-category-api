--- conflicted
+++ resolved
@@ -9,16 +9,7 @@
   ImportedDataSourceConfig,
 } from '@aws-amplify/graphql-transformer-core';
 import { getAppSyncAPIName, getAPIResourceDir } from '../../provider-utils/awscloudformation/utils/amplify-meta-utils';
-<<<<<<< HEAD
 import { storeConnectionSecrets, getSecretsKey, getDatabaseName, getConnectionSecrets } from '../../provider-utils/awscloudformation/utils/rds-resources/database-resources';
-=======
-import {
-  getExistingConnectionSecrets,
-  storeConnectionSecrets,
-  getSecretsKey,
-  getDatabaseName,
-} from '../../provider-utils/awscloudformation/utils/rds-secrets/database-secrets';
->>>>>>> e54e44a7
 import { writeSchemaFile, generateRDSSchema } from '../../provider-utils/awscloudformation/utils/graphql-schema-utils';
 import { PREVIEW_BANNER } from '../../category-constants';
 
@@ -53,11 +44,7 @@
   const { secrets, storeSecrets } = await getConnectionSecrets(context, secretsKey, engine);
   const databaseConfig: ImportedDataSourceConfig = {
     ...secrets,
-<<<<<<< HEAD
     engine,
-=======
-    engine: engine,
->>>>>>> e54e44a7
   };
 
   const schemaString = await generateRDSSchema(context, databaseConfig, pathToSchemaFile);
@@ -71,28 +58,4 @@
     printer.warn('If your schema file is empty, it is likely that your database has no tables.');
   }
   printer.info(`Successfully imported the schema definition for ${databaseConfig.database} database into ${pathToSchemaFile}`);
-<<<<<<< HEAD
-=======
-};
-
-const getConnectionSecrets = async (
-  context: $TSContext,
-  apiName: string,
-  secretsKey: string,
-  engine: ImportedRDSType,
-): Promise<{ secrets: RDSConnectionSecrets; storeSecrets: boolean }> => {
-  const existingSecrets = await getExistingConnectionSecrets(context, secretsKey, apiName);
-  if (existingSecrets) {
-    return {
-      secrets: existingSecrets,
-      storeSecrets: false,
-    };
-  }
-
-  const databaseConfig: ImportedDataSourceConfig = await databaseConfigurationInputWalkthrough(engine);
-  return {
-    secrets: databaseConfig,
-    storeSecrets: true,
-  };
->>>>>>> e54e44a7
 };